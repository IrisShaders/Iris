import java.io.IOException;
import java.io.InputStreamReader;
import java.io.Reader;
import java.nio.file.Files;
import java.nio.file.Path;
import java.util.ArrayList;
import java.util.List;
import java.util.Objects;

import io.github.coolcrabs.brachyura.compiler.java.JavaCompilation;
import io.github.coolcrabs.brachyura.compiler.java.JavaCompilationResult;
import io.github.coolcrabs.brachyura.dependency.JavaJarDependency;
import io.github.coolcrabs.brachyura.fabric.FabricContext;
import io.github.coolcrabs.brachyura.fabric.FabricLoader;
import io.github.coolcrabs.brachyura.fabric.FabricMaven;
import io.github.coolcrabs.brachyura.fabric.FabricModule;
import io.github.coolcrabs.brachyura.fabric.SimpleFabricProject;
import io.github.coolcrabs.brachyura.fabric.FabricContext.ModDependencyCollector;
import io.github.coolcrabs.brachyura.fabric.FabricContext.ModDependencyFlag;
import io.github.coolcrabs.brachyura.mappings.Namespaces;
import io.github.coolcrabs.brachyura.maven.Maven;
import io.github.coolcrabs.brachyura.maven.MavenId;
import io.github.coolcrabs.brachyura.minecraft.Minecraft;
import io.github.coolcrabs.brachyura.minecraft.VersionMeta;
import io.github.coolcrabs.brachyura.processing.ProcessingEntry;
import io.github.coolcrabs.brachyura.processing.ProcessingSink;
import io.github.coolcrabs.brachyura.processing.ProcessorChain;
import io.github.coolcrabs.brachyura.processing.sources.ProcessingSponge;
import io.github.coolcrabs.brachyura.project.java.BuildModule;
import io.github.coolcrabs.brachyura.util.JvmUtil;
import io.github.coolcrabs.brachyura.util.Lazy;
import io.github.coolcrabs.brachyura.util.Util;
import net.fabricmc.mappingio.MappingReader;
import net.fabricmc.mappingio.format.MappingFormat;
import net.fabricmc.mappingio.tree.MappingTree;
import net.fabricmc.mappingio.tree.MemoryMappingTree;
import org.eclipse.jgit.api.Git;
import org.eclipse.jgit.api.errors.GitAPIException;
import org.eclipse.jgit.errors.RepositoryNotFoundException;
import org.eclipse.jgit.lib.Constants;

public class Buildscript extends SimpleFabricProject {
	static final boolean SODIUM = true;
	static final boolean CUSTOM_SODIUM = true;
<<<<<<< HEAD
	static final String MC_VERSION = "23w03a";
	static final String customSodiumName = "sodium-fabric-mc23w03a-0.4.8+rev.def82a1.jar";
=======
	static final String MC_VERSION = "1.19.3";
	static final String customSodiumName = "sodium-fabric-mc1.19.3-0.4.9+rev.c1146dc.jar";
>>>>>>> f003d1b7

	private static final String[] SOURCE_SETS = new String[] {
		"main",
		"vendored",
		SODIUM ? "sodiumCompatibility" : "noSodiumStub",
		"headers"
	};

	private static final String[] HEADER_SOURCE_SETS = new String[] {
		"headers"
	};

	@Override
	public VersionMeta createMcVersion() {
		return Minecraft.getVersion(MC_VERSION);
	}

	@Override
	public MappingTree createMappings() {
		return createMojmap();
	}

	@Override
	public FabricLoader getLoader() {
		return new FabricLoader(FabricMaven.URL, FabricMaven.loader("0.14.10"));
	}

	@Override
	public int getJavaVersion() {
		return 17;
	}

	@Override
	public Path getSrcDir() {
		throw new UnsupportedOperationException();
	}

	@Override
	protected FabricModule createModule() {
		return new IrisFabricModule(context.get());
	}

	@Override
	public void getModDependencies(ModDependencyCollector d) {
		jij(d.addMaven(Maven.MAVEN_CENTRAL, new MavenId("org.anarres:jcpp:1.4.14"), ModDependencyFlag.COMPILE, ModDependencyFlag.RUNTIME));
		jij(d.addMaven(FabricMaven.URL, new MavenId(FabricMaven.GROUP_ID + ".fabric-api", "fabric-key-binding-api-v1", "1.0.23+aaaf9d332d"), ModDependencyFlag.COMPILE, ModDependencyFlag.RUNTIME));

		jij(d.addMaven(Maven.MAVEN_CENTRAL, new MavenId("io.github.douira:glsl-transformer:2.0.0-pre8"), ModDependencyFlag.COMPILE, ModDependencyFlag.RUNTIME));
		jij(d.addMaven(Maven.MAVEN_CENTRAL, new MavenId("org.antlr:antlr4-runtime:4.11.1"), ModDependencyFlag.COMPILE, ModDependencyFlag.RUNTIME));

		if (SODIUM) {
			d.addMaven(FabricMaven.URL, new MavenId(FabricMaven.GROUP_ID + ".fabric-api", "fabric-api-base", "0.4.17+93d8cb8253"), ModDependencyFlag.COMPILE, ModDependencyFlag.RUNTIME);
			d.addMaven(FabricMaven.URL, new MavenId(FabricMaven.GROUP_ID + ".fabric-api", "fabric-rendering-data-attachment-v1", "0.3.21+12bfe4ea53"), ModDependencyFlag.COMPILE, ModDependencyFlag.RUNTIME);
			d.addMaven(FabricMaven.URL, new MavenId(FabricMaven.GROUP_ID + ".fabric-api", "fabric-rendering-fluids-v1", "3.0.13+fbde993d53"), ModDependencyFlag.COMPILE, ModDependencyFlag.RUNTIME);
			d.addMaven(FabricMaven.URL, new MavenId(FabricMaven.GROUP_ID + ".fabric-api", "fabric-resource-loader-v0", "0.10.5+b69ba7fa23"), ModDependencyFlag.COMPILE, ModDependencyFlag.RUNTIME);

			if (CUSTOM_SODIUM) {
				d.add(new JavaJarDependency(getProjectDir().resolve("custom_sodium").resolve(customSodiumName).toAbsolutePath(), null, new MavenId("me.jellysquid.mods", "sodium-fabric", customSodiumName.replace("sodium-fabric-", ""))), ModDependencyFlag.COMPILE, ModDependencyFlag.RUNTIME);
			} else {
				d.addMaven("https://api.modrinth.com/maven", new MavenId("maven.modrinth", "sodium", "mc1.19.3-0.4.8"), ModDependencyFlag.COMPILE, ModDependencyFlag.RUNTIME);
			}
		} else {
			d.addMaven("https://api.modrinth.com/maven", new MavenId("maven.modrinth", "sodium", "mc1.19.3-0.4.8"), ModDependencyFlag.COMPILE);
		}
	}

	@Override
	public String getMavenGroup() {
		return "net.coderbot.iris_mc" + (MC_VERSION.replace('.', '_'));
	}

	private Path[] getDirs(String subdirectory) {
		List<Path> paths = new ArrayList<>();

		for (String sourceSet : SOURCE_SETS) {
			Path path = getProjectDir().resolve("src").resolve(sourceSet).resolve(subdirectory);

			if (Files.exists(path)) {
				paths.add(path);
			}
		}

		return paths.toArray(new Path[0]);
	}

	@Override
	public Path[] getSrcDirs() {
		return getDirs("java");
	}

	@Override
	public Path[] getResourceDirs() {
		return getDirs("resources");
	}

	private final Lazy<String> computeVersionLazy = new Lazy<>(() -> {
		String baseVersion = super.getVersion().replace("-development-environment", "");

		String build_id = System.getenv("GITHUB_RUN_NUMBER");

		if (Objects.equals(System.getProperty("iris.release", "false"), "true")) {
			// We don't want any suffix if we're doing a publish.
			return baseVersion;
		}

		String commitHash = "";
		boolean isDirty = false;
		try {
			Git git = Git.open(getProjectDir().toFile());
			isDirty = !git.status().call().getUncommittedChanges().isEmpty();
			commitHash = git.getRepository().parseCommit(git.getRepository().resolve(Constants.HEAD).toObjectId()).getName().substring(0, 8);
			git.close();
		} catch (RepositoryNotFoundException e) {
			// User might have downloaded the repository as a zip.
			return baseVersion + "nogit";
		} catch (IOException | GitAPIException e) {
			e.printStackTrace();
		}

		if (build_id != null) {
			return baseVersion + "-build." + build_id + "-" + commitHash;
		} else {
			return baseVersion + "-" + commitHash + (isDirty ? "-dirty" : "");
		}
	});

	@Override
	public String getVersion() {
		return computeVersionLazy.get();
	}

	@Override
	public Path getBuildJarPath() {
		return getBuildLibsDir().resolve(getModId() + "-" + "mc" + MC_VERSION + "-" + getVersion() + ".jar");
	}

	@Override
	public ProcessorChain resourcesProcessingChain() {
		return new ProcessorChain(super.resourcesProcessingChain(), new FmjVersionFixer(this));
	}

	public class IrisFabricModule extends SimpleFabricModule {
		public IrisFabricModule(FabricContext context) {
			super(context);
		}

		private ProcessingSink createHeaderClassFilter(JavaCompilationResult compilation, ProcessingSink finalOutput) {
			List<Path> headerSourcePaths = new ArrayList<>();

			for (String sourceSet : HEADER_SOURCE_SETS) {
				headerSourcePaths.add(getProjectDir().resolve("src").resolve(sourceSet).resolve("java"));
			}

			return (in, id) -> {
				Path srcFile = compilation.getSourceFile(id);

				if (srcFile != null) {
					for (Path headerSourceSet : headerSourcePaths) {
						if (srcFile.startsWith(headerSourceSet)) {
							// Do not write files compiled from the "headers" source set to the final JAR.
							return;
						}
					}
				}

				finalOutput.sink(in, id);
			};
		}

		// Copy of Brachyura's FabricModule#createFabricCompilationResult with a one-line change
		@Override
		protected FabricCompilationResult createFabricCompilationResult() {
			try {
				String mixinOut = "mixinmapout.tiny";
				JavaCompilation compilation0 = new JavaCompilation()
					.addOption(JvmUtil.compileArgs(JvmUtil.CURRENT_JAVA_VERSION, getJavaVersion()))
					.addOption(
						"-AbrachyuraInMap=" + writeMappings4FabricStuff().toAbsolutePath().toString(),
						"-AbrachyuraOutMap=" + mixinOut, // Remaps shadows etc
						"-AbrachyuraInNamespace=" + Namespaces.NAMED,
						"-AbrachyuraOutNamespace=" + Namespaces.INTERMEDIARY,
						"-AoutRefMapFile=" + getModuleName() + "-refmap.json", // Remaps annotations
						"-AdefaultObfuscationEnv=brachyura"
					)
					.addClasspath(context.getCompileDependencies())
					.addSourceDir(getSrcDirs());
				for (BuildModule m : getModuleDependencies()) {
					compilation0.addClasspath(m.compilationOutput.get());
				}
				JavaCompilationResult compilation = compilation0.compile();
				ProcessingSponge compilationOutput = new ProcessingSponge();
				// Iris start: Add header class filter
				compilation.getInputs(createHeaderClassFilter(compilation, compilationOutput));
				// Iris end
				ProcessingEntry mixinMappings = compilationOutput.popEntry(mixinOut);
				MemoryMappingTree mixinMappingsTree = null;
				if (mixinMappings != null) {
					mixinMappingsTree = new MemoryMappingTree();
					try (Reader reader = new InputStreamReader(mixinMappings.in.get())) {
						MappingReader.read(reader, MappingFormat.TINY_2, mixinMappingsTree);
					}
				}
				return new FabricCompilationResult(compilationOutput, compilation, mixinMappingsTree);
			} catch (IOException e) {
				throw Util.sneak(e);
			}
		}
	}
}<|MERGE_RESOLUTION|>--- conflicted
+++ resolved
@@ -42,13 +42,8 @@
 public class Buildscript extends SimpleFabricProject {
 	static final boolean SODIUM = true;
 	static final boolean CUSTOM_SODIUM = true;
-<<<<<<< HEAD
-	static final String MC_VERSION = "23w03a";
-	static final String customSodiumName = "sodium-fabric-mc23w03a-0.4.8+rev.def82a1.jar";
-=======
-	static final String MC_VERSION = "1.19.3";
-	static final String customSodiumName = "sodium-fabric-mc1.19.3-0.4.9+rev.c1146dc.jar";
->>>>>>> f003d1b7
+	static final String MC_VERSION = "23w04a";
+	static final String customSodiumName = "sodium-fabric-mc23w04a-0.4.9+rev.7b56a41.jar";
 
 	private static final String[] SOURCE_SETS = new String[] {
 		"main",
