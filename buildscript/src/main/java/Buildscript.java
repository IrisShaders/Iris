--- conflicted
+++ resolved
@@ -65,16 +65,11 @@
 
 	@Override
 	public MappingTree createMappings() {
-<<<<<<< HEAD
 		return createMojmap();
-=======
-			return createMojmap();
->>>>>>> f8a1195f
 	}
 
 	@Override
 	public FabricLoader getLoader() {
-<<<<<<< HEAD
 		return new FabricLoader(FabricMaven.URL, FabricMaven.loader("0.13.3"));
 	}
 
@@ -86,14 +81,6 @@
 	@Override
 	public Path getSrcDir() {
 		throw new UnsupportedOperationException();
-=======
-			return new FabricLoader(FabricMaven.URL, FabricMaven.loader("0.13.3"));
-	}
-
-	@Override
-	public Path getSrcDir() {
-			throw new UnsupportedOperationException();
->>>>>>> f8a1195f
 	}
 
 	@Override
@@ -107,11 +94,7 @@
 		jij(d.addMaven(FabricMaven.URL, new MavenId(FabricMaven.GROUP_ID + ".fabric-api", "fabric-key-binding-api-v1", "1.0.12+54e5b2ec60"), ModDependencyFlag.COMPILE, ModDependencyFlag.RUNTIME));
 
 		jij(d.addMaven(Maven.MAVEN_CENTRAL, new MavenId("io.github.douira:glsl-transformer:1.0.0-pre21.2"), ModDependencyFlag.COMPILE, ModDependencyFlag.RUNTIME));
-<<<<<<< HEAD
-    	jij(d.addMaven(Maven.MAVEN_CENTRAL, new MavenId("org.antlr:antlr4-runtime:4.10.1"), ModDependencyFlag.COMPILE, ModDependencyFlag.RUNTIME));
-=======
 		jij(d.addMaven(Maven.MAVEN_CENTRAL, new MavenId("org.antlr:antlr4-runtime:4.10.1"), ModDependencyFlag.COMPILE, ModDependencyFlag.RUNTIME));
->>>>>>> f8a1195f
 
 		if (SODIUM) {
 			d.addMaven(FabricMaven.URL, new MavenId(FabricMaven.GROUP_ID + ".fabric-api", "fabric-api-base", "0.4.3+d7c144a8d2"), ModDependencyFlag.COMPILE, ModDependencyFlag.RUNTIME);
@@ -127,11 +110,8 @@
 		} else {
 			d.addMaven("https://api.modrinth.com/maven", new MavenId("maven.modrinth", "sodium", "mc1.18.2-0.4.1"), ModDependencyFlag.COMPILE);
 		}
-<<<<<<< HEAD
 
 		d.addMaven(Maven.MAVEN_CENTRAL, new MavenId("org.joml:joml:1.10.2"), ModDependencyFlag.COMPILE, ModDependencyFlag.RUNTIME);
-=======
->>>>>>> f8a1195f
 	}
 
 	@Override
