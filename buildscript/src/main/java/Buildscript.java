--- conflicted
+++ resolved
@@ -68,16 +68,12 @@
 
 	@Override
 	public FabricLoader getLoader() {
-<<<<<<< HEAD
-		return new FabricLoader(FabricMaven.URL, FabricMaven.loader("0.13.3"));
+			return new FabricLoader(FabricMaven.URL, FabricMaven.loader("0.14.10"));
 	}
 
 	@Override
 	public int getJavaVersion() {
 		return 17;
-=======
-			return new FabricLoader(FabricMaven.URL, FabricMaven.loader("0.14.10"));
->>>>>>> 13424825
 	}
 
 	@Override
