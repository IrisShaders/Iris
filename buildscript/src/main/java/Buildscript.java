import java.io.IOException;
import java.io.UncheckedIOException;
import java.nio.file.Files;
import java.nio.file.Path;
import java.util.ArrayList;
import java.util.Collections;
import java.util.List;
import java.util.function.Consumer;

import io.github.coolcrabs.brachyura.dependency.JavaJarDependency;
import io.github.coolcrabs.brachyura.fabric.FabricLoader;
import io.github.coolcrabs.brachyura.fabric.FabricMaven;
import io.github.coolcrabs.brachyura.mappings.Namespaces;
import io.github.coolcrabs.brachyura.maven.Maven;
import io.github.coolcrabs.brachyura.maven.MavenId;
import io.github.coolcrabs.brachyura.minecraft.Minecraft;
import io.github.coolcrabs.brachyura.minecraft.VersionMeta;
import io.github.coolcrabs.brachyura.processing.ProcessorChain;
import net.fabricmc.accesswidener.AccessWidenerReader;
import net.fabricmc.accesswidener.AccessWidenerVisitor;
import net.fabricmc.mappingio.tree.MappingTree;
import org.eclipse.jgit.api.Git;
import org.eclipse.jgit.api.errors.GitAPIException;
import org.eclipse.jgit.lib.Constants;

public class Buildscript extends MultiSrcDirFabricProject {
    static final boolean SODIUM = true;
	static final boolean CUSTOM_SODIUM = false;
	static final String customSodiumName = "";

<<<<<<< HEAD
    @Override
    public String getMcVersion() {
        return "1.17.1";
    }
=======
	@Override
	public VersionMeta createMcVersion() {
		return Minecraft.getVersion("1.16.5");
	}
>>>>>>> d9ddb398

	@Override
    public MappingTree createMappings() {
        return createMojmap();
    }

    @Override
    public FabricLoader getLoader() {
        return new FabricLoader(FabricMaven.URL, FabricMaven.loader("0.12.12"));
    }

    @Override
    public Path getSrcDir() {
        throw new UnsupportedOperationException();
    }

    @Override
    public Consumer<AccessWidenerVisitor> getAw() {
        return v -> {
            try {
                new AccessWidenerReader(v).read(Files.newBufferedReader(getResourcesDir().resolve("iris.accesswidener")), Namespaces.NAMED);
            } catch (IOException e) {
                throw new UncheckedIOException(e);
            }
        };
    }

    @Override
    public void getModDependencies(ModDependencyCollector d) {
        d.addMaven(Maven.MAVEN_CENTRAL, new MavenId("org.anarres:jcpp:1.4.14"), ModDependencyFlag.COMPILE, ModDependencyFlag.RUNTIME, ModDependencyFlag.JIJ);
        d.addMaven(Maven.MAVEN_CENTRAL, new MavenId("org.slf4j:slf4j-api:1.7.12"), ModDependencyFlag.COMPILE, ModDependencyFlag.RUNTIME, ModDependencyFlag.JIJ);
        d.addMaven(FabricMaven.URL, new MavenId(FabricMaven.GROUP_ID + ".fabric-api", "fabric-resource-loader-v0", "0.4.10+f09604ce18"), ModDependencyFlag.COMPILE, ModDependencyFlag.RUNTIME, ModDependencyFlag.JIJ);
        d.addMaven(FabricMaven.URL, new MavenId(FabricMaven.GROUP_ID + ".fabric-api", "fabric-key-binding-api-v1", "1.0.6+2a2bb57318"), ModDependencyFlag.COMPILE, ModDependencyFlag.RUNTIME, ModDependencyFlag.JIJ);

		if (SODIUM) {
<<<<<<< HEAD
			d.addMaven(FabricMaven.URL, new MavenId(FabricMaven.GROUP_ID + ".fabric-api", "fabric-api-base", "0.4.0+cf39a74318"), ModDependencyFlag.COMPILE, ModDependencyFlag.RUNTIME);
			d.addMaven(FabricMaven.URL, new MavenId(FabricMaven.GROUP_ID + ".fabric-api", "fabric-rendering-data-attachment-v1", "0.1.6+cf39a74318"), ModDependencyFlag.COMPILE, ModDependencyFlag.RUNTIME);
			d.addMaven(FabricMaven.URL, new MavenId(FabricMaven.GROUP_ID + ".fabric-api", "fabric-rendering-fluids-v1", "0.2.1+cf39a74318"), ModDependencyFlag.COMPILE, ModDependencyFlag.RUNTIME);

			d.addMaven("https://api.modrinth.com/maven", new MavenId("maven.modrinth", "sodium", "mc1.17.1-0.3.4"), ModDependencyFlag.COMPILE, ModDependencyFlag.RUNTIME);

			d.addMaven(Maven.MAVEN_CENTRAL, new MavenId("org.joml:joml:1.10.2"), ModDependencyFlag.COMPILE, ModDependencyFlag.RUNTIME);

=======
			if (CUSTOM_SODIUM) {
				d.add(new JavaJarDependency(getProjectDir().resolve("custom_sodium").resolve(customSodiumName).toAbsolutePath(), null, new MavenId("me.jellysquid.mods", "sodium-fabric", customSodiumName.replace("sodium-fabric-", ""))), ModDependencyFlag.COMPILE, ModDependencyFlag.RUNTIME);
			} else {
				d.addMaven("https://api.modrinth.com/maven", new MavenId("maven.modrinth", "sodium", "mc1.16.5-0.2.0"), ModDependencyFlag.COMPILE, ModDependencyFlag.RUNTIME);
			}
>>>>>>> d9ddb398
		}
    }

	@Override
    public Path[] paths(String subdir, boolean headers, boolean tocompile) {
        List<Path> r = new ArrayList<>();
        if (tocompile) {
            Collections.addAll(
                r,
                getProjectDir().resolve("src").resolve("main").resolve(subdir),
                getProjectDir().resolve("src").resolve("headers").resolve(subdir),
                getProjectDir().resolve("src").resolve("vendored").resolve(subdir)
            );
            if (SODIUM) {
                r.add(getProjectDir().resolve("src").resolve("sodiumCompatibility").resolve(subdir));
            } else {
                r.add(getProjectDir().resolve("src").resolve("noSodiumStub").resolve(subdir));
            }
        }
        if (headers) {
            r.add(getProjectDir().resolve("src").resolve("headers").resolve(subdir));
        }
        r.removeIf(p -> !Files.exists(p));
        return r.toArray(new Path[0]);
    }

	@Override
	public String getVersion() {
		String commitHash = "";
		boolean isDirty = false;
		try {
			Git git = Git.open(getProjectDir().toFile());
			isDirty = !git.status().call().getUncommittedChanges().isEmpty();
			commitHash = git.getRepository().parseCommit(git.getRepository().resolve(Constants.HEAD).toObjectId()).getName().substring(0, 8);
			git.close();
		} catch (IOException | GitAPIException e) {
			e.printStackTrace();
		}

		String baseVersion = super.getVersion().replace("-development-environment", "");

		return baseVersion + commitHash + (isDirty ? "-dirty" : "");
	}

	@Override
	public Path getBuildJarPath() {
		return getBuildLibsDir().resolve(getModId() + "-" + "mc" + createMcVersion().version + "-" + getVersion() + ".jar");
	}

	@Override
	public ProcessorChain resourcesProcessingChain() {
		return new ProcessorChain(super.resourcesProcessingChain(), new FmjVersionFixer(this));
	}
}<|MERGE_RESOLUTION|>--- conflicted
+++ resolved
@@ -28,17 +28,10 @@
 	static final boolean CUSTOM_SODIUM = false;
 	static final String customSodiumName = "";
 
-<<<<<<< HEAD
-    @Override
-    public String getMcVersion() {
-        return "1.17.1";
-    }
-=======
 	@Override
 	public VersionMeta createMcVersion() {
-		return Minecraft.getVersion("1.16.5");
+		return Minecraft.getVersion("1.17.1");
 	}
->>>>>>> d9ddb398
 
 	@Override
     public MappingTree createMappings() {
@@ -74,22 +67,18 @@
         d.addMaven(FabricMaven.URL, new MavenId(FabricMaven.GROUP_ID + ".fabric-api", "fabric-key-binding-api-v1", "1.0.6+2a2bb57318"), ModDependencyFlag.COMPILE, ModDependencyFlag.RUNTIME, ModDependencyFlag.JIJ);
 
 		if (SODIUM) {
-<<<<<<< HEAD
 			d.addMaven(FabricMaven.URL, new MavenId(FabricMaven.GROUP_ID + ".fabric-api", "fabric-api-base", "0.4.0+cf39a74318"), ModDependencyFlag.COMPILE, ModDependencyFlag.RUNTIME);
 			d.addMaven(FabricMaven.URL, new MavenId(FabricMaven.GROUP_ID + ".fabric-api", "fabric-rendering-data-attachment-v1", "0.1.6+cf39a74318"), ModDependencyFlag.COMPILE, ModDependencyFlag.RUNTIME);
 			d.addMaven(FabricMaven.URL, new MavenId(FabricMaven.GROUP_ID + ".fabric-api", "fabric-rendering-fluids-v1", "0.2.1+cf39a74318"), ModDependencyFlag.COMPILE, ModDependencyFlag.RUNTIME);
 
-			d.addMaven("https://api.modrinth.com/maven", new MavenId("maven.modrinth", "sodium", "mc1.17.1-0.3.4"), ModDependencyFlag.COMPILE, ModDependencyFlag.RUNTIME);
+			if (CUSTOM_SODIUM) {
+				d.add(new JavaJarDependency(getProjectDir().resolve("custom_sodium").resolve(customSodiumName).toAbsolutePath(), null, new MavenId("me.jellysquid.mods", "sodium-fabric", customSodiumName.replace("sodium-fabric-", ""))), ModDependencyFlag.COMPILE, ModDependencyFlag.RUNTIME);
+			} else {
+				d.addMaven("https://api.modrinth.com/maven", new MavenId("maven.modrinth", "sodium", "mc1.17.1-0.3.4"), ModDependencyFlag.COMPILE, ModDependencyFlag.RUNTIME);
+			}
 
 			d.addMaven(Maven.MAVEN_CENTRAL, new MavenId("org.joml:joml:1.10.2"), ModDependencyFlag.COMPILE, ModDependencyFlag.RUNTIME);
 
-=======
-			if (CUSTOM_SODIUM) {
-				d.add(new JavaJarDependency(getProjectDir().resolve("custom_sodium").resolve(customSodiumName).toAbsolutePath(), null, new MavenId("me.jellysquid.mods", "sodium-fabric", customSodiumName.replace("sodium-fabric-", ""))), ModDependencyFlag.COMPILE, ModDependencyFlag.RUNTIME);
-			} else {
-				d.addMaven("https://api.modrinth.com/maven", new MavenId("maven.modrinth", "sodium", "mc1.16.5-0.2.0"), ModDependencyFlag.COMPILE, ModDependencyFlag.RUNTIME);
-			}
->>>>>>> d9ddb398
 		}
     }
 
