--- conflicted
+++ resolved
@@ -45,11 +45,7 @@
 public class Buildscript extends SimpleFabricProject {
 	static final boolean SODIUM = true;
 	static final boolean CUSTOM_SODIUM = false;
-<<<<<<< HEAD
 	static final String MC_VERSION = "1.20.1";
-=======
-	static final String MC_VERSION = "1.20.4";
->>>>>>> 9024e6e1
 	static final String customSodiumName = "sodium-fabric-mc1.20.3-0.5.6git.7a62284.jar";
 
 	private static final String[] SOURCE_SETS = new String[] {
@@ -118,17 +114,10 @@
 			if (CUSTOM_SODIUM) {
 				d.add(new JavaJarDependency(getProjectDir().resolve("custom_sodium").resolve(customSodiumName).toAbsolutePath(), null, new MavenId("me.jellysquid.mods", "sodium-fabric", customSodiumName.replace("sodium-fabric-", ""))), ModDependencyFlag.COMPILE, ModDependencyFlag.RUNTIME);
 			} else {
-<<<<<<< HEAD
-				d.addMaven("https://api.modrinth.com/maven", new MavenId("maven.modrinth", "sodium", "mc1.20.1-0.5.7"), ModDependencyFlag.COMPILE, ModDependencyFlag.RUNTIME);
+				d.addMaven("https://api.modrinth.com/maven", new MavenId("maven.modrinth", "sodium", "mc1.20.1-0.5.8"), ModDependencyFlag.COMPILE, ModDependencyFlag.RUNTIME);
 			}
 		} else {
-			d.addMaven("https://api.modrinth.com/maven", new MavenId("maven.modrinth", "sodium", "mc1.20.1-0.5.7"), ModDependencyFlag.COMPILE);
-=======
-				d.addMaven("https://api.modrinth.com/maven", new MavenId("maven.modrinth", "sodium", "mc1.20.4-0.5.8"), ModDependencyFlag.COMPILE, ModDependencyFlag.RUNTIME);
-			}
-		} else {
-			d.addMaven("https://api.modrinth.com/maven", new MavenId("maven.modrinth", "sodium", "mc1.20.4-0.5.8"), ModDependencyFlag.COMPILE);
->>>>>>> 9024e6e1
+			d.addMaven("https://api.modrinth.com/maven", new MavenId("maven.modrinth", "sodium", "mc1.20.1-0.5.8"), ModDependencyFlag.COMPILE);
 		}
 	}
 
