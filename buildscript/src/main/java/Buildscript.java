import java.io.IOException;
import java.io.UncheckedIOException;
import java.nio.file.Files;
import java.nio.file.Path;
import java.util.ArrayList;
import java.util.Collections;
import java.util.List;
import java.util.function.Consumer;

import io.github.coolcrabs.brachyura.dependency.JavaJarDependency;
import io.github.coolcrabs.brachyura.fabric.FabricLoader;
import io.github.coolcrabs.brachyura.fabric.FabricMaven;
import io.github.coolcrabs.brachyura.mappings.Namespaces;
import io.github.coolcrabs.brachyura.maven.Maven;
import io.github.coolcrabs.brachyura.maven.MavenId;
import io.github.coolcrabs.brachyura.minecraft.Minecraft;
import io.github.coolcrabs.brachyura.minecraft.VersionMeta;
import io.github.coolcrabs.brachyura.processing.ProcessorChain;
import net.fabricmc.accesswidener.AccessWidenerReader;
import net.fabricmc.accesswidener.AccessWidenerVisitor;
import net.fabricmc.mappingio.tree.MappingTree;
import org.eclipse.jgit.api.Git;
import org.eclipse.jgit.api.errors.GitAPIException;
import org.eclipse.jgit.lib.Constants;

public class Buildscript extends MultiSrcDirFabricProject {
<<<<<<< HEAD
	static final boolean SODIUM = true;
	static final boolean CUSTOM_SODIUM = true;
	static final String customSodiumName = "sodium-fabric-mc1.19_deep_dark_experimental_snapshot-1-0.4.0-alpha6+build.30.jar";

	@Override
	public String getMcVersion() {
		return "1.19_deep_dark_experimental_snapshot-1";
	}

	@Override
	public MappingTree createMappings() {
		return createMojmap();
	}

	@Override
	public FabricLoader getLoader() {
		return new FabricLoader(FabricMaven.URL, FabricMaven.loader("0.12.12"));
	}

	@Override
	public Path getSrcDir() {
		throw new UnsupportedOperationException();
	}

	@Override
	public Consumer<AccessWidenerVisitor> getAw() {
		return v -> {
			try {
				new AccessWidenerReader(v).read(Files.newBufferedReader(getResourcesDir().resolve("iris.accesswidener")), Namespaces.NAMED);
			} catch (IOException e) {
				throw new UncheckedIOException(e);
			}
		};
	}

	@Override
	public void getModDependencies(ModDependencyCollector d) {
		d.addMaven(Maven.MAVEN_CENTRAL, new MavenId("org.anarres:jcpp:1.4.14"), ModDependencyFlag.COMPILE, ModDependencyFlag.RUNTIME, ModDependencyFlag.JIJ);
		d.addMaven(FabricMaven.URL, new MavenId(FabricMaven.GROUP_ID + ".fabric-api", "fabric-resource-loader-v0", "0.4.13+d7c144a83a"), ModDependencyFlag.COMPILE, ModDependencyFlag.RUNTIME, ModDependencyFlag.JIJ);
		d.addMaven(FabricMaven.URL, new MavenId(FabricMaven.GROUP_ID + ".fabric-api", "fabric-key-binding-api-v1", "1.0.9+d7c144a83a"), ModDependencyFlag.COMPILE, ModDependencyFlag.RUNTIME, ModDependencyFlag.JIJ);
=======
    static final boolean SODIUM = true;
	static final boolean CUSTOM_SODIUM = false;
	static final String customSodiumName = "";

	@Override
	public VersionMeta createMcVersion() {
		return Minecraft.getVersion("1.18.1");
	}

	@Override
    public MappingTree createMappings() {
        return createMojmap();
    }

    @Override
    public FabricLoader getLoader() {
        return new FabricLoader(FabricMaven.URL, FabricMaven.loader("0.13.2"));
    }

	@Override
	public int getJavaVersion() {
		return 17;
	}

    @Override
    public Path getSrcDir() {
        throw new UnsupportedOperationException();
    }

    @Override
    public Consumer<AccessWidenerVisitor> getAw() {
        return v -> {
            try {
                new AccessWidenerReader(v).read(Files.newBufferedReader(getResourcesDir().resolve("iris.accesswidener")), Namespaces.NAMED);
            } catch (IOException e) {
                throw new UncheckedIOException(e);
            }
        };
    }

    @Override
    public void getModDependencies(ModDependencyCollector d) {
        d.addMaven(Maven.MAVEN_CENTRAL, new MavenId("org.anarres:jcpp:1.4.14"), ModDependencyFlag.COMPILE, ModDependencyFlag.RUNTIME, ModDependencyFlag.JIJ);
        d.addMaven(Maven.MAVEN_CENTRAL, new MavenId("org.slf4j:slf4j-api:1.7.12"), ModDependencyFlag.COMPILE, ModDependencyFlag.RUNTIME, ModDependencyFlag.JIJ);
        d.addMaven(FabricMaven.URL, new MavenId(FabricMaven.GROUP_ID + ".fabric-api", "fabric-resource-loader-v0", "0.4.11+3ac43d9565"), ModDependencyFlag.COMPILE, ModDependencyFlag.RUNTIME, ModDependencyFlag.JIJ);
        d.addMaven(FabricMaven.URL, new MavenId(FabricMaven.GROUP_ID + ".fabric-api", "fabric-key-binding-api-v1", "1.0.8+c8aba2f365"), ModDependencyFlag.COMPILE, ModDependencyFlag.RUNTIME, ModDependencyFlag.JIJ);
>>>>>>> 7698760a

		if (SODIUM) {
			d.addMaven(FabricMaven.URL, new MavenId(FabricMaven.GROUP_ID + ".fabric-api", "fabric-api-base", "0.4.1+b4f4f6cd65"), ModDependencyFlag.COMPILE, ModDependencyFlag.RUNTIME);
			d.addMaven(FabricMaven.URL, new MavenId(FabricMaven.GROUP_ID + ".fabric-api", "fabric-rendering-data-attachment-v1", "0.3.4+7242e9d765"), ModDependencyFlag.COMPILE, ModDependencyFlag.RUNTIME);
			d.addMaven(FabricMaven.URL, new MavenId(FabricMaven.GROUP_ID + ".fabric-api", "fabric-rendering-fluids-v1", "0.1.18+3ac43d9565"), ModDependencyFlag.COMPILE, ModDependencyFlag.RUNTIME);

			if (CUSTOM_SODIUM) {
				d.add(new JavaJarDependency(getProjectDir().resolve("custom_sodium").resolve(customSodiumName).toAbsolutePath(), null, new MavenId("me.jellysquid.mods", "sodium-fabric", customSodiumName.replace("sodium-fabric-", ""))), ModDependencyFlag.COMPILE, ModDependencyFlag.RUNTIME);
			} else {
				d.addMaven("https://api.modrinth.com/maven", new MavenId("maven.modrinth", "sodium", "mc1.18.1-0.4.0-alpha6"), ModDependencyFlag.COMPILE, ModDependencyFlag.RUNTIME);
			}

			d.addMaven(Maven.MAVEN_CENTRAL, new MavenId("org.joml:joml:1.10.2"), ModDependencyFlag.COMPILE, ModDependencyFlag.RUNTIME);
		}
	}

	@Override
	public Path[] paths(String subdir, boolean headers, boolean tocompile) {
		List<Path> r = new ArrayList<>();
		if (tocompile) {
			Collections.addAll(
				r,
				getProjectDir().resolve("src").resolve("main").resolve(subdir),
				getProjectDir().resolve("src").resolve("headers").resolve(subdir),
				getProjectDir().resolve("src").resolve("vendored").resolve(subdir)
			);
			if (SODIUM) {
				r.add(getProjectDir().resolve("src").resolve("sodiumCompatibility").resolve(subdir));
			} else {
				r.add(getProjectDir().resolve("src").resolve("noSodiumStub").resolve(subdir));
			}
		}
		if (headers) {
			r.add(getProjectDir().resolve("src").resolve("headers").resolve(subdir));
		}
		r.removeIf(p -> !Files.exists(p));
		return r.toArray(new Path[0]);
	}

	@Override
	public String getVersion() {
		String commitHash = "";
		boolean isDirty = false;
		try {
			Git git = Git.open(getProjectDir().toFile());
			isDirty = !git.status().call().getUncommittedChanges().isEmpty();
			commitHash = git.getRepository().parseCommit(git.getRepository().resolve(Constants.HEAD).toObjectId()).getName().substring(0, 8);
			git.close();
		} catch (IOException | GitAPIException e) {
			e.printStackTrace();
		}

		String baseVersion = super.getVersion().replace("-development-environment", "");

		return baseVersion + commitHash + (isDirty ? "-dirty" : "");
	}

	@Override
	public Path getBuildJarPath() {
		return getBuildLibsDir().resolve(getModId() + "-" + "mc" + createMcVersion().version + "-" + getVersion() + ".jar");
	}

	@Override
	public ProcessorChain resourcesProcessingChain() {
		return new ProcessorChain(super.resourcesProcessingChain(), new FmjVersionFixer(this));
	}
}<|MERGE_RESOLUTION|>--- conflicted
+++ resolved
@@ -24,24 +24,28 @@
 import org.eclipse.jgit.lib.Constants;
 
 public class Buildscript extends MultiSrcDirFabricProject {
-<<<<<<< HEAD
 	static final boolean SODIUM = true;
 	static final boolean CUSTOM_SODIUM = true;
 	static final String customSodiumName = "sodium-fabric-mc1.19_deep_dark_experimental_snapshot-1-0.4.0-alpha6+build.30.jar";
 
 	@Override
-	public String getMcVersion() {
-		return "1.19_deep_dark_experimental_snapshot-1";
+	public VersionMeta createMcVersion() {
+		return Minecraft.getVersion("1.18.1");
 	}
 
 	@Override
-	public MappingTree createMappings() {
-		return createMojmap();
-	}
+    public MappingTree createMappings() {
+        return createMojmap();
+    }
+
+    @Override
+    public FabricLoader getLoader() {
+        return new FabricLoader(FabricMaven.URL, FabricMaven.loader("0.13.2"));
+    }
 
 	@Override
-	public FabricLoader getLoader() {
-		return new FabricLoader(FabricMaven.URL, FabricMaven.loader("0.12.12"));
+	public int getJavaVersion() {
+		return 17;
 	}
 
 	@Override
@@ -65,54 +69,6 @@
 		d.addMaven(Maven.MAVEN_CENTRAL, new MavenId("org.anarres:jcpp:1.4.14"), ModDependencyFlag.COMPILE, ModDependencyFlag.RUNTIME, ModDependencyFlag.JIJ);
 		d.addMaven(FabricMaven.URL, new MavenId(FabricMaven.GROUP_ID + ".fabric-api", "fabric-resource-loader-v0", "0.4.13+d7c144a83a"), ModDependencyFlag.COMPILE, ModDependencyFlag.RUNTIME, ModDependencyFlag.JIJ);
 		d.addMaven(FabricMaven.URL, new MavenId(FabricMaven.GROUP_ID + ".fabric-api", "fabric-key-binding-api-v1", "1.0.9+d7c144a83a"), ModDependencyFlag.COMPILE, ModDependencyFlag.RUNTIME, ModDependencyFlag.JIJ);
-=======
-    static final boolean SODIUM = true;
-	static final boolean CUSTOM_SODIUM = false;
-	static final String customSodiumName = "";
-
-	@Override
-	public VersionMeta createMcVersion() {
-		return Minecraft.getVersion("1.18.1");
-	}
-
-	@Override
-    public MappingTree createMappings() {
-        return createMojmap();
-    }
-
-    @Override
-    public FabricLoader getLoader() {
-        return new FabricLoader(FabricMaven.URL, FabricMaven.loader("0.13.2"));
-    }
-
-	@Override
-	public int getJavaVersion() {
-		return 17;
-	}
-
-    @Override
-    public Path getSrcDir() {
-        throw new UnsupportedOperationException();
-    }
-
-    @Override
-    public Consumer<AccessWidenerVisitor> getAw() {
-        return v -> {
-            try {
-                new AccessWidenerReader(v).read(Files.newBufferedReader(getResourcesDir().resolve("iris.accesswidener")), Namespaces.NAMED);
-            } catch (IOException e) {
-                throw new UncheckedIOException(e);
-            }
-        };
-    }
-
-    @Override
-    public void getModDependencies(ModDependencyCollector d) {
-        d.addMaven(Maven.MAVEN_CENTRAL, new MavenId("org.anarres:jcpp:1.4.14"), ModDependencyFlag.COMPILE, ModDependencyFlag.RUNTIME, ModDependencyFlag.JIJ);
-        d.addMaven(Maven.MAVEN_CENTRAL, new MavenId("org.slf4j:slf4j-api:1.7.12"), ModDependencyFlag.COMPILE, ModDependencyFlag.RUNTIME, ModDependencyFlag.JIJ);
-        d.addMaven(FabricMaven.URL, new MavenId(FabricMaven.GROUP_ID + ".fabric-api", "fabric-resource-loader-v0", "0.4.11+3ac43d9565"), ModDependencyFlag.COMPILE, ModDependencyFlag.RUNTIME, ModDependencyFlag.JIJ);
-        d.addMaven(FabricMaven.URL, new MavenId(FabricMaven.GROUP_ID + ".fabric-api", "fabric-key-binding-api-v1", "1.0.8+c8aba2f365"), ModDependencyFlag.COMPILE, ModDependencyFlag.RUNTIME, ModDependencyFlag.JIJ);
->>>>>>> 7698760a
 
 		if (SODIUM) {
 			d.addMaven(FabricMaven.URL, new MavenId(FabricMaven.GROUP_ID + ".fabric-api", "fabric-api-base", "0.4.1+b4f4f6cd65"), ModDependencyFlag.COMPILE, ModDependencyFlag.RUNTIME);
