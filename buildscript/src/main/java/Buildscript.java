--- conflicted
+++ resolved
@@ -52,15 +52,9 @@
 
 public class Buildscript extends SimpleFabricProject {
     static final boolean SODIUM = true;
-<<<<<<< HEAD
 	static final boolean CUSTOM_SODIUM = true;
-	static final String MC_VERSION = "1.19.1";
+	static final String MC_VERSION = "1.19.2";
 	static final String customSodiumName = "sodium-fabric-0.5.0+mc1.19-unstable.jar";
-=======
-	static final boolean CUSTOM_SODIUM = false;
-	static final String MC_VERSION = "1.19.2";
-	static final String customSodiumName = "sodium-fabric-mc1.19.2-0.4.3+rev.653869b.jar";
->>>>>>> f3a3d3c8
 
 	private static final String[] SOURCE_SETS = new String[] {
 		"main",
@@ -118,8 +112,7 @@
 			if (CUSTOM_SODIUM) {
 				sodium = new JavaJarDependency(getProjectDir().resolve("custom_sodium").resolve(customSodiumName).toAbsolutePath(), null, new MavenId("net.caffeinemc", "sodium-fabric", customSodiumName.replace("sodium-fabric-", "").replace(".jar", "")));
 			} else {
-<<<<<<< HEAD
-				sodium = Maven.getMavenJarDep("https://api.modrinth.com/maven", new MavenId("maven.modrinth", "sodium", "mc1.18.2-0.4.1"));
+				sodium = Maven.getMavenJarDep("https://api.modrinth.com/maven", new MavenId("maven.modrinth", "sodium", "mc1.19.2-0.4.3"));
 			}
 			d.add(sodium, ModDependencyFlag.COMPILE, ModDependencyFlag.RUNTIME);
 			try {
@@ -160,12 +153,6 @@
 			} catch (IOException e) {
 				throw new UncheckedIOException(e);
 			}
-=======
-				d.addMaven("https://api.modrinth.com/maven", new MavenId("maven.modrinth", "sodium", "mc1.19.2-0.4.3"), ModDependencyFlag.COMPILE, ModDependencyFlag.RUNTIME);
-			}
-		} else {
-			d.addMaven("https://api.modrinth.com/maven", new MavenId("maven.modrinth", "sodium", "mc1.19.2-0.4.3"), ModDependencyFlag.COMPILE);
->>>>>>> f3a3d3c8
 		}
 
 		d.addMaven(Maven.MAVEN_CENTRAL, new MavenId("org.joml:joml:1.10.2"), ModDependencyFlag.COMPILE, ModDependencyFlag.RUNTIME);
