import java.io.IOException;
<<<<<<< HEAD
import java.io.UncheckedIOException;
import java.nio.file.FileSystem;
import java.nio.file.FileVisitResult;
=======
import java.io.InputStreamReader;
import java.io.Reader;
>>>>>>> 5c64f56f
import java.nio.file.Files;
import java.nio.file.Path;
import java.nio.file.SimpleFileVisitor;
import java.nio.file.StandardCopyOption;
import java.nio.file.attribute.BasicFileAttributes;
import java.util.ArrayList;
import java.util.List;
import java.util.Objects;
import java.util.function.Consumer;

import io.github.coolcrabs.brachyura.compiler.java.JavaCompilation;
import io.github.coolcrabs.brachyura.compiler.java.JavaCompilationResult;
import io.github.coolcrabs.brachyura.dependency.JavaJarDependency;
import io.github.coolcrabs.brachyura.fabric.FabricContext;
import io.github.coolcrabs.brachyura.fabric.FabricLoader;
import io.github.coolcrabs.brachyura.fabric.FabricMaven;
import io.github.coolcrabs.brachyura.fabric.FabricModule;
import io.github.coolcrabs.brachyura.fabric.SimpleFabricProject;
import io.github.coolcrabs.brachyura.fabric.FabricContext.ModDependencyCollector;
import io.github.coolcrabs.brachyura.fabric.FabricContext.ModDependencyFlag;
import io.github.coolcrabs.brachyura.mappings.Namespaces;
import io.github.coolcrabs.brachyura.maven.Maven;
import io.github.coolcrabs.brachyura.maven.MavenId;
import io.github.coolcrabs.brachyura.minecraft.Minecraft;
import io.github.coolcrabs.brachyura.minecraft.VersionMeta;
import io.github.coolcrabs.brachyura.processing.ProcessingEntry;
import io.github.coolcrabs.brachyura.processing.ProcessingSink;
import io.github.coolcrabs.brachyura.processing.ProcessorChain;
<<<<<<< HEAD
import io.github.coolcrabs.brachyura.util.AtomicFile;
import io.github.coolcrabs.brachyura.util.FileSystemUtil;
import io.github.coolcrabs.brachyura.util.PathUtil;
import net.fabricmc.accesswidener.AccessWidenerReader;
import net.fabricmc.accesswidener.AccessWidenerVisitor;
=======
import io.github.coolcrabs.brachyura.processing.sources.ProcessingSponge;
import io.github.coolcrabs.brachyura.project.Task;
import io.github.coolcrabs.brachyura.project.java.BuildModule;
import io.github.coolcrabs.brachyura.util.JvmUtil;
import io.github.coolcrabs.brachyura.util.Lazy;
import io.github.coolcrabs.brachyura.util.Util;
import net.fabricmc.mappingio.MappingReader;
import net.fabricmc.mappingio.format.MappingFormat;
>>>>>>> 5c64f56f
import net.fabricmc.mappingio.tree.MappingTree;
import net.fabricmc.mappingio.tree.MemoryMappingTree;
import org.eclipse.jgit.api.Git;
import org.eclipse.jgit.api.errors.GitAPIException;
import org.eclipse.jgit.errors.RepositoryNotFoundException;
import org.eclipse.jgit.lib.Constants;

<<<<<<< HEAD
public class Buildscript extends MultiSrcDirFabricProject {
	static final boolean SODIUM = true;
	static final boolean CUSTOM_SODIUM = true;
	static final String customSodiumName = "sodium-fabric-0.5.0+mc1.18.1-unstable.jar";
=======
public class Buildscript extends SimpleFabricProject {
    static final boolean SODIUM = true;
	static final boolean CUSTOM_SODIUM = false;
	static final String MC_VERSION = "1.19";
	static final String customSodiumName = "";
>>>>>>> 5c64f56f

	private static final String[] SOURCE_SETS = new String[] {
		"main",
		"vendored",
		SODIUM ? "sodiumCompatibility" : "noSodiumStub",
		"headers"
	};

	private static final String[] HEADER_SOURCE_SETS = new String[] {
		"headers"
	};

	@Override
	public VersionMeta createMcVersion() {
<<<<<<< HEAD
		return Minecraft.getVersion("1.18.1");
=======
		return Minecraft.getVersion(MC_VERSION);
>>>>>>> 5c64f56f
	}

	@Override
	public MappingTree createMappings() {
		return createMojmap();
	}

	@Override
	public FabricLoader getLoader() {
<<<<<<< HEAD
		return new FabricLoader(FabricMaven.URL, FabricMaven.loader("0.13.3"));
=======
		return new FabricLoader(FabricMaven.URL, FabricMaven.loader("0.14.5"));
>>>>>>> 5c64f56f
	}

	@Override
	public int getJavaVersion() {
		return 17;
	}

	@Override
	public Path getSrcDir() {
		throw new UnsupportedOperationException();
	}

	@Override
<<<<<<< HEAD
	public Consumer<AccessWidenerVisitor> getAw() {
		return v -> {
			try {
				new AccessWidenerReader(v).read(Files.newBufferedReader(getResourcesDir().resolve("iris.accesswidener")), Namespaces.NAMED);
			} catch (IOException e) {
				throw new UncheckedIOException(e);
			}
		};
	}

	@Override
	public void getModDependencies(ModDependencyCollector d) {
		d.addMaven(Maven.MAVEN_CENTRAL, new MavenId("org.anarres:jcpp:1.4.14"), ModDependencyFlag.COMPILE, ModDependencyFlag.RUNTIME, ModDependencyFlag.JIJ);
		d.addMaven(FabricMaven.URL, new MavenId(FabricMaven.GROUP_ID + ".fabric-api", "fabric-resource-loader-v0", "0.4.11+3ac43d9565"), ModDependencyFlag.COMPILE, ModDependencyFlag.RUNTIME, ModDependencyFlag.JIJ);
		d.addMaven(FabricMaven.URL, new MavenId(FabricMaven.GROUP_ID + ".fabric-api", "fabric-key-binding-api-v1", "1.0.8+c8aba2f365"), ModDependencyFlag.COMPILE, ModDependencyFlag.RUNTIME, ModDependencyFlag.JIJ);
		d.addMaven(FabricMaven.URL, new MavenId(FabricMaven.GROUP_ID + ".fabric-api", "fabric-api-base", "0.4.1+b4f4f6cd65"), ModDependencyFlag.COMPILE, ModDependencyFlag.RUNTIME);
		d.addMaven(FabricMaven.URL, new MavenId(FabricMaven.GROUP_ID + ".fabric-api", "fabric-rendering-data-attachment-v1", "0.3.4+7242e9d765"), ModDependencyFlag.COMPILE, ModDependencyFlag.RUNTIME);
		d.addMaven(FabricMaven.URL, new MavenId(FabricMaven.GROUP_ID + ".fabric-api", "fabric-rendering-fluids-v1", "0.1.18+3ac43d9565"), ModDependencyFlag.COMPILE, ModDependencyFlag.RUNTIME);
=======
	protected FabricModule createModule() {
		return new IrisFabricModule(context.get());
	}

    @Override
    public void getModDependencies(ModDependencyCollector d) {
		jij(d.addMaven(Maven.MAVEN_CENTRAL, new MavenId("org.anarres:jcpp:1.4.14"), ModDependencyFlag.COMPILE, ModDependencyFlag.RUNTIME));
		jij(d.addMaven(FabricMaven.URL, new MavenId(FabricMaven.GROUP_ID + ".fabric-api", "fabric-resource-loader-v0", "0.4.25+ec94c6f6bf"), ModDependencyFlag.COMPILE, ModDependencyFlag.RUNTIME));
		jij(d.addMaven(FabricMaven.URL, new MavenId(FabricMaven.GROUP_ID + ".fabric-api", "fabric-key-binding-api-v1", "1.0.11+54e5b2ecd2"), ModDependencyFlag.COMPILE, ModDependencyFlag.RUNTIME));
		jij(d.addMaven(FabricMaven.URL, new MavenId(FabricMaven.GROUP_ID + ".fabric-api", "fabric-api-base", "0.4.3+d7c144a8d2"), ModDependencyFlag.COMPILE, ModDependencyFlag.RUNTIME));

		d.addMaven(FabricMaven.URL, new MavenId(FabricMaven.GROUP_ID + ".fabric-api", "fabric-rendering-data-attachment-v1", "0.3.8+d7c144a8a7"), ModDependencyFlag.COMPILE, ModDependencyFlag.RUNTIME);
		d.addMaven(FabricMaven.URL, new MavenId(FabricMaven.GROUP_ID + ".fabric-api", "fabric-rendering-fluids-v1", "3.0.0+56447d9ba7"), ModDependencyFlag.COMPILE, ModDependencyFlag.RUNTIME);
>>>>>>> 5c64f56f

		if (SODIUM) {
			JavaJarDependency sodium;
			if (CUSTOM_SODIUM) {
				sodium = new JavaJarDependency(getProjectDir().resolve("custom_sodium").resolve(customSodiumName).toAbsolutePath(), null, new MavenId("net.caffeinemc", "sodium-fabric", customSodiumName.replace("sodium-fabric-", "").replace(".jar", "")));
			} else {
<<<<<<< HEAD
				sodium = Maven.getMavenJarDep("https://api.modrinth.com/maven", new MavenId("maven.modrinth", "sodium", "mc1.18.2-0.4.1"));
			}
			d.add(sodium, ModDependencyFlag.COMPILE, ModDependencyFlag.RUNTIME);
			try {
				try (FileSystem sfs = FileSystemUtil.newJarFileSystem(sodium.jar)) {
					Files.walkFileTree(sfs.getPath("META-INF/jars"), new SimpleFileVisitor<Path>(){
						@Override
						public FileVisitResult visitFile(Path file, BasicFileAttributes attrs) throws IOException {
							String fileName = file.getFileName().toString();
							if (fileName.endsWith(".jar")) {
								boolean shouldUse = false;
								String name = null;
								String version = null;
								if (fileName.startsWith("sodium-gfx-opengl-")) {
									shouldUse = true;
									name = "sodium-gfx-opengl";
									version = fileName.replace("sodium-gfx-opengl-", "").replace(".jar", "");
								} else if (fileName.startsWith("sodium-gfx-")) {
									shouldUse = true;
									name = "sodium-gfx";
									version = fileName.replace("sodium-gfx-", "").replace(".jar", "");
								}
								if (shouldUse) {
									Path p = PathUtil.resolveAndCreateDir(getLocalBrachyuraPath(), "sodiumlibs").resolve(name + "-" + version + ".jar");
									boolean unstable = version.endsWith("unstable"); 
									if (unstable || !Files.exists(p)) {
										try (AtomicFile f = new AtomicFile(p)) {
											Files.copy(file, f.tempPath, StandardCopyOption.REPLACE_EXISTING);
											f.commit();
										}
									}
									d.add(new JavaJarDependency(p, null, unstable ? null : new MavenId("net.caffeinemc", name, version)), ModDependencyFlag.COMPILE, ModDependencyFlag.RUNTIME);
								}
							}
							return super.visitFile(file, attrs);
						}
					});
				}
			} catch (IOException e) {
				throw new UncheckedIOException(e);
=======
				d.addMaven("https://api.modrinth.com/maven", new MavenId("maven.modrinth", "sodium", "mc1.19-0.4.2"), ModDependencyFlag.COMPILE, ModDependencyFlag.RUNTIME);
>>>>>>> 5c64f56f
			}
		} else {
			d.addMaven("https://api.modrinth.com/maven", new MavenId("maven.modrinth", "sodium", "mc1.19-0.4.2"), ModDependencyFlag.COMPILE);
		}

		d.addMaven(Maven.MAVEN_CENTRAL, new MavenId("org.joml:joml:1.10.2"), ModDependencyFlag.COMPILE, ModDependencyFlag.RUNTIME);
	}

	@Override
<<<<<<< HEAD
	public Path[] paths(String subdir, boolean onlyHeaders) {
		List<Path> r = new ArrayList<>();
		if (!onlyHeaders) {
			Collections.addAll(
				r,
				getProjectDir().resolve("src").resolve("main").resolve(subdir),
				getProjectDir().resolve("src").resolve("vendored").resolve(subdir)
			);
			if (SODIUM) {
				r.add(getProjectDir().resolve("src").resolve("sodiumCompatibility").resolve(subdir));
			} else {
				r.add(getProjectDir().resolve("src").resolve("noSodiumStub").resolve(subdir));
			}
		}
		r.add(getProjectDir().resolve("src").resolve("headers").resolve(subdir));
		r.removeIf(p -> !Files.exists(p));
		return r.toArray(new Path[0]);
=======
	public String getMavenGroup() {
		return "net.coderbot.iris_mc" + (MC_VERSION.replace('.', '_'));
	}

	private Path[] getDirs(String subdirectory) {
		List<Path> paths = new ArrayList<>();

		for (String sourceSet : SOURCE_SETS) {
			Path path = getProjectDir().resolve("src").resolve(sourceSet).resolve(subdirectory);

			if (Files.exists(path)) {
				paths.add(path);
			}
		}

		return paths.toArray(new Path[0]);
>>>>>>> 5c64f56f
	}

	@Override
	public Path[] getSrcDirs() {
		return getDirs("java");
	}

	@Override
	public Path[] getResourceDirs() {
		return getDirs("resources");
	}

	private final Lazy<String> computeVersionLazy = new Lazy<>(() -> {
		String baseVersion = super.getVersion().replace("-development-environment", "");

		String build_id = System.getenv("GITHUB_RUN_NUMBER");

		if (Objects.equals(System.getProperty("iris.release", "false"), "true")) {
			// We don't want any suffix if we're doing a publish.
			return baseVersion;
		}

		String commitHash = "";
		boolean isDirty = false;
		try {
			Git git = Git.open(getProjectDir().toFile());
			isDirty = !git.status().call().getUncommittedChanges().isEmpty();
			commitHash = git.getRepository().parseCommit(git.getRepository().resolve(Constants.HEAD).toObjectId()).getName().substring(0, 8);
			git.close();
		} catch (RepositoryNotFoundException e) {
			// User might have downloaded the repository as a zip.
			return baseVersion + "nogit";
		} catch (IOException | GitAPIException e) {
			e.printStackTrace();
		}

		if (build_id != null) {
			return baseVersion + "-build." + build_id + "-" + commitHash;
		} else {
			return baseVersion + "-" + commitHash + (isDirty ? "-dirty" : "");
		}
	});

	@Override
	public String getVersion() {
		return computeVersionLazy.get();
	}

	@Override
	public Path getBuildJarPath() {
		return getBuildLibsDir().resolve(getModId() + "-" + "mc" + createMcVersion().version + "-" + getVersion() + ".jar");
	}

	@Override
	public ProcessorChain resourcesProcessingChain() {
		return new ProcessorChain(super.resourcesProcessingChain(), new FmjVersionFixer(this));
	}

	public class IrisFabricModule extends SimpleFabricModule {
		public IrisFabricModule(FabricContext context) {
			super(context);
		}

		private ProcessingSink createHeaderClassFilter(JavaCompilationResult compilation, ProcessingSink finalOutput) {
			List<Path> headerSourcePaths = new ArrayList<>();

			for (String sourceSet : HEADER_SOURCE_SETS) {
				headerSourcePaths.add(getProjectDir().resolve("src").resolve(sourceSet).resolve("java"));
			}

			return (in, id) -> {
				Path srcFile = compilation.getSourceFile(id);

				if (srcFile != null) {
					for (Path headerSourceSet : headerSourcePaths) {
						if (srcFile.startsWith(headerSourceSet)) {
							// Do not write files compiled from the "headers" source set to the final JAR.
							return;
						}
					}
				}

				finalOutput.sink(in, id);
			};
		}

		// Copy of Brachyura's FabricModule#createFabricCompilationResult with a one-line change
		@Override
		protected FabricCompilationResult createFabricCompilationResult() {
			try {
				String mixinOut = "mixinmapout.tiny";
				JavaCompilation compilation0 = new JavaCompilation()
					.addOption(JvmUtil.compileArgs(JvmUtil.CURRENT_JAVA_VERSION, getJavaVersion()))
					.addOption(
						"-AbrachyuraInMap=" + writeMappings4FabricStuff().toAbsolutePath().toString(),
						"-AbrachyuraOutMap=" + mixinOut, // Remaps shadows etc
						"-AbrachyuraInNamespace=" + Namespaces.NAMED,
						"-AbrachyuraOutNamespace=" + Namespaces.INTERMEDIARY,
						"-AoutRefMapFile=" + getModuleName() + "-refmap.json", // Remaps annotations
						"-AdefaultObfuscationEnv=brachyura"
					)
					.addClasspath(context.getCompileDependencies())
					.addSourceDir(getSrcDirs());
				for (BuildModule m : getModuleDependencies()) {
					compilation0.addClasspath(m.compilationOutput.get());
				}
				JavaCompilationResult compilation = compilation0.compile();
				ProcessingSponge compilationOutput = new ProcessingSponge();
				// Iris start: Add header class filter
				compilation.getInputs(createHeaderClassFilter(compilation, compilationOutput));
				// Iris end
				ProcessingEntry mixinMappings = compilationOutput.popEntry(mixinOut);
				MemoryMappingTree mixinMappingsTree = null;
				if (mixinMappings != null) {
					mixinMappingsTree = new MemoryMappingTree();
					try (Reader reader = new InputStreamReader(mixinMappings.in.get())) {
						MappingReader.read(reader, MappingFormat.TINY_2, mixinMappingsTree);
					}
				}
				return new FabricCompilationResult(compilationOutput, compilation, mixinMappingsTree);
			} catch (IOException e) {
				throw Util.sneak(e);
			}
		}
	}
}<|MERGE_RESOLUTION|>--- conflicted
+++ resolved
@@ -1,12 +1,9 @@
 import java.io.IOException;
-<<<<<<< HEAD
+import java.io.InputStreamReader;
+import java.io.Reader;
 import java.io.UncheckedIOException;
 import java.nio.file.FileSystem;
 import java.nio.file.FileVisitResult;
-=======
-import java.io.InputStreamReader;
-import java.io.Reader;
->>>>>>> 5c64f56f
 import java.nio.file.Files;
 import java.nio.file.Path;
 import java.nio.file.SimpleFileVisitor;
@@ -35,22 +32,17 @@
 import io.github.coolcrabs.brachyura.processing.ProcessingEntry;
 import io.github.coolcrabs.brachyura.processing.ProcessingSink;
 import io.github.coolcrabs.brachyura.processing.ProcessorChain;
-<<<<<<< HEAD
-import io.github.coolcrabs.brachyura.util.AtomicFile;
-import io.github.coolcrabs.brachyura.util.FileSystemUtil;
-import io.github.coolcrabs.brachyura.util.PathUtil;
-import net.fabricmc.accesswidener.AccessWidenerReader;
-import net.fabricmc.accesswidener.AccessWidenerVisitor;
-=======
 import io.github.coolcrabs.brachyura.processing.sources.ProcessingSponge;
 import io.github.coolcrabs.brachyura.project.Task;
 import io.github.coolcrabs.brachyura.project.java.BuildModule;
+import io.github.coolcrabs.brachyura.util.AtomicFile;
+import io.github.coolcrabs.brachyura.util.FileSystemUtil;
 import io.github.coolcrabs.brachyura.util.JvmUtil;
 import io.github.coolcrabs.brachyura.util.Lazy;
+import io.github.coolcrabs.brachyura.util.PathUtil;
 import io.github.coolcrabs.brachyura.util.Util;
 import net.fabricmc.mappingio.MappingReader;
 import net.fabricmc.mappingio.format.MappingFormat;
->>>>>>> 5c64f56f
 import net.fabricmc.mappingio.tree.MappingTree;
 import net.fabricmc.mappingio.tree.MemoryMappingTree;
 import org.eclipse.jgit.api.Git;
@@ -58,18 +50,11 @@
 import org.eclipse.jgit.errors.RepositoryNotFoundException;
 import org.eclipse.jgit.lib.Constants;
 
-<<<<<<< HEAD
-public class Buildscript extends MultiSrcDirFabricProject {
-	static final boolean SODIUM = true;
-	static final boolean CUSTOM_SODIUM = true;
-	static final String customSodiumName = "sodium-fabric-0.5.0+mc1.18.1-unstable.jar";
-=======
 public class Buildscript extends SimpleFabricProject {
     static final boolean SODIUM = true;
-	static final boolean CUSTOM_SODIUM = false;
+	static final boolean CUSTOM_SODIUM = true;
 	static final String MC_VERSION = "1.19";
-	static final String customSodiumName = "";
->>>>>>> 5c64f56f
+	static final String customSodiumName = "sodium-fabric-0.5.0+mc1.19-unstable.jar";
 
 	private static final String[] SOURCE_SETS = new String[] {
 		"main",
@@ -84,11 +69,7 @@
 
 	@Override
 	public VersionMeta createMcVersion() {
-<<<<<<< HEAD
-		return Minecraft.getVersion("1.18.1");
-=======
 		return Minecraft.getVersion(MC_VERSION);
->>>>>>> 5c64f56f
 	}
 
 	@Override
@@ -98,11 +79,7 @@
 
 	@Override
 	public FabricLoader getLoader() {
-<<<<<<< HEAD
-		return new FabricLoader(FabricMaven.URL, FabricMaven.loader("0.13.3"));
-=======
-		return new FabricLoader(FabricMaven.URL, FabricMaven.loader("0.14.5"));
->>>>>>> 5c64f56f
+		return new FabricLoader(FabricMaven.URL, FabricMaven.loader("0.14.7"));
 	}
 
 	@Override
@@ -116,26 +93,6 @@
 	}
 
 	@Override
-<<<<<<< HEAD
-	public Consumer<AccessWidenerVisitor> getAw() {
-		return v -> {
-			try {
-				new AccessWidenerReader(v).read(Files.newBufferedReader(getResourcesDir().resolve("iris.accesswidener")), Namespaces.NAMED);
-			} catch (IOException e) {
-				throw new UncheckedIOException(e);
-			}
-		};
-	}
-
-	@Override
-	public void getModDependencies(ModDependencyCollector d) {
-		d.addMaven(Maven.MAVEN_CENTRAL, new MavenId("org.anarres:jcpp:1.4.14"), ModDependencyFlag.COMPILE, ModDependencyFlag.RUNTIME, ModDependencyFlag.JIJ);
-		d.addMaven(FabricMaven.URL, new MavenId(FabricMaven.GROUP_ID + ".fabric-api", "fabric-resource-loader-v0", "0.4.11+3ac43d9565"), ModDependencyFlag.COMPILE, ModDependencyFlag.RUNTIME, ModDependencyFlag.JIJ);
-		d.addMaven(FabricMaven.URL, new MavenId(FabricMaven.GROUP_ID + ".fabric-api", "fabric-key-binding-api-v1", "1.0.8+c8aba2f365"), ModDependencyFlag.COMPILE, ModDependencyFlag.RUNTIME, ModDependencyFlag.JIJ);
-		d.addMaven(FabricMaven.URL, new MavenId(FabricMaven.GROUP_ID + ".fabric-api", "fabric-api-base", "0.4.1+b4f4f6cd65"), ModDependencyFlag.COMPILE, ModDependencyFlag.RUNTIME);
-		d.addMaven(FabricMaven.URL, new MavenId(FabricMaven.GROUP_ID + ".fabric-api", "fabric-rendering-data-attachment-v1", "0.3.4+7242e9d765"), ModDependencyFlag.COMPILE, ModDependencyFlag.RUNTIME);
-		d.addMaven(FabricMaven.URL, new MavenId(FabricMaven.GROUP_ID + ".fabric-api", "fabric-rendering-fluids-v1", "0.1.18+3ac43d9565"), ModDependencyFlag.COMPILE, ModDependencyFlag.RUNTIME);
-=======
 	protected FabricModule createModule() {
 		return new IrisFabricModule(context.get());
 	}
@@ -149,14 +106,12 @@
 
 		d.addMaven(FabricMaven.URL, new MavenId(FabricMaven.GROUP_ID + ".fabric-api", "fabric-rendering-data-attachment-v1", "0.3.8+d7c144a8a7"), ModDependencyFlag.COMPILE, ModDependencyFlag.RUNTIME);
 		d.addMaven(FabricMaven.URL, new MavenId(FabricMaven.GROUP_ID + ".fabric-api", "fabric-rendering-fluids-v1", "3.0.0+56447d9ba7"), ModDependencyFlag.COMPILE, ModDependencyFlag.RUNTIME);
->>>>>>> 5c64f56f
 
 		if (SODIUM) {
 			JavaJarDependency sodium;
 			if (CUSTOM_SODIUM) {
 				sodium = new JavaJarDependency(getProjectDir().resolve("custom_sodium").resolve(customSodiumName).toAbsolutePath(), null, new MavenId("net.caffeinemc", "sodium-fabric", customSodiumName.replace("sodium-fabric-", "").replace(".jar", "")));
 			} else {
-<<<<<<< HEAD
 				sodium = Maven.getMavenJarDep("https://api.modrinth.com/maven", new MavenId("maven.modrinth", "sodium", "mc1.18.2-0.4.1"));
 			}
 			d.add(sodium, ModDependencyFlag.COMPILE, ModDependencyFlag.RUNTIME);
@@ -181,7 +136,7 @@
 								}
 								if (shouldUse) {
 									Path p = PathUtil.resolveAndCreateDir(getLocalBrachyuraPath(), "sodiumlibs").resolve(name + "-" + version + ".jar");
-									boolean unstable = version.endsWith("unstable"); 
+									boolean unstable = version.endsWith("unstable");
 									if (unstable || !Files.exists(p)) {
 										try (AtomicFile f = new AtomicFile(p)) {
 											Files.copy(file, f.tempPath, StandardCopyOption.REPLACE_EXISTING);
@@ -197,37 +152,13 @@
 				}
 			} catch (IOException e) {
 				throw new UncheckedIOException(e);
-=======
-				d.addMaven("https://api.modrinth.com/maven", new MavenId("maven.modrinth", "sodium", "mc1.19-0.4.2"), ModDependencyFlag.COMPILE, ModDependencyFlag.RUNTIME);
->>>>>>> 5c64f56f
-			}
-		} else {
-			d.addMaven("https://api.modrinth.com/maven", new MavenId("maven.modrinth", "sodium", "mc1.19-0.4.2"), ModDependencyFlag.COMPILE);
+			}
 		}
 
 		d.addMaven(Maven.MAVEN_CENTRAL, new MavenId("org.joml:joml:1.10.2"), ModDependencyFlag.COMPILE, ModDependencyFlag.RUNTIME);
 	}
 
 	@Override
-<<<<<<< HEAD
-	public Path[] paths(String subdir, boolean onlyHeaders) {
-		List<Path> r = new ArrayList<>();
-		if (!onlyHeaders) {
-			Collections.addAll(
-				r,
-				getProjectDir().resolve("src").resolve("main").resolve(subdir),
-				getProjectDir().resolve("src").resolve("vendored").resolve(subdir)
-			);
-			if (SODIUM) {
-				r.add(getProjectDir().resolve("src").resolve("sodiumCompatibility").resolve(subdir));
-			} else {
-				r.add(getProjectDir().resolve("src").resolve("noSodiumStub").resolve(subdir));
-			}
-		}
-		r.add(getProjectDir().resolve("src").resolve("headers").resolve(subdir));
-		r.removeIf(p -> !Files.exists(p));
-		return r.toArray(new Path[0]);
-=======
 	public String getMavenGroup() {
 		return "net.coderbot.iris_mc" + (MC_VERSION.replace('.', '_'));
 	}
@@ -244,7 +175,6 @@
 		}
 
 		return paths.toArray(new Path[0]);
->>>>>>> 5c64f56f
 	}
 
 	@Override
