import java.io.IOException;
import java.io.InputStreamReader;
import java.io.Reader;
import java.nio.file.Files;
import java.nio.file.Path;
import java.util.ArrayList;
import java.util.List;
import java.util.function.Consumer;

import io.github.coolcrabs.brachyura.compiler.java.JavaCompilation;
import io.github.coolcrabs.brachyura.compiler.java.JavaCompilationResult;
import io.github.coolcrabs.brachyura.dependency.JavaJarDependency;
import io.github.coolcrabs.brachyura.fabric.FabricContext;
import io.github.coolcrabs.brachyura.fabric.FabricLoader;
import io.github.coolcrabs.brachyura.fabric.FabricMaven;
import io.github.coolcrabs.brachyura.fabric.FabricModule;
import io.github.coolcrabs.brachyura.fabric.SimpleFabricProject;
import io.github.coolcrabs.brachyura.fabric.FabricContext.ModDependencyCollector;
import io.github.coolcrabs.brachyura.fabric.FabricContext.ModDependencyFlag;
import io.github.coolcrabs.brachyura.mappings.Namespaces;
import io.github.coolcrabs.brachyura.maven.Maven;
import io.github.coolcrabs.brachyura.maven.MavenId;
import io.github.coolcrabs.brachyura.minecraft.Minecraft;
import io.github.coolcrabs.brachyura.minecraft.VersionMeta;
import io.github.coolcrabs.brachyura.processing.ProcessingEntry;
import io.github.coolcrabs.brachyura.processing.ProcessingSink;
import io.github.coolcrabs.brachyura.processing.ProcessorChain;
import io.github.coolcrabs.brachyura.processing.sources.ProcessingSponge;
import io.github.coolcrabs.brachyura.project.Task;
import io.github.coolcrabs.brachyura.project.java.BuildModule;
import io.github.coolcrabs.brachyura.util.JvmUtil;
import io.github.coolcrabs.brachyura.util.Lazy;
import io.github.coolcrabs.brachyura.util.Util;
import net.fabricmc.mappingio.MappingReader;
import net.fabricmc.mappingio.format.MappingFormat;
import net.fabricmc.mappingio.tree.MappingTree;
import net.fabricmc.mappingio.tree.MemoryMappingTree;
import org.eclipse.jgit.api.Git;
import org.eclipse.jgit.api.errors.GitAPIException;
import org.eclipse.jgit.errors.RepositoryNotFoundException;
import org.eclipse.jgit.lib.Constants;

public class Buildscript extends SimpleFabricProject {
    static final boolean SODIUM = true;
	static final boolean CUSTOM_SODIUM = false;
<<<<<<< HEAD
	static final String customSodiumName = "sodium-fabric-mc1.18.2-0.4.1+rev.d50338a.jar";
=======
	static final String MC_VERSION = "1.17.1";
	static final String customSodiumName = "";
>>>>>>> cda38e1f

	private static final String[] SOURCE_SETS = new String[] {
		"main",
		"vendored",
		SODIUM ? "sodiumCompatibility" : "noSodiumStub",
		"headers"
	};

	private static final String[] HEADER_SOURCE_SETS = new String[] {
		"headers"
	};

	@Override
	public VersionMeta createMcVersion() {
<<<<<<< HEAD
		return Minecraft.getVersion("1.18.2");
=======
		return Minecraft.getVersion(MC_VERSION);
>>>>>>> cda38e1f
	}

	@Override
	public MappingTree createMappings() {
		return createMojmap();
	}

	@Override
	public FabricLoader getLoader() {
		return new FabricLoader(FabricMaven.URL, FabricMaven.loader("0.13.3"));
	}

	@Override
	public int getJavaVersion() {
		return 17;
	}

	@Override
	public Path getSrcDir() {
		throw new UnsupportedOperationException();
	}

	@Override
	protected FabricModule createModule() {
		return new IrisFabricModule(context.get());
	}

    @Override
    public void getModDependencies(ModDependencyCollector d) {
		jij(d.addMaven(Maven.MAVEN_CENTRAL, new MavenId("org.anarres:jcpp:1.4.14"), ModDependencyFlag.COMPILE, ModDependencyFlag.RUNTIME));
		jij(d.addMaven(FabricMaven.URL, new MavenId(FabricMaven.GROUP_ID + ".fabric-api", "fabric-resource-loader-v0", "0.4.16+55dca1a4d2"), ModDependencyFlag.COMPILE, ModDependencyFlag.RUNTIME));
		jij(d.addMaven(FabricMaven.URL, new MavenId(FabricMaven.GROUP_ID + ".fabric-api", "fabric-key-binding-api-v1", "1.0.11+54e5b2ecd2"), ModDependencyFlag.COMPILE, ModDependencyFlag.RUNTIME));
		jij(d.addMaven(FabricMaven.URL, new MavenId(FabricMaven.GROUP_ID + ".fabric-api", "fabric-command-api-v1", "1.1.9+d7c144a860"), ModDependencyFlag.COMPILE, ModDependencyFlag.RUNTIME));
		jij(d.addMaven(FabricMaven.URL, new MavenId(FabricMaven.GROUP_ID + ".fabric-api", "fabric-api-base", "0.4.3+d7c144a8d2"), ModDependencyFlag.COMPILE, ModDependencyFlag.RUNTIME));

		d.addMaven(FabricMaven.URL, new MavenId(FabricMaven.GROUP_ID + ".fabric-api", "fabric-rendering-data-attachment-v1", "0.3.6+d7c144a8d2"), ModDependencyFlag.COMPILE, ModDependencyFlag.RUNTIME);
		d.addMaven(FabricMaven.URL, new MavenId(FabricMaven.GROUP_ID + ".fabric-api", "fabric-rendering-fluids-v1", "2.0.1+54e5b2ecd2"), ModDependencyFlag.COMPILE, ModDependencyFlag.RUNTIME);

		if (SODIUM) {
			if (CUSTOM_SODIUM) {
				d.add(new JavaJarDependency(getProjectDir().resolve("custom_sodium").resolve(customSodiumName).toAbsolutePath(), null, new MavenId("me.jellysquid.mods", "sodium-fabric", customSodiumName.replace("sodium-fabric-", ""))), ModDependencyFlag.COMPILE, ModDependencyFlag.RUNTIME);
			} else {
				d.addMaven("https://api.modrinth.com/maven", new MavenId("maven.modrinth", "sodium", "mc1.18.2-0.4.1"), ModDependencyFlag.COMPILE, ModDependencyFlag.RUNTIME);
			}
		} else {
			d.addMaven("https://api.modrinth.com/maven", new MavenId("maven.modrinth", "sodium", "mc1.18.2-0.4.1"), ModDependencyFlag.COMPILE);
		}

		d.addMaven(Maven.MAVEN_CENTRAL, new MavenId("org.joml:joml:1.10.2"), ModDependencyFlag.COMPILE, ModDependencyFlag.RUNTIME);
	}

	@Override
	public String getMavenGroup() {
		return "net.coderbot.iris_mc" + (MC_VERSION.replace('.', '_'));
	}

	@Override
	public void getTasks(Consumer<Task> p) {
		super.getTasks(p);
		super.getPublishTasks(p);
	}

	private Path[] getDirs(String subdirectory) {
		List<Path> paths = new ArrayList<>();

		for (String sourceSet : SOURCE_SETS) {
			Path path = getProjectDir().resolve("src").resolve(sourceSet).resolve(subdirectory);

			if (Files.exists(path)) {
				paths.add(path);
			}
		}

		return paths.toArray(new Path[0]);
	}

	@Override
	public Path[] getSrcDirs() {
		return getDirs("java");
	}

	@Override
	public Path[] getResourceDirs() {
		return getDirs("resources");
	}

	private final Lazy<String> computeVersionLazy = new Lazy<>(() -> {
		String baseVersion = super.getVersion().replace("development-environment", "");

		String build_id = System.getenv("GITHUB_RUN_NUMBER");

		if (build_id != null) {
			// We don't want any suffix if we're doing a Github Release.
			return baseVersion;
		}

		String commitHash = "";
		boolean isDirty = false;
		try {
			Git git = Git.open(getProjectDir().toFile());
			isDirty = !git.status().call().getUncommittedChanges().isEmpty();
			commitHash = git.getRepository().parseCommit(git.getRepository().resolve(Constants.HEAD).toObjectId()).getName().substring(0, 8);
			git.close();
		} catch (RepositoryNotFoundException e) {
			// User might have downloaded the repository as a zip.
			return baseVersion + "nogit";
		} catch (IOException | GitAPIException e) {
			e.printStackTrace();
		}

		return baseVersion + commitHash + (isDirty ? "-dirty" : "");
	});

	@Override
	public String getVersion() {
		return computeVersionLazy.get();
	}

	@Override
	public Path getBuildJarPath() {
		return getBuildLibsDir().resolve(getModId() + "-" + "mc" + createMcVersion().version + "-" + getVersion() + ".jar");
	}

	@Override
	public ProcessorChain resourcesProcessingChain() {
		return new ProcessorChain(super.resourcesProcessingChain(), new FmjVersionFixer(this));
	}

	public class IrisFabricModule extends SimpleFabricModule {
		public IrisFabricModule(FabricContext context) {
			super(context);
		}

		private ProcessingSink createHeaderClassFilter(JavaCompilationResult compilation, ProcessingSink finalOutput) {
			List<Path> headerSourcePaths = new ArrayList<>();

			for (String sourceSet : HEADER_SOURCE_SETS) {
				headerSourcePaths.add(getProjectDir().resolve("src").resolve(sourceSet).resolve("java"));
			}

			return (in, id) -> {
				Path srcFile = compilation.getSourceFile(id);

				if (srcFile != null) {
					for (Path headerSourceSet : headerSourcePaths) {
						if (srcFile.startsWith(headerSourceSet)) {
							// Do not write files compiled from the "headers" source set to the final JAR.
							return;
						}
					}
				}

				finalOutput.sink(in, id);
			};
		}

		// Copy of Brachyura's FabricModule#createFabricCompilationResult with a one-line change
		@Override
		protected FabricCompilationResult createFabricCompilationResult() {
			try {
				String mixinOut = "mixinmapout.tiny";
				JavaCompilation compilation0 = new JavaCompilation()
					.addOption(JvmUtil.compileArgs(JvmUtil.CURRENT_JAVA_VERSION, getJavaVersion()))
					.addOption(
						"-AbrachyuraInMap=" + writeMappings4FabricStuff().toAbsolutePath().toString(),
						"-AbrachyuraOutMap=" + mixinOut, // Remaps shadows etc
						"-AbrachyuraInNamespace=" + Namespaces.NAMED,
						"-AbrachyuraOutNamespace=" + Namespaces.INTERMEDIARY,
						"-AoutRefMapFile=" + getModuleName() + "-refmap.json", // Remaps annotations
						"-AdefaultObfuscationEnv=brachyura"
					)
					.addClasspath(context.getCompileDependencies())
					.addSourceDir(getSrcDirs());
				for (BuildModule m : getModuleDependencies()) {
					compilation0.addClasspath(m.compilationOutput.get());
				}
				JavaCompilationResult compilation = compilation0.compile();
				ProcessingSponge compilationOutput = new ProcessingSponge();
				// Iris start: Add header class filter
				compilation.getInputs(createHeaderClassFilter(compilation, compilationOutput));
				// Iris end
				ProcessingEntry mixinMappings = compilationOutput.popEntry(mixinOut);
				MemoryMappingTree mixinMappingsTree = null;
				if (mixinMappings != null) {
					mixinMappingsTree = new MemoryMappingTree();
					try (Reader reader = new InputStreamReader(mixinMappings.in.get())) {
						MappingReader.read(reader, MappingFormat.TINY_2, mixinMappingsTree);
					}
				}
				return new FabricCompilationResult(compilationOutput, compilation, mixinMappingsTree);
			} catch (IOException e) {
				throw Util.sneak(e);
			}
		}
	}
}<|MERGE_RESOLUTION|>--- conflicted
+++ resolved
@@ -43,12 +43,8 @@
 public class Buildscript extends SimpleFabricProject {
     static final boolean SODIUM = true;
 	static final boolean CUSTOM_SODIUM = false;
-<<<<<<< HEAD
+	static final String MC_VERSION = "1.18.2";
 	static final String customSodiumName = "sodium-fabric-mc1.18.2-0.4.1+rev.d50338a.jar";
-=======
-	static final String MC_VERSION = "1.17.1";
-	static final String customSodiumName = "";
->>>>>>> cda38e1f
 
 	private static final String[] SOURCE_SETS = new String[] {
 		"main",
@@ -63,11 +59,7 @@
 
 	@Override
 	public VersionMeta createMcVersion() {
-<<<<<<< HEAD
-		return Minecraft.getVersion("1.18.2");
-=======
 		return Minecraft.getVersion(MC_VERSION);
->>>>>>> cda38e1f
 	}
 
 	@Override
