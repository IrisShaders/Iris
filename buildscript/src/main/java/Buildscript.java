--- conflicted
+++ resolved
@@ -164,15 +164,11 @@
 			e.printStackTrace();
 		}
 
-<<<<<<< HEAD
-		return baseVersion;
-=======
 		if (build_id != null) {
 			return baseVersion + "-build." + build_id + "-" + commitHash;
 		} else {
 			return baseVersion + "-" + commitHash + (isDirty ? "-dirty" : "");
 		}
->>>>>>> 38664376
 	});
 
 	@Override
