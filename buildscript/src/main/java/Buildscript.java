import java.io.IOException;
import java.io.InputStreamReader;
import java.io.Reader;
import java.nio.file.Files;
import java.nio.file.Path;
import java.util.ArrayList;
import java.util.List;
import java.util.function.Consumer;

import io.github.coolcrabs.brachyura.compiler.java.JavaCompilation;
import io.github.coolcrabs.brachyura.compiler.java.JavaCompilationResult;
import io.github.coolcrabs.brachyura.dependency.JavaJarDependency;
import io.github.coolcrabs.brachyura.fabric.FabricContext;
import io.github.coolcrabs.brachyura.fabric.FabricLoader;
import io.github.coolcrabs.brachyura.fabric.FabricMaven;
import io.github.coolcrabs.brachyura.fabric.FabricModule;
import io.github.coolcrabs.brachyura.fabric.SimpleFabricProject;
import io.github.coolcrabs.brachyura.fabric.FabricContext.ModDependencyCollector;
import io.github.coolcrabs.brachyura.fabric.FabricContext.ModDependencyFlag;
import io.github.coolcrabs.brachyura.mappings.Namespaces;
import io.github.coolcrabs.brachyura.maven.Maven;
import io.github.coolcrabs.brachyura.maven.MavenId;
import io.github.coolcrabs.brachyura.minecraft.Minecraft;
import io.github.coolcrabs.brachyura.minecraft.VersionMeta;
import io.github.coolcrabs.brachyura.processing.ProcessingEntry;
import io.github.coolcrabs.brachyura.processing.ProcessingSink;
import io.github.coolcrabs.brachyura.processing.ProcessorChain;
import io.github.coolcrabs.brachyura.processing.sources.ProcessingSponge;
import io.github.coolcrabs.brachyura.project.Task;
import io.github.coolcrabs.brachyura.project.java.BuildModule;
import io.github.coolcrabs.brachyura.util.JvmUtil;
import io.github.coolcrabs.brachyura.util.Lazy;
import io.github.coolcrabs.brachyura.util.Util;
import net.fabricmc.mappingio.MappingReader;
import net.fabricmc.mappingio.format.MappingFormat;
import net.fabricmc.mappingio.tree.MappingTree;
import net.fabricmc.mappingio.tree.MemoryMappingTree;
import org.eclipse.jgit.api.Git;
import org.eclipse.jgit.api.errors.GitAPIException;
import org.eclipse.jgit.errors.RepositoryNotFoundException;
import org.eclipse.jgit.lib.Constants;

public class Buildscript extends SimpleFabricProject {
    static final boolean SODIUM = true;
	static final boolean CUSTOM_SODIUM = false;
	static final String MC_VERSION = "1.16.5";
	static final String customSodiumName = "";

	private static final String[] SOURCE_SETS = new String[] {
		"main",
		"vendored",
		SODIUM ? "sodiumCompatibility" : "noSodiumStub",
		"headers"
	};

	private static final String[] HEADER_SOURCE_SETS = new String[] {
		"headers"
	};

	@Override
	public VersionMeta createMcVersion() {
<<<<<<< HEAD
		return Minecraft.getVersion("1.17.1");
=======
		return Minecraft.getVersion(MC_VERSION);
>>>>>>> da21e495
	}

	@Override
    public MappingTree createMappings() {
        return createMojmap();
    }

    @Override
    public FabricLoader getLoader() {
        return new FabricLoader(FabricMaven.URL, FabricMaven.loader("0.13.3"));
    }

	@Override
	public int getJavaVersion() {
		return 16;
	}

    @Override
    public Path getSrcDir() {
        throw new UnsupportedOperationException();
    }

	@Override
	protected FabricModule createModule() {
		return new IrisFabricModule(context.get());
	}

    @Override
    public void getModDependencies(ModDependencyCollector d) {
		jij(d.addMaven(Maven.MAVEN_CENTRAL, new MavenId("org.anarres:jcpp:1.4.14"), ModDependencyFlag.COMPILE, ModDependencyFlag.RUNTIME));
		jij(d.addMaven(Maven.MAVEN_CENTRAL, new MavenId("org.slf4j:slf4j-api:1.7.12"), ModDependencyFlag.COMPILE, ModDependencyFlag.RUNTIME));
		jij(d.addMaven(FabricMaven.URL, new MavenId(FabricMaven.GROUP_ID + ".fabric-api", "fabric-resource-loader-v0", "0.4.10+f09604ce18"), ModDependencyFlag.COMPILE, ModDependencyFlag.RUNTIME));
		jij(d.addMaven(FabricMaven.URL, new MavenId(FabricMaven.GROUP_ID + ".fabric-api", "fabric-key-binding-api-v1", "1.0.6+2a2bb57318"), ModDependencyFlag.COMPILE, ModDependencyFlag.RUNTIME));
		jij(d.addMaven(FabricMaven.URL, new MavenId(FabricMaven.GROUP_ID + ".fabric-api", "fabric-api-base", "0.4.0+cf39a74318"), ModDependencyFlag.COMPILE, ModDependencyFlag.RUNTIME));
		jij(d.addMaven(FabricMaven.URL, new MavenId(FabricMaven.GROUP_ID + ".fabric-api", "fabric-command-api-v1", "1.1.4+cf39a74318"), ModDependencyFlag.COMPILE, ModDependencyFlag.RUNTIME));

		d.addMaven(FabricMaven.URL, new MavenId(FabricMaven.GROUP_ID + ".fabric-api", "fabric-rendering-data-attachment-v1", "0.1.6+cf39a74318"), ModDependencyFlag.COMPILE, ModDependencyFlag.RUNTIME);
		d.addMaven(FabricMaven.URL, new MavenId(FabricMaven.GROUP_ID + ".fabric-api", "fabric-rendering-fluids-v1", "0.2.1+cf39a74318"), ModDependencyFlag.COMPILE, ModDependencyFlag.RUNTIME);

		if (SODIUM) {
			if (CUSTOM_SODIUM) {
				d.add(new JavaJarDependency(getProjectDir().resolve("custom_sodium").resolve(customSodiumName).toAbsolutePath(), null, new MavenId("me.jellysquid.mods", "sodium-fabric", customSodiumName.replace("sodium-fabric-", ""))), ModDependencyFlag.COMPILE, ModDependencyFlag.RUNTIME);
			} else {
				d.addMaven("https://api.modrinth.com/maven", new MavenId("maven.modrinth", "sodium", "mc1.17.1-0.3.4"), ModDependencyFlag.COMPILE, ModDependencyFlag.RUNTIME);
			}
		} else {
			d.addMaven("https://api.modrinth.com/maven", new MavenId("maven.modrinth", "sodium", "mc1.17.1-0.3.4"), ModDependencyFlag.COMPILE, null);
		}

		d.addMaven(Maven.MAVEN_CENTRAL, new MavenId("org.joml:joml:1.10.2"), ModDependencyFlag.COMPILE, ModDependencyFlag.RUNTIME);
    }

	@Override
	public String getMavenGroup() {
		return "net.coderbot.iris_mc" + (MC_VERSION.replace('.', '_'));
	}

	@Override
	public void getTasks(Consumer<Task> p) {
		super.getTasks(p);
		super.getPublishTasks(p);
	}

	private Path[] getDirs(String subdirectory) {
		List<Path> paths = new ArrayList<>();

		for (String sourceSet : SOURCE_SETS) {
			Path path = getProjectDir().resolve("src").resolve(sourceSet).resolve(subdirectory);

			if (Files.exists(path)) {
				paths.add(path);
			}
		}

		return paths.toArray(new Path[0]);
	}

	@Override
	public Path[] getSrcDirs() {
		return getDirs("java");
	}

	@Override
	public Path[] getResourceDirs() {
		return getDirs("resources");
	}

	private final Lazy<String> computeVersionLazy = new Lazy<>(() -> {
		String baseVersion = super.getVersion().replace("development-environment", "");

		String build_id = System.getenv("GITHUB_RUN_NUMBER");

		if (build_id != null) {
			// We don't want any suffix if we're doing a Github Release.
			return baseVersion;
		}

		String commitHash = "";
		boolean isDirty = false;
		try {
			Git git = Git.open(getProjectDir().toFile());
			isDirty = !git.status().call().getUncommittedChanges().isEmpty();
			commitHash = git.getRepository().parseCommit(git.getRepository().resolve(Constants.HEAD).toObjectId()).getName().substring(0, 8);
			git.close();
		} catch (RepositoryNotFoundException e) {
			// User might have downloaded the repository as a zip.
			return baseVersion + "nogit";
		} catch (IOException | GitAPIException e) {
			e.printStackTrace();
		}

		return baseVersion + commitHash + (isDirty ? "-dirty" : "");
	});

	@Override
	public String getVersion() {
		return computeVersionLazy.get();
	}

	@Override
	public Path getBuildJarPath() {
		return getBuildLibsDir().resolve(getModId() + "-" + "mc" + createMcVersion().version + "-" + getVersion() + ".jar");
	}

	@Override
	public ProcessorChain resourcesProcessingChain() {
		return new ProcessorChain(super.resourcesProcessingChain(), new FmjVersionFixer(this));
	}

	public class IrisFabricModule extends SimpleFabricModule {
		public IrisFabricModule(FabricContext context) {
			super(context);
		}

		private ProcessingSink createHeaderClassFilter(JavaCompilationResult compilation, ProcessingSink finalOutput) {
			List<Path> headerSourcePaths = new ArrayList<>();

			for (String sourceSet : HEADER_SOURCE_SETS) {
				headerSourcePaths.add(getProjectDir().resolve("src").resolve(sourceSet).resolve("java"));
			}

			return (in, id) -> {
				Path srcFile = compilation.getSourceFile(id);

				if (srcFile != null) {
					for (Path headerSourceSet : headerSourcePaths) {
						if (srcFile.startsWith(headerSourceSet)) {
							// Do not write files compiled from the "headers" source set to the final JAR.
							return;
						}
					}
				}

				finalOutput.sink(in, id);
			};
		}

		// Copy of Brachyura's FabricModule#createFabricCompilationResult with a one-line change
		@Override
		protected FabricCompilationResult createFabricCompilationResult() {
			try {
				String mixinOut = "mixinmapout.tiny";
				JavaCompilation compilation0 = new JavaCompilation()
					.addOption(JvmUtil.compileArgs(JvmUtil.CURRENT_JAVA_VERSION, getJavaVersion()))
					.addOption(
						"-AbrachyuraInMap=" + writeMappings4FabricStuff().toAbsolutePath().toString(),
						"-AbrachyuraOutMap=" + mixinOut, // Remaps shadows etc
						"-AbrachyuraInNamespace=" + Namespaces.NAMED,
						"-AbrachyuraOutNamespace=" + Namespaces.INTERMEDIARY,
						"-AoutRefMapFile=" + getModuleName() + "-refmap.json", // Remaps annotations
						"-AdefaultObfuscationEnv=brachyura"
					)
					.addClasspath(context.getCompileDependencies())
					.addSourceDir(getSrcDirs());
				for (BuildModule m : getModuleDependencies()) {
					compilation0.addClasspath(m.compilationOutput.get());
				}
				JavaCompilationResult compilation = compilation0.compile();
				ProcessingSponge compilationOutput = new ProcessingSponge();
				// Iris start: Add header class filter
				compilation.getInputs(createHeaderClassFilter(compilation, compilationOutput));
				// Iris end
				ProcessingEntry mixinMappings = compilationOutput.popEntry(mixinOut);
				MemoryMappingTree mixinMappingsTree = null;
				if (mixinMappings != null) {
					mixinMappingsTree = new MemoryMappingTree();
					try (Reader reader = new InputStreamReader(mixinMappings.in.get())) {
						MappingReader.read(reader, MappingFormat.TINY_2, mixinMappingsTree);
					}
				}
				return new FabricCompilationResult(compilationOutput, compilation, mixinMappingsTree);
			} catch (IOException e) {
				throw Util.sneak(e);
			}
		}
	}
}<|MERGE_RESOLUTION|>--- conflicted
+++ resolved
@@ -43,7 +43,7 @@
 public class Buildscript extends SimpleFabricProject {
     static final boolean SODIUM = true;
 	static final boolean CUSTOM_SODIUM = false;
-	static final String MC_VERSION = "1.16.5";
+	static final String MC_VERSION = "1.17.1";
 	static final String customSodiumName = "";
 
 	private static final String[] SOURCE_SETS = new String[] {
@@ -59,11 +59,7 @@
 
 	@Override
 	public VersionMeta createMcVersion() {
-<<<<<<< HEAD
-		return Minecraft.getVersion("1.17.1");
-=======
 		return Minecraft.getVersion(MC_VERSION);
->>>>>>> da21e495
 	}
 
 	@Override
