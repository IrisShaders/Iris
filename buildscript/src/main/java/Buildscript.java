--- conflicted
+++ resolved
@@ -28,17 +28,10 @@
 	static final boolean CUSTOM_SODIUM = false;
 	static final String customSodiumName = "";
 
-<<<<<<< HEAD
-    @Override
-    public String getMcVersion() {
-        return "1.18.1";
-    }
-=======
 	@Override
 	public VersionMeta createMcVersion() {
-		return Minecraft.getVersion("1.17.1");
+		return Minecraft.getVersion("1.18.1");
 	}
->>>>>>> 6319b5f3
 
 	@Override
     public MappingTree createMappings() {
@@ -83,15 +76,11 @@
 			d.addMaven(FabricMaven.URL, new MavenId(FabricMaven.GROUP_ID + ".fabric-api", "fabric-rendering-data-attachment-v1", "0.3.4+7242e9d765"), ModDependencyFlag.COMPILE, ModDependencyFlag.RUNTIME);
 			d.addMaven(FabricMaven.URL, new MavenId(FabricMaven.GROUP_ID + ".fabric-api", "fabric-rendering-fluids-v1", "0.1.18+3ac43d9565"), ModDependencyFlag.COMPILE, ModDependencyFlag.RUNTIME);
 
-<<<<<<< HEAD
-			d.addMaven("https://api.modrinth.com/maven", new MavenId("maven.modrinth", "sodium", "mc1.18.1-0.4.0-alpha6"), ModDependencyFlag.COMPILE, ModDependencyFlag.RUNTIME);
-=======
 			if (CUSTOM_SODIUM) {
 				d.add(new JavaJarDependency(getProjectDir().resolve("custom_sodium").resolve(customSodiumName).toAbsolutePath(), null, new MavenId("me.jellysquid.mods", "sodium-fabric", customSodiumName.replace("sodium-fabric-", ""))), ModDependencyFlag.COMPILE, ModDependencyFlag.RUNTIME);
 			} else {
-				d.addMaven("https://api.modrinth.com/maven", new MavenId("maven.modrinth", "sodium", "mc1.17.1-0.3.4"), ModDependencyFlag.COMPILE, ModDependencyFlag.RUNTIME);
+				d.addMaven("https://api.modrinth.com/maven", new MavenId("maven.modrinth", "sodium", "mc1.18.1-0.4.0-alpha6"), ModDependencyFlag.COMPILE, ModDependencyFlag.RUNTIME);
 			}
->>>>>>> 6319b5f3
 
 			d.addMaven(Maven.MAVEN_CENTRAL, new MavenId("org.joml:joml:1.10.2"), ModDependencyFlag.COMPILE, ModDependencyFlag.RUNTIME);
 		}
