--- conflicted
+++ resolved
@@ -66,17 +66,10 @@
 			return createMojmap();
 	}
 
-<<<<<<< HEAD
-    @Override
-    public FabricLoader getLoader() {
-        return new FabricLoader(FabricMaven.URL, FabricMaven.loader("0.14.10"));
-    }
-=======
 	@Override
 	public FabricLoader getLoader() {
 			return new FabricLoader(FabricMaven.URL, FabricMaven.loader("0.14.10"));
 	}
->>>>>>> 85a7fe30
 
 	@Override
 	public Path getSrcDir() {
