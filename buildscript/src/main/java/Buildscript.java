import java.io.IOException;
import java.io.InputStreamReader;
import java.io.Reader;
import java.nio.file.Files;
import java.nio.file.Path;
import java.util.ArrayList;
import java.util.List;
import java.util.Objects;

import io.github.coolcrabs.brachyura.compiler.java.JavaCompilation;
import io.github.coolcrabs.brachyura.compiler.java.JavaCompilationResult;
import io.github.coolcrabs.brachyura.dependency.JavaJarDependency;
import io.github.coolcrabs.brachyura.fabric.FabricContext;
import io.github.coolcrabs.brachyura.fabric.FabricLoader;
import io.github.coolcrabs.brachyura.fabric.FabricMaven;
import io.github.coolcrabs.brachyura.fabric.FabricModule;
import io.github.coolcrabs.brachyura.fabric.SimpleFabricProject;
import io.github.coolcrabs.brachyura.fabric.FabricContext.ModDependencyCollector;
import io.github.coolcrabs.brachyura.fabric.FabricContext.ModDependencyFlag;
import io.github.coolcrabs.brachyura.mappings.Namespaces;
import io.github.coolcrabs.brachyura.maven.Maven;
import io.github.coolcrabs.brachyura.maven.MavenId;
import io.github.coolcrabs.brachyura.minecraft.Minecraft;
import io.github.coolcrabs.brachyura.minecraft.VersionMeta;
import io.github.coolcrabs.brachyura.processing.ProcessingEntry;
import io.github.coolcrabs.brachyura.processing.ProcessingSink;
import io.github.coolcrabs.brachyura.processing.ProcessorChain;
import io.github.coolcrabs.brachyura.processing.sources.ProcessingSponge;
import io.github.coolcrabs.brachyura.project.java.BuildModule;
import io.github.coolcrabs.brachyura.util.JvmUtil;
import io.github.coolcrabs.brachyura.util.Lazy;
import io.github.coolcrabs.brachyura.util.Util;
import net.fabricmc.mappingio.MappingReader;
import net.fabricmc.mappingio.format.MappingFormat;
import net.fabricmc.mappingio.tree.MappingTree;
import net.fabricmc.mappingio.tree.MemoryMappingTree;
import org.eclipse.jgit.api.Git;
import org.eclipse.jgit.api.errors.GitAPIException;
import org.eclipse.jgit.errors.RepositoryNotFoundException;
import org.eclipse.jgit.lib.Constants;

public class Buildscript extends SimpleFabricProject {
	static final boolean SODIUM = true;
<<<<<<< HEAD
	static final boolean CUSTOM_SODIUM = true;
	static final String MC_VERSION = "1.19.3-rc1";
=======
	static final boolean CUSTOM_SODIUM = false;
	static final String MC_VERSION = "1.19.3";
>>>>>>> ee2a0eef
	static final String customSodiumName = "sodium-rc1.jar";

	private static final String[] SOURCE_SETS = new String[] {
		"main",
		"vendored",
		SODIUM ? "sodiumCompatibility" : "noSodiumStub",
		"headers"
	};

	private static final String[] HEADER_SOURCE_SETS = new String[] {
		"headers"
	};

	@Override
	public VersionMeta createMcVersion() {
		return Minecraft.getVersion(MC_VERSION);
	}

	@Override
	public MappingTree createMappings() {
		return createMojmap();
	}

	@Override
	public FabricLoader getLoader() {
		return new FabricLoader(FabricMaven.URL, FabricMaven.loader("0.14.10"));
	}

	@Override
	public int getJavaVersion() {
		return 17;
	}

	@Override
	public Path getSrcDir() {
		throw new UnsupportedOperationException();
	}

	@Override
	protected FabricModule createModule() {
		return new IrisFabricModule(context.get());
	}

	@Override
	public void getModDependencies(ModDependencyCollector d) {
		jij(d.addMaven(Maven.MAVEN_CENTRAL, new MavenId("org.anarres:jcpp:1.4.14"), ModDependencyFlag.COMPILE, ModDependencyFlag.RUNTIME));
		jij(d.addMaven(FabricMaven.URL, new MavenId(FabricMaven.GROUP_ID + ".fabric-api", "fabric-key-binding-api-v1", "1.0.23+aaaf9d332d"), ModDependencyFlag.COMPILE, ModDependencyFlag.RUNTIME));

		jij(d.addMaven(Maven.MAVEN_CENTRAL, new MavenId("io.github.douira:glsl-transformer:1.0.1"), ModDependencyFlag.COMPILE, ModDependencyFlag.RUNTIME));
		jij(d.addMaven(Maven.MAVEN_CENTRAL, new MavenId("org.antlr:antlr4-runtime:4.10.1"), ModDependencyFlag.COMPILE, ModDependencyFlag.RUNTIME));

		if (SODIUM) {
			d.addMaven(FabricMaven.URL, new MavenId(FabricMaven.GROUP_ID + ".fabric-api", "fabric-api-base", "0.4.17+93d8cb8253"), ModDependencyFlag.COMPILE, ModDependencyFlag.RUNTIME);
			d.addMaven(FabricMaven.URL, new MavenId(FabricMaven.GROUP_ID + ".fabric-api", "fabric-rendering-data-attachment-v1", "0.3.21+12bfe4ea53"), ModDependencyFlag.COMPILE, ModDependencyFlag.RUNTIME);
			d.addMaven(FabricMaven.URL, new MavenId(FabricMaven.GROUP_ID + ".fabric-api", "fabric-rendering-fluids-v1", "3.0.13+fbde993d53"), ModDependencyFlag.COMPILE, ModDependencyFlag.RUNTIME);
			d.addMaven(FabricMaven.URL, new MavenId(FabricMaven.GROUP_ID + ".fabric-api", "fabric-resource-loader-v0", "0.9.4+49abcf7e53"), ModDependencyFlag.COMPILE, ModDependencyFlag.RUNTIME);

			if (CUSTOM_SODIUM) {
				d.add(new JavaJarDependency(getProjectDir().resolve("custom_sodium").resolve(customSodiumName).toAbsolutePath(), null, new MavenId("me.jellysquid.mods", "sodium-fabric", customSodiumName.replace("sodium-fabric-", ""))), ModDependencyFlag.COMPILE, ModDependencyFlag.RUNTIME);
			} else {
<<<<<<< HEAD
				d.addMaven("https://api.modrinth.com/maven", new MavenId("maven.modrinth", "sodium", "mc1.19.2-0.4.4"), ModDependencyFlag.COMPILE, ModDependencyFlag.RUNTIME);
			}
		} else {
			d.addMaven("https://api.modrinth.com/maven", new MavenId("maven.modrinth", "sodium", "mc1.19.2-0.4.4"), ModDependencyFlag.COMPILE);
=======
				d.addMaven("https://api.modrinth.com/maven", new MavenId("maven.modrinth", "sodium", "mc1.19.3-0.4.6"), ModDependencyFlag.COMPILE, ModDependencyFlag.RUNTIME);
			}
		} else {
			d.addMaven("https://api.modrinth.com/maven", new MavenId("maven.modrinth", "sodium", "mc1.19.3-0.4.6"), ModDependencyFlag.COMPILE);
>>>>>>> ee2a0eef
		}
	}

	@Override
	public String getMavenGroup() {
		return "net.coderbot.iris_mc" + (MC_VERSION.replace('.', '_'));
	}

	private Path[] getDirs(String subdirectory) {
		List<Path> paths = new ArrayList<>();

		for (String sourceSet : SOURCE_SETS) {
			Path path = getProjectDir().resolve("src").resolve(sourceSet).resolve(subdirectory);

			if (Files.exists(path)) {
				paths.add(path);
			}
		}

		return paths.toArray(new Path[0]);
	}

	@Override
	public Path[] getSrcDirs() {
		return getDirs("java");
	}

	@Override
	public Path[] getResourceDirs() {
		return getDirs("resources");
	}

	private final Lazy<String> computeVersionLazy = new Lazy<>(() -> {
		String baseVersion = super.getVersion().replace("-development-environment", "");

		String build_id = System.getenv("GITHUB_RUN_NUMBER");

		if (Objects.equals(System.getProperty("iris.release", "false"), "true")) {
			// We don't want any suffix if we're doing a publish.
			return baseVersion;
		}

		String commitHash = "";
		boolean isDirty = false;
		try {
			Git git = Git.open(getProjectDir().toFile());
			isDirty = !git.status().call().getUncommittedChanges().isEmpty();
			commitHash = git.getRepository().parseCommit(git.getRepository().resolve(Constants.HEAD).toObjectId()).getName().substring(0, 8);
			git.close();
		} catch (RepositoryNotFoundException e) {
			// User might have downloaded the repository as a zip.
			return baseVersion + "nogit";
		} catch (IOException | GitAPIException e) {
			e.printStackTrace();
		}

		if (build_id != null) {
			return baseVersion + "-build." + build_id + "-" + commitHash;
		} else {
			return baseVersion + "-" + commitHash + (isDirty ? "-dirty" : "");
		}
	});

	@Override
	public String getVersion() {
		return computeVersionLazy.get();
	}

	@Override
	public Path getBuildJarPath() {
		return getBuildLibsDir().resolve(getModId() + "-" + "mc" + MC_VERSION + "-" + getVersion() + ".jar");
	}

	@Override
	public ProcessorChain resourcesProcessingChain() {
		return new ProcessorChain(super.resourcesProcessingChain(), new FmjVersionFixer(this));
	}

	public class IrisFabricModule extends SimpleFabricModule {
		public IrisFabricModule(FabricContext context) {
			super(context);
		}

		private ProcessingSink createHeaderClassFilter(JavaCompilationResult compilation, ProcessingSink finalOutput) {
			List<Path> headerSourcePaths = new ArrayList<>();

			for (String sourceSet : HEADER_SOURCE_SETS) {
				headerSourcePaths.add(getProjectDir().resolve("src").resolve(sourceSet).resolve("java"));
			}

			return (in, id) -> {
				Path srcFile = compilation.getSourceFile(id);

				if (srcFile != null) {
					for (Path headerSourceSet : headerSourcePaths) {
						if (srcFile.startsWith(headerSourceSet)) {
							// Do not write files compiled from the "headers" source set to the final JAR.
							return;
						}
					}
				}

				finalOutput.sink(in, id);
			};
		}

		// Copy of Brachyura's FabricModule#createFabricCompilationResult with a one-line change
		@Override
		protected FabricCompilationResult createFabricCompilationResult() {
			try {
				String mixinOut = "mixinmapout.tiny";
				JavaCompilation compilation0 = new JavaCompilation()
					.addOption(JvmUtil.compileArgs(JvmUtil.CURRENT_JAVA_VERSION, getJavaVersion()))
					.addOption(
						"-AbrachyuraInMap=" + writeMappings4FabricStuff().toAbsolutePath().toString(),
						"-AbrachyuraOutMap=" + mixinOut, // Remaps shadows etc
						"-AbrachyuraInNamespace=" + Namespaces.NAMED,
						"-AbrachyuraOutNamespace=" + Namespaces.INTERMEDIARY,
						"-AoutRefMapFile=" + getModuleName() + "-refmap.json", // Remaps annotations
						"-AdefaultObfuscationEnv=brachyura"
					)
					.addClasspath(context.getCompileDependencies())
					.addSourceDir(getSrcDirs());
				for (BuildModule m : getModuleDependencies()) {
					compilation0.addClasspath(m.compilationOutput.get());
				}
				JavaCompilationResult compilation = compilation0.compile();
				ProcessingSponge compilationOutput = new ProcessingSponge();
				// Iris start: Add header class filter
				compilation.getInputs(createHeaderClassFilter(compilation, compilationOutput));
				// Iris end
				ProcessingEntry mixinMappings = compilationOutput.popEntry(mixinOut);
				MemoryMappingTree mixinMappingsTree = null;
				if (mixinMappings != null) {
					mixinMappingsTree = new MemoryMappingTree();
					try (Reader reader = new InputStreamReader(mixinMappings.in.get())) {
						MappingReader.read(reader, MappingFormat.TINY_2, mixinMappingsTree);
					}
				}
				return new FabricCompilationResult(compilationOutput, compilation, mixinMappingsTree);
			} catch (IOException e) {
				throw Util.sneak(e);
			}
		}
	}
}<|MERGE_RESOLUTION|>--- conflicted
+++ resolved
@@ -41,13 +41,8 @@
 
 public class Buildscript extends SimpleFabricProject {
 	static final boolean SODIUM = true;
-<<<<<<< HEAD
-	static final boolean CUSTOM_SODIUM = true;
-	static final String MC_VERSION = "1.19.3-rc1";
-=======
 	static final boolean CUSTOM_SODIUM = false;
 	static final String MC_VERSION = "1.19.3";
->>>>>>> ee2a0eef
 	static final String customSodiumName = "sodium-rc1.jar";
 
 	private static final String[] SOURCE_SETS = new String[] {
@@ -108,17 +103,10 @@
 			if (CUSTOM_SODIUM) {
 				d.add(new JavaJarDependency(getProjectDir().resolve("custom_sodium").resolve(customSodiumName).toAbsolutePath(), null, new MavenId("me.jellysquid.mods", "sodium-fabric", customSodiumName.replace("sodium-fabric-", ""))), ModDependencyFlag.COMPILE, ModDependencyFlag.RUNTIME);
 			} else {
-<<<<<<< HEAD
-				d.addMaven("https://api.modrinth.com/maven", new MavenId("maven.modrinth", "sodium", "mc1.19.2-0.4.4"), ModDependencyFlag.COMPILE, ModDependencyFlag.RUNTIME);
-			}
-		} else {
-			d.addMaven("https://api.modrinth.com/maven", new MavenId("maven.modrinth", "sodium", "mc1.19.2-0.4.4"), ModDependencyFlag.COMPILE);
-=======
 				d.addMaven("https://api.modrinth.com/maven", new MavenId("maven.modrinth", "sodium", "mc1.19.3-0.4.6"), ModDependencyFlag.COMPILE, ModDependencyFlag.RUNTIME);
 			}
 		} else {
 			d.addMaven("https://api.modrinth.com/maven", new MavenId("maven.modrinth", "sodium", "mc1.19.3-0.4.6"), ModDependencyFlag.COMPILE);
->>>>>>> ee2a0eef
 		}
 	}
 
