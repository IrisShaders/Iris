import java.io.IOException;
import java.io.UncheckedIOException;
import java.nio.file.Files;
import java.nio.file.Path;
import java.util.ArrayList;
import java.util.Collections;
import java.util.List;
import java.util.function.Consumer;

import io.github.coolcrabs.brachyura.dependency.JavaJarDependency;
import io.github.coolcrabs.brachyura.fabric.FabricLoader;
import io.github.coolcrabs.brachyura.fabric.FabricMaven;
import io.github.coolcrabs.brachyura.mappings.Namespaces;
import io.github.coolcrabs.brachyura.maven.Maven;
import io.github.coolcrabs.brachyura.maven.MavenId;
import io.github.coolcrabs.brachyura.minecraft.Minecraft;
import io.github.coolcrabs.brachyura.minecraft.VersionMeta;
import io.github.coolcrabs.brachyura.processing.ProcessorChain;
import net.fabricmc.accesswidener.AccessWidenerReader;
import net.fabricmc.accesswidener.AccessWidenerVisitor;
import net.fabricmc.mappingio.tree.MappingTree;
import org.eclipse.jgit.api.Git;
import org.eclipse.jgit.api.errors.GitAPIException;
import org.eclipse.jgit.lib.Constants;

public class Buildscript extends MultiSrcDirFabricProject {
    static final boolean SODIUM = true;
    static final boolean CUSTOM_SODIUM = false;
    static final String customSodiumName = "sodium-fabric-mc1.18.2-0.4.1+rev.d50338a.jar";
  
	@Override
	public VersionMeta createMcVersion() {
		return Minecraft.getVersion("1.18.2");
	}
  
	@Override
    public MappingTree createMappings() {
        return createMojmap();
    }

    @Override
    public FabricLoader getLoader() {
        return new FabricLoader(FabricMaven.URL, FabricMaven.loader("0.13.3"));
    }

	@Override
	public int getJavaVersion() {
		return 17;
	}

    @Override
    public Path getSrcDir() {
        throw new UnsupportedOperationException();
    }

    @Override
    public Consumer<AccessWidenerVisitor> getAw() {
        return v -> {
            try {
                new AccessWidenerReader(v).read(Files.newBufferedReader(getResourcesDir().resolve("iris.accesswidener")), Namespaces.NAMED);
            } catch (IOException e) {
                throw new UncheckedIOException(e);
            }
        };
    }

    @Override
    public void getModDependencies(ModDependencyCollector d) {
        d.addMaven(Maven.MAVEN_CENTRAL, new MavenId("org.anarres:jcpp:1.4.14"), ModDependencyFlag.COMPILE, ModDependencyFlag.RUNTIME, ModDependencyFlag.JIJ);
        d.addMaven(FabricMaven.URL, new MavenId(FabricMaven.GROUP_ID + ".fabric-api", "fabric-resource-loader-v0", "0.4.16+55dca1a4d2"), ModDependencyFlag.COMPILE, ModDependencyFlag.RUNTIME, ModDependencyFlag.JIJ);
        d.addMaven(FabricMaven.URL, new MavenId(FabricMaven.GROUP_ID + ".fabric-api", "fabric-key-binding-api-v1", "1.0.11+54e5b2ecd2"), ModDependencyFlag.COMPILE, ModDependencyFlag.RUNTIME, ModDependencyFlag.JIJ);

		d.addMaven(FabricMaven.URL, new MavenId(FabricMaven.GROUP_ID + ".fabric-api", "fabric-api-base", "0.4.1+b4f4f6cd65"), ModDependencyFlag.COMPILE, ModDependencyFlag.RUNTIME);
		d.addMaven(FabricMaven.URL, new MavenId(FabricMaven.GROUP_ID + ".fabric-api", "fabric-rendering-data-attachment-v1", "0.3.4+7242e9d765"), ModDependencyFlag.COMPILE, ModDependencyFlag.RUNTIME);
		d.addMaven(FabricMaven.URL, new MavenId(FabricMaven.GROUP_ID + ".fabric-api", "fabric-rendering-fluids-v1", "0.1.18+3ac43d9565"), ModDependencyFlag.COMPILE, ModDependencyFlag.RUNTIME);
		if (SODIUM) {
<<<<<<< HEAD
			d.addMaven(FabricMaven.URL, new MavenId(FabricMaven.GROUP_ID + ".fabric-api", "fabric-api-base", "0.4.3+d7c144a8d2"), ModDependencyFlag.COMPILE, ModDependencyFlag.RUNTIME);
			d.addMaven(FabricMaven.URL, new MavenId(FabricMaven.GROUP_ID + ".fabric-api", "fabric-rendering-data-attachment-v1", "0.3.6+d7c144a8d2"), ModDependencyFlag.COMPILE, ModDependencyFlag.RUNTIME);
			d.addMaven(FabricMaven.URL, new MavenId(FabricMaven.GROUP_ID + ".fabric-api", "fabric-rendering-fluids-v1", "2.0.1+54e5b2ecd2"), ModDependencyFlag.COMPILE, ModDependencyFlag.RUNTIME);

=======
>>>>>>> f734054c
			if (CUSTOM_SODIUM) {
				d.add(new JavaJarDependency(getProjectDir().resolve("custom_sodium").resolve(customSodiumName).toAbsolutePath(), null, new MavenId("me.jellysquid.mods", "sodium-fabric", customSodiumName.replace("sodium-fabric-", ""))), ModDependencyFlag.COMPILE, ModDependencyFlag.RUNTIME);
			} else {
				d.addMaven("https://api.modrinth.com/maven", new MavenId("maven.modrinth", "sodium", "mc1.18.2-0.4.1"), ModDependencyFlag.COMPILE, ModDependencyFlag.RUNTIME);
			}
		} else {
			d.addMaven("https://api.modrinth.com/maven", new MavenId("maven.modrinth", "sodium", "mc1.18.1-0.4.0-alpha6"), ModDependencyFlag.COMPILE);
		}

		d.addMaven(Maven.MAVEN_CENTRAL, new MavenId("org.joml:joml:1.10.2"), ModDependencyFlag.COMPILE, ModDependencyFlag.RUNTIME);
    }

	@Override
    public Path[] paths(String subdir, boolean onlyHeaders) {
        List<Path> r = new ArrayList<>();
        if (!onlyHeaders) {
            Collections.addAll(
                r,
                getProjectDir().resolve("src").resolve("main").resolve(subdir),
                getProjectDir().resolve("src").resolve("vendored").resolve(subdir)
            );
            if (SODIUM) {
                r.add(getProjectDir().resolve("src").resolve("sodiumCompatibility").resolve(subdir));
            } else {
                r.add(getProjectDir().resolve("src").resolve("noSodiumStub").resolve(subdir));
            }
        }
        r.add(getProjectDir().resolve("src").resolve("headers").resolve(subdir));
        r.removeIf(p -> !Files.exists(p));
        return r.toArray(new Path[0]);
    }

	@Override
	public String getVersion() {
		String commitHash = "";
		boolean isDirty = false;
		try {
			Git git = Git.open(getProjectDir().toFile());
			isDirty = !git.status().call().getUncommittedChanges().isEmpty();
			commitHash = git.getRepository().parseCommit(git.getRepository().resolve(Constants.HEAD).toObjectId()).getName().substring(0, 8);
			git.close();
		} catch (IOException | GitAPIException e) {
			e.printStackTrace();
		}

		String baseVersion = super.getVersion().replace("development-environment", "");

		return baseVersion + commitHash + (isDirty ? "-dirty" : "");
	}

	@Override
	public Path getBuildJarPath() {
		return getBuildLibsDir().resolve(getModId() + "-" + "mc" + createMcVersion().version + "-" + getVersion() + ".jar");
	}

	@Override
	public ProcessorChain resourcesProcessingChain() {
		return new ProcessorChain(super.resourcesProcessingChain(), new FmjVersionFixer(this));
	}
}<|MERGE_RESOLUTION|>--- conflicted
+++ resolved
@@ -24,94 +24,88 @@
 import org.eclipse.jgit.lib.Constants;
 
 public class Buildscript extends MultiSrcDirFabricProject {
-    static final boolean SODIUM = true;
-    static final boolean CUSTOM_SODIUM = false;
-    static final String customSodiumName = "sodium-fabric-mc1.18.2-0.4.1+rev.d50338a.jar";
-  
+	static final boolean SODIUM = true;
+	static final boolean CUSTOM_SODIUM = false;
+	static final String customSodiumName = "sodium-fabric-mc1.18.2-0.4.1+rev.d50338a.jar";
+
 	@Override
 	public VersionMeta createMcVersion() {
 		return Minecraft.getVersion("1.18.2");
 	}
-  
+
 	@Override
-    public MappingTree createMappings() {
-        return createMojmap();
-    }
+	public MappingTree createMappings() {
+		return createMojmap();
+	}
 
-    @Override
-    public FabricLoader getLoader() {
-        return new FabricLoader(FabricMaven.URL, FabricMaven.loader("0.13.3"));
-    }
+	@Override
+	public FabricLoader getLoader() {
+		return new FabricLoader(FabricMaven.URL, FabricMaven.loader("0.13.3"));
+	}
 
 	@Override
 	public int getJavaVersion() {
 		return 17;
 	}
 
-    @Override
-    public Path getSrcDir() {
-        throw new UnsupportedOperationException();
-    }
+	@Override
+	public Path getSrcDir() {
+		throw new UnsupportedOperationException();
+	}
 
-    @Override
-    public Consumer<AccessWidenerVisitor> getAw() {
-        return v -> {
-            try {
-                new AccessWidenerReader(v).read(Files.newBufferedReader(getResourcesDir().resolve("iris.accesswidener")), Namespaces.NAMED);
-            } catch (IOException e) {
-                throw new UncheckedIOException(e);
-            }
-        };
-    }
+	@Override
+	public Consumer<AccessWidenerVisitor> getAw() {
+		return v -> {
+			try {
+				new AccessWidenerReader(v).read(Files.newBufferedReader(getResourcesDir().resolve("iris.accesswidener")), Namespaces.NAMED);
+			} catch (IOException e) {
+				throw new UncheckedIOException(e);
+			}
+		};
+	}
 
-    @Override
-    public void getModDependencies(ModDependencyCollector d) {
-        d.addMaven(Maven.MAVEN_CENTRAL, new MavenId("org.anarres:jcpp:1.4.14"), ModDependencyFlag.COMPILE, ModDependencyFlag.RUNTIME, ModDependencyFlag.JIJ);
-        d.addMaven(FabricMaven.URL, new MavenId(FabricMaven.GROUP_ID + ".fabric-api", "fabric-resource-loader-v0", "0.4.16+55dca1a4d2"), ModDependencyFlag.COMPILE, ModDependencyFlag.RUNTIME, ModDependencyFlag.JIJ);
-        d.addMaven(FabricMaven.URL, new MavenId(FabricMaven.GROUP_ID + ".fabric-api", "fabric-key-binding-api-v1", "1.0.11+54e5b2ecd2"), ModDependencyFlag.COMPILE, ModDependencyFlag.RUNTIME, ModDependencyFlag.JIJ);
+	@Override
+	public void getModDependencies(ModDependencyCollector d) {
+		d.addMaven(Maven.MAVEN_CENTRAL, new MavenId("org.anarres:jcpp:1.4.14"), ModDependencyFlag.COMPILE, ModDependencyFlag.RUNTIME, ModDependencyFlag.JIJ);
+		d.addMaven(FabricMaven.URL, new MavenId(FabricMaven.GROUP_ID + ".fabric-api", "fabric-resource-loader-v0", "0.4.16+55dca1a4d2"), ModDependencyFlag.COMPILE, ModDependencyFlag.RUNTIME, ModDependencyFlag.JIJ);
+		d.addMaven(FabricMaven.URL, new MavenId(FabricMaven.GROUP_ID + ".fabric-api", "fabric-key-binding-api-v1", "1.0.11+54e5b2ecd2"), ModDependencyFlag.COMPILE, ModDependencyFlag.RUNTIME, ModDependencyFlag.JIJ);
 
-		d.addMaven(FabricMaven.URL, new MavenId(FabricMaven.GROUP_ID + ".fabric-api", "fabric-api-base", "0.4.1+b4f4f6cd65"), ModDependencyFlag.COMPILE, ModDependencyFlag.RUNTIME);
-		d.addMaven(FabricMaven.URL, new MavenId(FabricMaven.GROUP_ID + ".fabric-api", "fabric-rendering-data-attachment-v1", "0.3.4+7242e9d765"), ModDependencyFlag.COMPILE, ModDependencyFlag.RUNTIME);
-		d.addMaven(FabricMaven.URL, new MavenId(FabricMaven.GROUP_ID + ".fabric-api", "fabric-rendering-fluids-v1", "0.1.18+3ac43d9565"), ModDependencyFlag.COMPILE, ModDependencyFlag.RUNTIME);
+		d.addMaven(FabricMaven.URL, new MavenId(FabricMaven.GROUP_ID + ".fabric-api", "fabric-api-base", "0.4.3+d7c144a8d2"), ModDependencyFlag.COMPILE, ModDependencyFlag.RUNTIME);
+		d.addMaven(FabricMaven.URL, new MavenId(FabricMaven.GROUP_ID + ".fabric-api", "fabric-rendering-data-attachment-v1", "0.3.6+d7c144a8d2"), ModDependencyFlag.COMPILE, ModDependencyFlag.RUNTIME);
+		d.addMaven(FabricMaven.URL, new MavenId(FabricMaven.GROUP_ID + ".fabric-api", "fabric-rendering-fluids-v1", "2.0.1+54e5b2ecd2"), ModDependencyFlag.COMPILE, ModDependencyFlag.RUNTIME);
+
 		if (SODIUM) {
-<<<<<<< HEAD
-			d.addMaven(FabricMaven.URL, new MavenId(FabricMaven.GROUP_ID + ".fabric-api", "fabric-api-base", "0.4.3+d7c144a8d2"), ModDependencyFlag.COMPILE, ModDependencyFlag.RUNTIME);
-			d.addMaven(FabricMaven.URL, new MavenId(FabricMaven.GROUP_ID + ".fabric-api", "fabric-rendering-data-attachment-v1", "0.3.6+d7c144a8d2"), ModDependencyFlag.COMPILE, ModDependencyFlag.RUNTIME);
-			d.addMaven(FabricMaven.URL, new MavenId(FabricMaven.GROUP_ID + ".fabric-api", "fabric-rendering-fluids-v1", "2.0.1+54e5b2ecd2"), ModDependencyFlag.COMPILE, ModDependencyFlag.RUNTIME);
-
-=======
->>>>>>> f734054c
 			if (CUSTOM_SODIUM) {
 				d.add(new JavaJarDependency(getProjectDir().resolve("custom_sodium").resolve(customSodiumName).toAbsolutePath(), null, new MavenId("me.jellysquid.mods", "sodium-fabric", customSodiumName.replace("sodium-fabric-", ""))), ModDependencyFlag.COMPILE, ModDependencyFlag.RUNTIME);
 			} else {
 				d.addMaven("https://api.modrinth.com/maven", new MavenId("maven.modrinth", "sodium", "mc1.18.2-0.4.1"), ModDependencyFlag.COMPILE, ModDependencyFlag.RUNTIME);
 			}
 		} else {
-			d.addMaven("https://api.modrinth.com/maven", new MavenId("maven.modrinth", "sodium", "mc1.18.1-0.4.0-alpha6"), ModDependencyFlag.COMPILE);
+			d.addMaven("https://api.modrinth.com/maven", new MavenId("maven.modrinth", "sodium", "mc1.18.2-0.4.1"), ModDependencyFlag.COMPILE);
 		}
 
 		d.addMaven(Maven.MAVEN_CENTRAL, new MavenId("org.joml:joml:1.10.2"), ModDependencyFlag.COMPILE, ModDependencyFlag.RUNTIME);
-    }
+	}
 
 	@Override
-    public Path[] paths(String subdir, boolean onlyHeaders) {
-        List<Path> r = new ArrayList<>();
-        if (!onlyHeaders) {
-            Collections.addAll(
-                r,
-                getProjectDir().resolve("src").resolve("main").resolve(subdir),
-                getProjectDir().resolve("src").resolve("vendored").resolve(subdir)
-            );
-            if (SODIUM) {
-                r.add(getProjectDir().resolve("src").resolve("sodiumCompatibility").resolve(subdir));
-            } else {
-                r.add(getProjectDir().resolve("src").resolve("noSodiumStub").resolve(subdir));
-            }
-        }
-        r.add(getProjectDir().resolve("src").resolve("headers").resolve(subdir));
-        r.removeIf(p -> !Files.exists(p));
-        return r.toArray(new Path[0]);
-    }
+	public Path[] paths(String subdir, boolean onlyHeaders) {
+		List<Path> r = new ArrayList<>();
+		if (!onlyHeaders) {
+			Collections.addAll(
+				r,
+				getProjectDir().resolve("src").resolve("main").resolve(subdir),
+				getProjectDir().resolve("src").resolve("vendored").resolve(subdir)
+			);
+			if (SODIUM) {
+				r.add(getProjectDir().resolve("src").resolve("sodiumCompatibility").resolve(subdir));
+			} else {
+				r.add(getProjectDir().resolve("src").resolve("noSodiumStub").resolve(subdir));
+			}
+		}
+		r.add(getProjectDir().resolve("src").resolve("headers").resolve(subdir));
+		r.removeIf(p -> !Files.exists(p));
+		return r.toArray(new Path[0]);
+	}
 
 	@Override
 	public String getVersion() {
