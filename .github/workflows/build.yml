--- conflicted
+++ resolved
@@ -18,18 +18,8 @@
     - name: Cache Brachyura directory
       uses: actions/cache@v2
       with:
-<<<<<<< HEAD
-        path: ~/.gradle/caches
-        key: ${{ runner.os }}-gradle-${{ hashFiles('**/*.gradle') }}
-        restore-keys: ${{ runner.os }}-gradle
-    - name: Grant execute permission for gradlew
-      run: chmod +x gradlew
-    - name: Build with Gradle
-      run: ./gradlew build -x test --stacktrace
-=======
         path: ~/.brachyura
         key: ${{ runner.os }}-brachyura
         restore-keys: ${{ runner.os }}-brachyura
     - name: Build with Brachyura
-      run: java -jar brachyura-bootstrap-0.jar build
->>>>>>> 8c2238bf
+      run: java -jar brachyura-bootstrap-0.jar build