name: build-release

on:
  release:
    types:
      - published

jobs:
  build:
    runs-on: ubuntu-latest
    steps:
      - name: Checkout sources
        uses: actions/checkout@v2
      - name: Set up JDK 17
        uses: actions/setup-java@v2
        with:
          distribution: 'temurin'
          java-version: 17
      - name: Cache Brachyura directory
        uses: actions/cache@v2
        with:
<<<<<<< HEAD
          path: |
            ~/.gradle/caches
            ~/.gradle/loom-cache
            ~/.gradle/wrapper
            ~/.m2/repository
          key: ${{ runner.os }}-gradle-${{ hashFiles('**/*.gradle*', '**/gradle-wrapper.properties') }}
          restore-keys: ${{ runner.os }}-gradle

      - run: chmod +x gradlew

      - name: Build Release
        run: ./gradlew build -x test --stacktrace
=======
          path: ~/.brachyura
          key: ${{ runner.os }}-brachyura
          restore-keys: ${{ runner.os }}-brachyura

      - name: Build with Brachyura
        run: java -jar brachyura-bootstrap-0.jar build
>>>>>>> 8c2238bf

      - name: Upload artifacts to Modrinth, Curseforge and GitHub
        uses: Kir-Antipov/mc-publish@v2.0
        with:
          modrinth-id: YL57xq9U
          modrinth-token: ${{ secrets.MODRINTH_TOKEN }}

          curseforge-id: 455508
          curseforge-token: ${{ secrets.CURSEFORGE_TOKEN }}

          github-token: ${{ secrets.GITHUB_TOKEN }}

          files: build/libs/!(*-@(dev|sources|all)).jar

          version-type: release

          loaders: fabric

          dependencies: sodium | depends | *

          version-resolver: latest # Defaults to selecting the latest compatible version of Minecraft, using the tag from the fabric.mod.json<|MERGE_RESOLUTION|>--- conflicted
+++ resolved
@@ -19,27 +19,12 @@
       - name: Cache Brachyura directory
         uses: actions/cache@v2
         with:
-<<<<<<< HEAD
-          path: |
-            ~/.gradle/caches
-            ~/.gradle/loom-cache
-            ~/.gradle/wrapper
-            ~/.m2/repository
-          key: ${{ runner.os }}-gradle-${{ hashFiles('**/*.gradle*', '**/gradle-wrapper.properties') }}
-          restore-keys: ${{ runner.os }}-gradle
-
-      - run: chmod +x gradlew
-
-      - name: Build Release
-        run: ./gradlew build -x test --stacktrace
-=======
           path: ~/.brachyura
           key: ${{ runner.os }}-brachyura
           restore-keys: ${{ runner.os }}-brachyura
 
       - name: Build with Brachyura
         run: java -jar brachyura-bootstrap-0.jar build
->>>>>>> 8c2238bf
 
       - name: Upload artifacts to Modrinth, Curseforge and GitHub
         uses: Kir-Antipov/mc-publish@v2.0
