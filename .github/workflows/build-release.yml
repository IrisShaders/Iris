--- conflicted
+++ resolved
@@ -9,14 +9,6 @@
   build:
     runs-on: ubuntu-latest
     steps:
-<<<<<<< HEAD
-      - uses: actions/checkout@v2
-      - name: Set up JDK 16
-        uses: actions/setup-java@v1
-        with:
-          java-version: 16
-      - name: Cache Iris
-=======
       - name: Checkout sources
         uses: actions/checkout@v2
       - name: Set up JDK 16
@@ -25,7 +17,6 @@
           distribution: 'temurin'
           java-version: 16
       - name: Cache Gradle packages
->>>>>>> d1b68921
         uses: actions/cache@v2
         with:
           path: |
