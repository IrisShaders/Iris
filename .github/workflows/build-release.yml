name: Build Release

on: [ workflow_dispatch ]

jobs:
  build:
    runs-on: ubuntu-latest
    steps:
      - uses: actions/checkout@v2
      - name: Set up JDK 16
        uses: actions/setup-java@v1
        with:
<<<<<<< HEAD
          java-version: 16
=======
          java-version: 8
      - name: Cache Iris
        uses: actions/cache@v2
        with:
          path: |
            ~/.gradle/caches
            ~/.gradle/loom-cache
            ~/.gradle/wrapper
            ~/.m2/repository
          key: ${{ runner.os }}-gradle-${{ hashFiles('**/*.gradle*', '**/gradle-wrapper.properties') }}
          restore-keys: |
            ${{ runner.os }}-gradle-
>>>>>>> 44064545
      - name: Fetch the Sodium fork
        uses: actions/checkout@v2
        with:
          repository: 'IrisShaders/sodium-fabric'
          ref: '1.17.x/iris'
          path: 'sodium-fabric'
      - name: Cache Sodium
        uses: actions/cache@v2
        with:
          path: |
            ./sodium-fabric/.gradle/caches
            ./sodium-fabric/.gradle/loom-cache
            ./sodium-fabric/.gradle/wrapper
          key: ${{ runner.os }}-gradle-sodium-${{ hashFiles('./sodium-fabric/**/*.gradle*', './sodium-fabric/**/gradle-wrapper.properties') }}
          restore-keys: |
            ${{ runner.os }}-gradle-sodium-
      - name: Build initial Iris artifacts
        run: ./gradlew publishToMavenLocal
      - name: Build initial Sodium artifacts
        run: cd ./sodium-fabric && ./gradlew publishToMavenLocal && cd ..
      - name: List contents of maven local repository
        run: ls -lR /home/runner/.m2/repository
      - name: Build combined Iris + Sodium jar
        run: ./gradlew bundleWithSodium
      - name: Extract current branch name
        shell: bash
        # bash pattern expansion to grab branch name without slashes
        run: ref="${GITHUB_REF#refs/heads/}" && echo "::set-output name=branch::${ref////-}"
        id: ref
      - name: Upload build artifacts
        uses: actions/upload-artifact@v2
        with:
          name: iris-artifacts-${{ steps.ref.outputs.branch }}
          # Filter built files to disregard -sources and -dev, and leave only the minecraft-compatible jars.
          path: build/libs/*[0-9].jar<|MERGE_RESOLUTION|>--- conflicted
+++ resolved
@@ -10,10 +10,7 @@
       - name: Set up JDK 16
         uses: actions/setup-java@v1
         with:
-<<<<<<< HEAD
           java-version: 16
-=======
-          java-version: 8
       - name: Cache Iris
         uses: actions/cache@v2
         with:
@@ -25,7 +22,6 @@
           key: ${{ runner.os }}-gradle-${{ hashFiles('**/*.gradle*', '**/gradle-wrapper.properties') }}
           restore-keys: |
             ${{ runner.os }}-gradle-
->>>>>>> 44064545
       - name: Fetch the Sodium fork
         uses: actions/checkout@v2
         with:
