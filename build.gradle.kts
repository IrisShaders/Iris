import org.ajoberstar.grgit.Grgit
import org.gradle.nativeplatform.platform.internal.DefaultNativePlatform

object Constants {
    // https://fabricmc.net/develop/
<<<<<<< HEAD
    const val MINECRAFT_VERSION: String = "1.21-pre2"
    const val FABRIC_LOADER_VERSION: String = "0.15.11"
    const val FABRIC_API_VERSION: String = "0.99.1+1.21"
=======
    const val MINECRAFT_VERSION: String = "1.20.6"
    const val FABRIC_LOADER_VERSION: String = "0.15.10"
    const val FABRIC_API_VERSION: String = "0.97.8+1.20.5"
>>>>>>> 1cacd491

    // https://semver.org/
    const val MOD_VERSION: String = "1.7.1"

<<<<<<< HEAD
    const val CUSTOM_SODIUM: Boolean = true
    const val CUSTOM_SODIUM_NAME: String = "sodium-fabric-0.5.8-snapshotmc1.21-pre1-local.jar"
=======
    const val CUSTOM_SODIUM: Boolean = false
    const val CUSTOM_SODIUM_NAME: String = "sodium-fabric-0.5.8-snapshot+mc24w14a-local.jar"
>>>>>>> 1cacd491

    const val IS_SHARED_BETA: Boolean = false
    const val ACTIVATE_RENDERDOC: Boolean = true
    const val BETA_TAG: String = "DH Support"
    const val BETA_VERSION = 4

<<<<<<< HEAD
    const val SODIUM_VERSION: String = "mc1.20.5-0.5.8"
=======
    const val SODIUM_VERSION: String = "mc1.20.6-0.5.8"
>>>>>>> 1cacd491
}

repositories {
    exclusiveContent {
        forRepository {
            maven {
                name = "Modrinth"
                url = uri("https://api.modrinth.com/maven")
            }
        }
        filter {
            includeGroup("maven.modrinth")
        }
    }
}

plugins {
    // Unlike most projects, we choose to pin the specific version of Loom.
    // This prevents a lot of issues where the build script can fail randomly because the Fabric Maven server
    // is not reachable for some reason, and it makes builds much more reproducible. Observation also shows that it
    // really helps to improve startup times on slow connections.
    id("fabric-loom") version "1.6.5"
    id("org.ajoberstar.grgit") version "5.2.2"
    id("com.github.gmazzo.buildconfig") version "5.3.5"
}

base {
    archivesName = "iris"

    group = "net.irisshaders"
    version = createVersionString()
}

loom {
    mixin {
        useLegacyMixinAp = false
    }

    accessWidenerPath = file("src/main/resources/iris.accesswidener")
}

java {
    sourceCompatibility = JavaVersion.VERSION_21
    targetCompatibility = JavaVersion.VERSION_21
}

sourceSets {
    val main = getByName("main")
    val test = getByName("test")
    val headers = create("headers")
    create("desktop")
    val vendored = create("vendored")
    val sodiumCompatibility = create("sodiumCompatibility")

    headers.apply {
        java {
            compileClasspath += main.compileClasspath
        }
    }

    test.apply {
        java {
            compileClasspath += main.compileClasspath
            compileClasspath += main.output
        }
    }

    vendored.apply {
        java {
            compileClasspath += main.compileClasspath
        }
    }

    sodiumCompatibility.apply {
        java {
            compileClasspath += main.compileClasspath
            compileClasspath += main.output
        }
    }

    main.apply {
        java {
            compileClasspath += headers.output
            compileClasspath += vendored.output
            runtimeClasspath += vendored.output
            runtimeClasspath += sodiumCompatibility.output
        }
    }
}

buildConfig {
    className("BuildConfig")   // forces the class name. Defaults to 'BuildConfig'
    packageName("net.irisshaders.iris")  // forces the package. Defaults to '${project.group}'
    useJavaOutput()

    buildConfigField("IS_SHARED_BETA", Constants.IS_SHARED_BETA)
    buildConfigField("ACTIVATE_RENDERDOC", Constants.ACTIVATE_RENDERDOC)
    buildConfigField("BETA_TAG", Constants.BETA_TAG)
    buildConfigField("BETA_VERSION", Constants.BETA_VERSION)

    sourceSets.getByName("desktop") {
        buildConfigField("IS_SHARED_BETA", Constants.IS_SHARED_BETA)
    }
}


java {
    sourceCompatibility = JavaVersion.VERSION_21
    targetCompatibility = JavaVersion.VERSION_21
}

dependencies {
    minecraft(group = "com.mojang", name = "minecraft", version = Constants.MINECRAFT_VERSION)
    mappings(loom.officialMojangMappings())
    modImplementation(group = "net.fabricmc", name = "fabric-loader", version = Constants.FABRIC_LOADER_VERSION)

    include("org.antlr:antlr4-runtime:4.13.1")
    modImplementation("org.antlr:antlr4-runtime:4.13.1")
    include("io.github.douira:glsl-transformer:2.0.1")
    modImplementation("io.github.douira:glsl-transformer:2.0.1")
    include("org.anarres:jcpp:1.4.14")
    modImplementation("org.anarres:jcpp:1.4.14")

    if (Constants.CUSTOM_SODIUM) {
        modImplementation(files(projectDir.resolve("custom_sodium").resolve(Constants.CUSTOM_SODIUM_NAME)))
    } else {
        modImplementation("maven.modrinth", "sodium", Constants.SODIUM_VERSION)
    }

    // Sodium dependencies
    modRuntimeOnly(fabricApi.module("fabric-rendering-fluids-v1", Constants.FABRIC_API_VERSION))
    modRuntimeOnly(fabricApi.module("fabric-rendering-data-attachment-v1", Constants.FABRIC_API_VERSION))
    modRuntimeOnly(fabricApi.module("fabric-resource-loader-v0", Constants.FABRIC_API_VERSION))
    modRuntimeOnly(fabricApi.module("fabric-block-view-api-v2", Constants.FABRIC_API_VERSION))

    modCompileOnly(files(projectDir.resolve("DHApi.jar")))

    fun addEmbeddedFabricModule(name: String) {
        val module = fabricApi.module(name, Constants.FABRIC_API_VERSION)
        modImplementation(module)
        include(module)
    }

    // Fabric API modules
    addEmbeddedFabricModule("fabric-api-base")
    addEmbeddedFabricModule("fabric-key-binding-api-v1")
}

tasks {
    runClient {
        if (Constants.ACTIVATE_RENDERDOC && DefaultNativePlatform.getCurrentOperatingSystem().isLinux) {
            environment("LD_PRELOAD", "/usr/lib/librenderdoc.so")
        }
        jvmArgs("-Dmixin.debug.export=true")
    }
    getByName<JavaCompile>("compileDesktopJava") {
        sourceCompatibility = JavaVersion.VERSION_1_8.toString()
        targetCompatibility = JavaVersion.VERSION_1_8.toString()
    }

    jar {
        from("${rootProject.projectDir}/LICENSE")
        duplicatesStrategy = DuplicatesStrategy.INCLUDE

        val sodiumCompatibility = sourceSets.getByName("sodiumCompatibility")
        from(sodiumCompatibility.output)

        val vendored = sourceSets.getByName("vendored")
        from(vendored.output)

        val desktop = sourceSets.getByName("desktop")
        from(desktop.output)

        manifest.attributes["Main-Class"] = "net.irisshaders.iris.LaunchWarn"
    }

    processResources {
        inputs.property("version", project.version)

        filesMatching("fabric.mod.json") {
            expand(mapOf("version" to project.version))
        }
    }
}

// ensure that the encoding is set to UTF-8, no matter what the system default is
// this fixes some edge cases with special characters not displaying correctly
// see http://yodaconditions.net/blog/fix-for-java-file-encoding-problems-with-gradle.html
tasks.withType<JavaCompile> {
    options.encoding = "UTF-8"
}

fun createVersionString(): String {
    val builder = StringBuilder()

    val isReleaseBuild = System.getProperty("build.release") != null
    val buildId = System.getenv("GITHUB_RUN_NUMBER")

    if (isReleaseBuild) {
        builder.append(Constants.MOD_VERSION)
    } else {
        builder.append(Constants.MOD_VERSION.substringBefore('-'))
        builder.append("-snapshot")
    }

    builder.append("+mc").append(Constants.MINECRAFT_VERSION)

    if (!isReleaseBuild) {
        val open = Grgit.open {
            dir = rootDir
        }

        if (buildId != null) {
            builder.append("-build.${buildId}")
        } else if (open == null) {
            builder.append("-local")
        } else {
            builder.append("-" + open.head().abbreviatedId + (if (!open.status().isClean) "-dirty" else ""))
        }
    }

    return builder.toString()
}<|MERGE_RESOLUTION|>--- conflicted
+++ resolved
@@ -3,37 +3,22 @@
 
 object Constants {
     // https://fabricmc.net/develop/
-<<<<<<< HEAD
     const val MINECRAFT_VERSION: String = "1.21-pre2"
     const val FABRIC_LOADER_VERSION: String = "0.15.11"
     const val FABRIC_API_VERSION: String = "0.99.1+1.21"
-=======
-    const val MINECRAFT_VERSION: String = "1.20.6"
-    const val FABRIC_LOADER_VERSION: String = "0.15.10"
-    const val FABRIC_API_VERSION: String = "0.97.8+1.20.5"
->>>>>>> 1cacd491
 
     // https://semver.org/
     const val MOD_VERSION: String = "1.7.1"
 
-<<<<<<< HEAD
     const val CUSTOM_SODIUM: Boolean = true
     const val CUSTOM_SODIUM_NAME: String = "sodium-fabric-0.5.8-snapshotmc1.21-pre1-local.jar"
-=======
-    const val CUSTOM_SODIUM: Boolean = false
-    const val CUSTOM_SODIUM_NAME: String = "sodium-fabric-0.5.8-snapshot+mc24w14a-local.jar"
->>>>>>> 1cacd491
 
     const val IS_SHARED_BETA: Boolean = false
     const val ACTIVATE_RENDERDOC: Boolean = true
     const val BETA_TAG: String = "DH Support"
     const val BETA_VERSION = 4
 
-<<<<<<< HEAD
-    const val SODIUM_VERSION: String = "mc1.20.5-0.5.8"
-=======
     const val SODIUM_VERSION: String = "mc1.20.6-0.5.8"
->>>>>>> 1cacd491
 }
 
 repositories {
