![logo](docs/banner.png)

# Iris

*A new shaders mod for Minecraft intended to be compatible with existing ShadersMod/Optifine shaders*

## How can I use this?

**You can download Iris from [GitHub Releases](https://github.com/IrisShaders/Iris/releases), [Modrinth](https://modrinth.com/mod/iris) or [Curseforge](https://www.curseforge.com/minecraft/mc-mods/irisshaders).**

If you want to test out compiled alpha builds of the mod, please consider becoming a [Patron](https://www.patreon.com/coderbot), which will give you access to compiled downloads. Alternatively, developers who know what they are doing can compile the mod themselves.

You can also join the [Iris Discord server](https://discord.gg/jQJnav2jPu) to chat about the mod and follow development!

## What is Iris, anyways?

Iris is an experiment in loading shaderpacks on Fabric. After making minimal progress trying to hack karyonix's ShadersMod codebase on to newer versions, I finally asked: *How hard is it to load a basic shaderpack on Fabric from scratch?* As it turns out, nowhere near as hard as I expected! Thus, Iris was born.

Iris is completely free and open source, and you are free to read, distribute, and modify the code as long as you abide by the (fairly reasonable) terms of the [GNU LGPLv3 license](https://github.com/IrisShaders/Iris/blob/master/LICENSE). This should be a quite nice change of pace from the closed-source nature of OptiFine.

For the most part, I am creating Iris in order to have fun and get more experience in rendering. However, I am also frustrated by the constant incompatibilities and issues that players have reported when using OptiFine, and I also know that I am far from the only person with this experience. By developing a compatible and open source shaders mod, I hope to work towards a community where players and developers no longer have to worry about OptiFine incompatibilities.


## Current State

Iris has been progressing quite rapidly recently. The following shaderpacks mostly work, though with a few bugs of course:

* [XorDev's shaderpacks](https://github.com/XorDev/Minecraft-Shaderpacks), aside from Ominous
* [Sildur's Vibrant Shaders](https://sildurs-shaders.github.io/)
* [Sildur's Enhanced Default](https://sildurs-shaders.github.io/)
    * Enchantment glints are broken
    * Fog is broken
* [Complementary Shaders](https://www.curseforge.com/minecraft/customization/complementary-shaders)
    * Reflections are all black, weather doesn't look quite right.
    * Underwater and nether fog is broken
* [BSL Shaders](https://www.bitslablab.com/bslshaders/)
    * Reflections currently do not work at all, and rain doesn't show up.
* [AstraLex Shaders](https://www.curseforge.com/minecraft/customization/astralex-shader-bsl-edit)
    * Water looks weird in general, though reflections do work. Weather doesn't work, rain does not show up and the sky does not darken.
* [SEUS v11](https://sonicether.com/shaders/download/v11-0/) from 2016
    * General issues with weather
    * You need to disable clouds manually
    * Note that SEUS v11 does not work on some platforms and might fail to compile.
* [Skylec Shader](https://www.curseforge.com/minecraft/customization/skylec-shader) - a very lightweight shaderpack that pulls off some neat effects
    * Underwater is broken
    * Weather is broken

Other shaderpacks aren't supported.
<<<<<<< HEAD
 
=======

>>>>>>> cc5db49e
---
 
* I am working with JellySquid to make Sodium and Iris compatible. There is a proof-of-concept for Iris/Sodium compatibility available on a [custom fork of Sodium](https://github.com/IrisShaders/sodium-fabric). While this proof of concept is being used as a reference for compatibility work, it will likely be replaced with more solid and stable code in the future.


## Goals

First and foremost, Iris intends to be a *correct* and *compatible* shaders mod, and these two things come before everything else, including speed. Not to say that there won't be optimizations, because those are certainly planned: they're just a lower priority. However, especially in these early stages of the project, I'm entirely willing to sacrifice a few frames here and there in order to have a robust implementation reasonably free of bugs.

Iris also intends to have full feature parity with OptiFine shaderpacks. You should be able to install Iris, download a shaderpack, and have it just work out of the box.


## Non-Goals

At the moment, I have no intention of adding additional features to OptiFine shaderpacks. My primary goal is to reach feature parity with OptiFine, so that, at least in the area of shaders, the transition from OptiFine to Iris is seamless.

Iris will never support Forge. I only have a limited amount of time to dedicate towards Iris, and supporting Forge would take time away from other things that are more important and fun. Between the fact that the lead developers of Forge are not pleasant people to work with and the fact that Forge was just never intended to support the kinds of things that Iris does, maintaining a Forge port just does not make sense.

## How can I help?

At the moment, the options for contributing are somewhat limited, and I don't have any formal systems in place. However, if you know a bit about rendering or the shader pipeline, you're free to fork the project and submit a pull request.


## Rationale

### What about Canvas?

[Canvas](https://github.com/grondag/canvas) is an advanced shader-based renderer for Minecraft also running on Fabric, by Grondag. This raises a common question: why not contribute to Canvas instead? I have already investigated this possibility, however the goals of Canvas and Iris are in fact quite different.

Canvas has the goal of creating a new shader pipeline focused on empowering mod authors with advanced graphics features, and is very promising. But this new shader pipeline is intentionally designed to not work with existing shaderpacks. Canvas wants to shed all of the backwards compatibility issues of loading existing shaderpacks, in order to achieve better performance and enable additional features for modders. For more information, see the "Why" section of the [Canvas README](https://github.com/grondag/canvas/blob/one/README.md#Why).

However, Iris has a notably different goal: loading existing shader packs out of the box. While it's theoretically possible to get this working on Canvas, I personally prefer to start off making a standalone shaders mod instead of spending time trying to understand another complex rendering system in addition to Minecraft and ShadersMod/OptiFine.

Canvas is progressing very rapidly, and has experimental support for things like sky shadows. [Lumi Lights](https://spiralhalo.github.io/) is a shaderpack for Canvas that offers features like bloom, godrays, reflective water, and more, and it's worth a shot if you're interested in a more stable experience than what Iris can currently offer.

I think that Canvas is a great project, and some day it could very well be the dominant shader mod for Fabric. Iris is made for those who still want to play with existing OptiFine shaderpacks, because there will always be legacy shaderpack content available, even when Canvas shaderpacks become more common.

In the long run, I think that it's better for everyone if we end up with Iris and Canvas competing rather than OptiFine and Canvas competing, because at the very least, there's opportunities for cooperation and collaboration between Iris and Canvas that just don't exist with OptiFine. It's also likely that Iris can implement a subset of Grondag's [FREX](https://github.com/grondag/frex) API, which could definitely result in FREX being more widely used.


### Why not OptiFabric / Optifine?

Another good point is: Since OptiFabric and Optifine exist already and (appear to) work just fine, what's the point of going through all of this effort anyways?

The fundamental flaw with OptiFabric is that it is a massive *hack*. I call it a hack in the traditional sense of the word: OptiFabric is very clever in implementation, yet it is also an inelegant and ultimately temporary solution. Most of the issues with OptiFabric are in fact problems with OptiFine itself, and no matter how good OptiFabric is, it can never work around these underlying architectural issues of OptiFine.

OptiFine is created as a "jar mod." Remember deleting META-INF about a decade ago (Wow, I feel old now) and copying the files from that one new mod directly into your `minecraft.jar`? Effectively, that's what Optifine now does every time you start the game. That means that it directly patches a decompiled version of Minecraft, then at runtime it overwrites the vanilla classes (units of code) with its own modified versions. This is about as invasive and incompatible as it sounds. Perhaps unsurprisingly, Optifine is *notorious* for having [many](https://github.com/TerraformersMC/Terrestria/issues/178), [many](https://github.com/jellysquid3/lithium-fabric/issues/73), [*many*](https://www.reddit.com/r/feedthebeast/comments/6ueyla/112_optifine_incompatible_with_some_mods/) incompatibilities with other mods.

On the other hand, Iris is a native Fabric mod that uses carefully crafted and precise code injections driven by the [Mixin](https://github.com/SpongePowered/Mixin) bytecode patching system. Mixin is the basis of the entire Fabric modding community, and is a much more compatible way of patching the game. This alone should help alleviate many of the compatibility issues that have plagued OptiFine.


## Credits

* **TheOnlyThing and Vaerian**, for creating the excellent logo
* **daxnitro, karyonix, and sp614x**, for creating and maintaining the current shaders mods
* **Mumfrey**, for creating the finest bytecode patching system that I've ever had the pleasure of working with
* **The Fabric community**, for providing both support and great tooling
* **JellySquid**, for creating the first actually viable OptiFine alternative (as far as optimizations go)
* **All past, present, and future contributors to Iris**, for helping the project move along<|MERGE_RESOLUTION|>--- conflicted
+++ resolved
@@ -46,11 +46,8 @@
     * Weather is broken
 
 Other shaderpacks aren't supported.
-<<<<<<< HEAD
- 
-=======
 
->>>>>>> cc5db49e
+
 ---
  
 * I am working with JellySquid to make Sodium and Iris compatible. There is a proof-of-concept for Iris/Sodium compatibility available on a [custom fork of Sodium](https://github.com/IrisShaders/sodium-fabric). While this proof of concept is being used as a reference for compatibility work, it will likely be replaced with more solid and stable code in the future.
