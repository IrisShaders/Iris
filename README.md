--- conflicted
+++ resolved
@@ -24,10 +24,10 @@
 
 * Sildur's Vibrant Shaders and XorDev's shaderpacks work for the most part under Iris, and have been the focus of my development. However, most other shaderpacks either have severe rendering issues, or do not work at all. My current focus is to get Sildur's Vibrant Shaders and XorDev's shaderpacks to the point where they are 100% working before shifting focus to other shaderpacks. As I fix issues in these shaderpacks, other shaderpacks will very likely begin to work properly as well.
 * I am working with JellySquid to make Sodium and Iris compatible. There is a proof-of-concept for Iris/Sodium compatibility available on a [custom fork of Sodium](https://github.com/IrisShaders/sodium-fabric) and [an experimental Iris branch](https://github.com/IrisShaders/Iris/tree/sodium-compatibility). While this proof of concept is being used as a reference for compatibility work, it will likely be replaced with more solid and stable code in the future.
-<<<<<<< HEAD
+
 * Iris is alpha software and is highly incomplete. If you are not a developer or familiar with compiling and running Minecraft mods from source, OptiFine is likely the better choice in the immediate moment. Once Iris is ready for more widespread use, precompiled builds will be published and distributed.
-=======
->>>>>>> d2b7f984
+
+
 
 ![Sildur's shaders](https://i.imgur.com/o3JmkXV.png)
 ![Sildur's shaders with resourcepack](https://i.imgur.com/rPSlRQm.png)
