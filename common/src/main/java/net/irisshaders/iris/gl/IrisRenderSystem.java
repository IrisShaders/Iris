package net.irisshaders.iris.gl;

import com.mojang.blaze3d.ProjectionType;
import com.mojang.blaze3d.platform.GlStateManager;
import com.mojang.blaze3d.systems.RenderSystem;
import com.mojang.blaze3d.vertex.VertexSorting;
import net.irisshaders.iris.Iris;
import net.irisshaders.iris.gl.sampler.SamplerLimits;
import net.irisshaders.iris.mixin.GlStateManagerAccessor;
import net.minecraft.client.Minecraft;
import net.minecraft.client.gui.screens.Screen;
import org.jetbrains.annotations.Nullable;
import org.joml.Matrix4f;
import org.joml.Vector3i;
import org.lwjgl.opengl.ARBDirectStateAccess;
import org.lwjgl.opengl.ARBDrawBuffersBlend;
import org.lwjgl.opengl.EXTShaderImageLoadStore;
import org.lwjgl.opengl.GL;
import org.lwjgl.opengl.GL30C;
import org.lwjgl.opengl.GL32C;
import org.lwjgl.opengl.GL33C;
import org.lwjgl.opengl.GL42C;
import org.lwjgl.opengl.GL43C;
import org.lwjgl.opengl.GL45C;
import org.lwjgl.opengl.GL46C;
import org.lwjgl.opengl.NVXGPUMemoryInfo;
import org.lwjgl.system.MemoryUtil;

import java.nio.ByteBuffer;
import java.nio.FloatBuffer;
import java.nio.IntBuffer;

/**
 * This class is responsible for abstracting calls to OpenGL and asserting that calls are run on the render thread.
 */
public class IrisRenderSystem {
	private static final int[] emptyArray = new int[SamplerLimits.get().getMaxTextureUnits()];
	private static Matrix4f backupProjection;
	private static ProjectionType backupProjectionType;
	private static DSAAccess dsaState;
	private static boolean hasMultibind;
	private static boolean supportsCompute;
	private static boolean supportsTesselation;
	private static int polygonMode = GL43C.GL_FILL;
	private static int backupPolygonMode = GL43C.GL_FILL;
	private static int[] samplers;

	public static void initRenderer() {
		if (GL.getCapabilities().OpenGL45) {
			dsaState = new DSACore();
			Iris.logger.info("OpenGL 4.5 detected, enabling DSA.");
		} else if (GL.getCapabilities().GL_ARB_direct_state_access) {
			dsaState = new DSAARB();
			Iris.logger.info("ARB_direct_state_access detected, enabling DSA.");
		} else {
			dsaState = new DSAUnsupported();
			Iris.logger.info("DSA support not detected.");
		}

		hasMultibind = GL.getCapabilities().OpenGL45 || GL.getCapabilities().GL_ARB_multi_bind;

		supportsCompute = GL.getCapabilities().glDispatchCompute != MemoryUtil.NULL;
		supportsTesselation = GL.getCapabilities().GL_ARB_tessellation_shader || GL.getCapabilities().OpenGL40;

		samplers = new int[SamplerLimits.get().getMaxTextureUnits()];
	}

	public static void getIntegerv(int pname, int[] params) {
		RenderSystem.assertOnRenderThreadOrInit();
		GL32C.glGetIntegerv(pname, params);
	}

	public static void getFloatv(int pname, float[] params) {
		RenderSystem.assertOnRenderThreadOrInit();
		GL32C.glGetFloatv(pname, params);
	}

	public static void generateMipmaps(int texture, int mipmapTarget) {
		RenderSystem.assertOnRenderThreadOrInit();
		dsaState.generateMipmaps(texture, mipmapTarget);
	}

	public static void bindAttributeLocation(int program, int index, CharSequence name) {
		RenderSystem.assertOnRenderThreadOrInit();
		GL32C.glBindAttribLocation(program, index, name);
	}

	public static void texImage1D(int texture, int target, int level, int internalformat, int width, int border, int format, int type, @Nullable ByteBuffer pixels) {
		RenderSystem.assertOnRenderThreadOrInit();
		IrisRenderSystem.bindTextureForSetup(target, texture);
		GL30C.glTexImage1D(target, level, internalformat, width, border, format, type, pixels);
	}

	public static void texImage2D(int texture, int target, int level, int internalformat, int width, int height, int border, int format, int type, @Nullable ByteBuffer pixels) {
		RenderSystem.assertOnRenderThreadOrInit();
		IrisRenderSystem.bindTextureForSetup(target, texture);
		GL32C.glTexImage2D(target, level, internalformat, width, height, border, format, type, pixels);
	}

	public static void texImage3D(int texture, int target, int level, int internalformat, int width, int height, int depth, int border, int format, int type, @Nullable ByteBuffer pixels) {
		RenderSystem.assertOnRenderThreadOrInit();
		IrisRenderSystem.bindTextureForSetup(target, texture);
		GL30C.glTexImage3D(target, level, internalformat, width, height, depth, border, format, type, pixels);
	}

	public static void uniformMatrix4fv(int location, boolean transpose, FloatBuffer matrix) {
		RenderSystem.assertOnRenderThreadOrInit();
		GL32C.glUniformMatrix4fv(location, transpose, matrix);
	}

	public static void uniformMatrix4fv(int location, boolean transpose, float[] matrix) {
		RenderSystem.assertOnRenderThreadOrInit();
		GL32C.glUniformMatrix4fv(location, transpose, matrix);
	}

	public static void copyTexImage2D(int target, int level, int internalFormat, int x, int y, int width, int height, int border) {
		RenderSystem.assertOnRenderThreadOrInit();
		GL32C.glCopyTexImage2D(target, level, internalFormat, x, y, width, height, border);
	}

	public static void uniform1f(int location, float v0) {
		RenderSystem.assertOnRenderThreadOrInit();
		GL32C.glUniform1f(location, v0);
	}

	public static void uniform2f(int location, float v0, float v1) {
		RenderSystem.assertOnRenderThreadOrInit();
		GL32C.glUniform2f(location, v0, v1);
	}

	public static void uniform2i(int location, int v0, int v1) {
		RenderSystem.assertOnRenderThreadOrInit();
		GL32C.glUniform2i(location, v0, v1);
	}

	public static void uniform3f(int location, float v0, float v1, float v2) {
		RenderSystem.assertOnRenderThreadOrInit();
		GL32C.glUniform3f(location, v0, v1, v2);
	}

	public static void uniform3i(int location, int v0, int v1, int v2) {
		RenderSystem.assertOnRenderThreadOrInit();
		GL32C.glUniform3i(location, v0, v1, v2);
	}

	public static void uniform4f(int location, float v0, float v1, float v2, float v3) {
		RenderSystem.assertOnRenderThreadOrInit();
		GL32C.glUniform4f(location, v0, v1, v2, v3);
	}

	public static void uniform4i(int location, int v0, int v1, int v2, int v3) {
		RenderSystem.assertOnRenderThreadOrInit();
		GL32C.glUniform4i(location, v0, v1, v2, v3);
	}

	public static void texParameteriv(int texture, int target, int pname, int[] params) {
		RenderSystem.assertOnRenderThreadOrInit();
		dsaState.texParameteriv(texture, target, pname, params);
	}

	/**
	 * Internal API for use when you don't know the target texture. Should use {@link IrisRenderSystem#texParameteriv(int, int, int, int[])} instead unless you know what you're doing!
	 */
	public static void texParameterivDirect(int target, int pname, int[] params) {
		RenderSystem.assertOnRenderThreadOrInit();
		GL32C.glTexParameteriv(target, pname, params);
	}

	public static void copyTexSubImage2D(int destTexture, int target, int i, int i1, int i2, int i3, int i4, int width, int height) {
		dsaState.copyTexSubImage2D(destTexture, target, i, i1, i2, i3, i4, width, height);
	}

	public static void texParameteri(int texture, int target, int pname, int param) {
		RenderSystem.assertOnRenderThreadOrInit();
		dsaState.texParameteri(texture, target, pname, param);
	}

	public static void texParameterf(int texture, int target, int pname, float param) {
		RenderSystem.assertOnRenderThreadOrInit();
		dsaState.texParameterf(texture, target, pname, param);
	}

	public static String getProgramInfoLog(int program) {
		RenderSystem.assertOnRenderThreadOrInit();
		return GL32C.glGetProgramInfoLog(program);
	}

	public static String getShaderInfoLog(int shader) {
		RenderSystem.assertOnRenderThreadOrInit();
		return GL32C.glGetShaderInfoLog(shader);
	}

	public static void drawBuffers(int framebuffer, int[] buffers) {
		RenderSystem.assertOnRenderThreadOrInit();
		dsaState.drawBuffers(framebuffer, buffers);
	}

	public static void readBuffer(int framebuffer, int buffer) {
		RenderSystem.assertOnRenderThreadOrInit();
		dsaState.readBuffer(framebuffer, buffer);
	}

	public static String getActiveUniform(int program, int index, int size, IntBuffer type, IntBuffer name) {
		RenderSystem.assertOnRenderThreadOrInit();
		return GL32C.glGetActiveUniform(program, index, size, type, name);
	}

	public static void readPixels(int x, int y, int width, int height, int format, int type, float[] pixels) {
		RenderSystem.assertOnRenderThreadOrInit();
		GL32C.glReadPixels(x, y, width, height, format, type, pixels);
	}

	public static void bufferData(int target, float[] data, int usage) {
		RenderSystem.assertOnRenderThreadOrInit();
		GL32C.glBufferData(target, data, usage);
	}

	public static int bufferStorage(int target, float[] data, int usage) {
		RenderSystem.assertOnRenderThreadOrInit();
		return dsaState.bufferStorage(target, data, usage);
	}

	public static void bufferStorage(int target, long size, int flags) {
		RenderSystem.assertOnRenderThreadOrInit();
		// The ARB version is identical to GL44 and redirects, so this should work on ARB as well.
		GL45C.glBufferStorage(target, size, flags);
	}

	public static void bindBufferBase(int target, Integer index, int buffer) {
		RenderSystem.assertOnRenderThreadOrInit();
		GL43C.glBindBufferBase(target, index, buffer);
	}

	public static void vertexAttrib4f(int index, float v0, float v1, float v2, float v3) {
		RenderSystem.assertOnRenderThreadOrInit();
		GL32C.glVertexAttrib4f(index, v0, v1, v2, v3);
	}

	public static void detachShader(int program, int shader) {
		RenderSystem.assertOnRenderThreadOrInit();
		GL32C.glDetachShader(program, shader);
	}

	public static void framebufferTexture2D(int fb, int fbtarget, int attachment, int target, int texture, int levels) {
		dsaState.framebufferTexture2D(fb, fbtarget, attachment, target, texture, levels);
	}

	public static int getTexParameteri(int texture, int target, int pname) {
		RenderSystem.assertOnRenderThreadOrInit();
		return dsaState.getTexParameteri(texture, target, pname);
	}

	public static void bindImageTexture(int unit, int texture, int level, boolean layered, int layer, int access, int format) {
		RenderSystem.assertOnRenderThreadOrInit();
		if (GL.getCapabilities().OpenGL42 || GL.getCapabilities().GL_ARB_shader_image_load_store) {
			GL42C.glBindImageTexture(unit, texture, level, layered, layer, access, format);
		} else {
			EXTShaderImageLoadStore.glBindImageTextureEXT(unit, texture, level, layered, layer, access, format);
		}
	}

	public static int getMaxImageUnits() {
		if (GL.getCapabilities().OpenGL42 || GL.getCapabilities().GL_ARB_shader_image_load_store) {
			return GlStateManager._getInteger(GL42C.GL_MAX_IMAGE_UNITS);
		} else if (GL.getCapabilities().GL_EXT_shader_image_load_store) {
			return GlStateManager._getInteger(EXTShaderImageLoadStore.GL_MAX_IMAGE_UNITS_EXT);
		} else {
			return 0;
		}
	}

	public static boolean supportsSSBO() {
		return GL.getCapabilities().OpenGL44 || (GL.getCapabilities().GL_ARB_shader_storage_buffer_object && GL.getCapabilities().GL_ARB_buffer_storage);
	}

	public static boolean supportsImageLoadStore() {
		return GL.getCapabilities().glBindImageTexture != 0L || GL.getCapabilities().OpenGL42 || ((GL.getCapabilities().GL_ARB_shader_image_load_store || GL.getCapabilities().GL_EXT_shader_image_load_store) && GL.getCapabilities().GL_ARB_buffer_storage);
	}

	public static void genBuffers(int[] buffers) {
		GL43C.glGenBuffers(buffers);
	}

	public static void clearBufferSubData(int glShaderStorageBuffer, int glR8, long offset, long size, int glRed, int glByte, int[] ints) {
		GL43C.glClearBufferSubData(glShaderStorageBuffer, glR8, offset, size, glRed, glByte, ints);
	}

	public static void getProgramiv(int program, int value, int[] storage) {
		GL32C.glGetProgramiv(program, value, storage);
	}

	public static void dispatchCompute(int workX, int workY, int workZ) {
		GL45C.glDispatchCompute(workX, workY, workZ);
	}

	public static void dispatchCompute(Vector3i workGroups) {
		GL45C.glDispatchCompute(workGroups.x, workGroups.y, workGroups.z);
	}

	public static void memoryBarrier(int barriers) {
		RenderSystem.assertOnRenderThreadOrInit();

		if (supportsCompute) {
			GL45C.glMemoryBarrier(barriers);
		}
	}

	public static boolean supportsBufferBlending() {
		return GL.getCapabilities().GL_ARB_draw_buffers_blend || GL.getCapabilities().OpenGL40;
	}

	public static void disableBufferBlend(int buffer) {
		RenderSystem.assertOnRenderThreadOrInit();
		GL32C.glDisablei(GL32C.GL_BLEND, buffer);
		((BooleanStateExtended) GlStateManagerAccessor.getBLEND().mode).setUnknownState();
	}

	public static void enableBufferBlend(int buffer) {
		RenderSystem.assertOnRenderThreadOrInit();
		GL32C.glEnablei(GL32C.GL_BLEND, buffer);
		((BooleanStateExtended) GlStateManagerAccessor.getBLEND().mode).setUnknownState();
	}

	public static void blendFuncSeparatei(int buffer, int srcRGB, int dstRGB, int srcAlpha, int dstAlpha) {
		RenderSystem.assertOnRenderThreadOrInit();
		ARBDrawBuffersBlend.glBlendFuncSeparateiARB(buffer, srcRGB, dstRGB, srcAlpha, dstAlpha);
	}

	// These functions are deprecated and unavailable in the core profile.

	public static void bindTextureToUnit(int target, int unit, int texture) {
		dsaState.bindTextureToUnit(target, unit, texture);
	}

	public static int getUniformBlockIndex(int program, String uniformBlockName) {
		RenderSystem.assertOnRenderThreadOrInit();
		return GL32C.glGetUniformBlockIndex(program, uniformBlockName);
	}

	public static void uniformBlockBinding(int program, int uniformBlockIndex, int uniformBlockBinding) {
		RenderSystem.assertOnRenderThreadOrInit();
		GL32C.glUniformBlockBinding(program, uniformBlockIndex, uniformBlockBinding);
	}

	public static void setShadowProjection(Matrix4f shadowProjection) {
		backupProjection = RenderSystem.getProjectionMatrix();
		backupProjectionType = RenderSystem.getProjectionType();
		RenderSystem.setProjectionMatrix(shadowProjection, ProjectionType.ORTHOGRAPHIC);
	}

	public static void restorePlayerProjection() {
		RenderSystem.setProjectionMatrix(backupProjection, backupProjectionType);
		backupProjection = null;
		backupProjectionType = null;
	}

	public static void blitFramebuffer(int source, int dest, int offsetX, int offsetY, int width, int height, int offsetX2, int offsetY2, int width2, int height2, int bufferChoice, int filter) {
		dsaState.blitFramebuffer(source, dest, offsetX, offsetY, width, height, offsetX2, offsetY2, width2, height2, bufferChoice, filter);
	}

	public static int createFramebuffer() {
		return dsaState.createFramebuffer();
	}

	public static int createTexture(int target) {
		return dsaState.createTexture(target);
	}

	public static void bindTextureForSetup(int glType, int glId) {
		GL30C.glBindTexture(glType, glId);
	}

	public static boolean supportsCompute() {
		return supportsCompute;
	}

	public static boolean supportsTesselation() {
		return supportsTesselation;
	}

	public static int genSampler() {
		return GL33C.glGenSamplers();
	}

	public static void destroySampler(int glId) {
		GL33C.glDeleteSamplers(glId);
	}

	public static void bindSamplerToUnit(int unit, int sampler) {
		if (samplers[unit] == sampler) {
			return;
		}

		GL33C.glBindSampler(unit, sampler);

		samplers[unit] = sampler;
	}

	public static void unbindAllSamplers() {
		boolean usedASampler = false;
		for (int i = 0; i < samplers.length; i++) {
			if (samplers[i] != 0) {
				usedASampler = true;
				if (!hasMultibind) GL33C.glBindSampler(i, 0);
				samplers[i] = 0;
			}
		}
		if (usedASampler && hasMultibind) {
			GL45C.glBindSamplers(0, emptyArray);
		}
	}


	public static void samplerParameteri(int sampler, int pname, int param) {
		GL33C.glSamplerParameteri(sampler, pname, param);
	}

	public static void samplerParameterf(int sampler, int pname, float param) {
		GL33C.glSamplerParameterf(sampler, pname, param);
	}

	public static void samplerParameteriv(int sampler, int pname, int[] params) {
		GL33C.glSamplerParameteriv(sampler, pname, params);
	}

	public static long getVRAM() {
		if (GL.getCapabilities().GL_NVX_gpu_memory_info) {
			return GL32C.glGetInteger(NVXGPUMemoryInfo.GL_GPU_MEMORY_INFO_CURRENT_AVAILABLE_VIDMEM_NVX) * 1024L;
		} else {
			return 4294967296L;
		}
	}

	public static void deleteBuffers(int glId) {
		RenderSystem.assertOnRenderThreadOrInit();
		GL43C.glDeleteBuffers(glId);
	}

	public static void setPolygonMode(int mode) {
		if (mode != polygonMode) {
			polygonMode = mode;
			GL43C.glPolygonMode(GL43C.GL_FRONT_AND_BACK, mode);
		}
	}

	public static void overridePolygonMode() {
		backupPolygonMode = polygonMode;
		setPolygonMode(GL43C.GL_FILL);
	}

	public static void restorePolygonMode() {
		setPolygonMode(backupPolygonMode);
		backupPolygonMode = GL43C.GL_FILL;
	}

	public static void dispatchComputeIndirect(long offset) {
		GL43C.glDispatchComputeIndirect(offset);
	}

	public static void bindBuffer(int target, int buffer) {
		GL46C.glBindBuffer(target, buffer);
	}

	public static int createBuffers() {
		return dsaState.createBuffers();
	}

<<<<<<< HEAD
	public static String getStringi(int glEnum, int index) {
		return GL46C.glGetStringi(glEnum, index);
	}

	public static void copyImageSubData(int sourceTexture, int target, int mip, int srcX, int srcY, int srcZ, int destTexture, int dstTarget, int dstMip, int dstX, int dstY, int dstZ, int width, int height, int depth) {
		GL46C.glCopyImageSubData(sourceTexture, target, mip, srcX, srcY, srcZ, destTexture, dstTarget, dstMip, dstX, dstY, dstZ, width, height, depth);
=======
	private static boolean cullingState;

	public static void backupAndDisableCullingState(boolean b) {
		cullingState = Minecraft.getInstance().smartCull;
		Minecraft.getInstance().smartCull = Minecraft.getInstance().smartCull && !b;
	}

	public static void restoreCullingState() {
		Minecraft.getInstance().smartCull = cullingState;
		cullingState = true;
>>>>>>> 9b36b1a3
	}

	public interface DSAAccess {
		void generateMipmaps(int texture, int target);

		void texParameteri(int texture, int target, int pname, int param);

		void texParameterf(int texture, int target, int pname, float param);

		void texParameteriv(int texture, int target, int pname, int[] params);

		void readBuffer(int framebuffer, int buffer);

		void drawBuffers(int framebuffer, int[] buffers);

		int getTexParameteri(int texture, int target, int pname);

		void copyTexSubImage2D(int destTexture, int target, int i, int i1, int i2, int i3, int i4, int width, int height);

		void bindTextureToUnit(int target, int unit, int texture);

		int bufferStorage(int target, float[] data, int usage);

		void blitFramebuffer(int source, int dest, int offsetX, int offsetY, int width, int height, int offsetX2, int offsetY2, int width2, int height2, int bufferChoice, int filter);

		void framebufferTexture2D(int fb, int fbtarget, int attachment, int target, int texture, int levels);

		int createFramebuffer();

		int createTexture(int target);

		int createBuffers();
	}

	public static class DSACore extends DSAARB {

	}

	public static class DSAARB extends DSAUnsupported {

		@Override
		public void generateMipmaps(int texture, int target) {
			ARBDirectStateAccess.glGenerateTextureMipmap(texture);
		}

		@Override
		public void texParameteri(int texture, int target, int pname, int param) {
			ARBDirectStateAccess.glTextureParameteri(texture, pname, param);
		}

		@Override
		public void texParameterf(int texture, int target, int pname, float param) {
			ARBDirectStateAccess.glTextureParameterf(texture, pname, param);
		}

		@Override
		public void texParameteriv(int texture, int target, int pname, int[] params) {
			ARBDirectStateAccess.glTextureParameteriv(texture, pname, params);
		}

		@Override
		public void readBuffer(int framebuffer, int buffer) {
			ARBDirectStateAccess.glNamedFramebufferReadBuffer(framebuffer, buffer);
		}

		@Override
		public void drawBuffers(int framebuffer, int[] buffers) {
			ARBDirectStateAccess.glNamedFramebufferDrawBuffers(framebuffer, buffers);
		}

		@Override
		public int getTexParameteri(int texture, int target, int pname) {
			return ARBDirectStateAccess.glGetTextureParameteri(texture, pname);
		}

		@Override
		public void copyTexSubImage2D(int destTexture, int target, int i, int i1, int i2, int i3, int i4, int width, int height) {
			ARBDirectStateAccess.glCopyTextureSubImage2D(destTexture, i, i1, i2, i3, i4, width, height);
		}

		@Override
		public void bindTextureToUnit(int target, int unit, int texture) {
			if (GlStateManagerAccessor.getTEXTURES()[unit].binding == texture) {
				return;
			}

			ARBDirectStateAccess.glBindTextureUnit(unit, texture);

			// Manually fix GLStateManager bindings...
			GlStateManagerAccessor.getTEXTURES()[unit].binding = texture;
		}

		@Override
		public int bufferStorage(int target, float[] data, int usage) {
			int buffer = GL45C.glCreateBuffers();
			GL45C.glNamedBufferData(buffer, data, usage);
			return buffer;
		}

		@Override
		public int createBuffers() {
			return ARBDirectStateAccess.glCreateBuffers();
		}

		@Override
		public void blitFramebuffer(int source, int dest, int offsetX, int offsetY, int width, int height, int offsetX2, int offsetY2, int width2, int height2, int bufferChoice, int filter) {
			ARBDirectStateAccess.glBlitNamedFramebuffer(source, dest, offsetX, offsetY, width, height, offsetX2, offsetY2, width2, height2, bufferChoice, filter);
		}

		@Override
		public void framebufferTexture2D(int fb, int fbtarget, int attachment, int target, int texture, int levels) {
			ARBDirectStateAccess.glNamedFramebufferTexture(fb, attachment, texture, levels);
		}

		@Override
		public int createFramebuffer() {
			return ARBDirectStateAccess.glCreateFramebuffers();
		}

		@Override
		public int createTexture(int target) {
			return ARBDirectStateAccess.glCreateTextures(target);
		}
	}

	public static class DSAUnsupported implements DSAAccess {
		@Override
		public void generateMipmaps(int texture, int target) {
			GlStateManager._bindTexture(texture);
			GL32C.glGenerateMipmap(target);
		}

		@Override
		public void texParameteri(int texture, int target, int pname, int param) {
			bindTextureForSetup(target, texture);
			GL32C.glTexParameteri(target, pname, param);
		}

		@Override
		public void texParameterf(int texture, int target, int pname, float param) {
			bindTextureForSetup(target, texture);
			GL32C.glTexParameterf(target, pname, param);
		}

		@Override
		public void texParameteriv(int texture, int target, int pname, int[] params) {
			bindTextureForSetup(target, texture);
			GL32C.glTexParameteriv(target, pname, params);
		}

		@Override
		public void readBuffer(int framebuffer, int buffer) {
			GlStateManager._glBindFramebuffer(GL32C.GL_FRAMEBUFFER, framebuffer);
			GL32C.glReadBuffer(buffer);
		}

		@Override
		public void drawBuffers(int framebuffer, int[] buffers) {
			GlStateManager._glBindFramebuffer(GL32C.GL_FRAMEBUFFER, framebuffer);
			GL32C.glDrawBuffers(buffers);
		}

		@Override
		public int getTexParameteri(int texture, int target, int pname) {
			bindTextureForSetup(target, texture);
			return GL32C.glGetTexParameteri(target, pname);
		}

		@Override
		public void copyTexSubImage2D(int destTexture, int target, int i, int i1, int i2, int i3, int i4, int width, int height) {
			int previous = GlStateManagerAccessor.getTEXTURES()[GlStateManagerAccessor.getActiveTexture()].binding;
			GlStateManager._bindTexture(destTexture);
			GL32C.glCopyTexSubImage2D(target, i, i1, i2, i3, i4, width, height);
			GlStateManager._bindTexture(previous);
		}

		@Override
		public void bindTextureToUnit(int target, int unit, int texture) {
			int activeTexture = GlStateManager._getActiveTexture();
			GlStateManager._activeTexture(GL30C.GL_TEXTURE0 + unit);
			bindTextureForSetup(target, texture);
			GlStateManager._activeTexture(activeTexture);
		}

		@Override
		public int bufferStorage(int target, float[] data, int usage) {
			int buffer = GlStateManager._glGenBuffers();
			GlStateManager._glBindBuffer(target, buffer);
			bufferData(target, data, usage);
			GlStateManager._glBindBuffer(target, 0);

			return buffer;
		}

		@Override
		public void blitFramebuffer(int source, int dest, int offsetX, int offsetY, int width, int height, int offsetX2, int offsetY2, int width2, int height2, int bufferChoice, int filter) {
			GlStateManager._glBindFramebuffer(GL32C.GL_READ_FRAMEBUFFER, source);
			GlStateManager._glBindFramebuffer(GL32C.GL_DRAW_FRAMEBUFFER, dest);
			GL32C.glBlitFramebuffer(offsetX, offsetY, width, height, offsetX2, offsetY2, width2, height2, bufferChoice, filter);
		}

		@Override
		public void framebufferTexture2D(int fb, int fbtarget, int attachment, int target, int texture, int levels) {
			GlStateManager._glBindFramebuffer(fbtarget, fb);
			GL32C.glFramebufferTexture2D(fbtarget, attachment, target, texture, levels);
		}

		@Override
		public int createFramebuffer() {
			int framebuffer = GlStateManager.glGenFramebuffers();
			GlStateManager._glBindFramebuffer(GL32C.GL_FRAMEBUFFER, framebuffer);
			return framebuffer;
		}

		@Override
		public int createTexture(int target) {
			int texture = GlStateManager._genTexture();
			GlStateManager._bindTexture(texture);
			return texture;
		}

		@Override
		public int createBuffers() {
			return GlStateManager._glGenBuffers();
		}
	}

		/*
	public static void bindTextures(int startingTexture, int[] bindings) {
		if (hasMultibind) {
			ARBMultiBind.glBindTextures(startingTexture, bindings);
		} else if (dsaState != DSAState.NONE) {
			for (int binding : bindings) {
				ARBDirectStateAccess.glBindTextureUnit(startingTexture, binding);
				startingTexture++;
			}
		} else {
			for (int binding : bindings) {
				GlStateManager._activeTexture(startingTexture);
				GlStateManager._bindTexture(binding);
				startingTexture++;
			}
		}
	}
	 */
}<|MERGE_RESOLUTION|>--- conflicted
+++ resolved
@@ -465,15 +465,16 @@
 		return dsaState.createBuffers();
 	}
 
-<<<<<<< HEAD
 	public static String getStringi(int glEnum, int index) {
 		return GL46C.glGetStringi(glEnum, index);
 	}
 
 	public static void copyImageSubData(int sourceTexture, int target, int mip, int srcX, int srcY, int srcZ, int destTexture, int dstTarget, int dstMip, int dstX, int dstY, int dstZ, int width, int height, int depth) {
 		GL46C.glCopyImageSubData(sourceTexture, target, mip, srcX, srcY, srcZ, destTexture, dstTarget, dstMip, dstX, dstY, dstZ, width, height, depth);
-=======
-	private static boolean cullingState;
+  }
+  
+  
+  private static boolean cullingState;
 
 	public static void backupAndDisableCullingState(boolean b) {
 		cullingState = Minecraft.getInstance().smartCull;
@@ -483,8 +484,7 @@
 	public static void restoreCullingState() {
 		Minecraft.getInstance().smartCull = cullingState;
 		cullingState = true;
->>>>>>> 9b36b1a3
-	}
+  }
 
 	public interface DSAAccess {
 		void generateMipmaps(int texture, int target);
