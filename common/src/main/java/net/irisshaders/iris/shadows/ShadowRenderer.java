package net.irisshaders.iris.shadows;

import com.google.common.collect.ImmutableList;
import com.mojang.blaze3d.systems.RenderSystem;
import com.mojang.blaze3d.vertex.PoseStack;
import it.unimi.dsi.fastutil.ints.Int2ObjectMap;
import net.irisshaders.batchedentityrendering.impl.BatchingDebugMessageHelper;
import net.irisshaders.batchedentityrendering.impl.DrawCallTrackingRenderBuffers;
import net.irisshaders.batchedentityrendering.impl.FullyBufferedMultiBufferSource;
import net.irisshaders.batchedentityrendering.impl.MemoryTrackingRenderBuffers;
import net.irisshaders.batchedentityrendering.impl.RenderBuffersExt;
import net.irisshaders.iris.Iris;
import net.irisshaders.iris.compat.dh.DHCompat;
import net.irisshaders.iris.gl.IrisRenderSystem;
import net.irisshaders.iris.gui.option.IrisVideoSettings;
import net.irisshaders.iris.mixin.LevelRendererAccessor;
import net.irisshaders.iris.shaderpack.programs.ProgramSource;
import net.irisshaders.iris.shaderpack.properties.PackDirectives;
import net.irisshaders.iris.shaderpack.properties.PackShadowDirectives;
import net.irisshaders.iris.shaderpack.properties.ShadowCullState;
import net.irisshaders.iris.shadows.frustum.BoxCuller;
import net.irisshaders.iris.shadows.frustum.CullEverythingFrustum;
import net.irisshaders.iris.shadows.frustum.FrustumHolder;
import net.irisshaders.iris.shadows.frustum.advanced.AdvancedShadowCullingFrustum;
import net.irisshaders.iris.shadows.frustum.advanced.ReversedAdvancedShadowCullingFrustum;
import net.irisshaders.iris.shadows.frustum.fallback.BoxCullingFrustum;
import net.irisshaders.iris.shadows.frustum.fallback.NonCullingFrustum;
import net.irisshaders.iris.uniforms.CameraUniforms;
import net.irisshaders.iris.uniforms.CapturedRenderingState;
import net.irisshaders.iris.uniforms.CelestialUniforms;
import net.irisshaders.iris.uniforms.custom.CustomUniforms;
import net.minecraft.client.Camera;
import net.minecraft.client.Minecraft;
import net.minecraft.client.multiplayer.ClientLevel;
import net.minecraft.client.renderer.LevelRenderer;
import net.minecraft.client.renderer.MultiBufferSource;
import net.minecraft.client.renderer.RenderBuffers;
import net.minecraft.client.renderer.RenderType;
import net.minecraft.client.renderer.culling.Frustum;
import net.minecraft.client.renderer.entity.EntityRenderDispatcher;
import net.minecraft.core.BlockPos;
import net.minecraft.util.profiling.Profiler;
import net.minecraft.util.profiling.ProfilerFiller;
import net.minecraft.world.entity.Entity;
import net.minecraft.world.level.block.entity.BlockEntity;
import org.joml.Matrix4f;
import org.joml.Vector3d;
import org.joml.Vector3f;
import org.joml.Vector4f;
import org.lwjgl.opengl.ARBTextureSwizzle;
import org.lwjgl.opengl.GL20C;
import org.lwjgl.opengl.GL30C;

import java.util.ArrayList;
import java.util.Comparator;
import java.util.List;
import java.util.Objects;

public class ShadowRenderer {
	public static boolean ACTIVE = false;
	public static List<BlockEntity> visibleBlockEntities;
	public static int renderDistance;
	public static Matrix4f MODELVIEW;
	public static Matrix4f PROJECTION;
	public static Frustum FRUSTUM;
	private final float halfPlaneLength;
	private final float nearPlane, farPlane;
	private final float voxelDistance;
	private final float renderDistanceMultiplier;
	private final float entityShadowDistanceMultiplier;
	private final int resolution;
	private final float intervalSize;
	private final Float fov;
	private final ShadowRenderTargets targets;
	private final ShadowCullState packCullingState;
	private final ShadowCompositeRenderer compositeRenderer;
	private final boolean shouldRenderTerrain;
	private final boolean shouldRenderTranslucent;
	private final boolean shouldRenderEntities;
	private final boolean shouldRenderPlayer;
	private final boolean shouldRenderBlockEntities;
	private final boolean shouldRenderDH;
	private final float sunPathRotation;
	private final RenderBuffers buffers;
	private final RenderBuffersExt renderBuffersExt;
	private final List<MipmapPass> mipmapPasses = new ArrayList<>();
	private final String debugStringOverall;
	private final boolean separateHardwareSamplers;
	private final boolean shouldRenderLightBlockEntities;
	private boolean packHasVoxelization;
	private FrustumHolder terrainFrustumHolder;
	private FrustumHolder entityFrustumHolder;
	private String debugStringTerrain = "(unavailable)";
	private int renderedShadowEntities = 0;
	private int renderedShadowBlockEntities = 0;

	public ShadowRenderer(ProgramSource shadow, PackDirectives directives,
						  ShadowRenderTargets shadowRenderTargets, ShadowCompositeRenderer compositeRenderer, CustomUniforms customUniforms, boolean separateHardwareSamplers) {

		this.separateHardwareSamplers = separateHardwareSamplers;

		final PackShadowDirectives shadowDirectives = directives.getShadowDirectives();

		this.halfPlaneLength = shadowDirectives.getDistance();
		this.nearPlane = shadowDirectives.getNearPlane();
		this.farPlane = shadowDirectives.getFarPlane();

		this.voxelDistance = shadowDirectives.getVoxelDistance();
		this.renderDistanceMultiplier = shadowDirectives.getDistanceRenderMul();
		this.entityShadowDistanceMultiplier = shadowDirectives.getEntityShadowDistanceMul();
		this.resolution = shadowDirectives.getResolution();
		this.intervalSize = shadowDirectives.getIntervalSize();
		this.shouldRenderTerrain = shadowDirectives.shouldRenderTerrain();
		this.shouldRenderTranslucent = shadowDirectives.shouldRenderTranslucent();
		this.shouldRenderEntities = shadowDirectives.shouldRenderEntities();
		this.shouldRenderPlayer = shadowDirectives.shouldRenderPlayer();
		this.shouldRenderBlockEntities = shadowDirectives.shouldRenderBlockEntities();
		this.shouldRenderLightBlockEntities = shadowDirectives.shouldRenderLightBlockEntities();
		this.shouldRenderDH = shadowDirectives.isDhShadowEnabled().orElse(false);

		this.compositeRenderer = compositeRenderer;

		debugStringOverall = "half plane = " + halfPlaneLength + " meters @ " + resolution + "x" + resolution;

		this.terrainFrustumHolder = new FrustumHolder();
		this.entityFrustumHolder = new FrustumHolder();

		this.fov = shadowDirectives.getFov();
		this.targets = shadowRenderTargets;

		if (shadow != null) {
			// Assume that the shader pack is doing voxelization if a geometry shader is detected.
			// Also assume voxelization if image load / store is detected.
			this.packHasVoxelization = shadow.getGeometrySource().isPresent();
			this.packCullingState = shadowDirectives.getCullingState();
		} else {
			this.packHasVoxelization = false;
			this.packCullingState = ShadowCullState.DEFAULT;
		}

		this.sunPathRotation = directives.getSunPathRotation();

		int processors = Runtime.getRuntime().availableProcessors();
		this.buffers = new RenderBuffers(processors);

		if (this.buffers instanceof RenderBuffersExt) {
			this.renderBuffersExt = (RenderBuffersExt) buffers;
		} else {
			this.renderBuffersExt = null;
		}

		configureSamplingSettings(shadowDirectives);
	}

	public static PoseStack createShadowModelView(float sunPathRotation, float intervalSize) {
		// Determine the camera position
		Vector3d cameraPos = CameraUniforms.getUnshiftedCameraPosition();

		double cameraX = cameraPos.x;
		double cameraY = cameraPos.y;
		double cameraZ = cameraPos.z;

		// Set up our modelview matrix stack
		PoseStack modelView = new PoseStack();
		ShadowMatrices.createModelViewMatrix(modelView, getShadowAngle(), intervalSize, sunPathRotation, cameraX, cameraY, cameraZ);

		return modelView;
	}

	private static ClientLevel getLevel() {
		return Objects.requireNonNull(Minecraft.getInstance().level);
	}

	private static float getSkyAngle() {
		return getLevel().getTimeOfDay(CapturedRenderingState.INSTANCE.getTickDelta());
	}

	private static float getSunAngle() {
		float skyAngle = getSkyAngle();

		if (skyAngle < 0.75F) {
			return skyAngle + 0.25F;
		} else {
			return skyAngle - 0.75F;
		}
	}

	private static float getShadowAngle() {
		float shadowAngle = getSunAngle();

		if (!CelestialUniforms.isDay()) {
			shadowAngle -= 0.5F;
		}

		return shadowAngle;
	}

	public void setUsesImages(boolean usesImages) {
		this.packHasVoxelization = packHasVoxelization || usesImages;
	}

	private void configureSamplingSettings(PackShadowDirectives shadowDirectives) {
		final ImmutableList<PackShadowDirectives.DepthSamplingSettings> depthSamplingSettings =
			shadowDirectives.getDepthSamplingSettings();

		final Int2ObjectMap<PackShadowDirectives.SamplingSettings> colorSamplingSettings =
			shadowDirectives.getColorSamplingSettings();

		RenderSystem.activeTexture(GL20C.GL_TEXTURE4);

		configureDepthSampler(targets.getDepthTexture().getTextureId(), depthSamplingSettings.get(0));

		configureDepthSampler(targets.getDepthTextureNoTranslucents().getTextureId(), depthSamplingSettings.get(1));

		for (int i = 0; i < targets.getNumColorTextures(); i++) {
			if (targets.get(i) != null) {
				int glTextureId = targets.get(i).getMainTexture();

				configureSampler(glTextureId, colorSamplingSettings.computeIfAbsent(i, a -> new PackShadowDirectives.SamplingSettings()));
			}
		}

		RenderSystem.activeTexture(GL20C.GL_TEXTURE0);
	}

	private void configureDepthSampler(int glTextureId, PackShadowDirectives.DepthSamplingSettings settings) {
		if (settings.getHardwareFiltering() && !separateHardwareSamplers) {
			// We have to do this or else shadow hardware filtering breaks entirely!
			IrisRenderSystem.texParameteri(glTextureId, GL20C.GL_TEXTURE_2D, GL20C.GL_TEXTURE_COMPARE_MODE, GL30C.GL_COMPARE_REF_TO_TEXTURE);
		}

		// Workaround for issues with old shader packs like Chocapic v4.
		// They expected the driver to put the depth value in z, but it's supposed to only
		// be available in r. So we set up the swizzle to fix that.
		IrisRenderSystem.texParameteriv(glTextureId, GL20C.GL_TEXTURE_2D, ARBTextureSwizzle.GL_TEXTURE_SWIZZLE_RGBA,
			new int[]{GL30C.GL_RED, GL30C.GL_RED, GL30C.GL_RED, GL30C.GL_ONE});

		configureSampler(glTextureId, settings);
	}

	private void configureSampler(int glTextureId, PackShadowDirectives.SamplingSettings settings) {
		if (settings.getMipmap()) {
			int filteringMode = settings.getNearest() ? GL20C.GL_NEAREST_MIPMAP_NEAREST : GL20C.GL_LINEAR_MIPMAP_LINEAR;
			mipmapPasses.add(new MipmapPass(glTextureId, filteringMode));
		}

		if (!settings.getNearest()) {
			// Make sure that things are smoothed
			IrisRenderSystem.texParameteri(glTextureId, GL20C.GL_TEXTURE_2D, GL20C.GL_TEXTURE_MIN_FILTER, GL20C.GL_LINEAR);
			IrisRenderSystem.texParameteri(glTextureId, GL20C.GL_TEXTURE_2D, GL20C.GL_TEXTURE_MAG_FILTER, GL20C.GL_LINEAR);
		} else {
			IrisRenderSystem.texParameteri(glTextureId, GL20C.GL_TEXTURE_2D, GL20C.GL_TEXTURE_MIN_FILTER, GL20C.GL_NEAREST);
			IrisRenderSystem.texParameteri(glTextureId, GL20C.GL_TEXTURE_2D, GL20C.GL_TEXTURE_MAG_FILTER, GL20C.GL_NEAREST);
		}
	}

	private void generateMipmaps() {
		RenderSystem.activeTexture(GL20C.GL_TEXTURE4);

		for (MipmapPass mipmapPass : mipmapPasses) {
			setupMipmappingForTexture(mipmapPass.texture(), mipmapPass.targetFilteringMode());
		}

		RenderSystem.activeTexture(GL20C.GL_TEXTURE0);
	}

	private void setupMipmappingForTexture(int texture, int filteringMode) {
		IrisRenderSystem.generateMipmaps(texture, GL20C.GL_TEXTURE_2D);
		IrisRenderSystem.texParameteri(texture, GL20C.GL_TEXTURE_2D, GL20C.GL_TEXTURE_MIN_FILTER, filteringMode);
	}

	private FrustumHolder createShadowFrustum(float renderMultiplier, FrustumHolder holder) {
		// TODO: Cull entities / block entities with Advanced Frustum Culling even if voxelization is detected.
		String distanceInfo;
		String cullingInfo;
		if ((packCullingState == ShadowCullState.DEFAULT && packHasVoxelization) || packCullingState == ShadowCullState.DISTANCE) {
			double distance = halfPlaneLength * renderMultiplier;

			String reason;

			if (packCullingState == ShadowCullState.DISTANCE) {
				reason = "(set by shader pack)";
			} else /*if (packHasVoxelization)*/ {
				reason = "(voxelization detected)";
			}

			if (distance <= 0 || distance > Minecraft.getInstance().options.getEffectiveRenderDistance() * 16) {
				distanceInfo = "render distance = " + Minecraft.getInstance().options.getEffectiveRenderDistance() * 16
					+ " blocks ";
				distanceInfo += Minecraft.getInstance().isLocalServer() ? "(capped by normal render distance)" : "(capped by normal/server render distance)";
				cullingInfo = "disabled " + reason;
				return holder.setInfo(new NonCullingFrustum(), distanceInfo, cullingInfo);
			} else {
				distanceInfo = distance + " blocks (set by shader pack)";
				cullingInfo = "distance only " + reason;
				BoxCuller boxCuller = new BoxCuller(distance);
				holder.setInfo(new BoxCullingFrustum(boxCuller), distanceInfo, cullingInfo);
			}
		} else {
			BoxCuller boxCuller;

			boolean isReversed = packCullingState == ShadowCullState.REVERSED;

			// Assume render multiplier is meant to be 1 if reversed culling is on
			if (isReversed && renderMultiplier < 0) renderMultiplier = 1.0f;

			double distance = (isReversed ? voxelDistance : halfPlaneLength) * renderMultiplier;
			String setter = "(set by shader pack)";

			if (renderMultiplier < 0) {
				distance = IrisVideoSettings.shadowDistance * 16;
				setter = "(set by user)";
			}

			if (distance >= Minecraft.getInstance().options.getEffectiveRenderDistance() * 16 && !isReversed) {
				distanceInfo = "render distance = " + Minecraft.getInstance().options.getEffectiveRenderDistance() * 16
					+ " blocks ";
				distanceInfo += Minecraft.getInstance().isLocalServer() ? "(capped by normal render distance)" : "(capped by normal/server render distance)";
				boxCuller = null;
			} else {
				distanceInfo = distance + " blocks " + setter;

				if (distance == 0.0 && !isReversed) {
					cullingInfo = "no shadows rendered";
					holder.setInfo(new CullEverythingFrustum(), distanceInfo, cullingInfo);
				}

				boxCuller = new BoxCuller(distance);
			}

			cullingInfo = (isReversed ? "Reversed" : "Advanced") + " Frustum Culling enabled";

			Vector4f shadowLightPosition = new CelestialUniforms(sunPathRotation).getShadowLightPositionInWorldSpace();

			Vector3f shadowLightVectorFromOrigin =
				new Vector3f(shadowLightPosition.x(), shadowLightPosition.y(), shadowLightPosition.z());

			shadowLightVectorFromOrigin.normalize();

			Matrix4f projView = ((shouldRenderDH && DHCompat.hasRenderingEnabled()) ? DHCompat.getProjection() : CapturedRenderingState.INSTANCE.getGbufferProjection())
					.mul(CapturedRenderingState.INSTANCE.getGbufferModelView(), new Matrix4f());

			if (isReversed) {
				return holder.setInfo(new ReversedAdvancedShadowCullingFrustum(projView, PROJECTION, shadowLightVectorFromOrigin, boxCuller, new BoxCuller(halfPlaneLength * renderMultiplier)), distanceInfo, cullingInfo);
			} else {
				return holder.setInfo(new AdvancedShadowCullingFrustum(projView, PROJECTION, shadowLightVectorFromOrigin, boxCuller), distanceInfo, cullingInfo);
			}
		}

		return holder;
	}

	public void setupShadowViewport() {
		// Set up the viewport
		RenderSystem.viewport(0, 0, resolution, resolution);
	}

	public void renderShadows(LevelRendererAccessor levelRenderer, Camera playerCamera) {
		if (IrisVideoSettings.getOverriddenShadowDistance(IrisVideoSettings.shadowDistance) == 0) {
			return;
		}

		Minecraft client = Minecraft.getInstance();

		ProfilerFiller profiler = Profiler.get();

		profiler.popPush("shadows");
		ACTIVE = true;

		renderDistance = (int) ((halfPlaneLength * renderDistanceMultiplier) / 16);

		if (renderDistanceMultiplier < 0) {
			renderDistance = IrisVideoSettings.shadowDistance;
		}


		visibleBlockEntities = new ArrayList<>();

		// NB: We store the previous player buffers in order to be able to allow mods rendering entities in the shadow pass (Flywheel) to use the shadow buffers instead.
		RenderBuffers playerBuffers = levelRenderer.getRenderBuffers();
		levelRenderer.setRenderBuffers(buffers);

		visibleBlockEntities = new ArrayList<>();
		setupShadowViewport();

		// Create our camera
		PoseStack modelView = createShadowModelView(this.sunPathRotation, this.intervalSize);
		MODELVIEW = new Matrix4f(modelView.last().pose());

<<<<<<< HEAD
		RenderSystem.getModelViewStack().pushMatrix();
		RenderSystem.getModelViewStack().set(MODELVIEW);

		profiler.push("terrain_setup");
=======
		// Set up our orthographic projection matrix and load it into RenderSystem
		Matrix4f shadowProjection;
		if (this.fov != null) {
			// If FOV is not null, the pack wants a perspective based projection matrix. (This is to support legacy packs)
			shadowProjection = ShadowMatrices.createPerspectiveMatrix(this.fov);
		} else {
			shadowProjection = ShadowMatrices.createOrthoMatrix(halfPlaneLength, nearPlane < 0 ? -DHCompat.getRenderDistance() : nearPlane, farPlane < 0 ? DHCompat.getRenderDistance() : farPlane);
		}

		IrisRenderSystem.setShadowProjection(shadowProjection);

		PROJECTION = shadowProjection;

		levelRenderer.getLevel().getProfiler().push("terrain_setup");
>>>>>>> a7f460be

		if (levelRenderer instanceof CullingDataCache) {
			((CullingDataCache) levelRenderer).saveState();
		}

		profiler.push("initialize frustum");

		terrainFrustumHolder = createShadowFrustum(renderDistanceMultiplier, terrainFrustumHolder);

		FRUSTUM = terrainFrustumHolder.getFrustum();

		// Determine the player camera position
		Vector3d cameraPos = CameraUniforms.getUnshiftedCameraPosition();

		double cameraX = cameraPos.x();
		double cameraY = cameraPos.y();
		double cameraZ = cameraPos.z();

		// Center the frustum on the player camera position
		terrainFrustumHolder.getFrustum().prepare(cameraX, cameraY, cameraZ);

		profiler.pop();

		// Disable chunk occlusion culling - it's a bit complex to get this properly working with shadow rendering
		// as-is, however in the future it will be good to work on restoring it for a nice performance boost.
		//
		// TODO: Get chunk occlusion working with shadows
		boolean wasChunkCullingEnabled = client.smartCull;
		client.smartCull = false;

		// Always schedule a terrain update
		// TODO: Only schedule a terrain update if the sun / moon is moving, or the shadow map camera moved.
		// We have to ensure that we don't regenerate clouds every frame, since that's what needsUpdate ends up doing.
		// This took up to 10% of the frame time before we applied this fix! That's really bad!

		// TODO IMS 24w35a determine clouds
		((LevelRenderer) levelRenderer).needsUpdate();

		// Execute the vanilla terrain setup / culling routines using our shadow frustum.
		levelRenderer.invokeSetupRender(playerCamera, terrainFrustumHolder.getFrustum(), false, false);

		// Don't forget to increment the frame counter! This variable is arbitrary and only used in terrain setup,
		// and if it's not incremented, the vanilla culling code will get confused and think that it's already seen
		// chunks during traversal, and break rendering in concerning ways.
		//worldRenderer.setFrameId(worldRenderer.getFrameId() + 1);

		client.smartCull = wasChunkCullingEnabled;

		profiler.popPush("terrain");

		// Disable backface culling
		// This partially works around an issue where if the front face of a mountain isn't visible, it casts no
		// shadow.
		//
		// However, it only partially resolves issues of light leaking into caves.
		//
		// TODO: Better way of preventing light from leaking into places where it shouldn't
		RenderSystem.disableCull();

		// Render all opaque terrain unless pack requests not to
		if (shouldRenderTerrain) {
			levelRenderer.invokeRenderSectionLayer(RenderType.solid(), cameraX, cameraY, cameraZ, MODELVIEW, shadowProjection);
			levelRenderer.invokeRenderSectionLayer(RenderType.cutout(), cameraX, cameraY, cameraZ, MODELVIEW, shadowProjection);
			levelRenderer.invokeRenderSectionLayer(RenderType.cutoutMipped(), cameraX, cameraY, cameraZ, MODELVIEW, shadowProjection);
		}

		// Reset our viewport in case Sodium overrode it
		RenderSystem.viewport(0, 0, resolution, resolution);

		profiler.popPush("entities");

		// Get the current tick delta. Normally this is the same as client.getTickDelta(), but when the game is paused,
		// it is set to a fixed value.
		final float tickDelta = CapturedRenderingState.INSTANCE.getTickDelta();

		// Create a constrained shadow frustum for entities to avoid rendering faraway entities in the shadow pass,
		// if the shader pack has requested it. Otherwise, use the same frustum as for terrain.
		boolean hasEntityFrustum = false;

		if (entityShadowDistanceMultiplier == 1.0F || entityShadowDistanceMultiplier < 0.0F) {
			entityFrustumHolder.setInfo(terrainFrustumHolder.getFrustum(), terrainFrustumHolder.getDistanceInfo(), terrainFrustumHolder.getCullingInfo());
		} else {
			hasEntityFrustum = true;
			entityFrustumHolder = createShadowFrustum(renderDistanceMultiplier * entityShadowDistanceMultiplier, entityFrustumHolder);
		}

		Frustum entityShadowFrustum = entityFrustumHolder.getFrustum();
		entityShadowFrustum.prepare(cameraX, cameraY, cameraZ);

		// Render nearby entities
		//
		// Note: We must use a separate BuilderBufferStorage object here, or else very weird things will happen during
		// rendering.
		if (renderBuffersExt != null) {
			renderBuffersExt.beginLevelRendering();
		}

		if (buffers instanceof DrawCallTrackingRenderBuffers) {
			((DrawCallTrackingRenderBuffers) buffers).resetDrawCounts();
		}

		MultiBufferSource.BufferSource bufferSource = buffers.bufferSource();
		EntityRenderDispatcher dispatcher = levelRenderer.getEntityRenderDispatcher();
		RenderSystem.getModelViewStack().identity();

		if (shouldRenderEntities) {
			renderedShadowEntities = renderEntities(levelRenderer, dispatcher, bufferSource, modelView, tickDelta, entityShadowFrustum, cameraX, cameraY, cameraZ);
		} else if (shouldRenderPlayer) {
			renderedShadowEntities = renderPlayerEntity(levelRenderer, dispatcher, bufferSource, modelView, tickDelta, entityShadowFrustum, cameraX, cameraY, cameraZ);
		}

		profiler.popPush("build blockentities");

		if (shouldRenderBlockEntities) {
			renderedShadowBlockEntities = ShadowRenderingState.renderBlockEntities(this, buffers, modelView, playerCamera, cameraX, cameraY, cameraZ, tickDelta, hasEntityFrustum, false);
		} else if (shouldRenderLightBlockEntities) {
			renderedShadowBlockEntities = ShadowRenderingState.renderBlockEntities(this, buffers, modelView, playerCamera, cameraX, cameraY, cameraZ, tickDelta, hasEntityFrustum, true);
		}

		profiler.popPush("draw entities");

		// NB: Don't try to draw the translucent parts of entities afterwards in the shadow pass. It'll cause problems since some
		// shader packs assume that everything drawn afterwards is actually translucent and should cast a colored
		// shadow...
		if (bufferSource instanceof FullyBufferedMultiBufferSource fullyBufferedMultiBufferSource)
			fullyBufferedMultiBufferSource.readyUp();

		bufferSource.endBatch();

		copyPreTranslucentDepth(levelRenderer);

		RenderSystem.getModelViewStack().set(MODELVIEW);

		profiler.popPush("translucent terrain");

		// TODO: Prevent these calls from scheduling translucent sorting...
		// It doesn't matter a ton, since this just means that they won't be sorted in the normal rendering pass.
		// Just something to watch out for, however...
		if (shouldRenderTranslucent) {
			levelRenderer.invokeRenderSectionLayer(RenderType.translucent(), cameraX, cameraY, cameraZ, MODELVIEW, shadowProjection);
		}

		// Note: Apparently tripwire isn't rendered in the shadow pass.
		// levelRenderer.invokeRenderChunkLayer(RenderType.tripwire(), modelView, cameraX, cameraY, cameraZ, shadowProjection);

		if (renderBuffersExt != null) {
			renderBuffersExt.endLevelRendering();
		}

		IrisRenderSystem.restorePlayerProjection();

		debugStringTerrain = ((LevelRenderer) levelRenderer).getSectionStatistics();

		profiler.popPush("generate mipmaps");

		generateMipmaps();

		profiler.popPush("restore gl state");

		// Restore backface culling
		RenderSystem.enableCull();

		Minecraft.getInstance().getMainRenderTarget().bindWrite(false);

		// Restore the old viewport
		RenderSystem.viewport(0, 0, client.getMainRenderTarget().width, client.getMainRenderTarget().height);

		if (levelRenderer instanceof CullingDataCache) {
			((CullingDataCache) levelRenderer).restoreState();
		}

		compositeRenderer.renderAll();

		levelRenderer.setRenderBuffers(playerBuffers);

		visibleBlockEntities = null;
		ACTIVE = false;

		RenderSystem.getModelViewStack().popMatrix();

		profiler.pop();
		profiler.popPush("updatechunks");
	}

	public int renderBlockEntities(RenderBuffers bufferSource, PoseStack modelView, Camera camera, double cameraX, double cameraY, double cameraZ, float tickDelta, boolean hasEntityFrustum, boolean lightsOnly) {
		Profiler.get().push("build blockentities");

		int shadowBlockEntities = 0;
		BoxCuller culler = null;
		if (hasEntityFrustum) {
			culler = new BoxCuller(halfPlaneLength * (renderDistanceMultiplier * entityShadowDistanceMultiplier));
			culler.setPosition(cameraX, cameraY, cameraZ);
		}

		for (BlockEntity entity : visibleBlockEntities) {
			if (lightsOnly && entity.getBlockState().getLightEmission() == 0) {
				continue;
			}

			BlockPos pos = entity.getBlockPos();
			if (hasEntityFrustum) {
				if (culler.isCulled(pos.getX() - 1, pos.getY() - 1, pos.getZ() - 1, pos.getX() + 1, pos.getY() + 1, pos.getZ() + 1)) {
					continue;
				}
			}
			modelView.pushPose();
			modelView.translate(pos.getX() - cameraX, pos.getY() - cameraY, pos.getZ() - cameraZ);
			Minecraft.getInstance().getBlockEntityRenderDispatcher().render(entity, tickDelta, modelView, buffers.bufferSource());
			modelView.popPose();

			shadowBlockEntities++;
		}

		Profiler.get().pop();

		return shadowBlockEntities;
	}

	private int renderEntities(LevelRendererAccessor levelRenderer, EntityRenderDispatcher dispatcher, MultiBufferSource.BufferSource bufferSource, PoseStack modelView, float tickDelta, Frustum frustum, double cameraX, double cameraY, double cameraZ) {
		Profiler.get().push("cull");

		List<Entity> renderedEntities = new ArrayList<>(32);

		// TODO: I'm sure that this can be improved / optimized.
		for (Entity entity : getLevel().entitiesForRendering()) {
			if (!dispatcher.shouldRender(entity, frustum, cameraX, cameraY, cameraZ) || entity.isSpectator()) {
				continue;
			}

			renderedEntities.add(entity);
		}

		Profiler.get().popPush("sort");

		// Sort the entities by type first in order to allow vanilla's entity batching system to work better.
		renderedEntities.sort(Comparator.comparingInt(entity -> entity.getType().hashCode()));

		Profiler.get().popPush("build entity geometry");

		for (Entity entity : renderedEntities) {
			float realTickDelta = Minecraft.getInstance().level.tickRateManager().isEntityFrozen(entity) ? tickDelta : CapturedRenderingState.INSTANCE.getRealTickDelta();
			levelRenderer.invokeRenderEntity(entity, cameraX, cameraY, cameraZ, realTickDelta, modelView, bufferSource);
		}

		Profiler.get().pop();

		return renderedEntities.size();
	}

	private int renderPlayerEntity(LevelRendererAccessor levelRenderer, EntityRenderDispatcher dispatcher, MultiBufferSource.BufferSource bufferSource, PoseStack modelView, float tickDelta, Frustum frustum, double cameraX, double cameraY, double cameraZ) {
		Profiler.get().push("cull");

		Entity player = Minecraft.getInstance().player;

		int shadowEntities = 0;

		if (!dispatcher.shouldRender(player, frustum, cameraX, cameraY, cameraZ) || player.isSpectator()) {
			Profiler.get().pop();
			return 0;
		}

		Profiler.get().popPush("build geometry");

		if (!player.getPassengers().isEmpty()) {
			for (int i = 0; i < player.getPassengers().size(); i++) {
				float realTickDelta = Minecraft.getInstance().level.tickRateManager().isEntityFrozen(player.getPassengers().get(i)) ? tickDelta : CapturedRenderingState.INSTANCE.getRealTickDelta();
				levelRenderer.invokeRenderEntity(player.getPassengers().get(i), cameraX, cameraY, cameraZ, realTickDelta, modelView, bufferSource);
				shadowEntities++;
			}
		}

		if (player.getVehicle() != null) {
			float realTickDelta = Minecraft.getInstance().level.tickRateManager().isEntityFrozen(player.getVehicle()) ? tickDelta : CapturedRenderingState.INSTANCE.getRealTickDelta();
			levelRenderer.invokeRenderEntity(player.getVehicle(), cameraX, cameraY, cameraZ, realTickDelta, modelView, bufferSource);
			shadowEntities++;
		}

		float realTickDelta = Minecraft.getInstance().level.tickRateManager().isEntityFrozen(player) ? tickDelta : CapturedRenderingState.INSTANCE.getRealTickDelta();
		levelRenderer.invokeRenderEntity(player, cameraX, cameraY, cameraZ, realTickDelta, modelView, bufferSource);

		shadowEntities++;

		Profiler.get().pop();

		return shadowEntities;
	}

	private void copyPreTranslucentDepth(LevelRendererAccessor levelRenderer) {
		Profiler.get().popPush("translucent depth copy");

		targets.copyPreTranslucentDepth();
	}

	public void addDebugText(List<String> messages) {
		if (IrisVideoSettings.getOverriddenShadowDistance(IrisVideoSettings.shadowDistance) == 0) {
			messages.add("[" + Iris.MODNAME + "] Shadow Maps: off, shadow distance 0");
			return;
		}

		if (Iris.getIrisConfig().areDebugOptionsEnabled()) {
			messages.add("[" + Iris.MODNAME + "] Shadow Maps: " + debugStringOverall);
			messages.add("[" + Iris.MODNAME + "] Shadow Distance Terrain: " + terrainFrustumHolder.getDistanceInfo() + " Entity: " + entityFrustumHolder.getDistanceInfo());
			messages.add("[" + Iris.MODNAME + "] Shadow Culling Terrain: " + terrainFrustumHolder.getCullingInfo() + " Entity: " + entityFrustumHolder.getCullingInfo());
			messages.add("[" + Iris.MODNAME + "] Shadow Terrain: " + debugStringTerrain
				+ (shouldRenderTerrain ? "" : " (no terrain) ") + (shouldRenderTranslucent ? "" : "(no translucent)"));
			messages.add("[" + Iris.MODNAME + "] Shadow Entities: " + getEntitiesDebugString());
			messages.add("[" + Iris.MODNAME + "] Shadow Block Entities: " + getBlockEntitiesDebugString());

			if (buffers instanceof DrawCallTrackingRenderBuffers drawCallTracker && (shouldRenderEntities || shouldRenderPlayer)) {
				messages.add("[" + Iris.MODNAME + "] Shadow Entity Batching: " + BatchingDebugMessageHelper.getDebugMessage(drawCallTracker));
			}
		} else {
			messages.add("[" + Iris.MODNAME + "] Shadow info: " + debugStringTerrain);
			messages.add("[" + Iris.MODNAME + "] E: " + renderedShadowEntities);
			messages.add("[" + Iris.MODNAME + "] BE: " + renderedShadowBlockEntities);
		}
	}

	private String getEntitiesDebugString() {
		return (shouldRenderEntities || shouldRenderPlayer) ? (renderedShadowEntities + "/" + Minecraft.getInstance().level.getEntityCount()) : "disabled by pack";
	}

	private String getBlockEntitiesDebugString() {
		return (shouldRenderBlockEntities || shouldRenderLightBlockEntities) ? renderedShadowBlockEntities + "" : "disabled by pack"; // TODO: + "/" + MinecraftClient.getInstance().world.blockEntities.size();
	}

	public void destroy() {
		targets.destroy();
		((MemoryTrackingRenderBuffers) buffers).freeAndDeleteBuffers();
	}

	private record MipmapPass(int texture, int targetFilteringMode) {


	}
}<|MERGE_RESOLUTION|>--- conflicted
+++ resolved
@@ -387,12 +387,9 @@
 		PoseStack modelView = createShadowModelView(this.sunPathRotation, this.intervalSize);
 		MODELVIEW = new Matrix4f(modelView.last().pose());
 
-<<<<<<< HEAD
 		RenderSystem.getModelViewStack().pushMatrix();
 		RenderSystem.getModelViewStack().set(MODELVIEW);
 
-		profiler.push("terrain_setup");
-=======
 		// Set up our orthographic projection matrix and load it into RenderSystem
 		Matrix4f shadowProjection;
 		if (this.fov != null) {
@@ -406,8 +403,7 @@
 
 		PROJECTION = shadowProjection;
 
-		levelRenderer.getLevel().getProfiler().push("terrain_setup");
->>>>>>> a7f460be
+		profiler.push("terrain_setup");
 
 		if (levelRenderer instanceof CullingDataCache) {
 			((CullingDataCache) levelRenderer).saveState();
