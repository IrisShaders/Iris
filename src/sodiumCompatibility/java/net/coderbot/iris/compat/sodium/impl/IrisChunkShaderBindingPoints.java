--- conflicted
+++ resolved
@@ -6,16 +6,9 @@
  * NB: Make sure this doesn't collide with anything in {@link me.jellysquid.mods.sodium.client.render.chunk.shader.ChunkShaderBindingPoints}
  */
 public class IrisChunkShaderBindingPoints {
-<<<<<<< HEAD
     public static final int BLOCK_ID = 5;
     public static final int MID_TEX_COORD = 6;
     public static final int TANGENT = 7;
     public static final int NORMAL = 8;
-=======
-	public static final ShaderBindingPoint NORMAL = new ShaderBindingPoint(5);
-	public static final ShaderBindingPoint TANGENT = new ShaderBindingPoint(6);
-	public static final ShaderBindingPoint MID_TEX_COORD = new ShaderBindingPoint(7);
-	public static final ShaderBindingPoint BLOCK_ID = new ShaderBindingPoint(8);
-	public static final ShaderBindingPoint MID_BLOCK = new ShaderBindingPoint(9);
->>>>>>> 9281287b
+    public static final int MID_BLOCK = 9;
 }