package net.coderbot.iris.compat.sodium.mixin.vertex_format;

import net.caffeinemc.gfx.api.array.attribute.VertexAttribute;
import net.caffeinemc.gfx.api.array.attribute.VertexAttributeFormat;
import net.caffeinemc.gfx.api.array.attribute.VertexFormat;
import net.coderbot.iris.compat.sodium.impl.vertex_format.IrisChunkMeshAttributes;
import org.spongepowered.asm.mixin.Mixin;
import org.spongepowered.asm.mixin.injection.At;
import org.spongepowered.asm.mixin.injection.Redirect;

import java.util.EnumMap;

@Mixin(VertexFormat.Builder.class)
public class MixinGlVertexFormatBuilder {
<<<<<<< HEAD
    @Redirect(method = "build",
            at = @At(value = "INVOKE",
                    target = "Ljava/util/EnumMap;containsKey(Ljava/lang/Object;)Z"),
            remap = false)
    private boolean iris$suppressMissingAttributes(EnumMap<?, ?> map, Object key) {
        if (map.containsKey(key)) {
			return true;
		} else {
			// Missing these attributes is acceptable and will be handled properly
			return key == IrisChunkMeshAttributes.NORMAL || key == IrisChunkMeshAttributes.TANGENT
				|| key == IrisChunkMeshAttributes.MID_TEX_COORD || key == IrisChunkMeshAttributes.BLOCK_ID;
=======
	private static final GlVertexAttribute EMPTY
			= new GlVertexAttribute(GlVertexAttributeFormat.FLOAT, 0, false, 0, 0);

	@Redirect(method = "build",
			at = @At(value = "INVOKE",
					target = "java/util/EnumMap.get (Ljava/lang/Object;)Ljava/lang/Object;"),
			remap = false)
	private Object iris$suppressMissingAttributes(EnumMap<?, ?> map, Object key) {
		Object value = map.get(key);

		if (value == null) {
			if (key == IrisChunkMeshAttributes.NORMAL || key == IrisChunkMeshAttributes.TANGENT
					|| key == IrisChunkMeshAttributes.MID_TEX_COORD || key == IrisChunkMeshAttributes.BLOCK_ID
					|| key == IrisChunkMeshAttributes.MID_BLOCK) {
				// Missing these attributes is acceptable and will be handled properly.
				return EMPTY;
			}
>>>>>>> ed7d4ea4
		}
	}
}<|MERGE_RESOLUTION|>--- conflicted
+++ resolved
@@ -12,7 +12,6 @@
 
 @Mixin(VertexFormat.Builder.class)
 public class MixinGlVertexFormatBuilder {
-<<<<<<< HEAD
     @Redirect(method = "build",
             at = @At(value = "INVOKE",
                     target = "Ljava/util/EnumMap;containsKey(Ljava/lang/Object;)Z"),
@@ -23,26 +22,7 @@
 		} else {
 			// Missing these attributes is acceptable and will be handled properly
 			return key == IrisChunkMeshAttributes.NORMAL || key == IrisChunkMeshAttributes.TANGENT
-				|| key == IrisChunkMeshAttributes.MID_TEX_COORD || key == IrisChunkMeshAttributes.BLOCK_ID;
-=======
-	private static final GlVertexAttribute EMPTY
-			= new GlVertexAttribute(GlVertexAttributeFormat.FLOAT, 0, false, 0, 0);
-
-	@Redirect(method = "build",
-			at = @At(value = "INVOKE",
-					target = "java/util/EnumMap.get (Ljava/lang/Object;)Ljava/lang/Object;"),
-			remap = false)
-	private Object iris$suppressMissingAttributes(EnumMap<?, ?> map, Object key) {
-		Object value = map.get(key);
-
-		if (value == null) {
-			if (key == IrisChunkMeshAttributes.NORMAL || key == IrisChunkMeshAttributes.TANGENT
-					|| key == IrisChunkMeshAttributes.MID_TEX_COORD || key == IrisChunkMeshAttributes.BLOCK_ID
-					|| key == IrisChunkMeshAttributes.MID_BLOCK) {
-				// Missing these attributes is acceptable and will be handled properly.
-				return EMPTY;
-			}
->>>>>>> ed7d4ea4
+				|| key == IrisChunkMeshAttributes.MID_TEX_COORD || key == IrisChunkMeshAttributes.BLOCK_ID || key == IrisChunkMeshAttributes.MID_BLOCK;
 		}
 	}
 }