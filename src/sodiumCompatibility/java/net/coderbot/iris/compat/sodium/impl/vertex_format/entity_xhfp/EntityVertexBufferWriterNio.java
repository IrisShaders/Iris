--- conflicted
+++ resolved
@@ -45,12 +45,6 @@
 		buffer.putFloat(i + 20, v);
 		buffer.putInt(i + 24, overlay);
 		buffer.putInt(i + 28, light);
-<<<<<<< HEAD
-		buffer.putShort(i + 36, (short) -1);
-		buffer.putShort(i + 38, (short) -1);
-		this.advance();
-=======
->>>>>>> ed7d4ea4
 
 		if (vertexCount == 4) {
 			this.endQuad(normal);
