package net.coderbot.iris.compat.sodium.mixin.shadow_map.frustum;

import net.caffeinemc.sodium.interop.vanilla.math.frustum.Frustum;
import net.caffeinemc.sodium.interop.vanilla.math.frustum.FrustumAdapter;
import net.coderbot.iris.shadows.frustum.advanced.AdvancedShadowCullingFrustum;
import org.spongepowered.asm.mixin.Mixin;
import org.spongepowered.asm.mixin.Shadow;

@Mixin(AdvancedShadowCullingFrustum.class)
public abstract class MixinAdvancedShadowCullingFrustum implements Frustum, FrustumAdapter {
	@Shadow(remap = false)
	public abstract int fastAabbTest(float minX, float minY, float minZ, float maxX, float maxY, float maxZ);

	@Override
<<<<<<< HEAD
	public int testBox(float minX, float minY, float minZ, float maxX, float maxY, float maxZ) {
		// TODO: Visibility.INSIDE (-2)
		return fastAabbTest(minX, minY, minZ, maxX, maxY, maxZ) ? -1 : -3;
=======
	public Visibility testBox(float minX, float minY, float minZ, float maxX, float maxY, float maxZ) {
		// TODO: Visibility.INSIDE
		return switch(fastAabbTest(minX, minY, minZ, maxX, maxY, maxZ)) {
			case 0 -> Visibility.OUTSIDE;
			case 1 -> Visibility.INSIDE;
			case 2 -> Visibility.INTERSECT;
			default ->
				throw new IllegalStateException("Unexpected value: " + fastAabbTest(minX, minY, minZ, maxX, maxY, maxZ));
		};
>>>>>>> f3a3d3c8
	}

	@Override
	public Frustum sodium$createFrustum() {
		return this;
	}
}<|MERGE_RESOLUTION|>--- conflicted
+++ resolved
@@ -1,5 +1,6 @@
 package net.coderbot.iris.compat.sodium.mixin.shadow_map.frustum;
 
+import me.jellysquid.mods.sodium.client.util.frustum.Frustum;
 import net.caffeinemc.sodium.interop.vanilla.math.frustum.Frustum;
 import net.caffeinemc.sodium.interop.vanilla.math.frustum.FrustumAdapter;
 import net.coderbot.iris.shadows.frustum.advanced.AdvancedShadowCullingFrustum;
@@ -12,21 +13,15 @@
 	public abstract int fastAabbTest(float minX, float minY, float minZ, float maxX, float maxY, float maxZ);
 
 	@Override
-<<<<<<< HEAD
 	public int testBox(float minX, float minY, float minZ, float maxX, float maxY, float maxZ) {
-		// TODO: Visibility.INSIDE (-2)
-		return fastAabbTest(minX, minY, minZ, maxX, maxY, maxZ) ? -1 : -3;
-=======
-	public Visibility testBox(float minX, float minY, float minZ, float maxX, float maxY, float maxZ) {
 		// TODO: Visibility.INSIDE
 		return switch(fastAabbTest(minX, minY, minZ, maxX, maxY, maxZ)) {
-			case 0 -> Visibility.OUTSIDE;
-			case 1 -> Visibility.INSIDE;
-			case 2 -> Visibility.INTERSECT;
+			case 0 -> -3;
+			case 1 -> -1;
+			case 2 -> -2;
 			default ->
 				throw new IllegalStateException("Unexpected value: " + fastAabbTest(minX, minY, minZ, maxX, maxY, maxZ));
 		};
->>>>>>> f3a3d3c8
 	}
 
 	@Override
