package net.coderbot.iris.compat.sodium.impl.options;

import me.jellysquid.mods.sodium.client.gui.options.OptionFlag;
import me.jellysquid.mods.sodium.client.gui.options.OptionImpact;
import me.jellysquid.mods.sodium.client.gui.options.OptionImpl;
import me.jellysquid.mods.sodium.client.gui.options.control.ControlValueFormatter;
import me.jellysquid.mods.sodium.client.gui.options.control.CyclingControl;
import me.jellysquid.mods.sodium.client.gui.options.control.SliderControl;
import me.jellysquid.mods.sodium.client.gui.options.storage.MinecraftOptionsStorage;
import net.coderbot.iris.Iris;
import net.coderbot.iris.gui.option.IrisVideoSettings;
import net.minecraft.client.Options;
import net.minecraft.network.chat.Component;
import net.minecraft.network.chat.TextComponent;
import net.minecraft.network.chat.TranslatableComponent;

import java.io.IOException;

public class IrisSodiumOptions {
    public static OptionImpl<Options, Integer> createMaxShadowDistanceSlider(MinecraftOptionsStorage vanillaOpts) {
        OptionImpl<Options, Integer> maxShadowDistanceSlider = OptionImpl.createBuilder(int.class, vanillaOpts)
<<<<<<< HEAD
                .setName(new TranslatableComponent("options.iris.shadowDistance"))
                .setTooltip(new TranslatableComponent("options.iris.shadowDistance.sodium_tooltip"))
                .setControl(option -> new SliderControl(option, 0, 32, 1, ControlValueFormatter.quantityOrDisabled("Chunks", "Disabled")))
                .setBinding((options, value) -> IrisVideoSettings.shadowDistance = value,
=======
                .setName("Max Shadow Distance")
                .setTooltip("The shadow render distance controls how far away terrain can potentially be rendered in the shadow pass. Lower distances mean that less terrain will be " +
                        "rendered, improving frame rates. This option cannot be changed on packs which explicitly specify a shadow render distance. The actual shadow render distance is capped by the " +
                        "View Distance setting.")
                .setControl(option -> new SliderControl(option, 0, 32, 1, ControlValueFormatter.quantity("Chunks")))
                .setBinding((options, value) -> {
							IrisVideoSettings.shadowDistance = value;
							try {
								Iris.getIrisConfig().save();
							} catch (IOException e) {
								e.printStackTrace();
							}
						},
>>>>>>> 36501ee8
                        options -> IrisVideoSettings.getOverriddenShadowDistance(IrisVideoSettings.shadowDistance))
                .setImpact(OptionImpact.HIGH)
                .setEnabled(true)
                .build();

        ((OptionImplExtended) maxShadowDistanceSlider).iris$dynamicallyEnable(IrisVideoSettings::isShadowDistanceSliderEnabled);

        return maxShadowDistanceSlider;
    }

    public static OptionImpl<Options, SupportedGraphicsMode> createLimitedVideoSettingsButton(MinecraftOptionsStorage vanillaOpts) {
        return OptionImpl.createBuilder(SupportedGraphicsMode.class, vanillaOpts)
                .setName(new TranslatableComponent("options.graphics"))
				// TODO: State that Fabulous Graphics is incompatible with Shader Packs in the tooltip
                .setTooltip(new TranslatableComponent("sodium.options.graphics_quality.tooltip"))
                .setControl(option -> new CyclingControl<>(option, SupportedGraphicsMode.class,
						new Component[] { new TextComponent("Fast"), new TextComponent("Fancy") }))
                .setBinding(
                        (opts, value) -> opts.graphicsMode = value.toVanilla(),
                        opts -> SupportedGraphicsMode.fromVanilla(opts.graphicsMode))
                .setImpact(OptionImpact.HIGH)
                .setFlags(OptionFlag.REQUIRES_RENDERER_RELOAD)
                .build();
    }
}<|MERGE_RESOLUTION|>--- conflicted
+++ resolved
@@ -19,27 +19,18 @@
 public class IrisSodiumOptions {
     public static OptionImpl<Options, Integer> createMaxShadowDistanceSlider(MinecraftOptionsStorage vanillaOpts) {
         OptionImpl<Options, Integer> maxShadowDistanceSlider = OptionImpl.createBuilder(int.class, vanillaOpts)
-<<<<<<< HEAD
                 .setName(new TranslatableComponent("options.iris.shadowDistance"))
                 .setTooltip(new TranslatableComponent("options.iris.shadowDistance.sodium_tooltip"))
                 .setControl(option -> new SliderControl(option, 0, 32, 1, ControlValueFormatter.quantityOrDisabled("Chunks", "Disabled")))
-                .setBinding((options, value) -> IrisVideoSettings.shadowDistance = value,
-=======
-                .setName("Max Shadow Distance")
-                .setTooltip("The shadow render distance controls how far away terrain can potentially be rendered in the shadow pass. Lower distances mean that less terrain will be " +
-                        "rendered, improving frame rates. This option cannot be changed on packs which explicitly specify a shadow render distance. The actual shadow render distance is capped by the " +
-                        "View Distance setting.")
-                .setControl(option -> new SliderControl(option, 0, 32, 1, ControlValueFormatter.quantity("Chunks")))
-                .setBinding((options, value) -> {
-							IrisVideoSettings.shadowDistance = value;
-							try {
-								Iris.getIrisConfig().save();
-							} catch (IOException e) {
-								e.printStackTrace();
-							}
-						},
->>>>>>> 36501ee8
-                        options -> IrisVideoSettings.getOverriddenShadowDistance(IrisVideoSettings.shadowDistance))
+				.setBinding((options, value) -> {
+						IrisVideoSettings.shadowDistance = value;
+						try {
+							Iris.getIrisConfig().save();
+						} catch (IOException e) {
+							e.printStackTrace();
+						}
+					},
+					options -> IrisVideoSettings.getOverriddenShadowDistance(IrisVideoSettings.shadowDistance))
                 .setImpact(OptionImpact.HIGH)
                 .setEnabled(true)
                 .build();
