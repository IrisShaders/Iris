--- conflicted
+++ resolved
@@ -20,15 +20,9 @@
 public class IrisSodiumOptions {
     public static OptionImpl<Options, Integer> createMaxShadowDistanceSlider(MinecraftOptionsStorage vanillaOpts) {
         OptionImpl<Options, Integer> maxShadowDistanceSlider = OptionImpl.createBuilder(int.class, vanillaOpts)
-<<<<<<< HEAD
                 .setName(Component.translatable("options.iris.shadowDistance"))
                 .setTooltip(Component.translatable("options.iris.shadowDistance.sodium_tooltip"))
                 .setControl(option -> new SliderControl(option, 0, 32, 1, ControlValueFormatter.quantityOrDisabled("Chunks", "Disabled")))
-=======
-                .setName(new TranslatableComponent("options.iris.shadowDistance"))
-                .setTooltip(new TranslatableComponent("options.iris.shadowDistance.sodium_tooltip"))
-                .setControl(option -> new SliderControl(option, 0, 32, 1, translateVariableOrDisabled("options.chunks", "Disabled")))
->>>>>>> dfb008d4
 				.setBinding((options, value) -> {
 						IrisVideoSettings.shadowDistance = value;
 						try {
@@ -72,7 +66,7 @@
 
 	static ControlValueFormatter translateVariableOrDisabled(String key, String disabled) {
 		return (v) -> {
-			return v == 0 ? disabled : (new TranslatableComponent(key, v)).getString();
+			return v == 0 ? Component.literal(disabled) : (Component.translatable(key, v));
 		};
 	}
 
@@ -82,11 +76,7 @@
 				// TODO: State that Fabulous Graphics is incompatible with Shader Packs in the tooltip
                 .setTooltip(Component.translatable("sodium.options.graphics_quality.tooltip"))
                 .setControl(option -> new CyclingControl<>(option, SupportedGraphicsMode.class,
-<<<<<<< HEAD
-						new Component[] { Component.literal("Fast"), Component.literal("Fancy") }))
-=======
-						new Component[] { new TranslatableComponent("options.graphics.fast"), new TranslatableComponent("options.graphics.fancy") }))
->>>>>>> dfb008d4
+						new Component[] { Component.translatable("options.graphics.fast"), Component.translatable("options.graphics.fancy") }))
                 .setBinding(
                         (opts, value) -> opts.graphicsMode().set(value.toVanilla()),
                         opts -> SupportedGraphicsMode.fromVanilla(opts.graphicsMode().get()))
