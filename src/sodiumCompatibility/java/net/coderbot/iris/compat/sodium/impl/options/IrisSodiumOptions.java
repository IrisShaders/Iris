--- conflicted
+++ resolved
@@ -11,26 +11,16 @@
 import net.coderbot.iris.gui.option.IrisVideoSettings;
 import net.minecraft.client.Options;
 import net.minecraft.network.chat.Component;
-<<<<<<< HEAD
-import net.minecraft.network.chat.TextComponent;
-import net.minecraft.network.chat.TranslatableComponent;
-=======
 
 
->>>>>>> 5c64f56f
 
 import java.io.IOException;
 
 public class IrisSodiumOptions {
     public static OptionImpl<Options, Integer> createMaxShadowDistanceSlider(MinecraftOptionsStorage vanillaOpts) {
         OptionImpl<Options, Integer> maxShadowDistanceSlider = OptionImpl.createBuilder(int.class, vanillaOpts)
-<<<<<<< HEAD
-                .setName(new TranslatableComponent("options.iris.shadowDistance"))
-                .setTooltip(new TranslatableComponent("options.iris.shadowDistance.sodium_tooltip"))
-=======
                 .setName(Component.translatable("options.iris.shadowDistance"))
                 .setTooltip(Component.translatable("options.iris.shadowDistance.sodium_tooltip"))
->>>>>>> 5c64f56f
                 .setControl(option -> new SliderControl(option, 0, 32, 1, ControlValueFormatter.quantityOrDisabled("Chunks", "Disabled")))
 				.setBinding((options, value) -> {
 						IrisVideoSettings.shadowDistance = value;
@@ -52,19 +42,11 @@
 
     public static OptionImpl<Options, SupportedGraphicsMode> createLimitedVideoSettingsButton(MinecraftOptionsStorage vanillaOpts) {
         return OptionImpl.createBuilder(SupportedGraphicsMode.class, vanillaOpts)
-<<<<<<< HEAD
-                .setName(new TranslatableComponent("options.graphics"))
-				// TODO: State that Fabulous Graphics is incompatible with Shader Packs in the tooltip
-                .setTooltip(new TranslatableComponent("sodium.options.graphics_quality.tooltip"))
-                .setControl(option -> new CyclingControl<>(option, SupportedGraphicsMode.class,
-						new Component[] { new TextComponent("Fast"), new TextComponent("Fancy") }))
-=======
                 .setName(Component.translatable("options.graphics"))
 				// TODO: State that Fabulous Graphics is incompatible with Shader Packs in the tooltip
                 .setTooltip(Component.translatable("sodium.options.graphics_quality.tooltip"))
                 .setControl(option -> new CyclingControl<>(option, SupportedGraphicsMode.class,
 						new Component[] { Component.literal("Fast"), Component.literal("Fancy") }))
->>>>>>> 5c64f56f
                 .setBinding(
                         (opts, value) -> opts.graphicsMode().set(value.toVanilla()),
                         opts -> SupportedGraphicsMode.fromVanilla(opts.graphicsMode().get()))
