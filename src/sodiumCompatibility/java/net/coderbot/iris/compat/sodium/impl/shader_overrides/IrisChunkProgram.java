--- conflicted
+++ resolved
@@ -30,32 +30,19 @@
 	@Nullable
 	private final ProgramImages irisProgramImages;
 
-<<<<<<< HEAD
 	private final CustomUniforms customUniforms;
 
-    public IrisChunkProgram(RenderDevice owner, ResourceLocation name, int handle,
+	public IrisChunkProgram(RenderDevice owner, ResourceLocation name, int handle,
 							@Nullable ProgramUniforms irisProgramUniforms, @Nullable ProgramSamplers irisProgramSamplers,
 							@Nullable ProgramImages irisProgramImages, CustomUniforms customUniforms) {
-        super(owner, name, handle, ChunkShaderFogComponent.None::new);
-        this.uModelViewMatrix = this.getUniformLocation("u_ModelViewMatrix");
-        this.uNormalMatrix = this.getUniformLocation("u_NormalMatrix");
-        this.irisProgramUniforms = irisProgramUniforms;
-        this.irisProgramSamplers = irisProgramSamplers;
-		this.irisProgramImages = irisProgramImages;
-		this.customUniforms = customUniforms;
-    }
-=======
-	public IrisChunkProgram(RenderDevice owner, ResourceLocation name, int handle,
-							@Nullable ProgramUniforms irisProgramUniforms, @Nullable ProgramSamplers irisProgramSamplers,
-							@Nullable ProgramImages irisProgramImages) {
 		super(owner, name, handle, ChunkShaderFogComponent.None::new);
 		this.uModelViewMatrix = this.getUniformLocation("u_ModelViewMatrix");
 		this.uNormalMatrix = this.getUniformLocation("u_NormalMatrix");
 		this.irisProgramUniforms = irisProgramUniforms;
 		this.irisProgramSamplers = irisProgramSamplers;
 		this.irisProgramImages = irisProgramImages;
+		this.customUniforms = customUniforms;
 	}
->>>>>>> 4517f77d
 
 	public void setup(PoseStack poseStack, float modelScale, float textureScale) {
 		super.setup(poseStack, modelScale, textureScale);
@@ -72,50 +59,8 @@
 			irisProgramImages.update();
 		}
 
-<<<<<<< HEAD
 		customUniforms.push(this);
 
-        Matrix4f modelViewMatrix = poseStack.last().pose();
-        Matrix4f normalMatrix = poseStack.last().pose().copy();
-        normalMatrix.invert();
-        normalMatrix.transpose();
-
-        uniformMatrix(uModelViewMatrix, modelViewMatrix);
-        uniformMatrix(uNormalMatrix, normalMatrix);
-    }
-
-    @Override
-    public int getUniformLocation(String name) {
-        // NB: We pass through calls involving u_ModelViewProjectionMatrix, u_ModelScale, and u_TextureScale, since
-        //     currently patched Iris shader programs use those.
-
-        if ("u_BlockTex".equals(name) || "u_LightTex".equals(name)) {
-            // Not relevant for Iris shader programs
-            return -1;
-        }
-
-        try {
-            return super.getUniformLocation(name);
-        } catch (NullPointerException e) {
-            // Suppress getUniformLocation
-            return -1;
-        }
-    }
-
-    private void uniformMatrix(int location, Matrix4f matrix) {
-        if (location == -1) {
-            return;
-        }
-
-        try (MemoryStack memoryStack = MemoryStack.stackPush()) {
-            FloatBuffer buffer = memoryStack.mallocFloat(16);
-
-            matrix.store(buffer);
-
-            IrisRenderSystem.uniformMatrix4fv(location, false, buffer);
-        }
-    }
-=======
 		Matrix4f modelViewMatrix = poseStack.last().pose();
 		Matrix4f normalMatrix = poseStack.last().pose().copy();
 		normalMatrix.invert();
@@ -156,5 +101,4 @@
 			IrisRenderSystem.uniformMatrix4fv(location, false, buffer);
 		}
 	}
->>>>>>> 4517f77d
 }