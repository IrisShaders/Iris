<<<<<<< HEAD
=======
package net.coderbot.iris.compat.sodium.impl.shader_overrides;

import java.nio.FloatBuffer;

import org.jetbrains.annotations.Nullable;
import org.lwjgl.system.MemoryStack;

import com.mojang.blaze3d.vertex.PoseStack;
import com.mojang.math.Matrix4f;

import me.jellysquid.mods.sodium.client.gl.device.RenderDevice;
import me.jellysquid.mods.sodium.client.render.chunk.shader.ChunkProgram;
import me.jellysquid.mods.sodium.client.render.chunk.shader.ChunkShaderFogComponent;
import net.coderbot.iris.gl.IrisRenderSystem;
import net.coderbot.iris.gl.program.ProgramImages;
import net.coderbot.iris.gl.program.ProgramSamplers;
import net.coderbot.iris.gl.program.ProgramUniforms;
import net.coderbot.iris.uniforms.custom.CustomUniforms;
import net.minecraft.resources.ResourceLocation;

public class IrisChunkProgram extends ChunkProgram {
	// Uniform variable binding indexes
	private final int uModelViewMatrix;
	private final int uNormalMatrix;

	@Nullable
	private final ProgramUniforms irisProgramUniforms;

	@Nullable
	private final ProgramSamplers irisProgramSamplers;

	@Nullable
	private final ProgramImages irisProgramImages;

	private final CustomUniforms customUniforms;

	public IrisChunkProgram(RenderDevice owner, ResourceLocation name, int handle,
							@Nullable ProgramUniforms irisProgramUniforms, @Nullable ProgramSamplers irisProgramSamplers,
							@Nullable ProgramImages irisProgramImages, CustomUniforms customUniforms) {
		super(owner, name, handle, ChunkShaderFogComponent.None::new);
		this.uModelViewMatrix = this.getUniformLocation("iris_ModelViewMatrix");
		this.uNormalMatrix = this.getUniformLocation("iris_NormalMatrix");
		this.irisProgramUniforms = irisProgramUniforms;
		this.irisProgramSamplers = irisProgramSamplers;
		this.irisProgramImages = irisProgramImages;
		this.customUniforms = customUniforms;
	}

	public void setup(PoseStack poseStack, float modelScale, float textureScale) {
		super.setup(poseStack, modelScale, textureScale);

		if (irisProgramUniforms != null) {
			irisProgramUniforms.update();
		}

		if (irisProgramSamplers != null) {
			irisProgramSamplers.update();
		}

		if (irisProgramImages != null) {
			irisProgramImages.update();
		}

		customUniforms.push(this);

		Matrix4f modelViewMatrix = poseStack.last().pose();
		Matrix4f normalMatrix = poseStack.last().pose().copy();
		normalMatrix.invert();
		normalMatrix.transpose();

		uniformMatrix(uModelViewMatrix, modelViewMatrix);
		uniformMatrix(uNormalMatrix, normalMatrix);
	}

	@Override
	public int getUniformLocation(String name) {
		// NB: We pass through calls involving u_ModelViewProjectionMatrix, u_ModelScale, and u_TextureScale, since
		//     currently patched Iris shader programs use those.

		if ("iris_BlockTex".equals(name) || "iris_LightTex".equals(name)) {
			// Not relevant for Iris shader programs
			return -1;
		}

		try {
			return super.getUniformLocation(name);
		} catch (NullPointerException e) {
			// Suppress getUniformLocation
			return -1;
		}
	}

	private void uniformMatrix(int location, Matrix4f matrix) {
		if (location == -1) {
			return;
		}

		try (MemoryStack memoryStack = MemoryStack.stackPush()) {
			FloatBuffer buffer = memoryStack.mallocFloat(16);

			matrix.store(buffer);

			IrisRenderSystem.uniformMatrix4fv(location, false, buffer);
		}
	}
}
>>>>>>> 551da2a0
<|MERGE_RESOLUTION|>--- conflicted
+++ resolved
@@ -1,5 +1,3 @@
-<<<<<<< HEAD
-=======
 package net.coderbot.iris.compat.sodium.impl.shader_overrides;
 
 import java.nio.FloatBuffer;
@@ -105,5 +103,4 @@
 			IrisRenderSystem.uniformMatrix4fv(location, false, buffer);
 		}
 	}
-}
->>>>>>> 551da2a0
+}