package net.coderbot.iris.compat.sodium.impl.vertex_format.terrain_xhfp;

import net.coderbot.iris.compat.sodium.impl.vertex_format.QuadView;
import org.lwjgl.system.MemoryUtil;

import java.nio.ByteBuffer;

public abstract class QuadViewTerrain extends QuadView {
	public long writePointer;
	int stride;

	public float x(int index) {
<<<<<<< HEAD
		return XHFPModelVertexType.decodePosition(buffer.getShort(writeOffset - STRIDE * (3 - index)));
	}

	public float y(int index) {
		return XHFPModelVertexType.decodePosition(buffer.getShort(writeOffset + 2 - STRIDE * (3 - index)));
	}

	public float z(int index) {
		return XHFPModelVertexType.decodePosition(buffer.getShort(writeOffset + 4 - STRIDE * (3 - index)));
=======
		return normalizeVertexPositionShortAsFloat(getShort(writePointer - stride * (3L - index)));
	}

	public float y(int index) {
		return normalizeVertexPositionShortAsFloat(getShort(writePointer + 2 - stride * (3L - index)));
	}

	public float z(int index) {
		return normalizeVertexPositionShortAsFloat(getShort(writePointer + 4 - stride * (3L - index)));
>>>>>>> 317da9a3
	}

	@Override
	public float u(int index) {
<<<<<<< HEAD
		return XHFPModelVertexType.decodeBlockTexture(buffer.getShort(writeOffset + 12 - STRIDE * (3 - index)));
=======
		return normalizeVertexTextureShortAsFloat(getShort(writePointer + 12 - stride * (3L - index)));
>>>>>>> 317da9a3
	}

	@Override
	public float v(int index) {
<<<<<<< HEAD
		return XHFPModelVertexType.decodeBlockTexture(buffer.getShort(writeOffset + 14 - STRIDE * (3 - index)));
=======
		return normalizeVertexTextureShortAsFloat(getShort(writePointer + 14 - stride * (3L - index)));
	}

	private static float normalizeVertexTextureShortAsFloat(short value) {
		return (value & 0xFFFF) * (1.0f / 32768.0f);
	}

	private static float normalizeVertexPositionShortAsFloat(short value) {
		return (value & 0xFFFF) * (1.0f / 65535.0f);
>>>>>>> 317da9a3
	}

	abstract short getShort(long writePointer);

	public static class QuadViewTerrainUnsafe extends QuadViewTerrain {
		public void setup(long writePointer, int stride) {
			this.writePointer = writePointer;
			this.stride = stride;
		}

		@Override
		short getShort(long writePointer) {
			return MemoryUtil.memGetShort(writePointer);
		}
	}

	public static class QuadViewTerrainNio extends QuadViewTerrain {
		ByteBuffer buffer;

		public void setup(ByteBuffer buffer, int writeOffset, int stride) {
			this.buffer = buffer;
			this.writePointer = writeOffset;
			this.stride = stride;
		}

		@Override
		short getShort(long writePointer) {
			return buffer.getShort((int) writePointer);
		}
	}
}<|MERGE_RESOLUTION|>--- conflicted
+++ resolved
@@ -10,53 +10,25 @@
 	int stride;
 
 	public float x(int index) {
-<<<<<<< HEAD
-		return XHFPModelVertexType.decodePosition(buffer.getShort(writeOffset - STRIDE * (3 - index)));
+		return XHFPModelVertexType.decodePosition(getShort(writePointer - stride * (3 - index)));
 	}
 
 	public float y(int index) {
-		return XHFPModelVertexType.decodePosition(buffer.getShort(writeOffset + 2 - STRIDE * (3 - index)));
+		return XHFPModelVertexType.decodePosition(getShort(writePointer + 2 - stride * (3 - index)));
 	}
 
 	public float z(int index) {
-		return XHFPModelVertexType.decodePosition(buffer.getShort(writeOffset + 4 - STRIDE * (3 - index)));
-=======
-		return normalizeVertexPositionShortAsFloat(getShort(writePointer - stride * (3L - index)));
-	}
-
-	public float y(int index) {
-		return normalizeVertexPositionShortAsFloat(getShort(writePointer + 2 - stride * (3L - index)));
-	}
-
-	public float z(int index) {
-		return normalizeVertexPositionShortAsFloat(getShort(writePointer + 4 - stride * (3L - index)));
->>>>>>> 317da9a3
+		return XHFPModelVertexType.decodePosition(getShort(writePointer + 4 - stride * (3 - index)));
 	}
 
 	@Override
 	public float u(int index) {
-<<<<<<< HEAD
-		return XHFPModelVertexType.decodeBlockTexture(buffer.getShort(writeOffset + 12 - STRIDE * (3 - index)));
-=======
-		return normalizeVertexTextureShortAsFloat(getShort(writePointer + 12 - stride * (3L - index)));
->>>>>>> 317da9a3
+		return XHFPModelVertexType.decodeBlockTexture(getShort(writePointer + 12 - stride * (3 - index)));
 	}
 
 	@Override
 	public float v(int index) {
-<<<<<<< HEAD
-		return XHFPModelVertexType.decodeBlockTexture(buffer.getShort(writeOffset + 14 - STRIDE * (3 - index)));
-=======
-		return normalizeVertexTextureShortAsFloat(getShort(writePointer + 14 - stride * (3L - index)));
-	}
-
-	private static float normalizeVertexTextureShortAsFloat(short value) {
-		return (value & 0xFFFF) * (1.0f / 32768.0f);
-	}
-
-	private static float normalizeVertexPositionShortAsFloat(short value) {
-		return (value & 0xFFFF) * (1.0f / 65535.0f);
->>>>>>> 317da9a3
+		return XHFPModelVertexType.decodeBlockTexture(getShort(writePointer + 14 - stride * (3 - index)));
 	}
 
 	abstract short getShort(long writePointer);
