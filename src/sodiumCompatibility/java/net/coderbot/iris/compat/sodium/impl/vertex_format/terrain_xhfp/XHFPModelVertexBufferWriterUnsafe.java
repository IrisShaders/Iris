package net.coderbot.iris.compat.sodium.impl.vertex_format.terrain_xhfp;

import me.jellysquid.mods.sodium.client.model.vertex.buffer.VertexBufferView;
import me.jellysquid.mods.sodium.client.model.vertex.buffer.VertexBufferWriterUnsafe;
import me.jellysquid.mods.sodium.client.render.chunk.format.ModelVertexSink;
import net.coderbot.iris.compat.sodium.impl.block_context.BlockContextHolder;
import net.coderbot.iris.compat.sodium.impl.block_context.ContextAwareVertexWriter;
import net.coderbot.iris.compat.sodium.impl.vertex_format.IrisModelVertexFormats;
import net.coderbot.iris.vendored.joml.Vector3f;
import net.coderbot.iris.vertices.ExtendedDataHelper;
import net.coderbot.iris.vertices.NormalHelper;
import org.lwjgl.system.MemoryUtil;

import static net.coderbot.iris.compat.sodium.impl.vertex_format.terrain_xhfp.XHFPModelVertexType.STRIDE;

public class XHFPModelVertexBufferWriterUnsafe extends VertexBufferWriterUnsafe implements ModelVertexSink, ContextAwareVertexWriter {
	private final QuadViewTerrain.QuadViewTerrainUnsafe quad = new QuadViewTerrain.QuadViewTerrainUnsafe();
	private final Vector3f normal = new Vector3f();

	private BlockContextHolder contextHolder;

	private int vertexCount;
	private float uSum;
	private float vSum;

	public XHFPModelVertexBufferWriterUnsafe(VertexBufferView backingBuffer) {
		super(backingBuffer, IrisModelVertexFormats.MODEL_VERTEX_XHFP);
	}

	@Override
	public void copyQuadAndFlipNormal() {
		ensureCapacity(4);

		MemoryUtil.memCopy(this.writePointer - STRIDE * 4, this.writePointer, STRIDE * 4);

		// Now flip vertex normals
		int packedNormal = MemoryUtil.memGetInt(this.writePointer + 32);
		int inverted = NormalHelper.invertPackedNormal(packedNormal);

		MemoryUtil.memPutInt(this.writePointer + 32, inverted);
		MemoryUtil.memPutInt(this.writePointer + 32 + STRIDE, inverted);
		MemoryUtil.memPutInt(this.writePointer + 32 + STRIDE * 2, inverted);
		MemoryUtil.memPutInt(this.writePointer + 32 + STRIDE * 3, inverted);

		// We just wrote 4 vertices, advance by 4
		for (int i = 0; i < 4; i++) {
			this.advance();
		}

		// Ensure vertices are flushed
		this.flush();
	}

	@Override
	public void writeVertex(float posX, float posY, float posZ, int color, float u, float v, int light, int chunkId) {
		uSum += u;
		vSum += v;

		this.writeQuadInternal(posX, posY, posZ, color, u, v, light, contextHolder.blockId, contextHolder.renderType, chunkId, ExtendedDataHelper.computeMidBlock(posX, posY, posZ, contextHolder.localPosX, contextHolder.localPosY, contextHolder.localPosZ));
	}

	private void writeQuadInternal(float posX, float posY, float posZ, int color,
								   float u, float v, int light, short materialId, short renderType, int chunkId, int packedMidBlock) {
		long i = this.writePointer;

		vertexCount++;
		// NB: uSum and vSum must already be incremented outside of this function.

		MemoryUtil.memPutShort(i + 0, XHFPModelVertexType.encodePosition(posX));
		MemoryUtil.memPutShort(i + 2, XHFPModelVertexType.encodePosition(posY));
		MemoryUtil.memPutShort(i + 4, XHFPModelVertexType.encodePosition(posZ));
		MemoryUtil.memPutShort(i + 6, (short) chunkId);

		MemoryUtil.memPutInt(i + 8, color);

		MemoryUtil.memPutShort(i + 12, XHFPModelVertexType.encodeBlockTexture(u));
		MemoryUtil.memPutShort(i + 14, XHFPModelVertexType.encodeBlockTexture(v));

<<<<<<< HEAD
		MemoryUtil.memPutInt(i + 16, XHFPModelVertexType.encodeLightMapTexCoord(light));
=======
		MemoryUtil.memPutShort(i + 16, (short) (light & 0xFFFF));
		MemoryUtil.memPutShort(i + 18, (short) (light >> 16 & 0xFFFF));
>>>>>>> 87341dc3

		// NB: We don't set midTexCoord, normal, and tangent here, they will be filled in later.
		// block ID: We only set the first 2 values, any legacy shaders using z or w will get filled in based on the GLSL spec
		// https://www.khronos.org/opengl/wiki/Vertex_Specification#Vertex_format
		// TODO: can we pack this into one short?
		MemoryUtil.memPutShort(i + 36, materialId);
		MemoryUtil.memPutShort(i + 38, renderType);
		MemoryUtil.memPutInt(i + 40, packedMidBlock);

		if (vertexCount == 4) {
			vertexCount = 0;

			// FIXME
			// The following logic is incorrect because OpenGL denormalizes shorts by dividing by 65535. The atlas is
			// based on power-of-two values and so a normalization factor that is not a power of two causes the values
			// used in the shader to be off by enough to cause visual errors. These are most noticeable on 1.18 with POM
			// on block edges.
			//
			// The only reliable way that this can be fixed is to apply the same shader transformations to midTexCoord
			// as Sodium does to the regular texture coordinates - dividing them by the correct power-of-two value inside
			// of the shader instead of letting OpenGL value normalization do the division. However, this requires
			// fragile patching that is not yet possible.
			//
			// As a temporary solution, the normalized shorts have been replaced with regular floats, but this takes up
			// an extra 4 bytes per vertex.

			// NB: Be careful with the math here! A previous bug was caused by midU going negative as a short, which
			// was sign-extended into midTexCoord, causing midV to have garbage (likely NaN data). If you're touching
			// this code, be aware of that, and don't introduce those kinds of bugs!
			//
			// Also note that OpenGL takes shorts in the range of [0, 65535] and transforms them linearly to [0.0, 1.0],
			// so multiply by 65535, not 65536.
			//
			// TODO: Does this introduce precision issues? Do we need to fall back to floats here? This might break
			// with high resolution texture packs.
//			int midU = (int)(65535.0F * Math.min(uSum * 0.25f, 1.0f)) & 0xFFFF;
//			int midV = (int)(65535.0F * Math.min(vSum * 0.25f, 1.0f)) & 0xFFFF;
//			int midTexCoord = (midV << 16) | midU;

			uSum *= 0.25f;
			vSum *= 0.25f;

			MemoryUtil.memPutFloat(i + 20, uSum);
			MemoryUtil.memPutFloat(i + 20 - STRIDE, uSum);
			MemoryUtil.memPutFloat(i + 20 - STRIDE * 2, uSum);
			MemoryUtil.memPutFloat(i + 20 - STRIDE * 3, uSum);

			MemoryUtil.memPutFloat(i + 24, vSum);
			MemoryUtil.memPutFloat(i + 24 - STRIDE, vSum);
			MemoryUtil.memPutFloat(i + 24 - STRIDE * 2, vSum);
			MemoryUtil.memPutFloat(i + 24 - STRIDE * 3, vSum);

			uSum = 0;
			vSum = 0;

			// normal computation
			// Implementation based on the algorithm found here:
			// https://github.com/IrisShaders/ShaderDoc/blob/master/vertex-format-extensions.md#surface-normal-vector

			quad.setup(i, STRIDE);
			NormalHelper.computeFaceNormal(normal, quad);
			int packedNormal = NormalHelper.packNormal(normal, 0.0f);

			MemoryUtil.memPutInt(i + 32, packedNormal);
			MemoryUtil.memPutInt(i + 32 - STRIDE, packedNormal);
			MemoryUtil.memPutInt(i + 32 - STRIDE * 2, packedNormal);
			MemoryUtil.memPutInt(i + 32 - STRIDE * 3, packedNormal);

			int tangent = NormalHelper.computeTangent(normal.x, normal.y, normal.z, quad);

			MemoryUtil.memPutInt(i + 28, tangent);
			MemoryUtil.memPutInt(i + 28 - STRIDE, tangent);
			MemoryUtil.memPutInt(i + 28 - STRIDE * 2, tangent);
			MemoryUtil.memPutInt(i + 28 - STRIDE * 3, tangent);
		}

		this.advance();
	}

	@Override
	public void iris$setContextHolder(BlockContextHolder holder) {
		this.contextHolder = holder;
	}
}<|MERGE_RESOLUTION|>--- conflicted
+++ resolved
@@ -76,12 +76,8 @@
 		MemoryUtil.memPutShort(i + 12, XHFPModelVertexType.encodeBlockTexture(u));
 		MemoryUtil.memPutShort(i + 14, XHFPModelVertexType.encodeBlockTexture(v));
 
-<<<<<<< HEAD
-		MemoryUtil.memPutInt(i + 16, XHFPModelVertexType.encodeLightMapTexCoord(light));
-=======
 		MemoryUtil.memPutShort(i + 16, (short) (light & 0xFFFF));
 		MemoryUtil.memPutShort(i + 18, (short) (light >> 16 & 0xFFFF));
->>>>>>> 87341dc3
 
 		// NB: We don't set midTexCoord, normal, and tangent here, they will be filled in later.
 		// block ID: We only set the first 2 values, any legacy shaders using z or w will get filled in based on the GLSL spec
