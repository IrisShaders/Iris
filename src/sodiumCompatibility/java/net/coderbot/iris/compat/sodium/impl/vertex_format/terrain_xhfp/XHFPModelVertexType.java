--- conflicted
+++ resolved
@@ -14,7 +14,6 @@
 /**
  * Like HFPModelVertexType, but extended to support Iris. The extensions aren't particularly efficient right now.
  */
-<<<<<<< HEAD
 public class XHFPModelVertexType implements TerrainVertexType {
 	static final int STRIDE = 44;
 
@@ -26,28 +25,11 @@
 		.addElement(IrisChunkMeshAttributes.MID_TEX_COORD, 20, VertexAttributeFormat.FLOAT, 2, true, false)
 		.addElement(IrisChunkMeshAttributes.TANGENT, 28, VertexAttributeFormat.BYTE, 4, true, false)
 		.addElement(IrisChunkMeshAttributes.NORMAL, 32, VertexAttributeFormat.BYTE, 3, true, false)
-		.addElement(IrisChunkMeshAttributes.BLOCK_ID, 36, VertexAttributeFormat.UNSIGNED_SHORT, 2, false, false)
+		.addElement(IrisChunkMeshAttributes.BLOCK_ID, 36, IrisGlVertexAttributeFormat.SHORT, 2, false, false)
 		.addElement(IrisChunkMeshAttributes.MID_BLOCK, 40, VertexAttributeFormat.BYTE, 3, false, false)
 		.build();
 
 	private static final int POSITION_MAX_VALUE = 32768;
-=======
-public class XHFPModelVertexType implements ChunkVertexType {
-	public static final int STRIDE = 44;
-	public static final GlVertexFormat<ChunkMeshAttribute> VERTEX_FORMAT = GlVertexFormat.builder(ChunkMeshAttribute.class, STRIDE)
-			.addElement(ChunkMeshAttribute.POSITION_ID, 0, GlVertexAttributeFormat.UNSIGNED_SHORT, 4, false, false)
-			.addElement(ChunkMeshAttribute.COLOR, 8, GlVertexAttributeFormat.UNSIGNED_BYTE, 4, true, false)
-			.addElement(ChunkMeshAttribute.BLOCK_TEXTURE, 12, GlVertexAttributeFormat.UNSIGNED_SHORT, 2, false, false)
-			.addElement(ChunkMeshAttribute.LIGHT_TEXTURE, 16, GlVertexAttributeFormat.UNSIGNED_SHORT, 2, false, true)
-			.addElement(IrisChunkMeshAttributes.MID_TEX_COORD, 20, GlVertexAttributeFormat.FLOAT, 2, false, false)
-			.addElement(IrisChunkMeshAttributes.TANGENT, 28, IrisGlVertexAttributeFormat.BYTE, 4, true, false)
-			.addElement(IrisChunkMeshAttributes.NORMAL, 32, IrisGlVertexAttributeFormat.BYTE, 3, true, false)
-			.addElement(IrisChunkMeshAttributes.BLOCK_ID, 36, IrisGlVertexAttributeFormat.SHORT, 2, false, false)
-			.addElement(IrisChunkMeshAttributes.MID_BLOCK, 40, IrisGlVertexAttributeFormat.BYTE, 3, false, false)
-			.build();
-
-	private static final int POSITION_MAX_VALUE = 65536;
->>>>>>> e4941daf
 	private static final int TEXTURE_MAX_VALUE = 65536;
 	private static final float TEXTURE_MAX_VALUE_INV = 1.0f / 65536;
 
