package net.coderbot.iris.compat.sodium.impl.vertex_format.terrain_xhfp;

import com.mojang.blaze3d.vertex.VertexConsumer;
import net.caffeinemc.gfx.api.array.attribute.VertexAttributeFormat;
import net.caffeinemc.gfx.api.array.attribute.VertexFormat;
import net.caffeinemc.sodium.render.terrain.format.TerrainMeshAttribute;
import net.caffeinemc.sodium.render.terrain.format.TerrainVertexSink;
import net.caffeinemc.sodium.render.terrain.format.TerrainVertexType;
import net.caffeinemc.sodium.render.vertex.VertexSink;
import net.caffeinemc.sodium.render.vertex.buffer.VertexBufferView;
import net.caffeinemc.sodium.render.vertex.type.BlittableVertexType;
import net.coderbot.iris.compat.sodium.impl.vertex_format.IrisChunkMeshAttributes;

/**
 * Like HFPModelVertexType, but extended to support Iris. The extensions aren't particularly efficient right now.
 */
<<<<<<< HEAD
public class XHFPModelVertexType implements TerrainVertexType {
	static final int STRIDE = 44;

	public static final VertexFormat<TerrainMeshAttribute> VERTEX_FORMAT = VertexFormat.builder(TerrainMeshAttribute.class, STRIDE)
		.addElement(TerrainMeshAttribute.POSITION, 0, VertexAttributeFormat.SHORT, 3, true, false)
		.addElement(TerrainMeshAttribute.COLOR, 8, VertexAttributeFormat.UNSIGNED_BYTE, 4, true, false)
		.addElement(TerrainMeshAttribute.BLOCK_TEXTURE, 12, VertexAttributeFormat.UNSIGNED_SHORT, 2, true, false)
		.addElement(TerrainMeshAttribute.LIGHT_TEXTURE, 16, VertexAttributeFormat.UNSIGNED_SHORT, 2, true, false)
		.addElement(IrisChunkMeshAttributes.MID_TEX_COORD, 20, VertexAttributeFormat.FLOAT, 2, true, false)
		.addElement(IrisChunkMeshAttributes.TANGENT, 28, VertexAttributeFormat.BYTE, 4, true, false)
		.addElement(IrisChunkMeshAttributes.NORMAL, 32, VertexAttributeFormat.BYTE, 3, true, false)
		.addElement(IrisChunkMeshAttributes.BLOCK_ID, 36, VertexAttributeFormat.UNSIGNED_SHORT, 2, false, false)
		.addElement(IrisChunkMeshAttributes.MID_BLOCK, 40, VertexAttributeFormat.BYTE, 3, false, false)
		.build();

	private static final int POSITION_MAX_VALUE = 32768;
=======
public class XHFPModelVertexType implements ChunkVertexType {
	public static final int STRIDE = 44;
	public static final GlVertexFormat<ChunkMeshAttribute> VERTEX_FORMAT = GlVertexFormat.builder(ChunkMeshAttribute.class, STRIDE)
			.addElement(ChunkMeshAttribute.POSITION_ID, 0, GlVertexAttributeFormat.UNSIGNED_SHORT, 4, false, false)
			.addElement(ChunkMeshAttribute.COLOR, 8, GlVertexAttributeFormat.UNSIGNED_BYTE, 4, true, false)
			.addElement(ChunkMeshAttribute.BLOCK_TEXTURE, 12, GlVertexAttributeFormat.UNSIGNED_SHORT, 2, false, false)
			.addElement(ChunkMeshAttribute.LIGHT_TEXTURE, 16, GlVertexAttributeFormat.UNSIGNED_SHORT, 2, false, true)
			.addElement(IrisChunkMeshAttributes.MID_TEX_COORD, 20, GlVertexAttributeFormat.FLOAT, 2, false, false)
			.addElement(IrisChunkMeshAttributes.TANGENT, 28, IrisGlVertexAttributeFormat.BYTE, 4, true, false)
			.addElement(IrisChunkMeshAttributes.NORMAL, 32, IrisGlVertexAttributeFormat.BYTE, 3, true, false)
			.addElement(IrisChunkMeshAttributes.BLOCK_ID, 36, GlVertexAttributeFormat.UNSIGNED_SHORT, 2, false, false)
			.addElement(IrisChunkMeshAttributes.MID_BLOCK, 40, IrisGlVertexAttributeFormat.BYTE, 3, false, false)
			.build();

	private static final int POSITION_MAX_VALUE = 65536;
>>>>>>> f3a3d3c8
	private static final int TEXTURE_MAX_VALUE = 65536;
	private static final float TEXTURE_MAX_VALUE_INV = 1.0f / 65536;

	private static final float POSITION_ORIGIN = 8.0f;
	private static final float POSITION_RANGE = 16.0f;
	private static final float POSITION_SCALE = POSITION_MAX_VALUE / POSITION_RANGE;

	@Override
	public TerrainVertexSink createFallbackWriter(VertexConsumer consumer) {
		throw new UnsupportedOperationException();
	}

    @Override
    public TerrainVertexSink createBufferWriter(VertexBufferView buffer, boolean direct) {
        return direct ? new XHFPModelVertexBufferWriterUnsafe(buffer) : new XHFPModelVertexBufferWriterNio(buffer);
    }

	@Override
	public BlittableVertexType<TerrainVertexSink> asBlittable() {
		return this;
	}

	@Override
	public VertexFormat<TerrainMeshAttribute> getCustomVertexFormat() {
		return VERTEX_FORMAT;
	}

	static short encodeBlockTexture(float v) {
		return (short) (v * TEXTURE_MAX_VALUE);
	}

	static short encodePosition(float v) {
		return (short) ((v - POSITION_ORIGIN) * POSITION_SCALE);
		// (v - 8) * 2048
	}

	public static float decodeBlockTexture(short raw) {
		return raw / 65536F;
	}

	public static float decodePosition(short v) {
		return (v + 16384f) / 2048f;
	}
<<<<<<< HEAD

	static int encodeLightMapTexCoord(int light) {
		int r = light;

		// Mask off coordinate values outside 0..255
		r &= 0x00FF_00FF;

		// Light coordinates are normalized values, so upcasting requires a shift
		// Scale the coordinates from the range of 0..255 (unsigned byte) into 0..65535 (unsigned short)
		r <<= 8;

		// Add a half-texel offset to each coordinate so we sample from the center of each texel
		r += 0x0800_0800;

		return r;
	}

	@Override
	public float getVertexRange() {
		return POSITION_RANGE;
	}
=======
>>>>>>> f3a3d3c8
}<|MERGE_RESOLUTION|>--- conflicted
+++ resolved
@@ -14,7 +14,6 @@
 /**
  * Like HFPModelVertexType, but extended to support Iris. The extensions aren't particularly efficient right now.
  */
-<<<<<<< HEAD
 public class XHFPModelVertexType implements TerrainVertexType {
 	static final int STRIDE = 44;
 
@@ -31,23 +30,6 @@
 		.build();
 
 	private static final int POSITION_MAX_VALUE = 32768;
-=======
-public class XHFPModelVertexType implements ChunkVertexType {
-	public static final int STRIDE = 44;
-	public static final GlVertexFormat<ChunkMeshAttribute> VERTEX_FORMAT = GlVertexFormat.builder(ChunkMeshAttribute.class, STRIDE)
-			.addElement(ChunkMeshAttribute.POSITION_ID, 0, GlVertexAttributeFormat.UNSIGNED_SHORT, 4, false, false)
-			.addElement(ChunkMeshAttribute.COLOR, 8, GlVertexAttributeFormat.UNSIGNED_BYTE, 4, true, false)
-			.addElement(ChunkMeshAttribute.BLOCK_TEXTURE, 12, GlVertexAttributeFormat.UNSIGNED_SHORT, 2, false, false)
-			.addElement(ChunkMeshAttribute.LIGHT_TEXTURE, 16, GlVertexAttributeFormat.UNSIGNED_SHORT, 2, false, true)
-			.addElement(IrisChunkMeshAttributes.MID_TEX_COORD, 20, GlVertexAttributeFormat.FLOAT, 2, false, false)
-			.addElement(IrisChunkMeshAttributes.TANGENT, 28, IrisGlVertexAttributeFormat.BYTE, 4, true, false)
-			.addElement(IrisChunkMeshAttributes.NORMAL, 32, IrisGlVertexAttributeFormat.BYTE, 3, true, false)
-			.addElement(IrisChunkMeshAttributes.BLOCK_ID, 36, GlVertexAttributeFormat.UNSIGNED_SHORT, 2, false, false)
-			.addElement(IrisChunkMeshAttributes.MID_BLOCK, 40, IrisGlVertexAttributeFormat.BYTE, 3, false, false)
-			.build();
-
-	private static final int POSITION_MAX_VALUE = 65536;
->>>>>>> f3a3d3c8
 	private static final int TEXTURE_MAX_VALUE = 65536;
 	private static final float TEXTURE_MAX_VALUE_INV = 1.0f / 65536;
 
@@ -91,28 +73,9 @@
 	public static float decodePosition(short v) {
 		return (v + 16384f) / 2048f;
 	}
-<<<<<<< HEAD
-
-	static int encodeLightMapTexCoord(int light) {
-		int r = light;
-
-		// Mask off coordinate values outside 0..255
-		r &= 0x00FF_00FF;
-
-		// Light coordinates are normalized values, so upcasting requires a shift
-		// Scale the coordinates from the range of 0..255 (unsigned byte) into 0..65535 (unsigned short)
-		r <<= 8;
-
-		// Add a half-texel offset to each coordinate so we sample from the center of each texel
-		r += 0x0800_0800;
-
-		return r;
-	}
 
 	@Override
 	public float getVertexRange() {
 		return POSITION_RANGE;
 	}
-=======
->>>>>>> f3a3d3c8
 }