package net.coderbot.iris.compat.sodium.impl.vertex_format.terrain_xhfp;

import com.mojang.blaze3d.vertex.VertexConsumer;
import me.jellysquid.mods.sodium.client.gl.attribute.GlVertexAttributeFormat;
import me.jellysquid.mods.sodium.client.gl.attribute.GlVertexFormat;
import me.jellysquid.mods.sodium.client.model.vertex.buffer.VertexBufferView;
import me.jellysquid.mods.sodium.client.model.vertex.type.BlittableVertexType;
import me.jellysquid.mods.sodium.client.model.vertex.type.ChunkVertexType;
import me.jellysquid.mods.sodium.client.render.chunk.format.ChunkMeshAttribute;
import me.jellysquid.mods.sodium.client.render.chunk.format.ModelVertexSink;
import net.coderbot.iris.compat.sodium.impl.vertex_format.IrisChunkMeshAttributes;
import net.coderbot.iris.compat.sodium.impl.vertex_format.IrisGlVertexAttributeFormat;

/**
 * Like HFPModelVertexType, but extended to support Iris. The extensions aren't particularly efficient right now.
 */
public class XHFPModelVertexType implements ChunkVertexType {
	static final int STRIDE = 36;

	public static final GlVertexFormat<ChunkMeshAttribute> VERTEX_FORMAT = GlVertexFormat.builder(ChunkMeshAttribute.class, STRIDE)
			.addElement(ChunkMeshAttribute.POSITION_ID, 0, GlVertexAttributeFormat.UNSIGNED_SHORT, 4, false)
			.addElement(ChunkMeshAttribute.COLOR, 8, GlVertexAttributeFormat.UNSIGNED_BYTE, 4, true)
			.addElement(ChunkMeshAttribute.BLOCK_TEXTURE, 12, GlVertexAttributeFormat.UNSIGNED_SHORT, 2, false)
			.addElement(ChunkMeshAttribute.LIGHT_TEXTURE, 16, GlVertexAttributeFormat.UNSIGNED_SHORT, 2, true)
			.addElement(IrisChunkMeshAttributes.MID_TEX_COORD, 20, GlVertexAttributeFormat.UNSIGNED_SHORT, 2, true)
			.addElement(IrisChunkMeshAttributes.TANGENT, 24, IrisGlVertexAttributeFormat.BYTE, 4, true)
			.addElement(IrisChunkMeshAttributes.NORMAL, 28, IrisGlVertexAttributeFormat.BYTE, 3, true)
			.addElement(IrisChunkMeshAttributes.BLOCK_ID, 32, GlVertexAttributeFormat.UNSIGNED_SHORT, 2, false)
			.build();

<<<<<<< HEAD
	private static final int POSITION_MAX_VALUE = 65536;
	private static final int TEXTURE_MAX_VALUE = 65536;

	private static final float MODEL_ORIGIN = 8.0f;
	private static final float MODEL_RANGE = 32.0f;
	private static final float MODEL_SCALE = MODEL_RANGE / POSITION_MAX_VALUE;

	private static final float MODEL_SCALE_INV = POSITION_MAX_VALUE / MODEL_RANGE;

	private static final float TEXTURE_SCALE = (1.0f / TEXTURE_MAX_VALUE);

	@Override
	public ModelVertexSink createFallbackWriter(VertexConsumer consumer) {
		throw new UnsupportedOperationException();
	}

	@Override
	public ModelVertexSink createBufferWriter(VertexBufferView buffer, boolean direct) {
		return new XHFPModelVertexBufferWriterNio(buffer);
	}

	@Override
	public BlittableVertexType<ModelVertexSink> asBlittable() {
		return this;
	}

	@Override
	public GlVertexFormat<ChunkMeshAttribute> getCustomVertexFormat() {
		return VERTEX_FORMAT;
	}

	@Override
	public float getTextureScale() {
		return TEXTURE_SCALE;
	}

	@Override
	public float getPositionScale() {
		return MODEL_SCALE;
	}

	@Override
	public float getPositionOffset() {
		return -MODEL_ORIGIN;
	}

	static short encodeBlockTexture(float value) {
		return (short) (value * TEXTURE_MAX_VALUE);
	}

	static float decodeBlockTexture(short raw) {
		return (raw & 0xFFFF) * TEXTURE_SCALE;
	}

	static short encodePosition(float v) {
		return (short) ((MODEL_ORIGIN + v) * MODEL_SCALE_INV);
	}

	static float decodePosition(short raw) {
		return (raw & 0xFFFF) * MODEL_SCALE - MODEL_ORIGIN;
	}

	static int encodeLightMapTexCoord(int light) {
		int r = light;

		// Mask off coordinate values outside 0..255
		r &= 0x00FF_00FF;

		// Light coordinates are normalized values, so upcasting requires a shift
		// Scale the coordinates from the range of 0..255 (unsigned byte) into 0..65535 (unsigned short)
		r <<= 8;

		// Add a half-texel offset to each coordinate so we sample from the center of each texel
		r += 0x0800_0800;

		return r;
	}
=======
    public static final float MODEL_SCALE = (32.0f / 65536.0f);
    public static final float TEXTURE_SCALE = (1.0f / 32768.0f);

    @Override
    public ModelVertexSink createFallbackWriter(VertexConsumer consumer) {
        throw new UnsupportedOperationException();
    }

    @Override
    public ModelVertexSink createBufferWriter(VertexBufferView buffer, boolean direct) {
        return direct ? new XHFPModelVertexBufferWriterUnsafe(buffer) : new XHFPModelVertexBufferWriterNio(buffer);
    }

    @Override
    public BlittableVertexType<ModelVertexSink> asBlittable() {
        return this;
    }

    @Override
    public GlVertexFormat<ChunkMeshAttribute> getCustomVertexFormat() {
        return VERTEX_FORMAT;
    }

    @Override
    public float getModelScale() {
        return MODEL_SCALE;
    }

    @Override
    public float getTextureScale() {
        return TEXTURE_SCALE;
    }
>>>>>>> 317da9a3
}<|MERGE_RESOLUTION|>--- conflicted
+++ resolved
@@ -28,7 +28,6 @@
 			.addElement(IrisChunkMeshAttributes.BLOCK_ID, 32, GlVertexAttributeFormat.UNSIGNED_SHORT, 2, false)
 			.build();
 
-<<<<<<< HEAD
 	private static final int POSITION_MAX_VALUE = 65536;
 	private static final int TEXTURE_MAX_VALUE = 65536;
 
@@ -45,10 +44,10 @@
 		throw new UnsupportedOperationException();
 	}
 
-	@Override
-	public ModelVertexSink createBufferWriter(VertexBufferView buffer, boolean direct) {
-		return new XHFPModelVertexBufferWriterNio(buffer);
-	}
+    @Override
+    public ModelVertexSink createBufferWriter(VertexBufferView buffer, boolean direct) {
+        return direct ? new XHFPModelVertexBufferWriterUnsafe(buffer) : new XHFPModelVertexBufferWriterNio(buffer);
+    }
 
 	@Override
 	public BlittableVertexType<ModelVertexSink> asBlittable() {
@@ -106,38 +105,4 @@
 
 		return r;
 	}
-=======
-    public static final float MODEL_SCALE = (32.0f / 65536.0f);
-    public static final float TEXTURE_SCALE = (1.0f / 32768.0f);
-
-    @Override
-    public ModelVertexSink createFallbackWriter(VertexConsumer consumer) {
-        throw new UnsupportedOperationException();
-    }
-
-    @Override
-    public ModelVertexSink createBufferWriter(VertexBufferView buffer, boolean direct) {
-        return direct ? new XHFPModelVertexBufferWriterUnsafe(buffer) : new XHFPModelVertexBufferWriterNio(buffer);
-    }
-
-    @Override
-    public BlittableVertexType<ModelVertexSink> asBlittable() {
-        return this;
-    }
-
-    @Override
-    public GlVertexFormat<ChunkMeshAttribute> getCustomVertexFormat() {
-        return VERTEX_FORMAT;
-    }
-
-    @Override
-    public float getModelScale() {
-        return MODEL_SCALE;
-    }
-
-    @Override
-    public float getTextureScale() {
-        return TEXTURE_SCALE;
-    }
->>>>>>> 317da9a3
 }