package net.coderbot.iris.compat.sodium.impl.vertex_format.terrain_xhfp;

import com.mojang.blaze3d.vertex.VertexConsumer;
import net.caffeinemc.gfx.api.array.attribute.VertexAttributeFormat;
import net.caffeinemc.gfx.api.array.attribute.VertexFormat;
import net.caffeinemc.sodium.render.terrain.format.TerrainMeshAttribute;
import net.caffeinemc.sodium.render.terrain.format.TerrainVertexSink;
import net.caffeinemc.sodium.render.terrain.format.TerrainVertexType;
import net.caffeinemc.sodium.render.vertex.VertexSink;
import net.caffeinemc.sodium.render.vertex.buffer.VertexBufferView;
import net.caffeinemc.sodium.render.vertex.type.BlittableVertexType;
import net.coderbot.iris.compat.sodium.impl.vertex_format.IrisChunkMeshAttributes;

/**
 * Like HFPModelVertexType, but extended to support Iris. The extensions aren't particularly efficient right now.
 */
<<<<<<< HEAD
public class XHFPModelVertexType implements TerrainVertexType {
	static final int STRIDE = 36;

	public static final VertexFormat<TerrainMeshAttribute> VERTEX_FORMAT = VertexFormat.builder(TerrainMeshAttribute.class, STRIDE)
		.addElement(TerrainMeshAttribute.POSITION, 0, VertexAttributeFormat.SHORT, 3, true, false)
		.addElement(TerrainMeshAttribute.COLOR, 8, VertexAttributeFormat.UNSIGNED_BYTE, 4, true, false)
		.addElement(TerrainMeshAttribute.BLOCK_TEXTURE, 12, VertexAttributeFormat.UNSIGNED_SHORT, 2, true, false)
		.addElement(TerrainMeshAttribute.LIGHT_TEXTURE, 16, VertexAttributeFormat.UNSIGNED_SHORT, 2, true, false)
		.addElement(IrisChunkMeshAttributes.MID_TEX_COORD, 20, VertexAttributeFormat.UNSIGNED_SHORT, 2, true, false)
		.addElement(IrisChunkMeshAttributes.TANGENT, 24, VertexAttributeFormat.BYTE, 4, true, false)
		.addElement(IrisChunkMeshAttributes.NORMAL, 28, VertexAttributeFormat.BYTE, 3, true, false)
		.addElement(IrisChunkMeshAttributes.BLOCK_ID, 32, VertexAttributeFormat.UNSIGNED_SHORT, 2, false, false)
		.build();

	private static final int POSITION_MAX_VALUE = 32768;
	private static final int TEXTURE_MAX_VALUE = 65536;
	private static final float TEXTURE_MAX_VALUE_INV = 1.0f / 65536;

	private static final float POSITION_ORIGIN = 8.0f;
	private static final float POSITION_RANGE = 16.0f;
	private static final float POSITION_SCALE = POSITION_MAX_VALUE / POSITION_RANGE;

	@Override
	public TerrainVertexSink createFallbackWriter(VertexConsumer consumer) {
		throw new UnsupportedOperationException();
	}

    @Override
    public TerrainVertexSink createBufferWriter(VertexBufferView buffer, boolean direct) {
        return direct ? new XHFPModelVertexBufferWriterUnsafe(buffer) : new XHFPModelVertexBufferWriterNio(buffer);
    }

	@Override
	public BlittableVertexType<TerrainVertexSink> asBlittable() {
=======
public class XHFPModelVertexType implements ChunkVertexType {
	public static final int STRIDE = 40;

	public static final GlVertexFormat<ChunkMeshAttribute> VERTEX_FORMAT = GlVertexFormat.builder(ChunkMeshAttribute.class, STRIDE)
			.addElement(ChunkMeshAttribute.POSITION_ID, 0, GlVertexAttributeFormat.UNSIGNED_SHORT, 4, false)
			.addElement(ChunkMeshAttribute.COLOR, 8, GlVertexAttributeFormat.UNSIGNED_BYTE, 4, true)
			.addElement(ChunkMeshAttribute.BLOCK_TEXTURE, 12, GlVertexAttributeFormat.UNSIGNED_SHORT, 2, false)
			.addElement(ChunkMeshAttribute.LIGHT_TEXTURE, 16, GlVertexAttributeFormat.UNSIGNED_SHORT, 2, true)
			.addElement(IrisChunkMeshAttributes.MID_TEX_COORD, 20, GlVertexAttributeFormat.FLOAT, 2, false)
			.addElement(IrisChunkMeshAttributes.TANGENT, 28, IrisGlVertexAttributeFormat.BYTE, 4, true)
			.addElement(IrisChunkMeshAttributes.NORMAL, 32, IrisGlVertexAttributeFormat.BYTE, 3, true)
			.addElement(IrisChunkMeshAttributes.BLOCK_ID, 36, GlVertexAttributeFormat.UNSIGNED_SHORT, 2, false)
			.build();

	private static final int POSITION_MAX_VALUE = 65536;
	private static final int TEXTURE_MAX_VALUE = 65536;

	private static final float MODEL_ORIGIN = 8.0f;
	private static final float MODEL_RANGE = 32.0f;
	private static final float MODEL_SCALE = MODEL_RANGE / POSITION_MAX_VALUE;

	private static final float MODEL_SCALE_INV = POSITION_MAX_VALUE / MODEL_RANGE;

	private static final float TEXTURE_SCALE = (1.0f / TEXTURE_MAX_VALUE);

	@Override
	public ModelVertexSink createFallbackWriter(VertexConsumer consumer) {
		throw new UnsupportedOperationException();
	}

	@Override
	public ModelVertexSink createBufferWriter(VertexBufferView buffer, boolean direct) {
		return direct ? new XHFPModelVertexBufferWriterUnsafe(buffer) : new XHFPModelVertexBufferWriterNio(buffer);
	}

	@Override
	public BlittableVertexType<ModelVertexSink> asBlittable() {
>>>>>>> 5c64f56f
		return this;
	}

	@Override
<<<<<<< HEAD
	public VertexFormat<TerrainMeshAttribute> getCustomVertexFormat() {
		return VERTEX_FORMAT;
	}

	static short encodeBlockTexture(float v) {
		return (short) (v * TEXTURE_MAX_VALUE);
	}

	static short encodePosition(float v) {
		return (short) ((v - POSITION_ORIGIN) * POSITION_SCALE);
	}

	public static float decodeBlockTexture(short raw) {
		return (raw & 0xFFFF) * TEXTURE_MAX_VALUE_INV;
	}

	public static float decodePosition(short v) {
		return (v + POSITION_ORIGIN) / POSITION_SCALE;
=======
	public GlVertexFormat<ChunkMeshAttribute> getCustomVertexFormat() {
		return VERTEX_FORMAT;
	}

	@Override
	public float getTextureScale() {
		return TEXTURE_SCALE;
	}

	@Override
	public float getPositionScale() {
		return MODEL_SCALE;
	}

	@Override
	public float getPositionOffset() {
		return -MODEL_ORIGIN;
	}

	static short encodeBlockTexture(float value) {
		return (short) (value * TEXTURE_MAX_VALUE);
	}

	static float decodeBlockTexture(short raw) {
		return (raw & 0xFFFF) * TEXTURE_SCALE;
	}

	static short encodePosition(float v) {
		return (short) ((MODEL_ORIGIN + v) * MODEL_SCALE_INV);
	}

	static float decodePosition(short raw) {
		return (raw & 0xFFFF) * MODEL_SCALE - MODEL_ORIGIN;
>>>>>>> 5c64f56f
	}

	static int encodeLightMapTexCoord(int light) {
		int r = light;

		// Mask off coordinate values outside 0..255
		r &= 0x00FF_00FF;

		// Light coordinates are normalized values, so upcasting requires a shift
		// Scale the coordinates from the range of 0..255 (unsigned byte) into 0..65535 (unsigned short)
		r <<= 8;

		// Add a half-texel offset to each coordinate so we sample from the center of each texel
		r += 0x0800_0800;

		return r;
	}
<<<<<<< HEAD

	@Override
	public float getVertexRange() {
		return POSITION_RANGE;
	}
=======
>>>>>>> 5c64f56f
}<|MERGE_RESOLUTION|>--- conflicted
+++ resolved
@@ -14,19 +14,18 @@
 /**
  * Like HFPModelVertexType, but extended to support Iris. The extensions aren't particularly efficient right now.
  */
-<<<<<<< HEAD
 public class XHFPModelVertexType implements TerrainVertexType {
-	static final int STRIDE = 36;
+	static final int STRIDE = 40;
 
 	public static final VertexFormat<TerrainMeshAttribute> VERTEX_FORMAT = VertexFormat.builder(TerrainMeshAttribute.class, STRIDE)
 		.addElement(TerrainMeshAttribute.POSITION, 0, VertexAttributeFormat.SHORT, 3, true, false)
 		.addElement(TerrainMeshAttribute.COLOR, 8, VertexAttributeFormat.UNSIGNED_BYTE, 4, true, false)
 		.addElement(TerrainMeshAttribute.BLOCK_TEXTURE, 12, VertexAttributeFormat.UNSIGNED_SHORT, 2, true, false)
 		.addElement(TerrainMeshAttribute.LIGHT_TEXTURE, 16, VertexAttributeFormat.UNSIGNED_SHORT, 2, true, false)
-		.addElement(IrisChunkMeshAttributes.MID_TEX_COORD, 20, VertexAttributeFormat.UNSIGNED_SHORT, 2, true, false)
-		.addElement(IrisChunkMeshAttributes.TANGENT, 24, VertexAttributeFormat.BYTE, 4, true, false)
-		.addElement(IrisChunkMeshAttributes.NORMAL, 28, VertexAttributeFormat.BYTE, 3, true, false)
-		.addElement(IrisChunkMeshAttributes.BLOCK_ID, 32, VertexAttributeFormat.UNSIGNED_SHORT, 2, false, false)
+		.addElement(IrisChunkMeshAttributes.MID_TEX_COORD, 20, VertexAttributeFormat.FLOAT, 2, true, false)
+		.addElement(IrisChunkMeshAttributes.TANGENT, 28, VertexAttributeFormat.BYTE, 4, true, false)
+		.addElement(IrisChunkMeshAttributes.NORMAL, 32, VertexAttributeFormat.BYTE, 3, true, false)
+		.addElement(IrisChunkMeshAttributes.BLOCK_ID, 36, VertexAttributeFormat.UNSIGNED_SHORT, 2, false, false)
 		.build();
 
 	private static final int POSITION_MAX_VALUE = 32768;
@@ -49,50 +48,10 @@
 
 	@Override
 	public BlittableVertexType<TerrainVertexSink> asBlittable() {
-=======
-public class XHFPModelVertexType implements ChunkVertexType {
-	public static final int STRIDE = 40;
-
-	public static final GlVertexFormat<ChunkMeshAttribute> VERTEX_FORMAT = GlVertexFormat.builder(ChunkMeshAttribute.class, STRIDE)
-			.addElement(ChunkMeshAttribute.POSITION_ID, 0, GlVertexAttributeFormat.UNSIGNED_SHORT, 4, false)
-			.addElement(ChunkMeshAttribute.COLOR, 8, GlVertexAttributeFormat.UNSIGNED_BYTE, 4, true)
-			.addElement(ChunkMeshAttribute.BLOCK_TEXTURE, 12, GlVertexAttributeFormat.UNSIGNED_SHORT, 2, false)
-			.addElement(ChunkMeshAttribute.LIGHT_TEXTURE, 16, GlVertexAttributeFormat.UNSIGNED_SHORT, 2, true)
-			.addElement(IrisChunkMeshAttributes.MID_TEX_COORD, 20, GlVertexAttributeFormat.FLOAT, 2, false)
-			.addElement(IrisChunkMeshAttributes.TANGENT, 28, IrisGlVertexAttributeFormat.BYTE, 4, true)
-			.addElement(IrisChunkMeshAttributes.NORMAL, 32, IrisGlVertexAttributeFormat.BYTE, 3, true)
-			.addElement(IrisChunkMeshAttributes.BLOCK_ID, 36, GlVertexAttributeFormat.UNSIGNED_SHORT, 2, false)
-			.build();
-
-	private static final int POSITION_MAX_VALUE = 65536;
-	private static final int TEXTURE_MAX_VALUE = 65536;
-
-	private static final float MODEL_ORIGIN = 8.0f;
-	private static final float MODEL_RANGE = 32.0f;
-	private static final float MODEL_SCALE = MODEL_RANGE / POSITION_MAX_VALUE;
-
-	private static final float MODEL_SCALE_INV = POSITION_MAX_VALUE / MODEL_RANGE;
-
-	private static final float TEXTURE_SCALE = (1.0f / TEXTURE_MAX_VALUE);
-
-	@Override
-	public ModelVertexSink createFallbackWriter(VertexConsumer consumer) {
-		throw new UnsupportedOperationException();
-	}
-
-	@Override
-	public ModelVertexSink createBufferWriter(VertexBufferView buffer, boolean direct) {
-		return direct ? new XHFPModelVertexBufferWriterUnsafe(buffer) : new XHFPModelVertexBufferWriterNio(buffer);
-	}
-
-	@Override
-	public BlittableVertexType<ModelVertexSink> asBlittable() {
->>>>>>> 5c64f56f
 		return this;
 	}
 
 	@Override
-<<<<<<< HEAD
 	public VertexFormat<TerrainMeshAttribute> getCustomVertexFormat() {
 		return VERTEX_FORMAT;
 	}
@@ -111,41 +70,6 @@
 
 	public static float decodePosition(short v) {
 		return (v + POSITION_ORIGIN) / POSITION_SCALE;
-=======
-	public GlVertexFormat<ChunkMeshAttribute> getCustomVertexFormat() {
-		return VERTEX_FORMAT;
-	}
-
-	@Override
-	public float getTextureScale() {
-		return TEXTURE_SCALE;
-	}
-
-	@Override
-	public float getPositionScale() {
-		return MODEL_SCALE;
-	}
-
-	@Override
-	public float getPositionOffset() {
-		return -MODEL_ORIGIN;
-	}
-
-	static short encodeBlockTexture(float value) {
-		return (short) (value * TEXTURE_MAX_VALUE);
-	}
-
-	static float decodeBlockTexture(short raw) {
-		return (raw & 0xFFFF) * TEXTURE_SCALE;
-	}
-
-	static short encodePosition(float v) {
-		return (short) ((MODEL_ORIGIN + v) * MODEL_SCALE_INV);
-	}
-
-	static float decodePosition(short raw) {
-		return (raw & 0xFFFF) * MODEL_SCALE - MODEL_ORIGIN;
->>>>>>> 5c64f56f
 	}
 
 	static int encodeLightMapTexCoord(int light) {
@@ -163,12 +87,9 @@
 
 		return r;
 	}
-<<<<<<< HEAD
 
 	@Override
 	public float getVertexRange() {
 		return POSITION_RANGE;
 	}
-=======
->>>>>>> 5c64f56f
 }