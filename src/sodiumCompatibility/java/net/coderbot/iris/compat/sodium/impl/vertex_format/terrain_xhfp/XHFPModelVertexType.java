package net.coderbot.iris.compat.sodium.impl.vertex_format.terrain_xhfp;

import com.mojang.blaze3d.vertex.VertexConsumer;
import me.jellysquid.mods.sodium.client.gl.attribute.GlVertexAttributeFormat;
import me.jellysquid.mods.sodium.client.gl.attribute.GlVertexFormat;
import me.jellysquid.mods.sodium.client.model.vertex.buffer.VertexBufferView;
import me.jellysquid.mods.sodium.client.model.vertex.type.BlittableVertexType;
import me.jellysquid.mods.sodium.client.model.vertex.type.ChunkVertexType;
import me.jellysquid.mods.sodium.client.render.chunk.format.ChunkMeshAttribute;
import me.jellysquid.mods.sodium.client.render.chunk.format.ModelVertexSink;
import net.coderbot.iris.compat.sodium.impl.vertex_format.IrisChunkMeshAttributes;
import net.coderbot.iris.compat.sodium.impl.vertex_format.IrisGlVertexAttributeFormat;

/**
 * Like HFPModelVertexType, but extended to support Iris. The extensions aren't particularly efficient right now.
 */
public class XHFPModelVertexType implements ChunkVertexType {
<<<<<<< HEAD
	static final int STRIDE = 36;

	public static final GlVertexFormat<ChunkMeshAttribute> VERTEX_FORMAT = GlVertexFormat.builder(ChunkMeshAttribute.class, STRIDE)
			.addElement(ChunkMeshAttribute.POSITION_ID, 0, GlVertexAttributeFormat.UNSIGNED_SHORT, 4, false)
=======
    public static final int STRIDE = 36;
    public static final GlVertexFormat<ChunkMeshAttribute> VERTEX_FORMAT = GlVertexFormat.builder(ChunkMeshAttribute.class, STRIDE)
			.addElement(ChunkMeshAttribute.POSITION, 0, GlVertexAttributeFormat.UNSIGNED_SHORT, 3, false)
>>>>>>> 5797549a
			.addElement(ChunkMeshAttribute.COLOR, 8, GlVertexAttributeFormat.UNSIGNED_BYTE, 4, true)
			.addElement(ChunkMeshAttribute.BLOCK_TEXTURE, 12, GlVertexAttributeFormat.UNSIGNED_SHORT, 2, false)
			.addElement(ChunkMeshAttribute.LIGHT_TEXTURE, 16, GlVertexAttributeFormat.UNSIGNED_SHORT, 2, true)
			.addElement(IrisChunkMeshAttributes.MID_TEX_COORD, 20, GlVertexAttributeFormat.UNSIGNED_SHORT, 2, true)
			.addElement(IrisChunkMeshAttributes.TANGENT, 24, IrisGlVertexAttributeFormat.BYTE, 4, true)
			.addElement(IrisChunkMeshAttributes.NORMAL, 28, IrisGlVertexAttributeFormat.BYTE, 3, true)
			.addElement(IrisChunkMeshAttributes.BLOCK_ID, 32, GlVertexAttributeFormat.UNSIGNED_SHORT, 2, false)
			.build();

	private static final int POSITION_MAX_VALUE = 65536;
	private static final int TEXTURE_MAX_VALUE = 65536;

	private static final float MODEL_ORIGIN = 8.0f;
	private static final float MODEL_RANGE = 32.0f;
	private static final float MODEL_SCALE = MODEL_RANGE / POSITION_MAX_VALUE;

	private static final float MODEL_SCALE_INV = POSITION_MAX_VALUE / MODEL_RANGE;

	private static final float TEXTURE_SCALE = (1.0f / TEXTURE_MAX_VALUE);

	@Override
	public ModelVertexSink createFallbackWriter(VertexConsumer consumer) {
		throw new UnsupportedOperationException();
	}

    @Override
    public ModelVertexSink createBufferWriter(VertexBufferView buffer, boolean direct) {
        return direct ? new XHFPModelVertexBufferWriterUnsafe(buffer) : new XHFPModelVertexBufferWriterNio(buffer);
    }

	@Override
	public BlittableVertexType<ModelVertexSink> asBlittable() {
		return this;
	}

	@Override
	public GlVertexFormat<ChunkMeshAttribute> getCustomVertexFormat() {
		return VERTEX_FORMAT;
	}

	@Override
	public float getTextureScale() {
		return TEXTURE_SCALE;
	}

	@Override
	public float getPositionScale() {
		return MODEL_SCALE;
	}

	@Override
	public float getPositionOffset() {
		return -MODEL_ORIGIN;
	}

	static short encodeBlockTexture(float value) {
		return (short) (value * TEXTURE_MAX_VALUE);
	}

	static float decodeBlockTexture(short raw) {
		return (raw & 0xFFFF) * TEXTURE_SCALE;
	}

	static short encodePosition(float v) {
		return (short) ((MODEL_ORIGIN + v) * MODEL_SCALE_INV);
	}

	static float decodePosition(short raw) {
		return (raw & 0xFFFF) * MODEL_SCALE - MODEL_ORIGIN;
	}

	static int encodeLightMapTexCoord(int light) {
		int r = light;

		// Mask off coordinate values outside 0..255
		r &= 0x00FF_00FF;

		// Light coordinates are normalized values, so upcasting requires a shift
		// Scale the coordinates from the range of 0..255 (unsigned byte) into 0..65535 (unsigned short)
		r <<= 8;

		// Add a half-texel offset to each coordinate so we sample from the center of each texel
		r += 0x0800_0800;

		return r;
	}
}<|MERGE_RESOLUTION|>--- conflicted
+++ resolved
@@ -15,16 +15,10 @@
  * Like HFPModelVertexType, but extended to support Iris. The extensions aren't particularly efficient right now.
  */
 public class XHFPModelVertexType implements ChunkVertexType {
-<<<<<<< HEAD
-	static final int STRIDE = 36;
+	public static final int STRIDE = 36;
 
 	public static final GlVertexFormat<ChunkMeshAttribute> VERTEX_FORMAT = GlVertexFormat.builder(ChunkMeshAttribute.class, STRIDE)
 			.addElement(ChunkMeshAttribute.POSITION_ID, 0, GlVertexAttributeFormat.UNSIGNED_SHORT, 4, false)
-=======
-    public static final int STRIDE = 36;
-    public static final GlVertexFormat<ChunkMeshAttribute> VERTEX_FORMAT = GlVertexFormat.builder(ChunkMeshAttribute.class, STRIDE)
-			.addElement(ChunkMeshAttribute.POSITION, 0, GlVertexAttributeFormat.UNSIGNED_SHORT, 3, false)
->>>>>>> 5797549a
 			.addElement(ChunkMeshAttribute.COLOR, 8, GlVertexAttributeFormat.UNSIGNED_BYTE, 4, true)
 			.addElement(ChunkMeshAttribute.BLOCK_TEXTURE, 12, GlVertexAttributeFormat.UNSIGNED_SHORT, 2, false)
 			.addElement(ChunkMeshAttribute.LIGHT_TEXTURE, 16, GlVertexAttributeFormat.UNSIGNED_SHORT, 2, true)
