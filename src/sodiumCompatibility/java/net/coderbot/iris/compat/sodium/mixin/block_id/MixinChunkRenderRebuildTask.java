--- conflicted
+++ resolved
@@ -1,6 +1,5 @@
 package net.coderbot.iris.compat.sodium.mixin.block_id;
 
-import me.jellysquid.mods.sodium.client.gl.compile.ChunkBuildContext;
 import me.jellysquid.mods.sodium.client.render.chunk.compile.ChunkBuildBuffers;
 import me.jellysquid.mods.sodium.client.render.chunk.compile.ChunkBuildResult;
 import me.jellysquid.mods.sodium.client.render.chunk.data.ChunkRenderBounds;
@@ -29,16 +28,6 @@
  */
 @Mixin(ChunkRenderRebuildTask.class)
 public class MixinChunkRenderRebuildTask {
-<<<<<<< HEAD
-    @Redirect(method = "performBuild", at = @At(value = "INVOKE",
-            target = "net/minecraft/client/renderer/ItemBlockRenderTypes.getChunkRenderType (" +
-                        "Lnet/minecraft/world/level/block/state/BlockState;" +
-                    ")Lnet/minecraft/client/renderer/RenderType;"))
-    private RenderType iris$wrapGetBlockLayer(BlockState blockState, ChunkBuildContext buildContext, CancellationSource cancellationSource) {
-        if (buildContext.buffers instanceof ChunkBuildBuffersExt) {
-            ((ChunkBuildBuffersExt) buildContext.buffers).iris$setMaterialId(blockState, (short) -1);
-        }
-=======
 	@Inject(method = "performBuild", at = @At(value = "INVOKE",
 			target = "net/minecraft/world/level/block/state/BlockState.getRenderShape()" +
 					"Lnet/minecraft/world/level/block/RenderShape;"),
@@ -63,22 +52,10 @@
 		if (buffers instanceof ChunkBuildBuffersExt) {
 			((ChunkBuildBuffersExt) buffers).iris$setMaterialId(blockState, ExtendedDataHelper.BLOCK_RENDER_TYPE);
 		}
->>>>>>> 9281287b
 
-        return ItemBlockRenderTypes.getChunkRenderType(blockState);
-    }
+		return ItemBlockRenderTypes.getChunkRenderType(blockState);
+	}
 
-<<<<<<< HEAD
-    @Redirect(method = "performBuild", at = @At(value = "INVOKE",
-            target = "net/minecraft/client/renderer/ItemBlockRenderTypes.getRenderLayer (" +
-                        "Lnet/minecraft/world/level/material/FluidState;" +
-                    ")Lnet/minecraft/client/renderer/RenderType;"))
-    private RenderType iris$wrapGetFluidLayer(FluidState fluidState, ChunkBuildContext buildContext, CancellationSource cancellationSource) {
-        if (buildContext.buffers instanceof ChunkBuildBuffersExt) {
-            // All fluids have a ShadersMod render type of 1, to match behavior of Minecraft 1.7 and earlier.
-            ((ChunkBuildBuffersExt) buildContext.buffers).iris$setMaterialId(fluidState.createLegacyBlock(), (short) 1);
-        }
-=======
 	@Redirect(method = "performBuild", at = @At(value = "INVOKE",
 			target = "net/minecraft/client/renderer/ItemBlockRenderTypes.getRenderLayer(" +
 						"Lnet/minecraft/world/level/material/FluidState;" +
@@ -88,20 +65,10 @@
 		if (buffers instanceof ChunkBuildBuffersExt) {
 			((ChunkBuildBuffersExt) buffers).iris$setMaterialId(fluidState.createLegacyBlock(), ExtendedDataHelper.FLUID_RENDER_TYPE);
 		}
->>>>>>> 9281287b
 
-        return ItemBlockRenderTypes.getRenderLayer(fluidState);
-    }
+		return ItemBlockRenderTypes.getRenderLayer(fluidState);
+	}
 
-<<<<<<< HEAD
-    @Inject(method = "performBuild",
-            at = @At(value = "INVOKE", target = "net/minecraft/world/level/block/state/BlockState.hasBlockEntity ()Z"))
-    private void iris$resetId(ChunkBuildContext buildContext, CancellationSource source, CallbackInfoReturnable<ChunkBuildResult> cir) {
-        if (buildContext.buffers instanceof ChunkBuildBuffersExt) {
-            ((ChunkBuildBuffersExt) buildContext.buffers).iris$resetMaterialId();
-        }
-    }
-=======
 	@Inject(method = "performBuild",
 			at = @At(value = "INVOKE", target = "net/minecraft/world/level/block/Block.isEntityBlock()Z"))
 	private void iris$resetContext(ChunkRenderCacheLocal cache, ChunkBuildBuffers buffers,
@@ -110,5 +77,4 @@
 			((ChunkBuildBuffersExt) buffers).iris$resetBlockContext();
 		}
 	}
->>>>>>> 9281287b
 }