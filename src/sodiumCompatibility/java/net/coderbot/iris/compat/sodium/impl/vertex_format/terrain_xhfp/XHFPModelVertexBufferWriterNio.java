--- conflicted
+++ resolved
@@ -3,15 +3,11 @@
 import me.jellysquid.mods.sodium.client.model.vertex.buffer.VertexBufferView;
 import me.jellysquid.mods.sodium.client.model.vertex.buffer.VertexBufferWriterNio;
 import me.jellysquid.mods.sodium.client.render.chunk.format.ModelVertexSink;
-<<<<<<< HEAD
-import me.jellysquid.mods.sodium.client.util.Norm3b;
-import net.coderbot.iris.compat.sodium.impl.block_id.MaterialIdAwareVertexWriter;
-import net.coderbot.iris.block_rendering.MaterialIdHolder;
-=======
 import me.jellysquid.mods.sodium.client.render.chunk.format.ModelVertexUtil;
 import net.coderbot.iris.compat.sodium.impl.block_context.BlockContextHolder;
 import net.coderbot.iris.compat.sodium.impl.block_context.ContextAwareVertexWriter;
->>>>>>> 9281287b
+import me.jellysquid.mods.sodium.client.util.Norm3b;
+import net.coderbot.iris.compat.sodium.impl.block_id.MaterialIdAwareVertexWriter;
 import net.coderbot.iris.compat.sodium.impl.vertex_format.IrisModelVertexFormats;
 import net.coderbot.iris.vendored.joml.Vector3f;
 import net.coderbot.iris.vertices.ExtendedDataHelper;
@@ -73,33 +69,14 @@
 		uSum += u;
 		vSum += v;
 
-<<<<<<< HEAD
 		short materialId = idHolder.id;
 		short renderType = idHolder.renderType;
 
-		this.writeQuadInternal(posX, posY, posZ, color, u, v, light, materialId, renderType, chunkId);
+		this.writeQuadInternal(posX, posY, posZ, color, u, v, light, materialId, renderType, chunkId, ExtendedDataHelper.computeMidBlock(x, y, z, contextHolder.localPosX, contextHolder.localPosY, contextHolder.localPosZ));
 	}
 
 	private void writeQuadInternal(float posX, float posY, float posZ, int color,
-								   float u, float v, int light, short materialId, short renderType, int chunkId) {
-=======
-		this.writeQuadInternal(
-				ModelVertexUtil.denormalizeVertexPositionFloatAsShort(x),
-				ModelVertexUtil.denormalizeVertexPositionFloatAsShort(y),
-				ModelVertexUtil.denormalizeVertexPositionFloatAsShort(z),
-				color,
-				ModelVertexUtil.denormalizeVertexTextureFloatAsShort(u),
-				ModelVertexUtil.denormalizeVertexTextureFloatAsShort(v),
-				ModelVertexUtil.encodeLightMapTexCoord(light),
-				contextHolder.blockId,
-				contextHolder.renderType,
-				ExtendedDataHelper.computeMidBlock(x, y, z, contextHolder.localPosX, contextHolder.localPosY, contextHolder.localPosZ)
-		);
-	}
-
-	private void writeQuadInternal(short x, short y, short z, int color, short u, short v, int light, short materialId,
-								   short renderType, int packedMidBlock) {
->>>>>>> 9281287b
+								   float u, float v, int light, short materialId, short renderType, int chunkId, int packedMidBlock) {
 		int i = this.writeOffset;
 
 		vertexCount++;
