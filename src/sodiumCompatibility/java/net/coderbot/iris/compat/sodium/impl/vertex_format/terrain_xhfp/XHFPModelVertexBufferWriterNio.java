--- conflicted
+++ resolved
@@ -1,15 +1,8 @@
 package net.coderbot.iris.compat.sodium.impl.vertex_format.terrain_xhfp;
 
-<<<<<<< HEAD
 import net.caffeinemc.sodium.render.terrain.format.TerrainVertexSink;
 import net.caffeinemc.sodium.render.vertex.buffer.VertexBufferView;
 import net.caffeinemc.sodium.render.vertex.buffer.VertexBufferWriterNio;
-=======
-import me.jellysquid.mods.sodium.client.model.vertex.buffer.VertexBufferView;
-import me.jellysquid.mods.sodium.client.model.vertex.buffer.VertexBufferWriterNio;
-import me.jellysquid.mods.sodium.client.render.chunk.format.ModelVertexSink;
-import me.jellysquid.mods.sodium.client.util.Norm3b;
->>>>>>> 5c64f56f
 import net.coderbot.iris.compat.sodium.impl.block_id.MaterialIdAwareVertexWriter;
 import net.coderbot.iris.block_rendering.MaterialIdHolder;
 import net.coderbot.iris.compat.sodium.impl.vertex_format.IrisModelVertexFormats;
@@ -18,14 +11,9 @@
 
 import java.nio.ByteBuffer;
 
-<<<<<<< HEAD
-public class XHFPModelVertexBufferWriterNio extends VertexBufferWriterNio implements TerrainVertexSink, MaterialIdAwareVertexWriter {
-	private MaterialIdHolder idHolder;
-
-=======
 import static net.coderbot.iris.compat.sodium.impl.vertex_format.terrain_xhfp.XHFPModelVertexType.STRIDE;
 
-public class XHFPModelVertexBufferWriterNio extends VertexBufferWriterNio implements ModelVertexSink, MaterialIdAwareVertexWriter {
+public class XHFPModelVertexBufferWriterNio extends VertexBufferWriterNio implements TerrainVertexSink, MaterialIdAwareVertexWriter {
 	private final QuadViewTerrain.QuadViewTerrainNio quad = new QuadViewTerrain.QuadViewTerrainNio();
 	private final Vector3f normal = new Vector3f();
 
@@ -35,78 +23,22 @@
 	private float uSum;
 	private float vSum;
 
->>>>>>> 5c64f56f
 	public XHFPModelVertexBufferWriterNio(VertexBufferView backingBuffer) {
 		super(backingBuffer, IrisModelVertexFormats.MODEL_VERTEX_XHFP);
 	}
 
-<<<<<<< HEAD
-	private static final int STRIDE = XHFPModelVertexType.STRIDE;
-
-	int vertexCount = 0;
-	float uSum;
-	float vSum;
-
-	private QuadViewTerrain.QuadViewTerrainNio currentQuad = new QuadViewTerrain.QuadViewTerrainNio();
-	private final Vector3f normal = new Vector3f();
-
 	@Override
 	public void writeVertex(float posX, float posY, float posZ, int color, float u, float v, int light) {
-=======
-	@Override
-	public void copyQuadAndFlipNormal() {
-		ensureCapacity(4);
-
-		ByteBuffer src = this.byteBuffer.duplicate();
-		ByteBuffer dst = this.byteBuffer.duplicate();
-
-		src.position(this.byteBuffer.position() + this.writeOffset - STRIDE * 4);
-		src.limit(src.position() + STRIDE * 4);
-
-		dst.position(this.byteBuffer.position() + this.writeOffset);
-		dst.limit(dst.position() + STRIDE * 4);
-
-		dst.put(src);
-
-		// Now flip vertex normals
-		int packedNormal = this.byteBuffer.getInt(this.writeOffset + 32);
-		int inverted = NormalHelper.invertPackedNormal(packedNormal);
-
-		this.byteBuffer.putInt(this.writeOffset + 32, inverted);
-		this.byteBuffer.putInt(this.writeOffset + 32 + STRIDE, inverted);
-		this.byteBuffer.putInt(this.writeOffset + 32 + STRIDE * 2, inverted);
-		this.byteBuffer.putInt(this.writeOffset + 32 + STRIDE * 3, inverted);
-
-		// We just wrote 4 vertices, advance by 4
-		for (int i = 0; i < 4; i++) {
-			this.advance();
-		}
-
-		// Ensure vertices are flushed
-		this.flush();
-	}
-
-	@Override
-	public void writeVertex(float posX, float posY, float posZ, int color, float u, float v, int light, int chunkId) {
->>>>>>> 5c64f56f
 		uSum += u;
 		vSum += v;
 
 		short materialId = idHolder.id;
 		short renderType = idHolder.renderType;
 
-<<<<<<< HEAD
 		this.writeQuadInternal(posX, posY, posZ, color, u, v, light, materialId, renderType);
 	}
 
 	private void writeQuadInternal(float posX, float posY, float posZ, int color, float u, float v, int light, short materialId, short renderType) {
-=======
-		this.writeQuadInternal(posX, posY, posZ, color, u, v, light, materialId, renderType, chunkId);
-	}
-
-	private void writeQuadInternal(float posX, float posY, float posZ, int color,
-								   float u, float v, int light, short materialId, short renderType, int chunkId) {
->>>>>>> 5c64f56f
 		int i = this.writeOffset;
 
 		vertexCount++;
@@ -117,10 +49,6 @@
 		buffer.putShort(i + 0, XHFPModelVertexType.encodePosition(posX));
 		buffer.putShort(i + 2, XHFPModelVertexType.encodePosition(posY));
 		buffer.putShort(i + 4, XHFPModelVertexType.encodePosition(posZ));
-<<<<<<< HEAD
-=======
-		buffer.putShort(i + 6, (short) chunkId);
->>>>>>> 5c64f56f
 
 		buffer.putInt(i + 8, color);
 
@@ -133,13 +61,6 @@
 		// block ID: We only set the first 2 values, any legacy shaders using z or w will get filled in based on the GLSL spec
 		// https://www.khronos.org/opengl/wiki/Vertex_Specification#Vertex_format
 		// TODO: can we pack this into one short?
-<<<<<<< HEAD
-		buffer.putShort(i + 32, materialId);
-		buffer.putShort(i + 34, renderType);
-
-		if (vertexCount == 4) {
-			// TODO: Consider applying similar vertex coordinate transformations as the normal HFP texture coordinates
-=======
 		buffer.putShort(i + 36, materialId);
 		buffer.putShort(i + 38, renderType);
 
@@ -159,7 +80,6 @@
 			//
 			// As a temporary solution, the normalized shorts have been replaced with regular floats, but this takes up
 			// an extra 4 bytes per vertex.
->>>>>>> 5c64f56f
 
 			// NB: Be careful with the math here! A previous bug was caused by midU going negative as a short, which
 			// was sign-extended into midTexCoord, causing midV to have garbage (likely NaN data). If you're touching
@@ -170,18 +90,6 @@
 			//
 			// TODO: Does this introduce precision issues? Do we need to fall back to floats here? This might break
 			// with high resolution texture packs.
-<<<<<<< HEAD
-			int midU = (int)(65535.0F * Math.min(uSum * 0.25f, 1.0f)) & 0xFFFF;
-			int midV = (int)(65535.0F * Math.min(vSum * 0.25f, 1.0f)) & 0xFFFF;
-			int midTexCoord = (midV << 16) | midU;
-
-			buffer.putInt(i + 20, midTexCoord);
-			buffer.putInt(i + 20 - STRIDE, midTexCoord);
-			buffer.putInt(i + 20 - STRIDE * 2, midTexCoord);
-			buffer.putInt(i + 20 - STRIDE * 3, midTexCoord);
-
-			vertexCount = 0;
-=======
 //			int midU = (int)(65535.0F * Math.min(uSum * 0.25f, 1.0f)) & 0xFFFF;
 //			int midV = (int)(65535.0F * Math.min(vSum * 0.25f, 1.0f)) & 0xFFFF;
 //			int midTexCoord = (midV << 16) | midU;
@@ -199,7 +107,6 @@
 			buffer.putFloat(i + 24 - STRIDE * 2, vSum);
 			buffer.putFloat(i + 24 - STRIDE * 3, vSum);
 
->>>>>>> 5c64f56f
 			uSum = 0;
 			vSum = 0;
 
@@ -207,23 +114,6 @@
 			// Implementation based on the algorithm found here:
 			// https://github.com/IrisShaders/ShaderDoc/blob/master/vertex-format-extensions.md#surface-normal-vector
 
-<<<<<<< HEAD
-			currentQuad.setup(buffer, writeOffset, XHFPModelVertexType.STRIDE);
-            NormalHelper.computeFaceNormal(normal, currentQuad);
-            int packedNormal = NormalHelper.packNormal(normal, 0.0f);
-
-			buffer.putInt(i + 28, packedNormal);
-			buffer.putInt(i + 28 - STRIDE, packedNormal);
-			buffer.putInt(i + 28 - STRIDE * 2, packedNormal);
-			buffer.putInt(i + 28 - STRIDE * 3, packedNormal);
-
-            int tangent = currentQuad.computeTangent(normal.x(), normal.y(), normal.z());
-
-			buffer.putInt(i + 24, tangent);
-			buffer.putInt(i + 24 - STRIDE, tangent);
-			buffer.putInt(i + 24 - STRIDE * 2, tangent);
-			buffer.putInt(i + 24 - STRIDE * 3, tangent);
-=======
 			quad.setup(buffer, i, STRIDE);
 			NormalHelper.computeFaceNormal(normal, quad);
 			int packedNormal = NormalHelper.packNormal(normal, 0.0f);
@@ -239,21 +129,13 @@
 			buffer.putInt(i + 28 - STRIDE, tangent);
 			buffer.putInt(i + 28 - STRIDE * 2, tangent);
 			buffer.putInt(i + 28 - STRIDE * 3, tangent);
->>>>>>> 5c64f56f
 		}
 
 		this.advance();
 	}
 
-<<<<<<< HEAD
-    @Override
-    public void iris$setIdHolder(MaterialIdHolder holder) {
-        this.idHolder = holder;
-    }
-=======
 	@Override
 	public void iris$setIdHolder(MaterialIdHolder holder) {
 		this.idHolder = holder;
 	}
->>>>>>> 5c64f56f
 }