package net.coderbot.iris.compat.sodium.impl.vertex_format.terrain_xhfp;

import me.jellysquid.mods.sodium.client.model.vertex.buffer.VertexBufferView;
import me.jellysquid.mods.sodium.client.model.vertex.buffer.VertexBufferWriterNio;
import me.jellysquid.mods.sodium.client.render.chunk.format.ModelVertexSink;
import me.jellysquid.mods.sodium.client.util.Norm3b;

import net.coderbot.iris.compat.sodium.impl.block_id.MaterialIdAwareVertexWriter;
import net.coderbot.iris.block_rendering.MaterialIdHolder;
import net.coderbot.iris.compat.sodium.impl.vertex_format.IrisModelVertexFormats;
import net.coderbot.iris.compat.sodium.impl.vertex_format.NormalHelper;
import net.coderbot.iris.vendored.joml.Vector3f;

import java.nio.ByteBuffer;

// TODO: Implement an Unsafe variant of this class.
public class XHFPModelVertexBufferWriterNio extends VertexBufferWriterNio implements ModelVertexSink, MaterialIdAwareVertexWriter {
	private MaterialIdHolder idHolder;

	public XHFPModelVertexBufferWriterNio(VertexBufferView backingBuffer) {
		super(backingBuffer, IrisModelVertexFormats.MODEL_VERTEX_XHFP);
	}

	private static final int STRIDE = XHFPModelVertexType.STRIDE;

	int vertexCount = 0;
	float uSum;
	float vSum;

<<<<<<< HEAD
	private final QuadViewTerrain currentQuad = new QuadViewTerrain();
	private final Vector3f normal = new Vector3f();
=======
    private QuadViewTerrain.QuadViewTerrainNio currentQuad = new QuadViewTerrain.QuadViewTerrainNio();
    private Vector3f normal = new Vector3f();
>>>>>>> 317da9a3

	public void copyQuadAndFlipNormal() {
		ensureCapacity(4);

		ByteBuffer src = this.byteBuffer.duplicate();
		ByteBuffer dst = this.byteBuffer.duplicate();

		src.position(this.byteBuffer.position() + this.writeOffset - STRIDE * 4);
		src.limit(src.position() + STRIDE * 4);

		dst.position(this.byteBuffer.position() + this.writeOffset);
		dst.limit(dst.position() + STRIDE * 4);

		dst.put(src);

		// Now flip vertex normals

		int packedNormal = this.byteBuffer.getInt(this.writeOffset + 28);
		int inverted = NormalHelper.invertPackedNormal(packedNormal);

		this.byteBuffer.putInt(this.writeOffset + 28, inverted);
		this.byteBuffer.putInt(this.writeOffset + 28 + STRIDE, inverted);
		this.byteBuffer.putInt(this.writeOffset + 28 + STRIDE * 2, inverted);
		this.byteBuffer.putInt(this.writeOffset + 28 + STRIDE * 3, inverted);

		// We just wrote 4 vertices, advance by 4
		for (int i = 0; i < 4; i++) {
			this.advance();
		}

		// Ensure vertices are flushed
		this.flush();
	}

	@Override
	public void writeVertex(float posX, float posY, float posZ, int color, float u, float v, int light, int chunkId) {
		uSum += u;
		vSum += v;

		short materialId = idHolder.id;
		short renderType = idHolder.renderType;

		this.writeQuadInternal(posX, posY, posZ, color, u, v, light, materialId, renderType, chunkId);
	}

	private void writeQuadInternal(float posX, float posY, float posZ, int color,
								   float u, float v, int light, short materialId, short renderType, int chunkId) {
		int i = this.writeOffset;

		vertexCount++;
		// NB: uSum and vSum must already be incremented outside of this function.

		ByteBuffer buffer = this.byteBuffer;

		buffer.putShort(i + 0, XHFPModelVertexType.encodePosition(posX));
		buffer.putShort(i + 2, XHFPModelVertexType.encodePosition(posY));
		buffer.putShort(i + 4, XHFPModelVertexType.encodePosition(posZ));
		buffer.putShort(i + 6, (short) chunkId);

		buffer.putInt(i + 8, color);

		buffer.putShort(i + 12, XHFPModelVertexType.encodeBlockTexture(u));
		buffer.putShort(i + 14, XHFPModelVertexType.encodeBlockTexture(v));

		buffer.putInt(i + 16, XHFPModelVertexType.encodeLightMapTexCoord(light));

		// NB: We don't set midTexCoord, normal, and tangent here, they will be filled in later.
		// block ID: We only set the first 2 values, any legacy shaders using z or w will get filled in based on the GLSL spec
		// https://www.khronos.org/opengl/wiki/Vertex_Specification#Vertex_format
		// TODO: can we pack this into one short?
		buffer.putShort(i + 32, materialId);
		buffer.putShort(i + 34, renderType);

<<<<<<< HEAD
		if (vertexCount == 4) {
			// TODO: Consider applying similar vertex coordinate transformations as the normal HFP texture coordinates

			// NB: Be careful with the math here! A previous bug was caused by midU going negative as a short, which
			// was sign-extended into midTexCoord, causing midV to have garbage (likely NaN data). If you're touching
			// this code, be aware of that, and don't introduce those kinds of bugs!
			//
			// Also note that OpenGL takes shorts in the range of [0, 65535] and transforms them linearly to [0.0, 1.0],
			// so multiply by 65535, not 65536.
			//
			// TODO: Does this introduce precision issues? Do we need to fall back to floats here? This might break
			// with high resolution texture packs.
			int midU = (int)(65535.0F * Math.min(uSum * 0.25f, 1.0f)) & 0xFFFF;
			int midV = (int)(65535.0F * Math.min(vSum * 0.25f, 1.0f)) & 0xFFFF;
			int midTexCoord = (midV << 16) | midU;

			buffer.putInt(i + 20, midTexCoord);
			buffer.putInt(i + 20 - STRIDE, midTexCoord);
			buffer.putInt(i + 20 - STRIDE * 2, midTexCoord);
			buffer.putInt(i + 20 - STRIDE * 3, midTexCoord);

			vertexCount = 0;
			uSum = 0;
			vSum = 0;

			// normal computation
			// Implementation based on the algorithm found here:
			// https://github.com/IrisShaders/ShaderDoc/blob/master/vertex-format-extensions.md#surface-normal-vector

			currentQuad.buffer = this.byteBuffer;
			currentQuad.writeOffset = this.writeOffset;
			NormalHelper.computeFaceNormal(normal, currentQuad);
			int packedNormal = NormalHelper.packNormal(normal, 0.0f);

			buffer.putInt(i + 28, packedNormal);
			buffer.putInt(i + 28 - STRIDE, packedNormal);
			buffer.putInt(i + 28 - STRIDE * 2, packedNormal);
			buffer.putInt(i + 28 - STRIDE * 3, packedNormal);
=======
        if (vertexCount == 4) {
            // TODO: Consider applying similar vertex coordinate transformations as the normal HFP texture coordinates

            // NB: Be careful with the math here! A previous bug was caused by midU going negative as a short, which
            // was sign-extended into midTexCoord, causing midV to have garbage (likely NaN data). If you're touching
            // this code, be aware of that, and don't introduce those kinds of bugs!
            //
            // Also note that OpenGL takes shorts in the range of [0, 65535] and transforms them linearly to [0.0, 1.0],
            // so multiply by 65535, not 65536.
            //
            // TODO: Does this introduce precision issues? Do we need to fall back to floats here? This might break
            // with high resolution texture packs.
            int midU = (int)(65535.0F * Math.min(uSum * 0.25f, 1.0f)) & 0xFFFF;
            int midV = (int)(65535.0F * Math.min(vSum * 0.25f, 1.0f)) & 0xFFFF;
            int midTexCoord = (midV << 16) | midU;

            buffer.putInt(i + 20, midTexCoord);
            buffer.putInt(i + 20 - STRIDE, midTexCoord);
            buffer.putInt(i + 20 - STRIDE * 2, midTexCoord);
            buffer.putInt(i + 20 - STRIDE * 3, midTexCoord);

            vertexCount = 0;
            uSum = 0;
            vSum = 0;

            // normal computation
            // Implementation based on the algorithm found here:
            // https://github.com/IrisShaders/ShaderDoc/blob/master/vertex-format-extensions.md#surface-normal-vector

			currentQuad.setup(buffer, writeOffset, 36);
            NormalHelper.computeFaceNormal(normal, currentQuad);
            int packedNormal = NormalHelper.packNormal(normal, 0.0f);

            buffer.putInt(i + 28, packedNormal);
            buffer.putInt(i + 28 - STRIDE, packedNormal);
            buffer.putInt(i + 28 - STRIDE * 2, packedNormal);
            buffer.putInt(i + 28 - STRIDE * 3, packedNormal);
>>>>>>> 317da9a3

            int tangent = currentQuad.computeTangent(normal.x(), normal.y(), normal.z());

			buffer.putInt(i + 24, tangent);
			buffer.putInt(i + 24 - STRIDE, tangent);
			buffer.putInt(i + 24 - STRIDE * 2, tangent);
			buffer.putInt(i + 24 - STRIDE * 3, tangent);
		}

		this.advance();
	}

    @Override
    public void iris$setIdHolder(MaterialIdHolder holder) {
        this.idHolder = holder;
    }
}<|MERGE_RESOLUTION|>--- conflicted
+++ resolved
@@ -27,13 +27,8 @@
 	float uSum;
 	float vSum;
 
-<<<<<<< HEAD
-	private final QuadViewTerrain currentQuad = new QuadViewTerrain();
+	private QuadViewTerrain.QuadViewTerrainNio currentQuad = new QuadViewTerrain.QuadViewTerrainNio();
 	private final Vector3f normal = new Vector3f();
-=======
-    private QuadViewTerrain.QuadViewTerrainNio currentQuad = new QuadViewTerrain.QuadViewTerrainNio();
-    private Vector3f normal = new Vector3f();
->>>>>>> 317da9a3
 
 	public void copyQuadAndFlipNormal() {
 		ensureCapacity(4);
@@ -107,7 +102,6 @@
 		buffer.putShort(i + 32, materialId);
 		buffer.putShort(i + 34, renderType);
 
-<<<<<<< HEAD
 		if (vertexCount == 4) {
 			// TODO: Consider applying similar vertex coordinate transformations as the normal HFP texture coordinates
 
@@ -137,54 +131,14 @@
 			// Implementation based on the algorithm found here:
 			// https://github.com/IrisShaders/ShaderDoc/blob/master/vertex-format-extensions.md#surface-normal-vector
 
-			currentQuad.buffer = this.byteBuffer;
-			currentQuad.writeOffset = this.writeOffset;
-			NormalHelper.computeFaceNormal(normal, currentQuad);
-			int packedNormal = NormalHelper.packNormal(normal, 0.0f);
+			currentQuad.setup(buffer, writeOffset, 36);
+            NormalHelper.computeFaceNormal(normal, currentQuad);
+            int packedNormal = NormalHelper.packNormal(normal, 0.0f);
 
 			buffer.putInt(i + 28, packedNormal);
 			buffer.putInt(i + 28 - STRIDE, packedNormal);
 			buffer.putInt(i + 28 - STRIDE * 2, packedNormal);
 			buffer.putInt(i + 28 - STRIDE * 3, packedNormal);
-=======
-        if (vertexCount == 4) {
-            // TODO: Consider applying similar vertex coordinate transformations as the normal HFP texture coordinates
-
-            // NB: Be careful with the math here! A previous bug was caused by midU going negative as a short, which
-            // was sign-extended into midTexCoord, causing midV to have garbage (likely NaN data). If you're touching
-            // this code, be aware of that, and don't introduce those kinds of bugs!
-            //
-            // Also note that OpenGL takes shorts in the range of [0, 65535] and transforms them linearly to [0.0, 1.0],
-            // so multiply by 65535, not 65536.
-            //
-            // TODO: Does this introduce precision issues? Do we need to fall back to floats here? This might break
-            // with high resolution texture packs.
-            int midU = (int)(65535.0F * Math.min(uSum * 0.25f, 1.0f)) & 0xFFFF;
-            int midV = (int)(65535.0F * Math.min(vSum * 0.25f, 1.0f)) & 0xFFFF;
-            int midTexCoord = (midV << 16) | midU;
-
-            buffer.putInt(i + 20, midTexCoord);
-            buffer.putInt(i + 20 - STRIDE, midTexCoord);
-            buffer.putInt(i + 20 - STRIDE * 2, midTexCoord);
-            buffer.putInt(i + 20 - STRIDE * 3, midTexCoord);
-
-            vertexCount = 0;
-            uSum = 0;
-            vSum = 0;
-
-            // normal computation
-            // Implementation based on the algorithm found here:
-            // https://github.com/IrisShaders/ShaderDoc/blob/master/vertex-format-extensions.md#surface-normal-vector
-
-			currentQuad.setup(buffer, writeOffset, 36);
-            NormalHelper.computeFaceNormal(normal, currentQuad);
-            int packedNormal = NormalHelper.packNormal(normal, 0.0f);
-
-            buffer.putInt(i + 28, packedNormal);
-            buffer.putInt(i + 28 - STRIDE, packedNormal);
-            buffer.putInt(i + 28 - STRIDE * 2, packedNormal);
-            buffer.putInt(i + 28 - STRIDE * 3, packedNormal);
->>>>>>> 317da9a3
 
             int tangent = currentQuad.computeTangent(normal.x(), normal.y(), normal.z());
 
