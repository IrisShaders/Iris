--- conflicted
+++ resolved
@@ -15,19 +15,18 @@
 import static net.coderbot.iris.compat.sodium.impl.vertex_format.terrain_xhfp.XHFPModelVertexType.STRIDE;
 
 public class XHFPModelVertexBufferWriterNio extends VertexBufferWriterNio implements ModelVertexSink, MaterialIdAwareVertexWriter {
-<<<<<<< HEAD
-    private final QuadViewTerrain.QuadViewTerrainNio quad = new QuadViewTerrain.QuadViewTerrainNio();
-    private final Vector3f normal = new Vector3f();
+	private final QuadViewTerrain.QuadViewTerrainNio quad = new QuadViewTerrain.QuadViewTerrainNio();
+	private final Vector3f normal = new Vector3f();
 
-    private MaterialIdHolder idHolder;
+	private MaterialIdHolder idHolder;
 
-    private int vertexCount;
-    private float uSum;
-    private float vSum;
+	private int vertexCount;
+	private float uSum;
+	private float vSum;
 
-    public XHFPModelVertexBufferWriterNio(VertexBufferView backingBuffer) {
-        super(backingBuffer, IrisModelVertexFormats.MODEL_VERTEX_XHFP);
-    }
+	public XHFPModelVertexBufferWriterNio(VertexBufferView backingBuffer) {
+		super(backingBuffer, IrisModelVertexFormats.MODEL_VERTEX_XHFP);
+	}
 
 	@Override
 	public void copyQuadAndFlipNormal() {
@@ -64,59 +63,23 @@
 
 	@Override
 	public void writeVertex(float posX, float posY, float posZ, int color, float u, float v, int light, int chunkId) {
-=======
-	private final QuadViewTerrain.QuadViewTerrainNio quad = new QuadViewTerrain.QuadViewTerrainNio();
-	private final Vector3f normal = new Vector3f();
-
-	private MaterialIdHolder idHolder;
-
-	private int vertexCount;
-	private float uSum;
-	private float vSum;
-
-	public XHFPModelVertexBufferWriterNio(VertexBufferView backingBuffer) {
-		super(backingBuffer, IrisModelVertexFormats.MODEL_VERTEX_XHFP);
-	}
-
-	@Override
-	public void writeQuad(float x, float y, float z, int color, float u, float v, int light) {
->>>>>>> 6f9683e9
 		uSum += u;
 		vSum += v;
 
 		short materialId = idHolder.id;
 		short renderType = idHolder.renderType;
 
-<<<<<<< HEAD
 		this.writeQuadInternal(posX, posY, posZ, color, u, v, light, materialId, renderType, chunkId);
 	}
 
 	private void writeQuadInternal(float posX, float posY, float posZ, int color,
 								   float u, float v, int light, short materialId, short renderType, int chunkId) {
-=======
-		this.writeQuadInternal(
-				ModelVertexUtil.denormalizeVertexPositionFloatAsShort(x),
-				ModelVertexUtil.denormalizeVertexPositionFloatAsShort(y),
-				ModelVertexUtil.denormalizeVertexPositionFloatAsShort(z),
-				color,
-				ModelVertexUtil.denormalizeVertexTextureFloatAsShort(u),
-				ModelVertexUtil.denormalizeVertexTextureFloatAsShort(v),
-				ModelVertexUtil.encodeLightMapTexCoord(light),
-				materialId,
-				renderType
-		);
-	}
-
-	private void writeQuadInternal(short x, short y, short z, int color, short u, short v, int light, short materialId,
-								   short renderType) {
->>>>>>> 6f9683e9
 		int i = this.writeOffset;
 
 		vertexCount++;
 		// NB: uSum and vSum must already be incremented outside of this function.
 
 		ByteBuffer buffer = this.byteBuffer;
-<<<<<<< HEAD
 
 		buffer.putShort(i + 0, XHFPModelVertexType.encodePosition(posX));
 		buffer.putShort(i + 2, XHFPModelVertexType.encodePosition(posY));
@@ -130,28 +93,10 @@
 
 		buffer.putInt(i + 16, XHFPModelVertexType.encodeLightMapTexCoord(light));
 
-=======
-		buffer.putShort(i, x);
-		buffer.putShort(i + 2, y);
-		buffer.putShort(i + 4, z);
-		buffer.putInt(i + 8, color);
-		buffer.putShort(i + 12, u);
-		buffer.putShort(i + 14, v);
-		buffer.putInt(i + 16, light);
->>>>>>> 6f9683e9
 		// NB: We don't set midTexCoord, normal, and tangent here, they will be filled in later.
 		// block ID: We only set the first 2 values, any legacy shaders using z or w will get filled in based on the GLSL spec
 		// https://www.khronos.org/opengl/wiki/Vertex_Specification#Vertex_format
 		// TODO: can we pack this into one short?
-<<<<<<< HEAD
-		buffer.putShort(i + 32, materialId);
-		buffer.putShort(i + 34, renderType);
-
-        if (vertexCount == 4) {
-            vertexCount = 0;
-
-            // TODO: Consider applying similar vertex coordinate transformations as the normal HFP texture coordinates
-=======
 		buffer.putShort(i + 36, materialId);
 		buffer.putShort(i + 38, renderType);
 
@@ -171,7 +116,6 @@
 			//
 			// As a temporary solution, the normalized shorts have been replaced with regular floats, but this takes up
 			// an extra 4 bytes per vertex.
->>>>>>> 6f9683e9
 
 			// NB: Be careful with the math here! A previous bug was caused by midU going negative as a short, which
 			// was sign-extended into midTexCoord, causing midV to have garbage (likely NaN data). If you're touching
@@ -182,19 +126,6 @@
 			//
 			// TODO: Does this introduce precision issues? Do we need to fall back to floats here? This might break
 			// with high resolution texture packs.
-<<<<<<< HEAD
-			int midU = (int)(65535.0F * Math.min(uSum * 0.25f, 1.0f)) & 0xFFFF;
-			int midV = (int)(65535.0F * Math.min(vSum * 0.25f, 1.0f)) & 0xFFFF;
-			int midTexCoord = (midV << 16) | midU;
-
-			buffer.putInt(i + 20, midTexCoord);
-			buffer.putInt(i + 20 - STRIDE, midTexCoord);
-			buffer.putInt(i + 20 - STRIDE * 2, midTexCoord);
-			buffer.putInt(i + 20 - STRIDE * 3, midTexCoord);
-
-            uSum = 0;
-            vSum = 0;
-=======
 //			int midU = (int)(65535.0F * Math.min(uSum * 0.25f, 1.0f)) & 0xFFFF;
 //			int midV = (int)(65535.0F * Math.min(vSum * 0.25f, 1.0f)) & 0xFFFF;
 //			int midTexCoord = (midV << 16) | midU;
@@ -214,29 +145,11 @@
 
 			uSum = 0;
 			vSum = 0;
->>>>>>> 6f9683e9
 
 			// normal computation
 			// Implementation based on the algorithm found here:
 			// https://github.com/IrisShaders/ShaderDoc/blob/master/vertex-format-extensions.md#surface-normal-vector
 
-<<<<<<< HEAD
-            quad.setup(buffer, i, STRIDE);
-            NormalHelper.computeFaceNormal(normal, quad);
-            int packedNormal = NormalHelper.packNormal(normal, 0.0f);
-
-			buffer.putInt(i + 28, packedNormal);
-			buffer.putInt(i + 28 - STRIDE, packedNormal);
-			buffer.putInt(i + 28 - STRIDE * 2, packedNormal);
-			buffer.putInt(i + 28 - STRIDE * 3, packedNormal);
-
-            int tangent = NormalHelper.computeTangent(normal.x, normal.y, normal.z, quad);
-
-			buffer.putInt(i + 24, tangent);
-			buffer.putInt(i + 24 - STRIDE, tangent);
-			buffer.putInt(i + 24 - STRIDE * 2, tangent);
-			buffer.putInt(i + 24 - STRIDE * 3, tangent);
-=======
 			quad.setup(buffer, i, STRIDE);
 			NormalHelper.computeFaceNormal(normal, quad);
 			int packedNormal = NormalHelper.packNormal(normal, 0.0f);
@@ -252,21 +165,13 @@
 			buffer.putInt(i + 28 - STRIDE, tangent);
 			buffer.putInt(i + 28 - STRIDE * 2, tangent);
 			buffer.putInt(i + 28 - STRIDE * 3, tangent);
->>>>>>> 6f9683e9
 		}
 
 		this.advance();
 	}
 
-<<<<<<< HEAD
-    @Override
-    public void iris$setIdHolder(MaterialIdHolder holder) {
-        this.idHolder = holder;
-    }
-=======
 	@Override
 	public void iris$setIdHolder(MaterialIdHolder holder) {
 		this.idHolder = holder;
 	}
->>>>>>> 6f9683e9
 }