package net.coderbot.iris.compat.sodium.impl.vertex_format.terrain_xhfp;

import me.jellysquid.mods.sodium.client.model.vertex.buffer.VertexBufferView;
import me.jellysquid.mods.sodium.client.model.vertex.buffer.VertexBufferWriterNio;
import me.jellysquid.mods.sodium.client.render.chunk.format.ModelVertexSink;
import me.jellysquid.mods.sodium.client.util.Norm3b;
import net.coderbot.iris.compat.sodium.impl.block_id.MaterialIdAwareVertexWriter;
import net.coderbot.iris.block_rendering.MaterialIdHolder;
import net.coderbot.iris.compat.sodium.impl.vertex_format.IrisModelVertexFormats;
import net.coderbot.iris.compat.sodium.impl.vertex_format.NormalHelper;
import net.coderbot.iris.vendored.joml.Vector3f;

import java.nio.ByteBuffer;

import static net.coderbot.iris.compat.sodium.impl.vertex_format.terrain_xhfp.XHFPModelVertexType.STRIDE;

public class XHFPModelVertexBufferWriterNio extends VertexBufferWriterNio implements ModelVertexSink, MaterialIdAwareVertexWriter {
	private MaterialIdHolder idHolder;

	public XHFPModelVertexBufferWriterNio(VertexBufferView backingBuffer) {
		super(backingBuffer, IrisModelVertexFormats.MODEL_VERTEX_XHFP);
	}

<<<<<<< HEAD
	private static final int STRIDE = XHFPModelVertexType.STRIDE;

	int vertexCount = 0;
	float uSum;
	float vSum;
=======
    int vertexCount = 0;
    float uSum;
    float vSum;
>>>>>>> 5797549a

	private final QuadViewTerrain.QuadViewTerrainNio currentQuad = new QuadViewTerrain.QuadViewTerrainNio();
	private final Vector3f normal = new Vector3f();

	@Override
	public void copyQuadAndFlipNormal() {
		ensureCapacity(4);

		ByteBuffer src = this.byteBuffer.duplicate();
		ByteBuffer dst = this.byteBuffer.duplicate();

		src.position(this.byteBuffer.position() + this.writeOffset - STRIDE * 4);
		src.limit(src.position() + STRIDE * 4);

		dst.position(this.byteBuffer.position() + this.writeOffset);
		dst.limit(dst.position() + STRIDE * 4);

		dst.put(src);

		// Now flip vertex normals
		int packedNormal = this.byteBuffer.getInt(this.writeOffset + 28);
		int inverted = NormalHelper.invertPackedNormal(packedNormal);

		this.byteBuffer.putInt(this.writeOffset + 28, inverted);
		this.byteBuffer.putInt(this.writeOffset + 28 + STRIDE, inverted);
		this.byteBuffer.putInt(this.writeOffset + 28 + STRIDE * 2, inverted);
		this.byteBuffer.putInt(this.writeOffset + 28 + STRIDE * 3, inverted);

		// We just wrote 4 vertices, advance by 4
		for (int i = 0; i < 4; i++) {
			this.advance();
		}

		// Ensure vertices are flushed
		this.flush();
	}

	@Override
	public void writeVertex(float posX, float posY, float posZ, int color, float u, float v, int light, int chunkId) {
		uSum += u;
		vSum += v;

		short materialId = idHolder.id;
		short renderType = idHolder.renderType;

		this.writeQuadInternal(posX, posY, posZ, color, u, v, light, materialId, renderType, chunkId);
	}

	private void writeQuadInternal(float posX, float posY, float posZ, int color,
								   float u, float v, int light, short materialId, short renderType, int chunkId) {
		int i = this.writeOffset;

		vertexCount++;
		// NB: uSum and vSum must already be incremented outside of this function.

		ByteBuffer buffer = this.byteBuffer;

		buffer.putShort(i + 0, XHFPModelVertexType.encodePosition(posX));
		buffer.putShort(i + 2, XHFPModelVertexType.encodePosition(posY));
		buffer.putShort(i + 4, XHFPModelVertexType.encodePosition(posZ));
		buffer.putShort(i + 6, (short) chunkId);

		buffer.putInt(i + 8, color);

		buffer.putShort(i + 12, XHFPModelVertexType.encodeBlockTexture(u));
		buffer.putShort(i + 14, XHFPModelVertexType.encodeBlockTexture(v));

		buffer.putInt(i + 16, XHFPModelVertexType.encodeLightMapTexCoord(light));

		// NB: We don't set midTexCoord, normal, and tangent here, they will be filled in later.
		// block ID: We only set the first 2 values, any legacy shaders using z or w will get filled in based on the GLSL spec
		// https://www.khronos.org/opengl/wiki/Vertex_Specification#Vertex_format
		// TODO: can we pack this into one short?
		buffer.putShort(i + 32, materialId);
		buffer.putShort(i + 34, renderType);

<<<<<<< HEAD
		if (vertexCount == 4) {
			// TODO: Consider applying similar vertex coordinate transformations as the normal HFP texture coordinates

			// NB: Be careful with the math here! A previous bug was caused by midU going negative as a short, which
			// was sign-extended into midTexCoord, causing midV to have garbage (likely NaN data). If you're touching
			// this code, be aware of that, and don't introduce those kinds of bugs!
			//
			// Also note that OpenGL takes shorts in the range of [0, 65535] and transforms them linearly to [0.0, 1.0],
			// so multiply by 65535, not 65536.
			//
			// TODO: Does this introduce precision issues? Do we need to fall back to floats here? This might break
			// with high resolution texture packs.
			int midU = (int)(65535.0F * Math.min(uSum * 0.25f, 1.0f)) & 0xFFFF;
			int midV = (int)(65535.0F * Math.min(vSum * 0.25f, 1.0f)) & 0xFFFF;
			int midTexCoord = (midV << 16) | midU;

			buffer.putInt(i + 20, midTexCoord);
			buffer.putInt(i + 20 - STRIDE, midTexCoord);
			buffer.putInt(i + 20 - STRIDE * 2, midTexCoord);
			buffer.putInt(i + 20 - STRIDE * 3, midTexCoord);

			vertexCount = 0;
			uSum = 0;
			vSum = 0;

			// normal computation
			// Implementation based on the algorithm found here:
			// https://github.com/IrisShaders/ShaderDoc/blob/master/vertex-format-extensions.md#surface-normal-vector

			currentQuad.setup(buffer, writeOffset, XHFPModelVertexType.STRIDE);
=======
        if (vertexCount == 4) {
            // TODO: Consider applying similar vertex coordinate transformations as the normal HFP texture coordinates

            // NB: Be careful with the math here! A previous bug was caused by midU going negative as a short, which
            // was sign-extended into midTexCoord, causing midV to have garbage (likely NaN data). If you're touching
            // this code, be aware of that, and don't introduce those kinds of bugs!
            //
            // Also note that OpenGL takes shorts in the range of [0, 65535] and transforms them linearly to [0.0, 1.0],
            // so multiply by 65535, not 65536.
            //
            // TODO: Does this introduce precision issues? Do we need to fall back to floats here? This might break
            // with high resolution texture packs.
            int midU = (int)(65535.0F * Math.min(uSum * 0.25f, 1.0f)) & 0xFFFF;
            int midV = (int)(65535.0F * Math.min(vSum * 0.25f, 1.0f)) & 0xFFFF;
            int midTexCoord = (midV << 16) | midU;

            buffer.putInt(i + 20, midTexCoord);
            buffer.putInt(i + 20 - STRIDE, midTexCoord);
            buffer.putInt(i + 20 - STRIDE * 2, midTexCoord);
            buffer.putInt(i + 20 - STRIDE * 3, midTexCoord);

            vertexCount = 0;
            uSum = 0;
            vSum = 0;

            // normal computation
            // Implementation based on the algorithm found here:
            // https://github.com/IrisShaders/ShaderDoc/blob/master/vertex-format-extensions.md#surface-normal-vector

            currentQuad.setup(buffer, writeOffset, STRIDE);
>>>>>>> 5797549a
            NormalHelper.computeFaceNormal(normal, currentQuad);
            int packedNormal = NormalHelper.packNormal(normal, 0.0f);

			buffer.putInt(i + 28, packedNormal);
			buffer.putInt(i + 28 - STRIDE, packedNormal);
			buffer.putInt(i + 28 - STRIDE * 2, packedNormal);
			buffer.putInt(i + 28 - STRIDE * 3, packedNormal);

            int tangent = currentQuad.computeTangent(normal.x(), normal.y(), normal.z());

			buffer.putInt(i + 24, tangent);
			buffer.putInt(i + 24 - STRIDE, tangent);
			buffer.putInt(i + 24 - STRIDE * 2, tangent);
			buffer.putInt(i + 24 - STRIDE * 3, tangent);
		}

		this.advance();
	}

    @Override
    public void iris$setIdHolder(MaterialIdHolder holder) {
        this.idHolder = holder;
    }
}<|MERGE_RESOLUTION|>--- conflicted
+++ resolved
@@ -21,17 +21,9 @@
 		super(backingBuffer, IrisModelVertexFormats.MODEL_VERTEX_XHFP);
 	}
 
-<<<<<<< HEAD
-	private static final int STRIDE = XHFPModelVertexType.STRIDE;
-
-	int vertexCount = 0;
-	float uSum;
-	float vSum;
-=======
     int vertexCount = 0;
     float uSum;
     float vSum;
->>>>>>> 5797549a
 
 	private final QuadViewTerrain.QuadViewTerrainNio currentQuad = new QuadViewTerrain.QuadViewTerrainNio();
 	private final Vector3f normal = new Vector3f();
@@ -108,7 +100,6 @@
 		buffer.putShort(i + 32, materialId);
 		buffer.putShort(i + 34, renderType);
 
-<<<<<<< HEAD
 		if (vertexCount == 4) {
 			// TODO: Consider applying similar vertex coordinate transformations as the normal HFP texture coordinates
 
@@ -138,39 +129,7 @@
 			// Implementation based on the algorithm found here:
 			// https://github.com/IrisShaders/ShaderDoc/blob/master/vertex-format-extensions.md#surface-normal-vector
 
-			currentQuad.setup(buffer, writeOffset, XHFPModelVertexType.STRIDE);
-=======
-        if (vertexCount == 4) {
-            // TODO: Consider applying similar vertex coordinate transformations as the normal HFP texture coordinates
-
-            // NB: Be careful with the math here! A previous bug was caused by midU going negative as a short, which
-            // was sign-extended into midTexCoord, causing midV to have garbage (likely NaN data). If you're touching
-            // this code, be aware of that, and don't introduce those kinds of bugs!
-            //
-            // Also note that OpenGL takes shorts in the range of [0, 65535] and transforms them linearly to [0.0, 1.0],
-            // so multiply by 65535, not 65536.
-            //
-            // TODO: Does this introduce precision issues? Do we need to fall back to floats here? This might break
-            // with high resolution texture packs.
-            int midU = (int)(65535.0F * Math.min(uSum * 0.25f, 1.0f)) & 0xFFFF;
-            int midV = (int)(65535.0F * Math.min(vSum * 0.25f, 1.0f)) & 0xFFFF;
-            int midTexCoord = (midV << 16) | midU;
-
-            buffer.putInt(i + 20, midTexCoord);
-            buffer.putInt(i + 20 - STRIDE, midTexCoord);
-            buffer.putInt(i + 20 - STRIDE * 2, midTexCoord);
-            buffer.putInt(i + 20 - STRIDE * 3, midTexCoord);
-
-            vertexCount = 0;
-            uSum = 0;
-            vSum = 0;
-
-            // normal computation
-            // Implementation based on the algorithm found here:
-            // https://github.com/IrisShaders/ShaderDoc/blob/master/vertex-format-extensions.md#surface-normal-vector
-
             currentQuad.setup(buffer, writeOffset, STRIDE);
->>>>>>> 5797549a
             NormalHelper.computeFaceNormal(normal, currentQuad);
             int packedNormal = NormalHelper.packNormal(normal, 0.0f);
 
