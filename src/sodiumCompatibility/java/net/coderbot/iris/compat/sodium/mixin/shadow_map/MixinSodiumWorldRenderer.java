package net.coderbot.iris.compat.sodium.mixin.shadow_map;

import com.mojang.blaze3d.vertex.PoseStack;
<<<<<<< HEAD
import net.caffeinemc.sodium.interop.vanilla.math.frustum.Frustum;
import net.caffeinemc.sodium.render.SodiumWorldRenderer;
import net.caffeinemc.sodium.render.chunk.RenderSectionManager;
=======
import me.jellysquid.mods.sodium.client.render.SodiumWorldRenderer;
import me.jellysquid.mods.sodium.client.render.chunk.RenderSectionManager;
>>>>>>> 5c64f56f
import net.coderbot.iris.shadows.ShadowRenderingState;
import net.coderbot.iris.compat.sodium.impl.shadow_map.SwappableRenderSectionManager;
import net.minecraft.client.Camera;
import net.minecraft.client.renderer.RenderType;
import org.spongepowered.asm.mixin.Mixin;
import org.spongepowered.asm.mixin.Shadow;
import org.spongepowered.asm.mixin.Unique;
import org.spongepowered.asm.mixin.injection.At;
import org.spongepowered.asm.mixin.injection.Inject;
import org.spongepowered.asm.mixin.injection.Redirect;
import org.spongepowered.asm.mixin.injection.callback.CallbackInfo;

/**
 * Ensures that the state of the chunk render visibility graph gets properly swapped when in the shadow map pass,
 * because we must maintain one visibility graph for the shadow camera and one visibility graph for the player camera.
 *
 * Also ensures that the visibility graph is always rebuilt in the shadow pass, since the shadow camera is generally
 * always moving.
 */
@Mixin(SodiumWorldRenderer.class)
public class MixinSodiumWorldRenderer {
    @Shadow(remap = false)
    private RenderSectionManager renderSectionManager;
<<<<<<< HEAD

    @Shadow(remap = false)
    private double lastCameraX;
=======
>>>>>>> 5c64f56f

    @Unique
    private boolean wasRenderingShadows = false;

<<<<<<< HEAD
    @Unique
    public void iris$restoreStateIfShadowsWereBeingRendered() {
        if (wasRenderingShadows && !ShadowRenderingState.areShadowsCurrentlyBeingRendered()) {
            if (this.renderSectionManager instanceof SwappableRenderSectionManager) {
                ((SwappableRenderSectionManager) this.renderSectionManager).iris$swapVisibilityState();
            }
=======
	@Shadow(remap = false)
	private double lastCameraX, lastCameraY, lastCameraZ, lastCameraPitch, lastCameraYaw;
>>>>>>> 5c64f56f

	@Unique
	private double iris$swapLastCameraX, iris$swapLastCameraY, iris$swapLastCameraZ,
		iris$swapLastCameraPitch, iris$swapLastCameraYaw;

	@Unique
	private void swapCachedCameraPositions() {
		double tmp;

		tmp = lastCameraX;
		lastCameraX = iris$swapLastCameraX;
		iris$swapLastCameraX = tmp;

		tmp = lastCameraY;
		lastCameraY = iris$swapLastCameraY;
		iris$swapLastCameraY = tmp;

		tmp = lastCameraZ;
		lastCameraZ = iris$swapLastCameraZ;
		iris$swapLastCameraZ = tmp;

		tmp = lastCameraPitch;
		lastCameraPitch = iris$swapLastCameraPitch;
		iris$swapLastCameraPitch = tmp;

		tmp = lastCameraYaw;
		lastCameraYaw = iris$swapLastCameraYaw;
		iris$swapLastCameraYaw = tmp;
	}

    @Unique
    private void iris$ensureStateSwapped() {
        if (!wasRenderingShadows && ShadowRenderingState.areShadowsCurrentlyBeingRendered()) {
<<<<<<< HEAD
            if (this.renderSectionManager instanceof SwappableRenderSectionManager) {
                ((SwappableRenderSectionManager) this.renderSectionManager).iris$swapVisibilityState();
            }
=======
			if (this.renderSectionManager instanceof SwappableRenderSectionManager) {
				((SwappableRenderSectionManager) this.renderSectionManager).iris$swapVisibilityState();
				swapCachedCameraPositions();
			}
>>>>>>> 5c64f56f

            wasRenderingShadows = true;
        } else if (wasRenderingShadows && !ShadowRenderingState.areShadowsCurrentlyBeingRendered()) {
			if (this.renderSectionManager instanceof SwappableRenderSectionManager) {
				((SwappableRenderSectionManager) this.renderSectionManager).iris$swapVisibilityState();
				swapCachedCameraPositions();
			}

<<<<<<< HEAD
    @Inject(method = "scheduleTerrainUpdate()V", remap = false,
            at = @At(value = "INVOKE",
                    target = "net/caffeinemc/sodium/render/chunk/RenderSectionManager.markGraphDirty ()V",
=======
			wasRenderingShadows = false;
		}
    }

    @Inject(method = "scheduleTerrainUpdate()V", remap = false,
            at = @At(value = "INVOKE",
                    target = "me/jellysquid/mods/sodium/client/render/chunk/RenderSectionManager.markGraphDirty ()V",
>>>>>>> 5c64f56f
                    remap = false))
    private void iris$ensureStateSwappedBeforeMarkDirty(CallbackInfo ci) {
        iris$ensureStateSwapped();
    }

    // note: inject after the reload() check, but before the markDirty() call. This injection point was chosen just
    //       because it's relatively solid and is in between those two calls.
    @Inject(method = "updateChunks", remap = false,
            at = @At(value = "FIELD",
                     target = "net/caffeinemc/sodium/render/SodiumWorldRenderer.lastCameraX : D",
                     ordinal = 0,
                     remap = false))
<<<<<<< HEAD
    private void iris$ensureStateSwappedInUpdateChunks(Camera camera, Frustum frustum, int frame, boolean spectator, CallbackInfo ci) {
=======
    private void iris$ensureStateSwappedInUpdateChunks(Camera camera, me.jellysquid.mods.sodium.client.util.frustum.Frustum frustum, int frame, boolean spectator, CallbackInfo ci) {
>>>>>>> 5c64f56f
        iris$ensureStateSwapped();
    }

    @Redirect(method = "updateChunks", remap = false,
            at = @At(value = "FIELD",
                    target = "net/caffeinemc/sodium/render/SodiumWorldRenderer.lastCameraX : D",
                    ordinal = 0,
                    remap = false))
    private double iris$forceChunkGraphRebuildInShadowPass(SodiumWorldRenderer worldRenderer) {
        if (ShadowRenderingState.areShadowsCurrentlyBeingRendered()) {
            // Returning NaN forces the comparison with the current camera to return false, making SodiumWorldRenderer
            // think that the chunk graph always needs to be rebuilt. This is generally true in the shadow map pass,
            // unless time is frozen.
            //
            // TODO: Detect when the sun/moon isn't moving
            return Double.NaN;
        } else {
            return lastCameraX;
        }
    }

    @Inject(method = "drawChunkLayer",  remap = false, at = @At("HEAD"))
<<<<<<< HEAD
    private void iris$beforeDrawChunkLayer(RenderType renderLayer, PoseStack matrixStack, CallbackInfo ci) {
        iris$restoreStateIfShadowsWereBeingRendered();
=======
    private void iris$beforeDrawChunkLayer(RenderType renderType, PoseStack poseStack, double x, double y,
										   double z, CallbackInfo ci) {
        iris$ensureStateSwapped();
>>>>>>> 5c64f56f
    }
}<|MERGE_RESOLUTION|>--- conflicted
+++ resolved
@@ -1,14 +1,9 @@
 package net.coderbot.iris.compat.sodium.mixin.shadow_map;
 
 import com.mojang.blaze3d.vertex.PoseStack;
-<<<<<<< HEAD
 import net.caffeinemc.sodium.interop.vanilla.math.frustum.Frustum;
 import net.caffeinemc.sodium.render.SodiumWorldRenderer;
 import net.caffeinemc.sodium.render.chunk.RenderSectionManager;
-=======
-import me.jellysquid.mods.sodium.client.render.SodiumWorldRenderer;
-import me.jellysquid.mods.sodium.client.render.chunk.RenderSectionManager;
->>>>>>> 5c64f56f
 import net.coderbot.iris.shadows.ShadowRenderingState;
 import net.coderbot.iris.compat.sodium.impl.shadow_map.SwappableRenderSectionManager;
 import net.minecraft.client.Camera;
@@ -32,27 +27,12 @@
 public class MixinSodiumWorldRenderer {
     @Shadow(remap = false)
     private RenderSectionManager renderSectionManager;
-<<<<<<< HEAD
-
-    @Shadow(remap = false)
-    private double lastCameraX;
-=======
->>>>>>> 5c64f56f
 
     @Unique
     private boolean wasRenderingShadows = false;
 
-<<<<<<< HEAD
-    @Unique
-    public void iris$restoreStateIfShadowsWereBeingRendered() {
-        if (wasRenderingShadows && !ShadowRenderingState.areShadowsCurrentlyBeingRendered()) {
-            if (this.renderSectionManager instanceof SwappableRenderSectionManager) {
-                ((SwappableRenderSectionManager) this.renderSectionManager).iris$swapVisibilityState();
-            }
-=======
 	@Shadow(remap = false)
 	private double lastCameraX, lastCameraY, lastCameraZ, lastCameraPitch, lastCameraYaw;
->>>>>>> 5c64f56f
 
 	@Unique
 	private double iris$swapLastCameraX, iris$swapLastCameraY, iris$swapLastCameraZ,
@@ -86,16 +66,10 @@
     @Unique
     private void iris$ensureStateSwapped() {
         if (!wasRenderingShadows && ShadowRenderingState.areShadowsCurrentlyBeingRendered()) {
-<<<<<<< HEAD
-            if (this.renderSectionManager instanceof SwappableRenderSectionManager) {
-                ((SwappableRenderSectionManager) this.renderSectionManager).iris$swapVisibilityState();
-            }
-=======
 			if (this.renderSectionManager instanceof SwappableRenderSectionManager) {
 				((SwappableRenderSectionManager) this.renderSectionManager).iris$swapVisibilityState();
 				swapCachedCameraPositions();
 			}
->>>>>>> 5c64f56f
 
             wasRenderingShadows = true;
         } else if (wasRenderingShadows && !ShadowRenderingState.areShadowsCurrentlyBeingRendered()) {
@@ -104,19 +78,13 @@
 				swapCachedCameraPositions();
 			}
 
-<<<<<<< HEAD
-    @Inject(method = "scheduleTerrainUpdate()V", remap = false,
-            at = @At(value = "INVOKE",
-                    target = "net/caffeinemc/sodium/render/chunk/RenderSectionManager.markGraphDirty ()V",
-=======
 			wasRenderingShadows = false;
 		}
     }
 
     @Inject(method = "scheduleTerrainUpdate()V", remap = false,
             at = @At(value = "INVOKE",
-                    target = "me/jellysquid/mods/sodium/client/render/chunk/RenderSectionManager.markGraphDirty ()V",
->>>>>>> 5c64f56f
+                    target = "net/caffeinemc/sodium/render/chunk/RenderSectionManager.markGraphDirty ()V",
                     remap = false))
     private void iris$ensureStateSwappedBeforeMarkDirty(CallbackInfo ci) {
         iris$ensureStateSwapped();
@@ -129,11 +97,7 @@
                      target = "net/caffeinemc/sodium/render/SodiumWorldRenderer.lastCameraX : D",
                      ordinal = 0,
                      remap = false))
-<<<<<<< HEAD
     private void iris$ensureStateSwappedInUpdateChunks(Camera camera, Frustum frustum, int frame, boolean spectator, CallbackInfo ci) {
-=======
-    private void iris$ensureStateSwappedInUpdateChunks(Camera camera, me.jellysquid.mods.sodium.client.util.frustum.Frustum frustum, int frame, boolean spectator, CallbackInfo ci) {
->>>>>>> 5c64f56f
         iris$ensureStateSwapped();
     }
 
@@ -156,13 +120,7 @@
     }
 
     @Inject(method = "drawChunkLayer",  remap = false, at = @At("HEAD"))
-<<<<<<< HEAD
     private void iris$beforeDrawChunkLayer(RenderType renderLayer, PoseStack matrixStack, CallbackInfo ci) {
-        iris$restoreStateIfShadowsWereBeingRendered();
-=======
-    private void iris$beforeDrawChunkLayer(RenderType renderType, PoseStack poseStack, double x, double y,
-										   double z, CallbackInfo ci) {
-        iris$ensureStateSwapped();
->>>>>>> 5c64f56f
+		iris$ensureStateSwapped();
     }
 }