package net.coderbot.iris.compat.sodium.mixin.shadow_map;

import com.mojang.blaze3d.vertex.PoseStack;
import me.jellysquid.mods.sodium.client.render.SodiumWorldRenderer;
import me.jellysquid.mods.sodium.client.render.chunk.RenderSectionManager;
import net.coderbot.iris.shadows.ShadowRenderingState;
import net.coderbot.iris.compat.sodium.impl.shadow_map.SwappableRenderSectionManager;
import net.minecraft.client.Camera;
import net.minecraft.client.renderer.RenderType;
import net.minecraft.client.renderer.culling.Frustum;
import org.spongepowered.asm.mixin.Mixin;
import org.spongepowered.asm.mixin.Shadow;
import org.spongepowered.asm.mixin.Unique;
import org.spongepowered.asm.mixin.injection.At;
import org.spongepowered.asm.mixin.injection.Inject;
import org.spongepowered.asm.mixin.injection.Redirect;
import org.spongepowered.asm.mixin.injection.callback.CallbackInfo;

/**
 * Ensures that the state of the chunk render visibility graph gets properly swapped when in the shadow map pass,
 * because we must maintain one visibility graph for the shadow camera and one visibility graph for the player camera.
 *
 * Also ensures that the visibility graph is always rebuilt in the shadow pass, since the shadow camera is generally
 * always moving.
 */
@Mixin(SodiumWorldRenderer.class)
public class MixinSodiumWorldRenderer {
    @Shadow(remap = false)
    private RenderSectionManager renderSectionManager;

    @Unique
    private boolean wasRenderingShadows = false;

<<<<<<< HEAD
    @Unique
    public void iris$restoreStateIfShadowsWereBeingRendered() {
        if (wasRenderingShadows && !ShadowRenderingState.areShadowsCurrentlyBeingRendered()) {
            if (this.renderSectionManager instanceof SwappableRenderSectionManager) {
                ((SwappableRenderSectionManager) this.renderSectionManager).iris$swapVisibilityState();
            }
=======
	@Shadow(remap = false)
	private double lastCameraX, lastCameraY, lastCameraZ, lastCameraPitch, lastCameraYaw;
>>>>>>> 6ce38026

	@Unique
	private double iris$swapLastCameraX, iris$swapLastCameraY, iris$swapLastCameraZ,
		iris$swapLastCameraPitch, iris$swapLastCameraYaw;

	@Unique
	private void swapCachedCameraPositions() {
		double tmp;

		tmp = lastCameraX;
		lastCameraX = iris$swapLastCameraX;
		iris$swapLastCameraX = tmp;

		tmp = lastCameraY;
		lastCameraY = iris$swapLastCameraY;
		iris$swapLastCameraY = tmp;

		tmp = lastCameraZ;
		lastCameraZ = iris$swapLastCameraZ;
		iris$swapLastCameraZ = tmp;

		tmp = lastCameraPitch;
		lastCameraPitch = iris$swapLastCameraPitch;
		iris$swapLastCameraPitch = tmp;

		tmp = lastCameraYaw;
		lastCameraYaw = iris$swapLastCameraYaw;
		iris$swapLastCameraYaw = tmp;
	}

    @Unique
    private void iris$ensureStateSwapped() {
        if (!wasRenderingShadows && ShadowRenderingState.areShadowsCurrentlyBeingRendered()) {
<<<<<<< HEAD
            if (this.renderSectionManager instanceof SwappableRenderSectionManager) {
                ((SwappableRenderSectionManager) this.renderSectionManager).iris$swapVisibilityState();
=======
			if (this.chunkRenderManager instanceof SwappableChunkRenderManager) {
                ((SwappableChunkRenderManager) this.chunkRenderManager).iris$swapVisibilityState();
				swapCachedCameraPositions();
>>>>>>> 6ce38026
            }

            wasRenderingShadows = true;
        } else if (wasRenderingShadows && !ShadowRenderingState.areShadowsCurrentlyBeingRendered()) {
			if (this.chunkRenderManager instanceof SwappableChunkRenderManager) {
				((SwappableChunkRenderManager) this.chunkRenderManager).iris$swapVisibilityState();
				swapCachedCameraPositions();
			}

			wasRenderingShadows = false;
		}
    }

    @Inject(method = "scheduleTerrainUpdate()V", remap = false,
            at = @At(value = "INVOKE",
                    target = "me/jellysquid/mods/sodium/client/render/chunk/RenderSectionManager.markGraphDirty ()V",
                    remap = false))
    private void iris$ensureStateSwappedBeforeMarkDirty(CallbackInfo ci) {
        iris$ensureStateSwapped();
    }

    // note: inject after the reload() check, but before the markDirty() call. This injection point was chosen just
    //       because it's relatively solid and is in between those two calls.
    @Inject(method = "updateChunks", remap = false,
            at = @At(value = "FIELD",
                     target = "me/jellysquid/mods/sodium/client/render/SodiumWorldRenderer.lastCameraX : D",
                     ordinal = 0,
                     remap = false))
    private void iris$ensureStateSwappedInUpdateChunks(Camera camera, me.jellysquid.mods.sodium.client.util.frustum.Frustum frustum, int frame, boolean spectator, CallbackInfo ci) {
        iris$ensureStateSwapped();
    }

    @Redirect(method = "updateChunks", remap = false,
            at = @At(value = "FIELD",
                    target = "me/jellysquid/mods/sodium/client/render/SodiumWorldRenderer.lastCameraX : D",
                    ordinal = 0,
                    remap = false))
    private double iris$forceChunkGraphRebuildInShadowPass(SodiumWorldRenderer worldRenderer) {
        if (ShadowRenderingState.areShadowsCurrentlyBeingRendered()) {
            // Returning NaN forces the comparison with the current camera to return false, making SodiumWorldRenderer
            // think that the chunk graph always needs to be rebuilt. This is generally true in the shadow map pass,
            // unless time is frozen.
            //
            // TODO: Detect when the sun/moon isn't moving
            return Double.NaN;
        } else {
            return lastCameraX;
        }
    }

    @Inject(method = "drawChunkLayer",  remap = false, at = @At("HEAD"))
    private void iris$beforeDrawChunkLayer(RenderType renderType, PoseStack poseStack, double x, double y,
										   double z, CallbackInfo ci) {
        iris$ensureStateSwapped();
    }
}<|MERGE_RESOLUTION|>--- conflicted
+++ resolved
@@ -31,17 +31,8 @@
     @Unique
     private boolean wasRenderingShadows = false;
 
-<<<<<<< HEAD
-    @Unique
-    public void iris$restoreStateIfShadowsWereBeingRendered() {
-        if (wasRenderingShadows && !ShadowRenderingState.areShadowsCurrentlyBeingRendered()) {
-            if (this.renderSectionManager instanceof SwappableRenderSectionManager) {
-                ((SwappableRenderSectionManager) this.renderSectionManager).iris$swapVisibilityState();
-            }
-=======
 	@Shadow(remap = false)
 	private double lastCameraX, lastCameraY, lastCameraZ, lastCameraPitch, lastCameraYaw;
->>>>>>> 6ce38026
 
 	@Unique
 	private double iris$swapLastCameraX, iris$swapLastCameraY, iris$swapLastCameraZ,
@@ -75,15 +66,10 @@
     @Unique
     private void iris$ensureStateSwapped() {
         if (!wasRenderingShadows && ShadowRenderingState.areShadowsCurrentlyBeingRendered()) {
-<<<<<<< HEAD
-            if (this.renderSectionManager instanceof SwappableRenderSectionManager) {
-                ((SwappableRenderSectionManager) this.renderSectionManager).iris$swapVisibilityState();
-=======
-			if (this.chunkRenderManager instanceof SwappableChunkRenderManager) {
-                ((SwappableChunkRenderManager) this.chunkRenderManager).iris$swapVisibilityState();
+			if (this.renderSectionManager instanceof SwappableRenderSectionManager) {
+				((SwappableRenderSectionManager) this.renderSectionManager).iris$swapVisibilityState();
 				swapCachedCameraPositions();
->>>>>>> 6ce38026
-            }
+			}
 
             wasRenderingShadows = true;
         } else if (wasRenderingShadows && !ShadowRenderingState.areShadowsCurrentlyBeingRendered()) {
