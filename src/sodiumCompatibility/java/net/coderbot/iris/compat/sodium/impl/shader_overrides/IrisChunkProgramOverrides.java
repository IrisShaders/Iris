--- conflicted
+++ resolved
@@ -179,11 +179,7 @@
 						ShaderBindingContextExt contextExt = (ShaderBindingContextExt) shader;
 
 						return new IrisChunkShaderInterface(handle, contextExt, pipeline,
-<<<<<<< HEAD
 								pass == IrisTerrainPass.SHADOW || pass == IrisTerrainPass.SHADOW_CUTOUT, blendOverride, bufferOverrides, alpha, pipeline.getCustomUniforms());
-=======
-								pass == IrisTerrainPass.SHADOW || pass == IrisTerrainPass.SHADOW_CUTOUT, blendOverride, bufferOverrides, alpha);
->>>>>>> 87341dc3
 					});
         } finally {
             vertShader.delete();
@@ -228,14 +224,11 @@
                 this.programs.put(pass, createShader(pass, pipeline));
             }
         } else {
-<<<<<<< HEAD
-=======
 			for (GlProgram<?> program : this.programs.values()) {
 				if (program != null) {
 					program.delete();
 				}
 			}
->>>>>>> 87341dc3
             this.programs.clear();
         }
 
