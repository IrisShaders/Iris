package net.coderbot.iris.compat.sodium.impl.shader_overrides;

import me.jellysquid.mods.sodium.client.gl.device.RenderDevice;
import me.jellysquid.mods.sodium.client.gl.shader.GlProgram;
import me.jellysquid.mods.sodium.client.gl.shader.GlShader;
import me.jellysquid.mods.sodium.client.gl.shader.ShaderConstants;
import me.jellysquid.mods.sodium.client.gl.shader.ShaderType;
import me.jellysquid.mods.sodium.client.render.chunk.passes.BlockRenderPass;
import me.jellysquid.mods.sodium.client.render.chunk.shader.ChunkProgram;
import me.jellysquid.mods.sodium.client.render.chunk.shader.ChunkShaderBindingPoints;
import net.coderbot.iris.Iris;
import net.coderbot.iris.compat.sodium.impl.IrisChunkShaderBindingPoints;
import net.coderbot.iris.gl.program.ProgramImages;
import net.coderbot.iris.gl.program.ProgramSamplers;
import net.coderbot.iris.gl.program.ProgramUniforms;
import net.coderbot.iris.pipeline.SodiumTerrainPipeline;
import net.coderbot.iris.pipeline.WorldRenderingPipeline;
import net.coderbot.iris.shadows.ShadowRenderingState;
import net.minecraft.resources.ResourceLocation;
import org.jetbrains.annotations.Nullable;

import java.util.EnumMap;
import java.util.Locale;
import java.util.Optional;

public class IrisChunkProgramOverrides {
	private static final ShaderConstants EMPTY_CONSTANTS = ShaderConstants.builder().build();

	private final EnumMap<IrisTerrainPass, ChunkProgram> programs = new EnumMap<>(IrisTerrainPass.class);

	private int versionCounterForSodiumShaderReload = -1;

	private GlShader createVertexShader(RenderDevice device, IrisTerrainPass pass, SodiumTerrainPipeline pipeline) {
		Optional<String> irisVertexShader;

		if (pass == IrisTerrainPass.SHADOW) {
			irisVertexShader = pipeline.getShadowVertexShaderSource();
		} else if (pass == IrisTerrainPass.GBUFFER_SOLID) {
			irisVertexShader = pipeline.getTerrainVertexShaderSource();
		} else if (pass == IrisTerrainPass.GBUFFER_TRANSLUCENT) {
			irisVertexShader = pipeline.getTranslucentVertexShaderSource();
		} else {
			throw new IllegalArgumentException("Unknown pass type " + pass);
		}

		String source = irisVertexShader.orElse(null);

		if (source == null) {
			return null;
		}

		return new GlShader(device, ShaderType.VERTEX, new ResourceLocation("iris",
			"sodium-terrain-" + pass.toString().toLowerCase(Locale.ROOT) + ".vsh"), source, EMPTY_CONSTANTS);
	}

	private GlShader createGeometryShader(RenderDevice device, IrisTerrainPass pass, SodiumTerrainPipeline pipeline) {
		Optional<String> irisGeometryShader;

		if (pass == IrisTerrainPass.SHADOW) {
			irisGeometryShader = pipeline.getShadowGeometryShaderSource();
		} else if (pass == IrisTerrainPass.GBUFFER_SOLID) {
			irisGeometryShader = pipeline.getTerrainGeometryShaderSource();
		} else if (pass == IrisTerrainPass.GBUFFER_TRANSLUCENT) {
			irisGeometryShader = pipeline.getTranslucentGeometryShaderSource();
		} else {
			throw new IllegalArgumentException("Unknown pass type " + pass);
		}

		String source = irisGeometryShader.orElse(null);

		if (source == null) {
			return null;
		}

		return new GlShader(device, IrisShaderTypes.GEOMETRY, new ResourceLocation("iris",
			"sodium-terrain-" + pass.toString().toLowerCase(Locale.ROOT) + ".gsh"), source, EMPTY_CONSTANTS);
	}

	private GlShader createFragmentShader(RenderDevice device, IrisTerrainPass pass, SodiumTerrainPipeline pipeline) {
		Optional<String> irisFragmentShader;

		if (pass == IrisTerrainPass.SHADOW) {
			irisFragmentShader = pipeline.getShadowFragmentShaderSource();
		} else if (pass == IrisTerrainPass.GBUFFER_SOLID) {
			irisFragmentShader = pipeline.getTerrainFragmentShaderSource();
		} else if (pass == IrisTerrainPass.GBUFFER_TRANSLUCENT) {
			irisFragmentShader = pipeline.getTranslucentFragmentShaderSource();
		} else {
			throw new IllegalArgumentException("Unknown pass type " + pass);
		}

		String source = irisFragmentShader.orElse(null);

		if (source == null) {
			return null;
		}

		return new GlShader(device, ShaderType.FRAGMENT, new ResourceLocation("iris",
			"sodium-terrain-" + pass.toString().toLowerCase(Locale.ROOT) + ".fsh"), source, EMPTY_CONSTANTS);
	}

	@Nullable
	private ChunkProgram createShader(RenderDevice device, IrisTerrainPass pass, SodiumTerrainPipeline pipeline) {
		GlShader vertShader = createVertexShader(device, pass, pipeline);
		GlShader geomShader = createGeometryShader(device, pass, pipeline);
		GlShader fragShader = createFragmentShader(device, pass, pipeline);

		if (vertShader == null || fragShader == null) {
			if (vertShader != null) {
				vertShader.delete();
			}

			if (geomShader != null) {
				geomShader.delete();
			}

			if (fragShader != null) {
				fragShader.delete();
			}

			// TODO: Partial shader programs?
			return null;
		}

		try {
			GlProgram.Builder builder = GlProgram.builder(new ResourceLocation("sodium", "chunk_shader_for_"
					+ pass.getName()));

			if (geomShader != null) {
				builder.attachShader(geomShader);
			}

			return builder.attachShader(vertShader)
					.attachShader(fragShader)
<<<<<<< HEAD
					.bindAttribute("a_Pos", ChunkShaderBindingPoints.POSITION)
					.bindAttribute("a_Color", ChunkShaderBindingPoints.COLOR)
					.bindAttribute("a_TexCoord", ChunkShaderBindingPoints.TEX_COORD)
					.bindAttribute("a_LightCoord", ChunkShaderBindingPoints.LIGHT_COORD)
					.bindAttribute("a_Normal", IrisChunkShaderBindingPoints.NORMAL)
					.bindAttribute("at_tangent", IrisChunkShaderBindingPoints.TANGENT)
					.bindAttribute("mc_midTexCoord", IrisChunkShaderBindingPoints.MID_TEX_COORD)
					.bindAttribute("mc_Entity", IrisChunkShaderBindingPoints.BLOCK_ID)
					.bindAttribute("at_midBlock", IrisChunkShaderBindingPoints.MID_BLOCK)
					.bindAttribute("d_ModelOffset", ChunkShaderBindingPoints.MODEL_OFFSET)
=======
					.bindAttribute("iris_Pos", ChunkShaderBindingPoints.POSITION)
					.bindAttribute("iris_Color", ChunkShaderBindingPoints.COLOR)
					.bindAttribute("iris_TexCoord", ChunkShaderBindingPoints.TEX_COORD)
					.bindAttribute("iris_LightCoord", ChunkShaderBindingPoints.LIGHT_COORD)
					.bindAttribute("mc_Entity", IrisChunkShaderBindingPoints.BLOCK_ID)
					.bindAttribute("mc_midTexCoord", IrisChunkShaderBindingPoints.MID_TEX_COORD)
					.bindAttribute("at_tangent", IrisChunkShaderBindingPoints.TANGENT)
					.bindAttribute("iris_Normal", IrisChunkShaderBindingPoints.NORMAL)
					.bindAttribute("iris_ModelOffset", ChunkShaderBindingPoints.MODEL_OFFSET)
>>>>>>> 654db902
					.build((program, name) -> {
						ProgramUniforms uniforms = pipeline.initUniforms(name);
						ProgramSamplers samplers;
						ProgramImages images;

						if (pass == IrisTerrainPass.SHADOW) {
							samplers = pipeline.initShadowSamplers(name);
							images = pipeline.initShadowImages(name);
						} else {
							samplers = pipeline.initTerrainSamplers(name);
							images = pipeline.initTerrainImages(name);
						}

						return new IrisChunkProgram(device, program, name, uniforms, samplers, images);
					});
		} finally {
			vertShader.delete();
			if (geomShader != null) {
				geomShader.delete();
			}
			fragShader.delete();
		}
	}

	public void createShaders(SodiumTerrainPipeline sodiumTerrainPipeline, RenderDevice device) {
		if (sodiumTerrainPipeline != null) {
			for (IrisTerrainPass pass : IrisTerrainPass.values()) {
				if (pass == IrisTerrainPass.SHADOW && !sodiumTerrainPipeline.hasShadowPass()) {
					this.programs.put(pass, null);
					continue;
				}

				this.programs.put(pass, createShader(device, pass, sodiumTerrainPipeline));
			}
		} else {
			this.programs.clear();
		}
	}

	@Nullable
	public ChunkProgram getProgramOverride(RenderDevice device, BlockRenderPass pass) {
		WorldRenderingPipeline worldRenderingPipeline = Iris.getPipelineManager().getPipelineNullable();
		SodiumTerrainPipeline sodiumTerrainPipeline = null;

		if (worldRenderingPipeline != null) {
			sodiumTerrainPipeline = worldRenderingPipeline.getSodiumTerrainPipeline();
		}

		if (versionCounterForSodiumShaderReload != Iris.getPipelineManager().getVersionCounterForSodiumShaderReload()) {
			versionCounterForSodiumShaderReload = Iris.getPipelineManager().getVersionCounterForSodiumShaderReload();
			deleteShaders();
			createShaders(sodiumTerrainPipeline, device);
		}

		if (ShadowRenderingState.areShadowsCurrentlyBeingRendered()) {
			if (sodiumTerrainPipeline != null && !sodiumTerrainPipeline.hasShadowPass()) {
				throw new IllegalStateException("Shadow program requested, but the pack does not have a shadow pass?");
			}

			return this.programs.get(IrisTerrainPass.SHADOW);
		} else {
			return this.programs.get(pass.isTranslucent() ? IrisTerrainPass.GBUFFER_TRANSLUCENT : IrisTerrainPass.GBUFFER_SOLID);
		}
	}

	public void deleteShaders() {
		for (ChunkProgram program : this.programs.values()) {
			if (program != null) {
				program.delete();
			}
		}

		this.programs.clear();
	}
}<|MERGE_RESOLUTION|>--- conflicted
+++ resolved
@@ -132,28 +132,16 @@
 
 			return builder.attachShader(vertShader)
 					.attachShader(fragShader)
-<<<<<<< HEAD
-					.bindAttribute("a_Pos", ChunkShaderBindingPoints.POSITION)
-					.bindAttribute("a_Color", ChunkShaderBindingPoints.COLOR)
-					.bindAttribute("a_TexCoord", ChunkShaderBindingPoints.TEX_COORD)
-					.bindAttribute("a_LightCoord", ChunkShaderBindingPoints.LIGHT_COORD)
-					.bindAttribute("a_Normal", IrisChunkShaderBindingPoints.NORMAL)
+					.bindAttribute("iris_Pos", ChunkShaderBindingPoints.POSITION)
+					.bindAttribute("iris_Color", ChunkShaderBindingPoints.COLOR)
+					.bindAttribute("iris_TexCoord", ChunkShaderBindingPoints.TEX_COORD)
+					.bindAttribute("iris_LightCoord", ChunkShaderBindingPoints.LIGHT_COORD)
+					.bindAttribute("iris_Normal", IrisChunkShaderBindingPoints.NORMAL)
 					.bindAttribute("at_tangent", IrisChunkShaderBindingPoints.TANGENT)
 					.bindAttribute("mc_midTexCoord", IrisChunkShaderBindingPoints.MID_TEX_COORD)
 					.bindAttribute("mc_Entity", IrisChunkShaderBindingPoints.BLOCK_ID)
 					.bindAttribute("at_midBlock", IrisChunkShaderBindingPoints.MID_BLOCK)
-					.bindAttribute("d_ModelOffset", ChunkShaderBindingPoints.MODEL_OFFSET)
-=======
-					.bindAttribute("iris_Pos", ChunkShaderBindingPoints.POSITION)
-					.bindAttribute("iris_Color", ChunkShaderBindingPoints.COLOR)
-					.bindAttribute("iris_TexCoord", ChunkShaderBindingPoints.TEX_COORD)
-					.bindAttribute("iris_LightCoord", ChunkShaderBindingPoints.LIGHT_COORD)
-					.bindAttribute("mc_Entity", IrisChunkShaderBindingPoints.BLOCK_ID)
-					.bindAttribute("mc_midTexCoord", IrisChunkShaderBindingPoints.MID_TEX_COORD)
-					.bindAttribute("at_tangent", IrisChunkShaderBindingPoints.TANGENT)
-					.bindAttribute("iris_Normal", IrisChunkShaderBindingPoints.NORMAL)
 					.bindAttribute("iris_ModelOffset", ChunkShaderBindingPoints.MODEL_OFFSET)
->>>>>>> 654db902
 					.build((program, name) -> {
 						ProgramUniforms uniforms = pipeline.initUniforms(name);
 						ProgramSamplers samplers;
