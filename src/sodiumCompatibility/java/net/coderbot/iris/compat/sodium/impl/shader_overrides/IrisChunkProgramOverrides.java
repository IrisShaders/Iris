--- conflicted
+++ resolved
@@ -43,13 +43,8 @@
             return null;
         }
 
-<<<<<<< HEAD
-
-		return new GlShader(ShaderType.VERTEX, new ResourceLocation("iris", "sodium-terrain.vsh"), source);
-=======
-        return new GlShader(device, ShaderType.VERTEX, new ResourceLocation("iris",
-			"sodium-terrain-" + pass.toString().toLowerCase(Locale.ROOT) + ".vsh"), source, EMPTY_CONSTANTS);
->>>>>>> 4405c258
+        return new GlShader(ShaderType.VERTEX, new ResourceLocation("iris",
+			"sodium-terrain-" + pass.toString().toLowerCase(Locale.ROOT) + ".vsh"), source);
     }
 
     private GlShader createGeometryShader(IrisTerrainPass pass, SodiumTerrainPipeline pipeline) {
@@ -71,13 +66,8 @@
             return null;
         }
 
-<<<<<<< HEAD
-        return new GlShader(IrisShaderTypes.GEOMETRY, new ResourceLocation("iris", "sodium-terrain.gsh"),
-				source);
-=======
-        return new GlShader(device, IrisShaderTypes.GEOMETRY, new ResourceLocation("iris",
-			"sodium-terrain-" + pass.toString().toLowerCase(Locale.ROOT) + ".gsh"), source, EMPTY_CONSTANTS);
->>>>>>> 4405c258
+        return new GlShader(IrisShaderTypes.GEOMETRY, new ResourceLocation("iris",
+			"sodium-terrain-" + pass.toString().toLowerCase(Locale.ROOT) + ".gsh"), source);
     }
 
     private GlShader createFragmentShader(IrisTerrainPass pass, SodiumTerrainPipeline pipeline) {
@@ -103,12 +93,8 @@
             return null;
         }
 
-<<<<<<< HEAD
-        return new GlShader(ShaderType.FRAGMENT, new ResourceLocation("iris", "sodium-terrain.fsh"), source);
-=======
-        return new GlShader(device, ShaderType.FRAGMENT, new ResourceLocation("iris",
-			"sodium-terrain-" + pass.toString().toLowerCase(Locale.ROOT) + ".fsh"), source, EMPTY_CONSTANTS);
->>>>>>> 4405c258
+        return new GlShader(ShaderType.FRAGMENT, new ResourceLocation("iris",
+			"sodium-terrain-" + pass.toString().toLowerCase(Locale.ROOT) + ".fsh"), source);
     }
 
 	private BlendModeOverride getBlendOverride(IrisTerrainPass pass, SodiumTerrainPipeline pipeline) {
@@ -197,21 +183,15 @@
     	SodiumTerrainPipeline pipeline = getSodiumTerrainPipeline();
         Iris.getPipelineManager().clearSodiumShaderReloadNeeded();
 
-<<<<<<< HEAD
         if (pipeline != null) {
 			pipeline.patchShaders(vertexType);
-			for (IrisTerrainPass pass : IrisTerrainPass.values()) {
-                this.programs.put(pass, createShader(pass, pipeline));
-=======
-        if (sodiumTerrainPipeline != null) {
             for (IrisTerrainPass pass : IrisTerrainPass.values()) {
-				if (pass == IrisTerrainPass.SHADOW && !sodiumTerrainPipeline.hasShadowPass()) {
+				if (pass == IrisTerrainPass.SHADOW && !pipeline.hasShadowPass()) {
 					this.programs.put(pass, null);
 					continue;
 				}
 
                 this.programs.put(pass, createShader(device, pass, sodiumTerrainPipeline));
->>>>>>> 4405c258
             }
         } else {
             this.programs.clear();
@@ -231,21 +211,19 @@
 		}
 
         if (ShadowRenderingState.areShadowsCurrentlyBeingRendered()) {
-<<<<<<< HEAD
-        	if (pass == BlockRenderPass.CUTOUT || pass == BlockRenderPass.CUTOUT_MIPPED) {
-				return this.programs.get(IrisTerrainPass.SHADOW_CUTOUT);
+        	GlProgram<IrisChunkShaderInterface> shader;
+
+			if (pass == BlockRenderPass.CUTOUT || pass == BlockRenderPass.CUTOUT_MIPPED) {
+				shader = this.programs.get(IrisTerrainPass.SHADOW_CUTOUT);
 			} else {
-				return this.programs.get(IrisTerrainPass.SHADOW);
-			}
-=======
-			ChunkProgram shadowProgram = this.programs.get(IrisTerrainPass.SHADOW);
-
-			if (shadowProgram == null) {
+				shader = this.programs.get(IrisTerrainPass.SHADOW);
+			}
+
+			if (shader == null) {
 				throw new IllegalStateException("Shadow program requested, but the pack does not have a shadow pass?");
 			}
 
 			return shadowProgram;
->>>>>>> 4405c258
         } else {
 			if (pass == BlockRenderPass.CUTOUT || pass == BlockRenderPass.CUTOUT_MIPPED) {
 				return this.programs.get(IrisTerrainPass.GBUFFER_CUTOUT);
