--- conflicted
+++ resolved
@@ -95,55 +95,6 @@
 
 		return new GlShader(device, ShaderType.FRAGMENT, new ResourceLocation("iris",
 			"sodium-terrain-" + pass.toString().toLowerCase(Locale.ROOT) + ".fsh"), source, EMPTY_CONSTANTS);
-<<<<<<< HEAD
-    }
-
-    @Nullable
-    private ChunkProgram createShader(RenderDevice device, IrisTerrainPass pass, SodiumTerrainPipeline pipeline) {
-        GlShader vertShader = createVertexShader(device, pass, pipeline);
-        GlShader geomShader = createGeometryShader(device, pass, pipeline);
-        GlShader fragShader = createFragmentShader(device, pass, pipeline);
-
-        if (vertShader == null || fragShader == null) {
-            if (vertShader != null) {
-                vertShader.delete();
-            }
-
-            if (geomShader != null) {
-                geomShader.delete();
-            }
-
-            if (fragShader != null) {
-                fragShader.delete();
-            }
-
-            // TODO: Partial shader programs?
-            return null;
-        }
-
-        try {
-            GlProgram.Builder builder = GlProgram.builder(new ResourceLocation("sodium", "chunk_shader_for_"
-                    + pass.getName()));
-
-            if (geomShader != null) {
-                builder.attachShader(geomShader);
-            }
-
-            return builder.attachShader(vertShader)
-                    .attachShader(fragShader)
-                    .bindAttribute("a_Pos", ChunkShaderBindingPoints.POSITION)
-                    .bindAttribute("a_Color", ChunkShaderBindingPoints.COLOR)
-                    .bindAttribute("a_TexCoord", ChunkShaderBindingPoints.TEX_COORD)
-                    .bindAttribute("a_LightCoord", ChunkShaderBindingPoints.LIGHT_COORD)
-                    .bindAttribute("mc_Entity", IrisChunkShaderBindingPoints.BLOCK_ID)
-                    .bindAttribute("mc_midTexCoord", IrisChunkShaderBindingPoints.MID_TEX_COORD)
-                    .bindAttribute("at_tangent", IrisChunkShaderBindingPoints.TANGENT)
-                    .bindAttribute("a_Normal", IrisChunkShaderBindingPoints.NORMAL)
-                    .bindAttribute("d_ModelOffset", ChunkShaderBindingPoints.MODEL_OFFSET)
-                    .build((program, name) -> {
-                        ProgramUniforms.Builder uniforms = pipeline.initUniforms(name);
-                        ProgramSamplers samplers;
-=======
 	}
 
 	@Nullable
@@ -189,9 +140,8 @@
 					.bindAttribute("a_Normal", IrisChunkShaderBindingPoints.NORMAL)
 					.bindAttribute("d_ModelOffset", ChunkShaderBindingPoints.MODEL_OFFSET)
 					.build((program, name) -> {
-						ProgramUniforms uniforms = pipeline.initUniforms(name);
+						ProgramUniforms.Builder uniforms = pipeline.initUniforms(name);
 						ProgramSamplers samplers;
->>>>>>> 4517f77d
 						ProgramImages images;
 
 						if (pass == IrisTerrainPass.SHADOW) {
@@ -200,42 +150,13 @@
 						} else {
 							samplers = pipeline.initTerrainSamplers(name);
 							images = pipeline.initTerrainImages(name);
-<<<<<<< HEAD
-                        }
-
-                        IrisChunkProgram chunkProgram =
-								new IrisChunkProgram(device, program, name, uniforms.buildUniforms(), samplers, images,
-										pipeline.getCustomUniforms());
+						}
+
+						IrisChunkProgram chunkProgram = new IrisChunkProgram(device, program, name, uniforms, samplers, images);
 
 						pipeline.getCustomUniforms().mapholderToPass(uniforms, chunkProgram);
 
 						return chunkProgram;
-                    });
-        } finally {
-            vertShader.delete();
-            if (geomShader != null) {
-                geomShader.delete();
-            }
-            fragShader.delete();
-        }
-    }
-
-    public void createShaders(RenderDevice device) {
-        WorldRenderingPipeline worldRenderingPipeline = Iris.getPipelineManager().getPipelineNullable();
-        SodiumTerrainPipeline sodiumTerrainPipeline = null;
-
-        if (worldRenderingPipeline != null) {
-            sodiumTerrainPipeline = worldRenderingPipeline.getSodiumTerrainPipeline();
-        }
-
-        Iris.getPipelineManager().clearSodiumShaderReloadNeeded();
-
-        if (sodiumTerrainPipeline != null) {
-            for (IrisTerrainPass pass : IrisTerrainPass.values()) {
-=======
-						}
-
-						return new IrisChunkProgram(device, program, name, uniforms, samplers, images);
 					});
 		} finally {
 			vertShader.delete();
@@ -251,7 +172,6 @@
 
 		if (sodiumTerrainPipeline != null) {
 			for (IrisTerrainPass pass : IrisTerrainPass.values()) {
->>>>>>> 4517f77d
 				if (pass == IrisTerrainPass.SHADOW && !sodiumTerrainPipeline.hasShadowPass()) {
 					this.programs.put(pass, null);
 					continue;
