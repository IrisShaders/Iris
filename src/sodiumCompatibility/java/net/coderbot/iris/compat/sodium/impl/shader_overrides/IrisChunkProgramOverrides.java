--- conflicted
+++ resolved
@@ -169,7 +169,6 @@
         }
     }
 
-<<<<<<< HEAD
     private SodiumTerrainPipeline getSodiumTerrainPipeline() {
 		WorldRenderingPipeline worldRenderingPipeline = Iris.getPipelineManager().getPipelineNullable();
 
@@ -180,11 +179,7 @@
 		}
 	}
 
-    private void createShaders(ChunkVertexType vertexType) {
-    	SodiumTerrainPipeline pipeline = getSodiumTerrainPipeline();
-=======
-    public void createShaders(SodiumTerrainPipeline sodiumTerrainPipeline, RenderDevice device) {
->>>>>>> 3e7b9066
+	public void createShaders(SodiumTerrainPipeline sodiumTerrainPipeline, RenderDevice device) {
         Iris.getPipelineManager().clearSodiumShaderReloadNeeded();
 
         if (pipeline != null) {
@@ -205,12 +200,11 @@
     }
 
     @Nullable
-<<<<<<< HEAD
     public GlProgram<IrisChunkShaderInterface> getProgramOverride(BlockRenderPass pass, ChunkVertexType vertexType) {
         if (Iris.getPipelineManager().isSodiumShaderReloadNeeded()) {
             deleteShaders();
-=======
-    public ChunkProgram getProgramOverride(RenderDevice device, BlockRenderPass pass) {
+        }
+
 		WorldRenderingPipeline worldRenderingPipeline = Iris.getPipelineManager().getPipelineNullable();
 		SodiumTerrainPipeline sodiumTerrainPipeline = null;
 
@@ -218,19 +212,16 @@
 			sodiumTerrainPipeline = worldRenderingPipeline.getSodiumTerrainPipeline();
 		}
 
-		if (Iris.getPipelineManager().isSodiumShaderReloadNeeded()) {
-            deleteShaders();
-            createShaders(sodiumTerrainPipeline, device);
->>>>>>> 3e7b9066
-        }
-
         if (!shadersCreated) {
-			createShaders(vertexType);
+			createShaders(sodiumTerrainPipeline, vertexType);
 		}
 
         if (ShadowRenderingState.areShadowsCurrentlyBeingRendered()) {
-<<<<<<< HEAD
         	GlProgram<IrisChunkShaderInterface> shadowProgram;
+
+			if (sodiumTerrainPipeline != null && !sodiumTerrainPipeline.hasShadowPass()) {
+				throw new IllegalStateException("Shadow program requested, but the pack does not have a shadow pass?");
+			}
 
 			if (pass == BlockRenderPass.CUTOUT || pass == BlockRenderPass.CUTOUT_MIPPED) {
 				shadowProgram = this.programs.get(IrisTerrainPass.SHADOW_CUTOUT);
@@ -238,12 +229,7 @@
 				shadowProgram = this.programs.get(IrisTerrainPass.SHADOW);
 			}
 
-			if (shadowProgram == null) {
-=======
-			if (sodiumTerrainPipeline != null && !sodiumTerrainPipeline.hasShadowPass()) {
->>>>>>> 3e7b9066
-				throw new IllegalStateException("Shadow program requested, but the pack does not have a shadow pass?");
-			}
+
 
 			return this.programs.get(IrisTerrainPass.SHADOW);
         } else {
