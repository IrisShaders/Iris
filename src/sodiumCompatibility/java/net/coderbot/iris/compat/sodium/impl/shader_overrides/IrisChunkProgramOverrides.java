--- conflicted
+++ resolved
@@ -23,11 +23,12 @@
 import java.util.Optional;
 
 public class IrisChunkProgramOverrides {
-<<<<<<< HEAD
 	private boolean shadersCreated = false;
     private final EnumMap<IrisTerrainPass, GlProgram<IrisChunkShaderInterface>> programs = new EnumMap<>(IrisTerrainPass.class);
 
-    private GlShader createVertexShader(IrisTerrainPass pass, SodiumTerrainPipeline pipeline) {
+	private int versionCounterForSodiumShaderReload = -1;
+
+	private GlShader createVertexShader(IrisTerrainPass pass, SodiumTerrainPipeline pipeline) {
         Optional<String> irisVertexShader;
 
         if (pass == IrisTerrainPass.SHADOW || pass == IrisTerrainPass.SHADOW_CUTOUT) {
@@ -80,19 +81,6 @@
             irisFragmentShader = pipeline.getShadowFragmentShaderSource();
         } else if (pass == IrisTerrainPass.SHADOW_CUTOUT) {
         	irisFragmentShader = pipeline.getShadowCutoutFragmentShaderSource();
-=======
-	private static final ShaderConstants EMPTY_CONSTANTS = ShaderConstants.builder().build();
-
-	private final EnumMap<IrisTerrainPass, ChunkProgram> programs = new EnumMap<>(IrisTerrainPass.class);
-
-	private int versionCounterForSodiumShaderReload = -1;
-
-	private GlShader createVertexShader(RenderDevice device, IrisTerrainPass pass, SodiumTerrainPipeline pipeline) {
-		Optional<String> irisVertexShader;
-
-		if (pass == IrisTerrainPass.SHADOW) {
-			irisVertexShader = pipeline.getShadowVertexShaderSource();
->>>>>>> 4e86aa93
 		} else if (pass == IrisTerrainPass.GBUFFER_SOLID) {
             irisFragmentShader = pipeline.getTerrainFragmentShaderSource();
         } else if (pass == IrisTerrainPass.GBUFFER_CUTOUT) {
@@ -207,7 +195,6 @@
 		}
 	}
 
-<<<<<<< HEAD
 	public void createShaders(SodiumTerrainPipeline pipeline, ChunkVertexType vertexType) {
         Iris.getPipelineManager().clearSodiumShaderReloadNeeded();
 
@@ -215,12 +202,6 @@
 			pipeline.patchShaders(vertexType);
             for (IrisTerrainPass pass : IrisTerrainPass.values()) {
 				if (pass.isShadow() && !pipeline.hasShadowPass()) {
-=======
-	public void createShaders(SodiumTerrainPipeline sodiumTerrainPipeline, RenderDevice device) {
-		if (sodiumTerrainPipeline != null) {
-			for (IrisTerrainPass pass : IrisTerrainPass.values()) {
-				if (pass == IrisTerrainPass.SHADOW && !sodiumTerrainPipeline.hasShadowPass()) {
->>>>>>> 4e86aa93
 					this.programs.put(pass, null);
 					continue;
 				}
@@ -236,26 +217,20 @@
 
     @Nullable
     public GlProgram<IrisChunkShaderInterface> getProgramOverride(BlockRenderPass pass, ChunkVertexType vertexType) {
-        if (Iris.getPipelineManager().isSodiumShaderReloadNeeded()) {
-            deleteShaders();
-        }
-
-		WorldRenderingPipeline worldRenderingPipeline = Iris.getPipelineManager().getPipelineNullable();
-		SodiumTerrainPipeline sodiumTerrainPipeline = null;
-
-		if (worldRenderingPipeline != null) {
-			sodiumTerrainPipeline = worldRenderingPipeline.getSodiumTerrainPipeline();
-		}
-
-<<<<<<< HEAD
-        if (!shadersCreated) {
-			createShaders(sodiumTerrainPipeline, vertexType);
-=======
 		if (versionCounterForSodiumShaderReload != Iris.getPipelineManager().getVersionCounterForSodiumShaderReload()) {
 			versionCounterForSodiumShaderReload = Iris.getPipelineManager().getVersionCounterForSodiumShaderReload();
 			deleteShaders();
-			createShaders(sodiumTerrainPipeline, device);
->>>>>>> 4e86aa93
+		}
+
+		WorldRenderingPipeline worldRenderingPipeline = Iris.getPipelineManager().getPipelineNullable();
+		SodiumTerrainPipeline sodiumTerrainPipeline = null;
+
+		if (worldRenderingPipeline != null) {
+			sodiumTerrainPipeline = worldRenderingPipeline.getSodiumTerrainPipeline();
+		}
+
+        if (!shadersCreated) {
+			createShaders(sodiumTerrainPipeline, vertexType);
 		}
 
         if (ShadowRenderingState.areShadowsCurrentlyBeingRendered()) {
