--- conflicted
+++ resolved
@@ -31,26 +31,9 @@
 
 public class IrisChunkProgramOverrides {
 	private boolean shadersCreated = false;
-<<<<<<< HEAD
     private final EnumMap<IrisTerrainPass, Program<IrisChunkShaderInterface>> programs = new EnumMap<>(IrisTerrainPass.class);
-=======
-    private final EnumMap<IrisTerrainPass, GlProgram<IrisChunkShaderInterface>> programs = new EnumMap<>(IrisTerrainPass.class);
 
 	private int versionCounterForSodiumShaderReload = -1;
-
-	private GlShader createVertexShader(IrisTerrainPass pass, SodiumTerrainPipeline pipeline) {
-        Optional<String> irisVertexShader;
-
-        if (pass == IrisTerrainPass.SHADOW || pass == IrisTerrainPass.SHADOW_CUTOUT) {
-            irisVertexShader = pipeline.getShadowVertexShaderSource();
-        } else if (pass == IrisTerrainPass.GBUFFER_SOLID || pass == IrisTerrainPass.GBUFFER_CUTOUT) {
-            irisVertexShader = pipeline.getTerrainVertexShaderSource();
-        } else if (pass == IrisTerrainPass.GBUFFER_TRANSLUCENT) {
-            irisVertexShader = pipeline.getTranslucentVertexShaderSource();
-        } else {
-            throw new IllegalArgumentException("Unknown pass type " + pass);
-        }
->>>>>>> 9b3306b1
 
 	private String createVertexShader(IrisTerrainPass pass, SodiumTerrainPipeline pipeline) {
 		Optional<String> irisVertexShader;
@@ -191,14 +174,10 @@
 		}
 	}
 
-<<<<<<< HEAD
     private void createShaders(SodiumTerrainPipeline pipeline, RenderDevice device, TerrainVertexType vertexType) {
         Iris.getPipelineManager().clearSodiumShaderReloadNeeded();
 		this.programs.clear();
 
-=======
-	public void createShaders(SodiumTerrainPipeline pipeline, ChunkVertexType vertexType) {
->>>>>>> 9b3306b1
         if (pipeline != null) {
 			pipeline.patchShaders(vertexType.getVertexRange());
 			for (IrisTerrainPass pass : IrisTerrainPass.values()) {
@@ -213,23 +192,8 @@
     }
 
     @Nullable
-<<<<<<< HEAD
     public Program<IrisChunkShaderInterface> getProgramOverride(boolean isShadowPass, RenderDevice device, ChunkRenderPass pass, TerrainVertexType vertexType) {
 		SodiumTerrainPipeline pipeline = getSodiumTerrainPipeline();
-=======
-    public GlProgram<IrisChunkShaderInterface> getProgramOverride(BlockRenderPass pass, ChunkVertexType vertexType) {
-		if (versionCounterForSodiumShaderReload != Iris.getPipelineManager().getVersionCounterForSodiumShaderReload()) {
-			versionCounterForSodiumShaderReload = Iris.getPipelineManager().getVersionCounterForSodiumShaderReload();
-			deleteShaders();
-		}
-
-		WorldRenderingPipeline worldRenderingPipeline = Iris.getPipelineManager().getPipelineNullable();
-		SodiumTerrainPipeline sodiumTerrainPipeline = null;
-
-		if (worldRenderingPipeline != null) {
-			sodiumTerrainPipeline = worldRenderingPipeline.getSodiumTerrainPipeline();
-		}
->>>>>>> 9b3306b1
 
         if (!shadersCreated) {
 			createShaders(pipeline, device, vertexType);
