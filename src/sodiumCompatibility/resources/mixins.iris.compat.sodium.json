{
  "package": "net.coderbot.iris.compat.sodium.mixin",
  "plugin": "net.coderbot.iris.compat.sodium.mixin.IrisSodiumCompatMixinPlugin",
  "required": true,
  "compatibilityLevel": "JAVA_8",
  "injectors": {
    "defaultRequire": 1
  },
  "overwrites": {
    "conformVisibility": true
  },
  "client": [
    "block_id.MixinChunkBuildBuffers",
    "block_id.MixinChunkRenderRebuildTask",
    "directional_shading.MixinFlatLightPipeline",
    "directional_shading.MixinSmoothLightPipeline",
    "options.MixinOptionImpl",
    "options.MixinRenderSectionManager",
    "options.MixinSodiumGameOptionPages",
    "options.MixinSodiumGameOptions",
    "options.MixinSodiumOptionsGUI",
    "separate_ao.MixinBlockRenderer",
    "separate_ao.MixinFluidRenderer",
    "shader_overrides.MixinBlockRenderPass",
    "shader_overrides.MixinGlProgram",
    "shader_overrides.MixinRegionChunkRenderer",
    "shader_overrides.MixinShaderChunkRenderer",
    "shader_overrides.MixinShaderType",
    "shader_overrides.ShaderTypeAccessor",
    "shadow_map.MixinRegionChunkRenderer",
    "shadow_map.MixinRenderSectionManager",
    "shadow_map.MixinSodiumWorldRenderer",
<<<<<<< HEAD
    "shadow_map.frustum.MixinAdvancedShadowCullingFrustum",
    "shadow_map.frustum.MixinBoxCullingFrustum",
    "shadow_map.frustum.MixinCullEverythingFrustum",
    "shadow_map.frustum.MixinNonCullingFrustum",
    "sky.MixinLevelRenderer",
    "vertex_format.entity.MixinQuadVertexType",
=======
    "vertex_format.entity.MixinBufferBuilder_ExtendedVertexFormatCompat",
>>>>>>> 0c1348d3
    "vertex_format.ChunkMeshAttributeAccessor",
    "vertex_format.MixinFluidRenderer",
    "vertex_format.GlVertexAttributeFormatAccessor",
    "vertex_format.MixinChunkMeshAttribute",
    "vertex_format.MixinGlVertexFormatBuilder",
    "vertex_format.MixinRegionChunkRenderer",
    "vertex_format.MixinRenderRegionArenas",
    "vertex_format.MixinRenderSectionManager"
  ]
}<|MERGE_RESOLUTION|>--- conflicted
+++ resolved
@@ -30,16 +30,12 @@
     "shadow_map.MixinRegionChunkRenderer",
     "shadow_map.MixinRenderSectionManager",
     "shadow_map.MixinSodiumWorldRenderer",
-<<<<<<< HEAD
     "shadow_map.frustum.MixinAdvancedShadowCullingFrustum",
     "shadow_map.frustum.MixinBoxCullingFrustum",
     "shadow_map.frustum.MixinCullEverythingFrustum",
     "shadow_map.frustum.MixinNonCullingFrustum",
     "sky.MixinLevelRenderer",
-    "vertex_format.entity.MixinQuadVertexType",
-=======
     "vertex_format.entity.MixinBufferBuilder_ExtendedVertexFormatCompat",
->>>>>>> 0c1348d3
     "vertex_format.ChunkMeshAttributeAccessor",
     "vertex_format.MixinFluidRenderer",
     "vertex_format.GlVertexAttributeFormatAccessor",
