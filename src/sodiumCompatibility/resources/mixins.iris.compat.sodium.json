--- conflicted
+++ resolved
@@ -30,15 +30,12 @@
     "shadow_map.MixinRegionChunkRenderer",
     "shadow_map.MixinRenderSectionManager",
     "shadow_map.MixinSodiumWorldRenderer",
-<<<<<<< HEAD
     "shadow_map.frustum.MixinAdvancedShadowCullingFrustum",
     "shadow_map.frustum.MixinBoxCullingFrustum",
     "shadow_map.frustum.MixinCullEverythingFrustum",
     "shadow_map.frustum.MixinNonCullingFrustum",
     "sky.MixinLevelRenderer",
-=======
     "vertex_format.entity.MixinQuadVertexType",
->>>>>>> b2f21162
     "vertex_format.ChunkMeshAttributeAccessor",
     "vertex_format.MixinFluidRenderer",
     "vertex_format.GlVertexAttributeFormatAccessor",
