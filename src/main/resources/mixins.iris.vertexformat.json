--- conflicted
+++ resolved
@@ -6,17 +6,10 @@
   "client": [
     "MixinBufferBuilder",
     "MixinVertexFormatElement",
-<<<<<<< HEAD
-    "MixinChunkRebuildTask",
-    "MixinVertexFormat"
-=======
-    "MixinGlStateManager",
-    "MixinVertexBuffer",
     "MixinVertexFormat",
     "block_rendering.MixinBakedQuad",
     "block_rendering.MixinBufferBuilder_SeparateAo",
     "block_rendering.MixinChunkRebuildTask"
->>>>>>> c4f5a0d2
   ],
   "injectors": {
     "defaultRequire": 1
