{
<<<<<<< HEAD
  "iris.shaders.reloaded": "Shaders Rechargés!",
  "iris.keybind.reload": "Recharger Les Shaders",
  "iris.shaders.reloaded.failure": "Échec lors du rechargement des Shaders! Raison: %s",

  "options.iris.apply": "Appliquer",
  "options.iris.refresh": "Rafraichir",
  "options.iris.openShaderPackFolder": "Ouvrir le dossier des Shader Packs...",
  "options.iris.refreshShaderPacks": "Refresh Shader Packs",
  "options.iris.shaderPackSelection.addedPack": "Shader Pack ajouté : \"%s\"",
  "options.iris.shaderPackSelection.addedPacks": "Ajouté %s Shader Packs",
  "options.iris.shaderPackSelection.failedAdd": "Les fichiers ne sont pas des Shader Packs valides",
  "options.iris.shaderPackSelection.failedAddSingle": "\"%s\" n'est pas un Shader Pack valide",
  "options.iris.shaderPackSelection.copyError": "Erreur lors que de l'ajout de Shader Pack \"%s\"",
  "options.iris.shaderPackSelection.copyErrorAlreadyExists": "\"%s\" est déja dans votre dossier de Shader Packs !",

  "pack.iris.select.title": "Sélectionner",
  "pack.iris.list.label": "+ Faites glisser vos Shader Packs pour les ajouter"
=======
  "iris.shaders.reloaded": "Shaders rechargés !",
  "iris.keybind.reload": "Recharger les shaders",
  "iris.shaders.reloaded.failure": "Échec lors du rechargement des shaders ! Raison : %s",

  "options.iris.apply": "Appliquer",
  "options.iris.refresh": "Rafraichir",
  "options.iris.openShaderPackFolder": "Ouvrir le dossier des shader packs...",
  "options.iris.refreshShaderPacks": "Rafraichir les packs de shader",
  "options.iris.shaderPackSelection": "Shader Packs...",
  "options.iris.shaderPackSelection.title": "Shader Packs",
  "options.iris.shaderPackSelection.addedPack": "Shader pack ajouté : \"%s\"",
  "options.iris.shaderPackSelection.addedPacks": "%s shader packs ajoutés",
  "options.iris.shaderPackSelection.failedAdd": "Les fichiers ne sont pas des shader packs valides",
  "options.iris.shaderPackSelection.failedAddSingle": "\"%s\" n'est pas un shader pack valide",
  "options.iris.shaderPackSelection.copyError": "Erreur lors de l'ajout du shader pack \"%s\"",
  "options.iris.shaderPackSelection.copyErrorAlreadyExists": "\"%s\" est déjà dans votre dossier de shader packs !",
  "options.iris.shaders.disabled": "Shaders : Désactivés",
  "options.iris.shaders.enabled": "Shaders : Activés",

  "pack.iris.select.title": "Sélectionner",
  "pack.iris.list.label": "+ Faites glisser vos shader packs pour les ajouter"
>>>>>>> 8ac60058
}<|MERGE_RESOLUTION|>--- conflicted
+++ resolved
@@ -1,23 +1,4 @@
 {
-<<<<<<< HEAD
-  "iris.shaders.reloaded": "Shaders Rechargés!",
-  "iris.keybind.reload": "Recharger Les Shaders",
-  "iris.shaders.reloaded.failure": "Échec lors du rechargement des Shaders! Raison: %s",
-
-  "options.iris.apply": "Appliquer",
-  "options.iris.refresh": "Rafraichir",
-  "options.iris.openShaderPackFolder": "Ouvrir le dossier des Shader Packs...",
-  "options.iris.refreshShaderPacks": "Refresh Shader Packs",
-  "options.iris.shaderPackSelection.addedPack": "Shader Pack ajouté : \"%s\"",
-  "options.iris.shaderPackSelection.addedPacks": "Ajouté %s Shader Packs",
-  "options.iris.shaderPackSelection.failedAdd": "Les fichiers ne sont pas des Shader Packs valides",
-  "options.iris.shaderPackSelection.failedAddSingle": "\"%s\" n'est pas un Shader Pack valide",
-  "options.iris.shaderPackSelection.copyError": "Erreur lors que de l'ajout de Shader Pack \"%s\"",
-  "options.iris.shaderPackSelection.copyErrorAlreadyExists": "\"%s\" est déja dans votre dossier de Shader Packs !",
-
-  "pack.iris.select.title": "Sélectionner",
-  "pack.iris.list.label": "+ Faites glisser vos Shader Packs pour les ajouter"
-=======
   "iris.shaders.reloaded": "Shaders rechargés !",
   "iris.keybind.reload": "Recharger les shaders",
   "iris.shaders.reloaded.failure": "Échec lors du rechargement des shaders ! Raison : %s",
@@ -39,5 +20,4 @@
 
   "pack.iris.select.title": "Sélectionner",
   "pack.iris.list.label": "+ Faites glisser vos shader packs pour les ajouter"
->>>>>>> 8ac60058
 }