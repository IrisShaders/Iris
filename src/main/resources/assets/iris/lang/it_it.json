{
  "iris.shaders.reloaded": "Shaders Ricaricato!",
  "iris.keybind.reload": "Aggiornare gli Shader",
  "iris.shaders.reloaded.failure": "Non è riuscito a ricaricare gli Shader! Ragione: %s",

  "options.iris.apply": "Applica",
  "options.iris.refresh": "Aggiorna",
  "options.iris.openShaderPackFolder": "Aprire la cartella Shader Pack...",
  "options.iris.refreshShaderPacks": "Aggiorna i Shader Pack",
<<<<<<< HEAD
=======
  "options.iris.shaderPackSelection": "Shader Packs...",
  "options.iris.shaderPackSelection.title": "Shader Packs",
>>>>>>> 8ac60058
  "options.iris.shaderPackSelection.addedPack": "Aggiunto Shader Pack \"%s\"",
  "options.iris.shaderPackSelection.addedPacks": "Aggiunto %s Shader Packs",
  "options.iris.shaderPackSelection.failedAdd": "I file non sono validi Shader Packs",
  "options.iris.shaderPackSelection.failedAddSingle": "\"%s\" non è uno Shader Pack valido",
  "options.iris.shaderPackSelection.copyError": "Impossibile aggiungere lo Shader Pack \"%s\"",
  "options.iris.shaderPackSelection.copyErrorAlreadyExists": "\"%s\" è già nella tua cartella Shader Packs!",
<<<<<<< HEAD
=======
  "options.iris.shaders.disabled": "Shaders: Disabilitatos",
  "options.iris.shaders.enabled": "Shaders: Abilitatos",
>>>>>>> 8ac60058

  "pack.iris.select.title": "Selezionare",
  "pack.iris.list.label": "+ Trascinare e rilasciare i Shader Packs per aggiungere"
}<|MERGE_RESOLUTION|>--- conflicted
+++ resolved
@@ -7,22 +7,16 @@
   "options.iris.refresh": "Aggiorna",
   "options.iris.openShaderPackFolder": "Aprire la cartella Shader Pack...",
   "options.iris.refreshShaderPacks": "Aggiorna i Shader Pack",
-<<<<<<< HEAD
-=======
   "options.iris.shaderPackSelection": "Shader Packs...",
   "options.iris.shaderPackSelection.title": "Shader Packs",
->>>>>>> 8ac60058
   "options.iris.shaderPackSelection.addedPack": "Aggiunto Shader Pack \"%s\"",
   "options.iris.shaderPackSelection.addedPacks": "Aggiunto %s Shader Packs",
   "options.iris.shaderPackSelection.failedAdd": "I file non sono validi Shader Packs",
   "options.iris.shaderPackSelection.failedAddSingle": "\"%s\" non è uno Shader Pack valido",
   "options.iris.shaderPackSelection.copyError": "Impossibile aggiungere lo Shader Pack \"%s\"",
   "options.iris.shaderPackSelection.copyErrorAlreadyExists": "\"%s\" è già nella tua cartella Shader Packs!",
-<<<<<<< HEAD
-=======
   "options.iris.shaders.disabled": "Shaders: Disabilitatos",
   "options.iris.shaders.enabled": "Shaders: Abilitatos",
->>>>>>> 8ac60058
 
   "pack.iris.select.title": "Selezionare",
   "pack.iris.list.label": "+ Trascinare e rilasciare i Shader Packs per aggiungere"
