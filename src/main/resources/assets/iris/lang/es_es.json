{
  "iris.shaders.reloaded": "Shaders recargados!",
  "iris.keybind.reload": "Recargar Shaders",
<<<<<<< HEAD
  "iris.shaders.reloaded.failure": "¡Falló en la recarga de los Shaders! Razón: %s",

  "options.iris.apply": "Aplíquese",
  "options.iris.refresh": "Refrescar",
  "options.iris.openShaderPackFolder": "Abrir la carpeta Shader Pack...",
  "options.iris.refreshShaderPacks": "Actualizar Shader Packs",
  "options.iris.shaderPackSelection.addedPack": "Añadidos Shader Pack \"%s\"",
=======
  "iris.shaders.reloaded.failure": "¡Error al recargar los Shaders! Razón: %s",

  "options.iris.apply": "Aplicar",
  "options.iris.refresh": "Recargar",
  "options.iris.openShaderPackFolder": "Abrir carpeta de Shader Packs...",
  "options.iris.refreshShaderPacks": "Recargar Shaders",
  "options.iris.shaderPackSelection": "Shader Packs...",
  "options.iris.shaderPackSelection.title": "Shader Packs",
  "options.iris.shaderPackSelection.addedPack": "Añadido el Shader Pack \"%s\"",
>>>>>>> 8ac60058
  "options.iris.shaderPackSelection.addedPacks": "Añadidos %s Shader Packs",
  "options.iris.shaderPackSelection.failedAdd": "Los archivos no eran Shader Packs válidos",
  "options.iris.shaderPackSelection.failedAddSingle": "\"%s\" no es un Shader Pack válido",
  "options.iris.shaderPackSelection.copyError": "No se ha podido añadir el Shader Pack \"%s\"",
  "options.iris.shaderPackSelection.copyErrorAlreadyExists": "¡\"%s\" ya está en tu carpeta de Shader Packs!",
<<<<<<< HEAD

  "pack.iris.select.title": "Seleccione",
  "pack.iris.list.label": "+ Arrastrar y soltar Shader Packs para añadir"
=======
  "options.iris.shaders.disabled": "Shaders: Desactivados",
  "options.iris.shaders.enabled": "Shaders: Activados",

  "pack.iris.select.title": "Seleccionar",
  "pack.iris.list.label": "+ Arrastra Shader Packs aquí para añadirlos"
>>>>>>> 8ac60058
}<|MERGE_RESOLUTION|>--- conflicted
+++ resolved
@@ -1,15 +1,6 @@
 {
   "iris.shaders.reloaded": "Shaders recargados!",
   "iris.keybind.reload": "Recargar Shaders",
-<<<<<<< HEAD
-  "iris.shaders.reloaded.failure": "¡Falló en la recarga de los Shaders! Razón: %s",
-
-  "options.iris.apply": "Aplíquese",
-  "options.iris.refresh": "Refrescar",
-  "options.iris.openShaderPackFolder": "Abrir la carpeta Shader Pack...",
-  "options.iris.refreshShaderPacks": "Actualizar Shader Packs",
-  "options.iris.shaderPackSelection.addedPack": "Añadidos Shader Pack \"%s\"",
-=======
   "iris.shaders.reloaded.failure": "¡Error al recargar los Shaders! Razón: %s",
 
   "options.iris.apply": "Aplicar",
@@ -19,21 +10,14 @@
   "options.iris.shaderPackSelection": "Shader Packs...",
   "options.iris.shaderPackSelection.title": "Shader Packs",
   "options.iris.shaderPackSelection.addedPack": "Añadido el Shader Pack \"%s\"",
->>>>>>> 8ac60058
   "options.iris.shaderPackSelection.addedPacks": "Añadidos %s Shader Packs",
   "options.iris.shaderPackSelection.failedAdd": "Los archivos no eran Shader Packs válidos",
   "options.iris.shaderPackSelection.failedAddSingle": "\"%s\" no es un Shader Pack válido",
   "options.iris.shaderPackSelection.copyError": "No se ha podido añadir el Shader Pack \"%s\"",
   "options.iris.shaderPackSelection.copyErrorAlreadyExists": "¡\"%s\" ya está en tu carpeta de Shader Packs!",
-<<<<<<< HEAD
-
-  "pack.iris.select.title": "Seleccione",
-  "pack.iris.list.label": "+ Arrastrar y soltar Shader Packs para añadir"
-=======
   "options.iris.shaders.disabled": "Shaders: Desactivados",
   "options.iris.shaders.enabled": "Shaders: Activados",
 
   "pack.iris.select.title": "Seleccionar",
   "pack.iris.list.label": "+ Arrastra Shader Packs aquí para añadirlos"
->>>>>>> 8ac60058
 }