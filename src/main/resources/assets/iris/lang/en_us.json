--- conflicted
+++ resolved
@@ -15,17 +15,14 @@
 
   "pack.iris.select.title": "Select",
   "pack.iris.configure.title": "Configure",
-<<<<<<< HEAD
   "pack.iris.internal": "Internal Shaders",
 
   "page.iris.notFound": "Invalid Page!",
   "page.iris.noConfig": "No Shader Options.",
   "page.iris.noShaders": "No Shader pack loaded.",
-=======
-
+  
   "page.iris.notFound": "Invalid Page!",
   "page.iris.noConfig": "No Shader Options.",
->>>>>>> ecac5a30
 
   "property.iris.boolean.true": "True",
   "property.iris.boolean.false": "False"
