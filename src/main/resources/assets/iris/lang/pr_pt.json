{
  "iris.shaders.reloaded": "Shaders Recarregados!",
  "iris.keybind.reload": "Recarregar Shaders",
  "iris.shaders.reloaded.failure": "Falha no Reload Shaders! Motivo: %s",

  "options.iris.apply": "Aplicar",
  "options.iris.refresh": "Actualizar",
<<<<<<< HEAD
  "options.iris.openShaderPackFolder": "Abrir Pasta de Shader Packs...",
  "options.iris.refreshShaderPacks": "Actualizar Shader Packs",
  "options.iris.shaderPackSelection.addedPack": "Adicionado Shader Pack \"%s\"",
  "options.iris.shaderPackSelection.addedPacks": "Adicionados %s Shader Packs",
=======
  "options.iris.openShaderPackFolder": "Pasta de Shader Pack Aberto......",
  "options.iris.refreshShaderPacks": "Actualizar Shader Packs",
  "options.iris.shaderPackSelection": "Shader Packs...",
  "options.iris.shaderPackSelection.title": "Shader Packs",
  "options.iris.shaderPackSelection.addedPack": "Adicionado Pacote de Shader \"%s\"",
  "options.iris.shaderPackSelection.addedPacks": "Adicionadas %s Shader Packs",
>>>>>>> 8ac60058
  "options.iris.shaderPackSelection.failedAdd": "Os ficheiros não eram válidos Shader Packs",
  "options.iris.shaderPackSelection.failedAddSingle": "\"%s\" não é um Pacote Shader válido",
  "options.iris.shaderPackSelection.copyError": "Não foi possível acrescentar Shader Pack \"%s\"",
  "options.iris.shaderPackSelection.copyErrorAlreadyExists": "\"%s\" já está na sua pasta Shader Packs!",
<<<<<<< HEAD

  "pack.iris.select.title": "Seleccionar",
  "pack.iris.list.label": "+ Arrasta e Solta Shader Packs Para Adicioná-las"
=======
  "options.iris.shaders.disabled": "Shaders: Deficientes",
  "options.iris.shaders.enabled": "Shaders: Activados",

  "pack.iris.select.title": "Seleccionar",
  "pack.iris.list.label": "+ Trascina e rilascia Shader Pack da aggiungere"
>>>>>>> 8ac60058
}<|MERGE_RESOLUTION|>--- conflicted
+++ resolved
@@ -5,32 +5,19 @@
 
   "options.iris.apply": "Aplicar",
   "options.iris.refresh": "Actualizar",
-<<<<<<< HEAD
-  "options.iris.openShaderPackFolder": "Abrir Pasta de Shader Packs...",
-  "options.iris.refreshShaderPacks": "Actualizar Shader Packs",
-  "options.iris.shaderPackSelection.addedPack": "Adicionado Shader Pack \"%s\"",
-  "options.iris.shaderPackSelection.addedPacks": "Adicionados %s Shader Packs",
-=======
   "options.iris.openShaderPackFolder": "Pasta de Shader Pack Aberto......",
   "options.iris.refreshShaderPacks": "Actualizar Shader Packs",
   "options.iris.shaderPackSelection": "Shader Packs...",
   "options.iris.shaderPackSelection.title": "Shader Packs",
   "options.iris.shaderPackSelection.addedPack": "Adicionado Pacote de Shader \"%s\"",
   "options.iris.shaderPackSelection.addedPacks": "Adicionadas %s Shader Packs",
->>>>>>> 8ac60058
   "options.iris.shaderPackSelection.failedAdd": "Os ficheiros não eram válidos Shader Packs",
   "options.iris.shaderPackSelection.failedAddSingle": "\"%s\" não é um Pacote Shader válido",
   "options.iris.shaderPackSelection.copyError": "Não foi possível acrescentar Shader Pack \"%s\"",
   "options.iris.shaderPackSelection.copyErrorAlreadyExists": "\"%s\" já está na sua pasta Shader Packs!",
-<<<<<<< HEAD
-
-  "pack.iris.select.title": "Seleccionar",
-  "pack.iris.list.label": "+ Arrasta e Solta Shader Packs Para Adicioná-las"
-=======
   "options.iris.shaders.disabled": "Shaders: Deficientes",
   "options.iris.shaders.enabled": "Shaders: Activados",
 
   "pack.iris.select.title": "Seleccionar",
   "pack.iris.list.label": "+ Trascina e rilascia Shader Pack da aggiungere"
->>>>>>> 8ac60058
 }