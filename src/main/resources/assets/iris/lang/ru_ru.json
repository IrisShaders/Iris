--- conflicted
+++ resolved
@@ -1,23 +1,4 @@
 {
-<<<<<<< HEAD
-  "iris.shaders.reloaded": "Шейдеры перезаряжены!",
-  "iris.keybind.reload": "Шейдеры перезарядки",
-  "iris.shaders.reloaded.failure": "Ошибка при Перезагрузке шейдеров! Причина: %s",
-
-  "options.iris.apply": "Применить",
-  "options.iris.refresh": "Обновить",
-  "options.iris.openShaderPackFolder": "Откройте папку Shader Pack...",
-  "options.iris.refreshShaderPacks": "Обновление Shader Packs",
-  "options.iris.shaderPackSelection.addedPack": "Добавлен Shader Pack \"%s\"",
-  "options.iris.shaderPackSelection.addedPacks": "Добавлен %s Shader Packs",
-  "options.iris.shaderPackSelection.failedAdd": "Файлы не являются действительными Shader Packs",
-  "options.iris.shaderPackSelection.failedAddSingle": "\"%s\" не является действительным Shader Pack",
-  "options.iris.shaderPackSelection.copyError": "Не удалось добавить Shader Pack \"%s\"",
-  "options.iris.shaderPackSelection.copyErrorAlreadyExists": "\"%s\" уже находится в вашей папке Shader Packs!",
-
-  "pack.iris.select.title": "Выберите",
-  "pack.iris.list.label": "+ Перетаскивание Shader Pack для добавления"
-=======
   "iris.shaders.reloaded": "Шейдеры перезагружены!",
   "iris.keybind.reload": "Перезагрузить шейдеры",
   "iris.shaders.reloaded.failure": "Ошибка при перезагрузке шейдеров! Причина: %s",
@@ -39,5 +20,4 @@
   
   "pack.iris.select.title": "Выберите",
   "pack.iris.list.label": "+ Перетащите шейдер для добавления"
->>>>>>> 8ac60058
 }