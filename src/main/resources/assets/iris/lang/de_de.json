--- conflicted
+++ resolved
@@ -5,31 +5,19 @@
 
   "options.iris.apply": "Anwenden",
   "options.iris.refresh": "Aktualisieren",
-<<<<<<< HEAD
-  "options.iris.openShaderPackFolder": "Öffnen Sie den Ordner Shader Pack...",
-  "options.iris.refreshShaderPacks": "Shader Packs aktualisieren.",
-=======
   "options.iris.openShaderPackFolder": "Shader Packs-Ordner öffnen...",
   "options.iris.refreshShaderPacks": "Shader Packs aktualisieren.",
   "options.iris.shaderPackSelection": "Shader Packs...",
   "options.iris.shaderPackSelection.title": "Shader Packs",
->>>>>>> 8ac60058
   "options.iris.shaderPackSelection.addedPack": "Shader Pack hinzugefügt \"%s\"",
   "options.iris.shaderPackSelection.addedPacks": "%s Shader Packs hinzugefügt",
   "options.iris.shaderPackSelection.failedAdd": "Die Dateien waren keine gültigen Shader Packs.",
   "options.iris.shaderPackSelection.failedAddSingle": "\"%s\" ist kein gültiges Shader Pack",
   "options.iris.shaderPackSelection.copyError": "Konnte Shader Pack nicht hinzufügen \"%s\"",
-<<<<<<< HEAD
-  "options.iris.shaderPackSelection.copyErrorAlreadyExists": "\"%s\" befindet sich bereits in Ihrem Shader Packs-Ordner!",
-
-  "pack.iris.select.title": "Wählen Sie",
-  "pack.iris.list.label": "+ Hinzufügen von Shader-Packs per Drag and Drop."
-=======
   "options.iris.shaderPackSelection.copyErrorAlreadyExists": "\"%s\" befindet sich bereits im Shader Packs-Ordner!",
   "options.iris.shaders.disabled": "Shaders: Deaktiviert",
   "options.iris.shaders.enabled": "Shaders: Aktiviert",
 
   "pack.iris.select.title": "Auswählen",
   "pack.iris.list.label": "+ Um Shader Packs hinzuzufügen, ziehe sie in dieses Fenster hinein"
->>>>>>> 8ac60058
 }