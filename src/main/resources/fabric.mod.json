--- conflicted
+++ resolved
@@ -41,13 +41,9 @@
 
   "depends": {
     "fabricloader": ">=0.11.3",
-<<<<<<< HEAD
-    "minecraft": "1.18.x"
-=======
-    "minecraft": "1.17.x",
+    "minecraft": "1.18.x",
     "fabric-resource-loader-v0": ">=0.3.2",
     "fabric-key-binding-api-v1": ">=1.0.1"
->>>>>>> 2767fbf6
   },
 
   "breaks": {
