--- conflicted
+++ resolved
@@ -1,11 +1,7 @@
 {
   "schemaVersion": 1,
   "id": "iris",
-<<<<<<< HEAD
-  "version": "1.5.0-alpha.3-development-environment",
-=======
-  "version": "1.4.6-development-environment",
->>>>>>> ee2a0eef
+  "version": "1.5.0-alpha.6-development-environment",
 
   "name": "Iris",
   "description": "A modern shaders mod for Minecraft intended to be compatible with existing OptiFine shader packs",
