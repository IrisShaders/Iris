--- conflicted
+++ resolved
@@ -45,12 +45,8 @@
 
   "depends": {
     "fabricloader": ">=0.12.3",
-<<<<<<< HEAD
-    "sodium": "0.5.3"
-=======
-    "minecraft": "1.20.2",
+    "minecraft": "1.20.3",
     "sodium": "0.5.4"
->>>>>>> 9e6465ee
   },
 
   "breaks": {
