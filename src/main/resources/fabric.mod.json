{
  "schemaVersion": 1,
  "id": "iris",
  "version": "${version}",
  "name": "Iris",
  "description": "A modern shaders mod for Minecraft intended to be compatible with existing OptiFine shader packs",
  "authors": [
    "coderbot",
    "IMS212",
    "Justsnoopy30",
    "FoundationGames"
  ],
  "contact": {
    "homepage": "https://github.com/IrisShaders/Iris",
    "sources": "https://github.com/IrisShaders/Iris.git",
    "issues": "https://github.com/IrisShaders/Iris/issues"
  },
  "license": "LGPL-3.0-only",
  "icon": "assets/iris/iris-logo.png",
  "environment": "client",
  "entrypoints": {
    "modmenu": [
      "net.irisshaders.iris.compat.modmenu.ModMenuIntegration"
    ]
  },
  "mixins": [
    "mixins.iris.json",
    "iris-batched-entity-rendering.mixins.json",
    "mixins.iris.fantastic.json",
    "mixins.iris.vertexformat.json",
    "mixins.iris.bettermipmaps.json",
    "mixins.iris.compat.indigo.json",
    "mixins.iris.compat.sodium.json",
    "mixins.iris.compat.indium.json",
    "mixins.iris.fixes.maxfpscrash.json"
  ],
  "accessWidener": "iris.accesswidener",
  "depends": {
<<<<<<< HEAD
    "fabricloader": ">=0.12.3"
=======
    "fabricloader": ">=0.12.3",
    "minecraft": [
      "1.20.5",
      "1.20.6"
    ],
    "sodium": [
      "0.5.8",
      "0.5.9"
    ]
>>>>>>> 1cacd491
  },
  "breaks": {
    "iris-explorer": "*",
    "originsenhanced": "<=1.3.2",
    "colormatic": "<=3.0.0",
    "bedrockwaters": "<=1.6.0",
    "batchedentityrendering": "*",
    "canvas": "*",
    "optifabric": "*",
    "worldeditcui": "<1.18.1",
    "physicsmod": "<=3.0.13",
    "distanthorizons": "<=2.0.1",
    "immersive_portals": "<=1.4.2"
  },
  "custom": {
    "sodium:options": {
      "mixin.features.render.world.sky": false,
      "mixin.features.render.entity": false,
      "mixin.features.render.gui.font": false
    },
    "mc-publish": {
      "loaders": [
        "fabric",
        "quilt"
      ]
    }
  }
}<|MERGE_RESOLUTION|>--- conflicted
+++ resolved
@@ -36,19 +36,13 @@
   ],
   "accessWidener": "iris.accesswidener",
   "depends": {
-<<<<<<< HEAD
-    "fabricloader": ">=0.12.3"
-=======
     "fabricloader": ">=0.12.3",
     "minecraft": [
-      "1.20.5",
-      "1.20.6"
+      "1.21.x"
     ],
     "sodium": [
-      "0.5.8",
       "0.5.9"
     ]
->>>>>>> 1cacd491
   },
   "breaks": {
     "iris-explorer": "*",
