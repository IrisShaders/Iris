{
  "schemaVersion": 1,
  "id": "iris",
<<<<<<< HEAD
  "version": "1.5.0-alpha.7-development-environment",
=======
  "version": "1.5.0-beta.2-development-environment",
>>>>>>> 866ab1b1

  "name": "Iris",
  "description": "A modern shaders mod for Minecraft intended to be compatible with existing OptiFine shader packs",
  "authors": [
    "coderbot",
    "IMS212",
    "Justsnoopy30",
    "FoundationGames"
  ],
  "contact": {
    "homepage": "https://github.com/IrisShaders/Iris",
    "sources": "https://github.com/IrisShaders/Iris.git",
    "issues": "https://github.com/IrisShaders/Iris/issues"
  },

  "license": "LGPL-3.0-only",
  "icon": "assets/iris/iris-logo.png",

  "environment": "client",
  "entrypoints": {
    "modmenu": [
      "net.coderbot.iris.compat.modmenu.ModMenuIntegration"
    ]
  },

  "mixins": [
    "mixins.iris.json",
    "iris-batched-entity-rendering.mixins.json",
    "mixins.iris.fantastic.json",
    "mixins.iris.vertexformat.json",
    "mixins.iris.bettermipmaps.json",
    "mixins.iris.optimized-stitching.json",
    "mixins.iris.compat.indigo.json",
    "mixins.iris.compat.sodium.json",
    "mixins.iris.compat.indium.json",
    "mixins.iris.fixes.maxfpscrash.json",
    "mixins.iris.devenvironment.json"
  ],

  "accessWidener" : "iris.accesswidener",

  "depends": {
    "fabricloader": ">=0.12.3",
    "minecraft": "1.19.x"
  },

  "breaks": {
    "iris-explorer": "*",
    "originsenhanced": "<=1.3.2",
    "colormatic": "<=3.0.0",
    "bedrockwaters": "<=1.6.0",
    "batchedentityrendering": "*",
    "canvas": "*",
    "optifabric": "*",
    "worldeditcui": "<1.18.1",
    "immersive_portals": "<=1.4.2"
  },

  "custom": {
    "sodium:options": {
      "mixin.features.sky": false
    }
  }
}<|MERGE_RESOLUTION|>--- conflicted
+++ resolved
@@ -1,11 +1,7 @@
 {
   "schemaVersion": 1,
   "id": "iris",
-<<<<<<< HEAD
-  "version": "1.5.0-alpha.7-development-environment",
-=======
   "version": "1.5.0-beta.2-development-environment",
->>>>>>> 866ab1b1
 
   "name": "Iris",
   "description": "A modern shaders mod for Minecraft intended to be compatible with existing OptiFine shader packs",
