{
  "schemaVersion": 1,
  "id": "iris",
  "version": "${version}",

  "name": "Iris",
  "description": "A new shaders mod for Minecraft intended to be compatible with existing ShadersMod/Optifine shaders",
  "authors": [
    "coderbot"
  ],
  "contact": {
    "homepage": "https://github.com/IrisShaders/Iris",
    "sources": "https://github.com/IrisShaders/Iris.git",
    "issues": "https://github.com/IrisShaders/Iris/issues"
  },

  "license": "LGPL-3.0-only",
  "icon": "assets/iris/iris-logo.png",

  "environment": "client",
  "entrypoints": {
    "client": [
      "net.coderbot.iris.Iris"
    ],
    "modmenu": [
      "net.coderbot.iris.compat.modmenu.ModMenuIntegration"
    ]
  },

  "mixins": [
    "mixins.iris.json",
<<<<<<< HEAD
=======
    "iris-batched-entity-rendering.mixins.json",
    "mixins.iris.yeetphysicsmod.json",
>>>>>>> d3a80017
    "mixins.iris.fantastic.json",
    "mixins.iris.vertexformat.json",
    "mixins.iris.bettermipmaps.json",
    "mixins.iris.compat.indigo.json",
    "mixins.iris.compat.indium.json"
  ],

  "accessWidener" : "iris.accesswidener",

  "depends": {
    "fabricloader": ">=0.11.3",
    "minecraft": "1.17.x",
    "fabric-resource-loader-v0": ">=0.3.2",
    "fabric-key-binding-api-v1": ">=1.0.1",
    "fabric-lifecycle-events-v1": ">=1.2.0"
  },

  "breaks": {
    "iris-explorer": "*",
    "batchedentityrendering": "*",
    "canvas": "*",
    "optifabric": "*"
  }
}<|MERGE_RESOLUTION|>--- conflicted
+++ resolved
@@ -29,11 +29,7 @@
 
   "mixins": [
     "mixins.iris.json",
-<<<<<<< HEAD
-=======
     "iris-batched-entity-rendering.mixins.json",
-    "mixins.iris.yeetphysicsmod.json",
->>>>>>> d3a80017
     "mixins.iris.fantastic.json",
     "mixins.iris.vertexformat.json",
     "mixins.iris.bettermipmaps.json",
