--- conflicted
+++ resolved
@@ -38,19 +38,11 @@
   "depends": {
     "fabricloader": ">=0.12.3",
     "minecraft": [
-<<<<<<< HEAD
       "1.21.x"
-    ],
-    "sodium": [
-      "0.5.x"
-=======
-      "1.20.5",
-      "1.20.6"
     ],
     "sodium": [
       "0.5.9",
       "0.5.11"
->>>>>>> 0af2fe32
     ]
   },
   "breaks": {
