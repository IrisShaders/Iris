{
  "schemaVersion": 1,
  "id": "iris",
  "version": "1.6.0-beta-snap.3-development-environment",

  "name": "Iris",
  "description": "A modern shaders mod for Minecraft intended to be compatible with existing OptiFine shader packs",
  "authors": [
    "coderbot",
    "IMS212",
    "Justsnoopy30",
    "FoundationGames"
  ],
  "contact": {
    "homepage": "https://github.com/IrisShaders/Iris",
    "sources": "https://github.com/IrisShaders/Iris.git",
    "issues": "https://github.com/IrisShaders/Iris/issues"
  },

  "license": "LGPL-3.0-only",
  "icon": "assets/iris/iris-logo.png",

  "environment": "client",
  "entrypoints": {
    "modmenu": [
      "net.coderbot.iris.compat.modmenu.ModMenuIntegration"
    ]
  },

  "mixins": [
    "mixins.iris.json",
    "iris-batched-entity-rendering.mixins.json",
    "mixins.iris.fantastic.json",
    "mixins.iris.vertexformat.json",
    "mixins.iris.optimized-stitching.json",
    "mixins.iris.compat.indigo.json",
    "mixins.iris.compat.sodium.json",
    "mixins.iris.compat.indium.json",
    "mixins.iris.fixes.maxfpscrash.json",
    "mixins.iris.devenvironment.json"
  ],

  "accessWidener" : "iris.accesswidener",

  "depends": {
<<<<<<< HEAD
    "fabricloader": ">=0.12.3"
=======
    "fabricloader": ">=0.12.3",
    "minecraft": "1.19.3"
>>>>>>> 9a66cc3a
  },

  "breaks": {
    "iris-explorer": "*",
    "originsenhanced": "<=1.3.2",
    "colormatic": "<=3.0.0",
    "bedrockwaters": "<=1.6.0",
    "batchedentityrendering": "*",
    "canvas": "*",
    "optifabric": "*",
    "worldeditcui": "<1.18.1",
    "immersive_portals": "<=1.4.2"
  },

  "custom": {
    "sodium:options": {
      "mixin.features.sky": false,
      "mixin.features.entity.fast_render": false,
      "mixin.features.gui.font": false
    }
  }
}<|MERGE_RESOLUTION|>--- conflicted
+++ resolved
@@ -1,7 +1,7 @@
 {
   "schemaVersion": 1,
   "id": "iris",
-  "version": "1.6.0-beta-snap.3-development-environment",
+  "version": "1.6.0-beta-snap.4-development-environment",
 
   "name": "Iris",
   "description": "A modern shaders mod for Minecraft intended to be compatible with existing OptiFine shader packs",
@@ -43,12 +43,7 @@
   "accessWidener" : "iris.accesswidener",
 
   "depends": {
-<<<<<<< HEAD
     "fabricloader": ">=0.12.3"
-=======
-    "fabricloader": ">=0.12.3",
-    "minecraft": "1.19.3"
->>>>>>> 9a66cc3a
   },
 
   "breaks": {
