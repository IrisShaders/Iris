{
  "schemaVersion": 1,
  "id": "iris",
  "version": "${version}",

  "name": "Iris",
  "description": "A modern shaders mod for Minecraft intended to be compatible with existing OptiFine shader packs",
  "authors": [
    "coderbot",
    "IMS212",
    "Justsnoopy30",
    "FoundationGames"
  ],
  "contact": {
    "homepage": "https://github.com/IrisShaders/Iris",
    "sources": "https://github.com/IrisShaders/Iris.git",
    "issues": "https://github.com/IrisShaders/Iris/issues"
  },

  "license": "LGPL-3.0-only",
  "icon": "assets/iris/iris-logo.png",

  "environment": "client",
  "entrypoints": {
    "client": [
      "net.coderbot.iris.Iris"
    ],
    "modmenu": [
      "net.coderbot.iris.compat.modmenu.ModMenuIntegration"
    ]
  },

  "mixins": [
    "mixins.iris.json",
    "iris-batched-entity-rendering.mixins.json",
    "mixins.iris.fantastic.json",
    "mixins.iris.vertexformat.json",
    "mixins.iris.bettermipmaps.json",
    "mixins.iris.compat.indigo.json",
    "mixins.iris.compat.sodium.json",
    "mixins.iris.compat.indium.json"
  ],

  "accessWidener" : "iris.accesswidener",

  "depends": {
<<<<<<< HEAD
    "fabricloader": ">=0.11.3",
    "minecraft": "1.18.x",
=======
    "fabricloader": ">=0.12.3",
    "minecraft": "1.17.x",
>>>>>>> 7b8c301f
    "fabric-resource-loader-v0": ">=0.3.2",
    "fabric-key-binding-api-v1": ">=1.0.1"
  },

  "breaks": {
    "iris-explorer": "*",
    "originsenhanced": "<=1.3.2",
    "batchedentityrendering": "*",
    "canvas": "*",
    "optifabric": "*"
  },

  "custom": {
    "sodium:options": {
      "mixin.features.sky": false
    }
  }
}<|MERGE_RESOLUTION|>--- conflicted
+++ resolved
@@ -44,13 +44,8 @@
   "accessWidener" : "iris.accesswidener",
 
   "depends": {
-<<<<<<< HEAD
-    "fabricloader": ">=0.11.3",
+    "fabricloader": ">=0.12.3",
     "minecraft": "1.18.x",
-=======
-    "fabricloader": ">=0.12.3",
-    "minecraft": "1.17.x",
->>>>>>> 7b8c301f
     "fabric-resource-loader-v0": ">=0.3.2",
     "fabric-key-binding-api-v1": ">=1.0.1"
   },
