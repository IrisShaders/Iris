--- conflicted
+++ resolved
@@ -45,13 +45,8 @@
 
   "depends": {
     "fabricloader": ">=0.12.3",
-<<<<<<< HEAD
     "minecraft": ["1.20.3", "1.20.4"],
-    "sodium": "0.5.4"
-=======
-    "minecraft": "1.20.2",
     "sodium": "0.5.5"
->>>>>>> 61f0dc77
   },
 
   "breaks": {
