{
  "schemaVersion": 1,
  "id": "iris",
<<<<<<< HEAD
  "version": "1.6.12-development-environment",
=======
  "version": "1.6.13-development-environment",
>>>>>>> c208118f

  "name": "Iris",
  "description": "A modern shaders mod for Minecraft intended to be compatible with existing OptiFine shader packs",
  "authors": [
    "coderbot",
    "IMS212",
    "Justsnoopy30",
    "FoundationGames"
  ],
  "contact": {
    "homepage": "https://github.com/IrisShaders/Iris",
    "sources": "https://github.com/IrisShaders/Iris.git",
    "issues": "https://github.com/IrisShaders/Iris/issues"
  },

  "license": "LGPL-3.0-only",
  "icon": "assets/iris/iris-logo.png",

  "environment": "client",
  "entrypoints": {
    "modmenu": [
      "net.coderbot.iris.compat.modmenu.ModMenuIntegration"
    ]
  },

  "mixins": [
    "mixins.iris.json",
    "iris-batched-entity-rendering.mixins.json",
    "mixins.iris.fantastic.json",
    "mixins.iris.vertexformat.json",
    "mixins.iris.bettermipmaps.json",
    "mixins.iris.compat.indigo.json",
    "mixins.iris.compat.dh.json",
    "mixins.iris.compat.sodium.json",
    "mixins.iris.compat.indium.json",
    "mixins.iris.fixes.maxfpscrash.json",
    "mixins.iris.devenvironment.json"
  ],

  "accessWidener" : "iris.accesswidener",

  "depends": {
    "fabricloader": ">=0.12.3",
<<<<<<< HEAD
    "minecraft": "1.20.2",
    "sodium": "0.5.4"
=======
    "minecraft": "1.20.x",
    "sodium": "0.5.3"
>>>>>>> c208118f
  },

  "breaks": {
    "iris-explorer": "*",
    "originsenhanced": "<=1.3.2",
    "colormatic": "<=3.0.0",
    "bedrockwaters": "<=1.6.0",
    "batchedentityrendering": "*",
    "canvas": "*",
    "optifabric": "*",
    "worldeditcui": "<1.18.1",
    "immersive_portals": "<=1.4.2"
  },

  "custom": {
    "sodium:options": {
      "mixin.features.render.world.sky": false,
      "mixin.features.render.entity": false,
      "mixin.features.render.gui.font": false
    }
  }
}<|MERGE_RESOLUTION|>--- conflicted
+++ resolved
@@ -1,11 +1,7 @@
 {
   "schemaVersion": 1,
   "id": "iris",
-<<<<<<< HEAD
-  "version": "1.6.12-development-environment",
-=======
   "version": "1.6.13-development-environment",
->>>>>>> c208118f
 
   "name": "Iris",
   "description": "A modern shaders mod for Minecraft intended to be compatible with existing OptiFine shader packs",
@@ -49,13 +45,8 @@
 
   "depends": {
     "fabricloader": ">=0.12.3",
-<<<<<<< HEAD
     "minecraft": "1.20.2",
     "sodium": "0.5.4"
-=======
-    "minecraft": "1.20.x",
-    "sodium": "0.5.3"
->>>>>>> c208118f
   },
 
   "breaks": {
