{
  "schemaVersion": 1,
  "id": "iris",
  "version": "${version}",

  "name": "Iris",
  "description": "A new shaders mod for Minecraft intended to be compatible with existing ShadersMod/Optifine shaders",
  "authors": [
    "coderbot"
  ],
  "contact": {
    "homepage": "https://github.com/IrisShaders/Iris",
    "sources": "https://github.com/IrisShaders/Iris.git",
    "issues": "https://github.com/IrisShaders/Iris/issues"
  },

  "license": "LGPL-3.0-only",
  "icon": "assets/iris/iris-logo.png",

  "environment": "client",
  "entrypoints": {
    "client": [
      "net.coderbot.iris.Iris"
    ]
  },

  "mixins": [
    "mixins.iris.json",
    "mixins.iris.yeetphysicsmod.json",
    "mixins.iris.fantastic.json"
  ],

  "depends": {
    "fabricloader": ">=0.7.4",
    "minecraft": "1.16.x",
    "fabric-resource-loader-v0": ">=0.3.2",
    "fabric-key-binding-api-v1": ">=1.0.1",
    "fabric-lifecycle-events-v1": ">=1.2.0"
  },

  "breaks": {
    "canvas": "*",
    "optifabric": "*",
<<<<<<< HEAD
    "physicsmod": "*"
=======
    "sodium": "*"
>>>>>>> 5a88c1af
  }
}<|MERGE_RESOLUTION|>--- conflicted
+++ resolved
@@ -40,11 +40,6 @@
 
   "breaks": {
     "canvas": "*",
-    "optifabric": "*",
-<<<<<<< HEAD
-    "physicsmod": "*"
-=======
-    "sodium": "*"
->>>>>>> 5a88c1af
+    "optifabric": "*"
   }
 }