{
  "schemaVersion": 1,
  "id": "iris",
<<<<<<< HEAD
  "version": "1.2.8-development-environment",
=======
  "version": "1.3.0-development-environment",
>>>>>>> d50ca03b

  "name": "Iris",
  "description": "A modern shaders mod for Minecraft intended to be compatible with existing OptiFine shader packs",
  "authors": [
    "coderbot",
    "IMS212",
    "Justsnoopy30",
    "FoundationGames"
  ],
  "contact": {
    "homepage": "https://github.com/IrisShaders/Iris",
    "sources": "https://github.com/IrisShaders/Iris.git",
    "issues": "https://github.com/IrisShaders/Iris/issues"
  },

  "license": "LGPL-3.0-only",
  "icon": "assets/iris/iris-logo.png",

  "environment": "client",
  "entrypoints": {
    "modmenu": [
      "net.coderbot.iris.compat.modmenu.ModMenuIntegration"
    ]
  },

  "mixins": [
    "mixins.iris.json",
    "iris-batched-entity-rendering.mixins.json",
    "mixins.iris.fantastic.json",
    "mixins.iris.vertexformat.json",
    "mixins.iris.bettermipmaps.json",
    "mixins.iris.optimized-stitching.json",
    "mixins.iris.compat.indigo.json",
    "mixins.iris.compat.sodium.json",
    "mixins.iris.compat.indium.json",
    "mixins.iris.fixes.maxfpscrash.json"
  ],

  "accessWidener" : "iris.accesswidener",

  "depends": {
    "fabricloader": ">=0.12.3",
    "minecraft": "1.19.x"
  },

  "breaks": {
    "iris-explorer": "*",
    "originsenhanced": "<=1.3.2",
    "colormatic": "<=3.0.0",
    "bedrockwaters": "<=1.6.0",
    "batchedentityrendering": "*",
    "canvas": "*",
    "optifabric": "*",
    "worldeditcui": "<1.18.1",
    "immersive_portals": "<=1.4.2"
  },

  "custom": {
    "sodium:options": {
      "mixin.features.sky": false
    }
  }
}<|MERGE_RESOLUTION|>--- conflicted
+++ resolved
@@ -1,11 +1,7 @@
 {
   "schemaVersion": 1,
   "id": "iris",
-<<<<<<< HEAD
-  "version": "1.2.8-development-environment",
-=======
   "version": "1.3.0-development-environment",
->>>>>>> d50ca03b
 
   "name": "Iris",
   "description": "A modern shaders mod for Minecraft intended to be compatible with existing OptiFine shader packs",
