{
    "schemaVersion": 1,
    "id": "iris",
    "version": "${version}",

<<<<<<< HEAD
    "name": "Iris",
    "description": "A new shaders mod for Minecraft intended to be compatible with existing ShadersMod/Optifine shaders",
    "authors": [
        "coderbot"
    ],
    "contact": {
        "homepage": "https://github.com/IrisShaders/Iris",
        "sources": "https://github.com/IrisShaders/Iris.git",
        "issues": "https://github.com/IrisShaders/Iris/issues"
    },
=======
  "name": "Iris",
  "description": "A new shaders mod for Minecraft intended to be compatible with existing ShadersMod/Optifine shaders",
  "authors": [
    "coderbot"
  ],
  "contact": {
    "homepage": "https://github.com/IrisShaders/Iris",
    "sources": "https://github.com/IrisShaders/Iris.git",
    "issues": "https://github.com/IrisShaders/Iris/issues"
  },
>>>>>>> 305ddec5

    "license": "LGPL-3.0-only",
    "icon": "assets/iris/iris-logo.png",

<<<<<<< HEAD
    "environment": "client",
    "entrypoints": {
        "client": [
            "net.coderbot.iris.Iris"
        ],
        "modmenu": [
            "net.coderbot.iris.config.IrisModMenu"
        ]
    },

    "mixins": [
      "mixins.iris.json"
    ],

    "depends": {
        "fabricloader": ">=0.7.4",
        "minecraft": "1.16.x",
        "fabric-resource-loader-v0": ">=0.3.2",
        "fabric-key-binding-api-v1": ">=1.0.1",
        "fabric-lifecycle-events-v1": ">=1.2.0"
    }
=======
  "environment": "client",
  "entrypoints": {
    "client": [
      "net.coderbot.iris.Iris"
    ]
  },

  "mixins": [
    "mixins.iris.json"
  ],

  "depends": {
    "fabricloader": ">=0.7.4",
    "minecraft": "1.16.x",
    "fabric-resource-loader-v0": ">=0.3.2",
    "fabric-key-binding-api-v1": ">=1.0.1",
    "fabric-lifecycle-events-v1": ">=1.2.0"
  },

  "breaks": {
    "canvas": "*",
    "optifabric": "*",
    "sodium": "*"
  }
>>>>>>> 305ddec5
}<|MERGE_RESOLUTION|>--- conflicted
+++ resolved
@@ -3,7 +3,6 @@
     "id": "iris",
     "version": "${version}",
 
-<<<<<<< HEAD
     "name": "Iris",
     "description": "A new shaders mod for Minecraft intended to be compatible with existing ShadersMod/Optifine shaders",
     "authors": [
@@ -14,23 +13,10 @@
         "sources": "https://github.com/IrisShaders/Iris.git",
         "issues": "https://github.com/IrisShaders/Iris/issues"
     },
-=======
-  "name": "Iris",
-  "description": "A new shaders mod for Minecraft intended to be compatible with existing ShadersMod/Optifine shaders",
-  "authors": [
-    "coderbot"
-  ],
-  "contact": {
-    "homepage": "https://github.com/IrisShaders/Iris",
-    "sources": "https://github.com/IrisShaders/Iris.git",
-    "issues": "https://github.com/IrisShaders/Iris/issues"
-  },
->>>>>>> 305ddec5
 
     "license": "LGPL-3.0-only",
     "icon": "assets/iris/iris-logo.png",
 
-<<<<<<< HEAD
     "environment": "client",
     "entrypoints": {
         "client": [
@@ -42,7 +28,7 @@
     },
 
     "mixins": [
-      "mixins.iris.json"
+        "mixins.iris.json"
     ],
 
     "depends": {
@@ -51,31 +37,11 @@
         "fabric-resource-loader-v0": ">=0.3.2",
         "fabric-key-binding-api-v1": ">=1.0.1",
         "fabric-lifecycle-events-v1": ">=1.2.0"
+    },
+
+    "breaks": {
+        "canvas": "*",
+        "optifabric": "*",
+        "sodium": "*"
     }
-=======
-  "environment": "client",
-  "entrypoints": {
-    "client": [
-      "net.coderbot.iris.Iris"
-    ]
-  },
-
-  "mixins": [
-    "mixins.iris.json"
-  ],
-
-  "depends": {
-    "fabricloader": ">=0.7.4",
-    "minecraft": "1.16.x",
-    "fabric-resource-loader-v0": ">=0.3.2",
-    "fabric-key-binding-api-v1": ">=1.0.1",
-    "fabric-lifecycle-events-v1": ">=1.2.0"
-  },
-
-  "breaks": {
-    "canvas": "*",
-    "optifabric": "*",
-    "sodium": "*"
-  }
->>>>>>> 305ddec5
 }