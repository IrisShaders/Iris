--- conflicted
+++ resolved
@@ -44,16 +44,10 @@
 
   "depends": {
     "fabricloader": ">=0.12.3",
-<<<<<<< HEAD
-    "minecraft": "1.19.x",
-    "fabric-key-binding-api-v1": ">=1.0.1"
-=======
     "minecraft": "1.18.x",
     "fabric-resource-loader-v0": ">=0.3.2",
     "fabric-key-binding-api-v1": ">=1.0.1",
-    "fabric-api-base": ">=0.4.0",
-    "fabric-command-api-v1": ">=1.1.3"
->>>>>>> 1c8dce22
+    "fabric-api-base": ">=0.4.0"
   },
 
   "breaks": {
