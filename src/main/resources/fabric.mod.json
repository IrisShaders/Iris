{
  "schemaVersion": 1,
  "id": "iris",
<<<<<<< HEAD
  "version": "1.6.5-beta.1-development-environment",
=======
  "version": "1.6.5-development-environment",
>>>>>>> 20ec7bf6

  "name": "Iris",
  "description": "A modern shaders mod for Minecraft intended to be compatible with existing OptiFine shader packs",
  "authors": [
    "coderbot",
    "IMS212",
    "Justsnoopy30",
    "FoundationGames"
  ],
  "contact": {
    "homepage": "https://github.com/IrisShaders/Iris",
    "sources": "https://github.com/IrisShaders/Iris.git",
    "issues": "https://github.com/IrisShaders/Iris/issues"
  },

  "license": "LGPL-3.0-only",
  "icon": "assets/iris/iris-logo.png",

  "environment": "client",
  "entrypoints": {
    "modmenu": [
      "net.coderbot.iris.compat.modmenu.ModMenuIntegration"
    ]
  },

  "mixins": [
    "mixins.iris.json",
    "iris-batched-entity-rendering.mixins.json",
    "mixins.iris.fantastic.json",
    "mixins.iris.vertexformat.json",
    "mixins.iris.bettermipmaps.json",
    "mixins.iris.compat.indigo.json",
    "mixins.iris.compat.sodium.json",
    "mixins.iris.compat.indium.json",
    "mixins.iris.fixes.maxfpscrash.json",
    "mixins.iris.devenvironment.json"
  ],

  "accessWidener" : "iris.accesswidener",

  "depends": {
    "fabricloader": ">=0.12.3",
    "minecraft": "1.20.x"
  },

  "breaks": {
    "iris-explorer": "*",
    "originsenhanced": "<=1.3.2",
    "colormatic": "<=3.0.0",
    "bedrockwaters": "<=1.6.0",
    "batchedentityrendering": "*",
    "canvas": "*",
    "optifabric": "*",
    "worldeditcui": "<1.18.1",
    "immersive_portals": "<=1.4.2"
  },

  "custom": {
    "sodium:options": {
      "mixin.features.render.world.sky": false,
      "mixin.features.render.entity": false,
      "mixin.features.render.gui.font": false
    }
  }
}<|MERGE_RESOLUTION|>--- conflicted
+++ resolved
@@ -1,11 +1,7 @@
 {
   "schemaVersion": 1,
   "id": "iris",
-<<<<<<< HEAD
-  "version": "1.6.5-beta.1-development-environment",
-=======
   "version": "1.6.5-development-environment",
->>>>>>> 20ec7bf6
 
   "name": "Iris",
   "description": "A modern shaders mod for Minecraft intended to be compatible with existing OptiFine shader packs",
