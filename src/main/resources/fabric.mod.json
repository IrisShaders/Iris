--- conflicted
+++ resolved
@@ -58,12 +58,8 @@
     "batchedentityrendering": "*",
     "canvas": "*",
     "optifabric": "*",
-<<<<<<< HEAD
-    "worldeditcui": "<1.18.1"
-=======
-    "worldeditcui": "*",
+    "worldeditcui": "<1.18.1",
     "immersive_portals": "<=1.4.2"
->>>>>>> dc6db6f3
   },
 
   "custom": {
