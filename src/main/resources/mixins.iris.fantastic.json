{
  "required": true,
  "minVersion": "0.8",
  "package": "net.coderbot.iris.mixin.fantastic",
  "compatibilityLevel": "JAVA_8",
  "client": [
    "MixinBlockDustParticle",
    "MixinFireworkSparkParticle",
<<<<<<< HEAD
    "MixinItemBillboardParticle",
    "MixinMultiPhaseRenderLayer",
=======
>>>>>>> d3a80017
    "MixinParticleManager",
    "MixinWorldRenderer"
  ],
  "injectors": {
    "defaultRequire": 1
  }
}<|MERGE_RESOLUTION|>--- conflicted
+++ resolved
@@ -6,11 +6,8 @@
   "client": [
     "MixinBlockDustParticle",
     "MixinFireworkSparkParticle",
-<<<<<<< HEAD
     "MixinItemBillboardParticle",
     "MixinMultiPhaseRenderLayer",
-=======
->>>>>>> d3a80017
     "MixinParticleManager",
     "MixinWorldRenderer"
   ],
