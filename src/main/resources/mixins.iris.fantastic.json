{
  "required": true,
  "minVersion": "0.8",
  "package": "net.coderbot.iris.mixin.fantastic",
  "compatibilityLevel": "JAVA_8",
  "client": [
    "MixinBlockDustParticle",
    "MixinBufferBuilderStorage",
    "MixinFireworkSparkParticle",
<<<<<<< HEAD
    "MixinItemBillboardParticle",
=======
    "MixinMultiPhaseRenderLayer",
>>>>>>> 88f5436f
    "MixinParticleManager",
    "MixinWorldRenderer",
    "MultiPhaseParametersAccessor",
    "RenderPhaseAccessor"
  ],
  "injectors": {
    "defaultRequire": 1
  }
}<|MERGE_RESOLUTION|>--- conflicted
+++ resolved
@@ -7,11 +7,8 @@
     "MixinBlockDustParticle",
     "MixinBufferBuilderStorage",
     "MixinFireworkSparkParticle",
-<<<<<<< HEAD
     "MixinItemBillboardParticle",
-=======
     "MixinMultiPhaseRenderLayer",
->>>>>>> 88f5436f
     "MixinParticleManager",
     "MixinWorldRenderer",
     "MultiPhaseParametersAccessor",
