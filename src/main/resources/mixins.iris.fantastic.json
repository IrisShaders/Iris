--- conflicted
+++ resolved
@@ -4,16 +4,10 @@
   "package": "net.coderbot.iris.mixin.fantastic",
   "compatibilityLevel": "JAVA_8",
   "client": [
-<<<<<<< HEAD
-    "MixinTerrainParticle",
-    "MixinFireworkSparkParticle",
-    "MixinStationaryItemParticle",
-=======
-    "MixinBarrierParticle",
     "MixinFireworkSparkParticle",
     "MixinLevelRenderer",
->>>>>>> c5add11f
     "MixinParticleEngine",
+    "MixinStationaryItemParticle",
     "MixinTerrainParticle"
   ],
   "injectors": {
