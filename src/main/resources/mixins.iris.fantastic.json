{
  "required": true,
  "minVersion": "0.8",
  "package": "net.coderbot.iris.mixin.fantastic",
  "compatibilityLevel": "JAVA_8",
  "client": [
    "MixinBarrierParticle",
<<<<<<< HEAD
    "MixinTerrainParticle",
    "MixinRenderBuffers",
    "MixinFireworkSparkParticle",
    "MixinCompositeRenderType",
    "MixinParticleEngine",
    "MixinLevelRenderer",
    "CompositeStateAccessor",
    "RenderStateShardAccessor"
=======
    "MixinBlockDustParticle",
    "MixinFireworkSparkParticle",
    "MixinParticleManager",
    "MixinWorldRenderer"
>>>>>>> acb691ea
  ],
  "injectors": {
    "defaultRequire": 1
  }
}<|MERGE_RESOLUTION|>--- conflicted
+++ resolved
@@ -5,21 +5,10 @@
   "compatibilityLevel": "JAVA_8",
   "client": [
     "MixinBarrierParticle",
-<<<<<<< HEAD
     "MixinTerrainParticle",
-    "MixinRenderBuffers",
     "MixinFireworkSparkParticle",
-    "MixinCompositeRenderType",
     "MixinParticleEngine",
-    "MixinLevelRenderer",
-    "CompositeStateAccessor",
-    "RenderStateShardAccessor"
-=======
-    "MixinBlockDustParticle",
-    "MixinFireworkSparkParticle",
-    "MixinParticleManager",
     "MixinWorldRenderer"
->>>>>>> acb691ea
   ],
   "injectors": {
     "defaultRequire": 1
