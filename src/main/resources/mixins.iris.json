--- conflicted
+++ resolved
@@ -52,10 +52,8 @@
     "rendertype.MixinFixEyesTranslucency",
     "rendertype.MixinRenderType",
     "rendertype.RenderTypeAccessor",
-<<<<<<< HEAD
     "rendertype.RenderStateShardAccessor",
-=======
->>>>>>> b2f21162
+    "rendertype.RenderTypeAccessor",
     "shadows.ChunkInfoAccessor",
     "shadows.MixinBeaconRenderer",
     "shadows.MixinPreventRebuildNearInShadowPass",
