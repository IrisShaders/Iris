{
  "required": true,
  "minVersion": "0.8",
  "package": "net.coderbot.iris.mixin",
  "compatibilityLevel": "JAVA_8",
  "client": [
<<<<<<< HEAD
    "MixinGameRenderer",
    "MixinWorldRenderer",
    "texunits.MixinBufferVertexConsumer",
    "texunits.MixinGlStateManager",
    "texunits.MixinLightmapTextureManager",
    "texunits.MixinOverlayTexture",
    "texunits.MixinVertexFormats"
=======
	"MixinGameRenderer",
	"MixinWorldRenderer",
	"MixinImmediateVertexConsumerProvider",
	"texunits.MixinBufferVertexConsumer",
	"texunits.MixinGlStateManager",
	"texunits.MixinLightmapTextureManager",
	"texunits.MixinOverlayTexture",
	"texunits.MixinVertexFormats"
>>>>>>> d512048f
  ],
  "injectors": {
    "defaultRequire": 1
  }
}<|MERGE_RESOLUTION|>--- conflicted
+++ resolved
@@ -4,15 +4,6 @@
   "package": "net.coderbot.iris.mixin",
   "compatibilityLevel": "JAVA_8",
   "client": [
-<<<<<<< HEAD
-    "MixinGameRenderer",
-    "MixinWorldRenderer",
-    "texunits.MixinBufferVertexConsumer",
-    "texunits.MixinGlStateManager",
-    "texunits.MixinLightmapTextureManager",
-    "texunits.MixinOverlayTexture",
-    "texunits.MixinVertexFormats"
-=======
 	"MixinGameRenderer",
 	"MixinWorldRenderer",
 	"MixinImmediateVertexConsumerProvider",
@@ -21,9 +12,8 @@
 	"texunits.MixinLightmapTextureManager",
 	"texunits.MixinOverlayTexture",
 	"texunits.MixinVertexFormats"
->>>>>>> d512048f
   ],
   "injectors": {
-    "defaultRequire": 1
+	"defaultRequire": 1
   }
 }