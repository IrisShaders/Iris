--- conflicted
+++ resolved
@@ -28,11 +28,8 @@
     "MixinGlStateManager_BlendOverride",
     "MixinGlStateManager_DepthColorOverride",
     "MixinGlStateManager_FramebufferBinding",
-<<<<<<< HEAD
     "MixinGlUniform",
-=======
     "MixinItem",
->>>>>>> 71bfd960
     "MixinItemBlockRenderTypes",
     "MixinItemInHandRenderer",
     "MixinLevelRenderer",
