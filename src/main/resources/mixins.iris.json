--- conflicted
+++ resolved
@@ -5,33 +5,24 @@
   "compatibilityLevel": "JAVA_8",
   "client": [
     "MixinDebugHud",
-<<<<<<< HEAD
     "MixinGameRenderer",
     "MixinGlStateManager",
     "MixinHeldItemRenderer",
     "MixinImmediateVertexConsumerProvider",
     "MixinInGameHud",
-=======
     "MixinEntityRenderDispatcher",
-    "MixinGameRenderer",
-    "MixinGlStateManager",
-    "MixinImmediateVertexConsumerProvider",
->>>>>>> 8f2e700e
     "MixinParticleManager",
     "MixinTranslationStorage",
     "MixinWorldRenderer",
     "fabulous.MixinDisableFabulousGraphics",
     "fabulous.MixinOption",
     "gbuffer.MixinWorldRenderer",
-<<<<<<< HEAD
     "gui.AccessorScreen",
     "gui.MixinVideoOptionsScreen",
-=======
     "renderlayer.MixinFixEyesTranslucency",
     "renderlayer.MixinRenderLayer",
     "renderlayer.RenderLayerAccessor",
     "renderlayer.RenderPhaseAccessor",
->>>>>>> 8f2e700e
     "texunits.MixinBufferVertexConsumer",
     "texunits.MixinGlStateManager",
     "texunits.MixinLightmapTextureManager",
