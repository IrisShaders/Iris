--- conflicted
+++ resolved
@@ -10,15 +10,11 @@
     "MixinGameRenderer",
     "MixinGlStateManager",
     "MixinImmediateVertexConsumerProvider",
-<<<<<<< HEAD
-=======
     "MixinModelViewBobbing",
-    "MixinParticleManager",
->>>>>>> 20e1d992
+    "MixinShader",
     "MixinTranslationStorage",
     "MixinTweakFarPlane",
     "MixinWorldRenderer",
-    "MixinShader",
     "fabulous.MixinDisableFabulousGraphics",
     "fabulous.MixinOption",
     "gui.MixinInGameHud",
