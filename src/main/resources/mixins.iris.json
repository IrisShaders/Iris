{
  "required": true,
  "minVersion": "0.8",
  "package": "net.coderbot.iris.mixin",
  "compatibilityLevel": "JAVA_8",
  "client": [
    "MixinGameRenderer",
    "MixinImmediateVertexConsumerProvider",
    "MixinWorldRenderer",
    "texunits.MixinBufferVertexConsumer",
    "texunits.MixinGlStateManager",
    "texunits.MixinLightmapTextureManager",
    "texunits.MixinOverlayTexture",
    "texunits.MixinVertexFormats",
    "MixinTranslationStorage"
  ],
  "injectors": {
<<<<<<< HEAD
	"defaultRequire": 1
  },
  "mixins": [
	"MixinGlStateManager"
  ]
=======
    "defaultRequire": 1
  }
>>>>>>> 6b826823
}<|MERGE_RESOLUTION|>--- conflicted
+++ resolved
@@ -12,17 +12,10 @@
     "texunits.MixinLightmapTextureManager",
     "texunits.MixinOverlayTexture",
     "texunits.MixinVertexFormats",
-    "MixinTranslationStorage"
+    "MixinTranslationStorage",
+	"MixinGlStateManager"
   ],
   "injectors": {
-<<<<<<< HEAD
-	"defaultRequire": 1
-  },
-  "mixins": [
-	"MixinGlStateManager"
-  ]
-=======
     "defaultRequire": 1
   }
->>>>>>> 6b826823
 }