--- conflicted
+++ resolved
@@ -4,12 +4,13 @@
   "package": "net.coderbot.iris.mixin",
   "compatibilityLevel": "JAVA_8",
   "client": [
-<<<<<<< HEAD
     "gui.MixinVideoOptionsScreen",
     "gui.AccessorScreen",
+    "MixinDebugHud",
     "MixinGameRenderer",
     "MixinGlStateManager",
     "MixinImmediateVertexConsumerProvider",
+    "MixinParticleManager",
     "MixinTranslationStorage",
     "MixinWorldRenderer",
     "texunits.MixinBufferVertexConsumer",
@@ -17,20 +18,6 @@
     "texunits.MixinLightmapTextureManager",
     "texunits.MixinOverlayTexture",
     "texunits.MixinVertexFormats"
-=======
-	"MixinDebugHud",
-	"MixinGameRenderer",
-	"MixinGlStateManager",
-	"MixinImmediateVertexConsumerProvider",
-	"MixinParticleManager",
-	"MixinTranslationStorage",
-	"MixinWorldRenderer",
-	"texunits.MixinBufferVertexConsumer",
-	"texunits.MixinGlStateManager",
-	"texunits.MixinLightmapTextureManager",
-	"texunits.MixinOverlayTexture",
-	"texunits.MixinVertexFormats"
->>>>>>> aab33390
   ],
   "injectors": {
 	"defaultRequire": 1
