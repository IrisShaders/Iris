--- conflicted
+++ resolved
@@ -4,7 +4,6 @@
   "package": "net.coderbot.iris.mixin",
   "compatibilityLevel": "JAVA_8",
   "client": [
-<<<<<<< HEAD
     "gui.MixinVideoOptionsScreen",
     "gui.AccessorScreen",
     "MixinDebugHud",
@@ -14,28 +13,14 @@
     "MixinParticleManager",
     "MixinTranslationStorage",
     "MixinWorldRenderer",
+    "fabulous.MixinDisableFabulousGraphics",
+    "fabulous.MixinOption",
+    "gbuffer.MixinWorldRenderer",
     "texunits.MixinBufferVertexConsumer",
     "texunits.MixinGlStateManager",
     "texunits.MixinLightmapTextureManager",
     "texunits.MixinOverlayTexture",
     "texunits.MixinVertexFormats"
-=======
-	"MixinDebugHud",
-	"MixinGameRenderer",
-	"MixinGlStateManager",
-	"MixinImmediateVertexConsumerProvider",
-	"MixinParticleManager",
-	"MixinTranslationStorage",
-	"MixinWorldRenderer",
-	"fabulous.MixinDisableFabulousGraphics",
-	"fabulous.MixinOption",
-	"gbuffer.MixinWorldRenderer",
-	"texunits.MixinBufferVertexConsumer",
-	"texunits.MixinGlStateManager",
-	"texunits.MixinLightmapTextureManager",
-	"texunits.MixinOverlayTexture",
-	"texunits.MixinVertexFormats"
->>>>>>> 200c89c4
   ],
   "injectors": {
 	"defaultRequire": 1
