--- conflicted
+++ resolved
@@ -12,12 +12,8 @@
     "texunits.MixinLightmapTextureManager",
     "texunits.MixinOverlayTexture",
     "texunits.MixinVertexFormats",
-<<<<<<< HEAD
-    "MixinTranslationStorage"
-=======
     "MixinTranslationStorage",
 	"MixinGlStateManager"
->>>>>>> cb400aee
   ],
   "injectors": {
     "defaultRequire": 1
