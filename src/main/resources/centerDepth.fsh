--- conflicted
+++ resolved
@@ -10,22 +10,11 @@
 void main() {
     float currentDepth = texture(depth, vec2(0.5)).r;
     float decay2 = 1.0 - exp(-decay * lastFrameTime);
-<<<<<<< HEAD
-    iris_fragColor = mix(texture(altDepth, vec2(0.5)).r, currentDepth, decay2);
-=======
-    float oldDepth = texture2D(altDepth, vec2(0.5)).r;
+    float oldDepth = texture(altDepth, vec2(0.5)).r;
 
-    #ifdef IS_GL3
     if (isnan(oldDepth)) {
-        oldDepth = currentDepth;
+       oldDepth = currentDepth;
     }
 
-    output = mix(oldDepth, currentDepth, decay2);
-    #else
-    if (oldDepth != oldDepth) { // cheap isNaN
-       oldDepth = currentDepth;
-    }
-    gl_FragColor = vec4(mix(, currentDepth, decay2), 0, 0, 0);
-    #endif
->>>>>>> 8ed0a2d9
+    iris_fragColor = mix(oldDepth, currentDepth, decay2);
 }