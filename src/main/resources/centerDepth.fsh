--- conflicted
+++ resolved
@@ -5,18 +5,11 @@
 uniform float lastFrameTime;
 uniform float decay;
 
-<<<<<<< HEAD
-out vec4 iris_fragColor;
-=======
 out float iris_fragColor;
->>>>>>> 87341dc3
 
 void main() {
     float currentDepth = texture(depth, vec2(0.5)).r;
     float decay2 = 1.0 - exp(-decay * lastFrameTime);
-<<<<<<< HEAD
-    iris_fragColor = vec4(mix(texture(altDepth, vec2(0.5)).r, currentDepth, decay2), 0, 0, 0);
-=======
     float oldDepth = texture(altDepth, vec2(0.5)).r;
 
     if (isnan(oldDepth)) {
@@ -24,5 +17,4 @@
     }
 
     iris_fragColor = mix(oldDepth, currentDepth, decay2);
->>>>>>> 87341dc3
 }