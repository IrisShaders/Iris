--- conflicted
+++ resolved
@@ -1,35 +1,14 @@
-<<<<<<< HEAD
 #version 150 core
-=======
-#version VERSIONPLACEHOLDER
-
-// This will be removed by Iris if the system does not support GL3.
-#define IS_GL3
->>>>>>> c6950229
 
 uniform sampler2D depth;
 uniform sampler2D altDepth;
 uniform float lastFrameTime;
 uniform float decay;
 
-<<<<<<< HEAD
-out vec4 iris_fragColor;
-=======
-#ifdef IS_GL3
-out float output;
-#endif
->>>>>>> c6950229
+out float iris_fragColor;
 
 void main() {
     float currentDepth = texture(depth, vec2(0.5)).r;
     float decay2 = 1.0 - exp(-decay * lastFrameTime);
-<<<<<<< HEAD
-    iris_fragColor = vec4(mix(texture(altDepth, vec2(0.5)).r, currentDepth, decay2), 0, 0, 0);
-=======
-    #ifdef IS_GL3
-    output = mix(texture2D(altDepth, vec2(0.5)).r, currentDepth, decay2);
-    #else
-    gl_FragColor = vec4(mix(texture2D(altDepth, vec2(0.5)).r, currentDepth, decay2), 0, 0, 0);
-    #endif
->>>>>>> c6950229
+    iris_fragColor = mix(texture(altDepth, vec2(0.5)).r, currentDepth, decay2);
 }