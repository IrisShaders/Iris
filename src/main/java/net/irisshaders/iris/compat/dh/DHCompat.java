--- conflicted
+++ resolved
@@ -34,19 +34,13 @@
 				compatInternalInstance = Class.forName("net.irisshaders.iris.compat.dh.DHCompatInternal").getDeclaredConstructor(pipeline.getClass(), boolean.class).newInstance(pipeline, renderDHShadow);
 				lastIncompatible = (boolean) incompatible.invoke(compatInternalInstance);
 			}
-<<<<<<< HEAD
         } catch (Throwable e) {
 			lastIncompatible = false;
-			throw new RuntimeException(e);
-=======
-        } catch (InstantiationException | IllegalAccessException | InvocationTargetException | NoSuchMethodException |
-                 ClassNotFoundException e) {
-            if (e.getCause() instanceof ShaderCompileException sce) {
+			if (e.getCause() instanceof ShaderCompileException sce) {
 				throw sce;
 			} else {
 				throw new RuntimeException(e);
 			}
->>>>>>> c38ee6e4
         }
 
     }
