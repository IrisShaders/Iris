--- conflicted
+++ resolved
@@ -75,7 +75,6 @@
 		return Math.min(400, width - 12);
 	}
 
-<<<<<<< HEAD
 	private static final ResourceLocation MENU_LIST_BACKGROUND = new ResourceLocation("textures/gui/menu_background.png");
 
 	@Override
@@ -106,11 +105,11 @@
 		pAbstractSelectionList0.blit(CreateWorldScreen.FOOTER_SEPARATOR, this.getX(), this.getBottom(), 0.0F, 0.0F, this.getWidth(), 2, 32, 2);
 		RenderSystem.setShaderColor(1.0f, 1.0f, 1.0f, 1.0f);
 		RenderSystem.disableBlend();
-=======
+	}
+
 	@Override
 	protected boolean isValidMouseClick(int i) {
 		return i == GLFW.GLFW_MOUSE_BUTTON_1 || i == GLFW.GLFW_MOUSE_BUTTON_2;
->>>>>>> 245d5fb6
 	}
 
 	public void addHeader(Component text, boolean backButton) {
