--- conflicted
+++ resolved
@@ -472,82 +472,6 @@
 			return this.list.getFocused() == this;
 		}
 	}
-<<<<<<< HEAD
-
-	public static class TopButtonRowEntry extends BaseEntry {
-		private static final Component NONE_PRESENT_LABEL = Component.translatable("options.iris.shaders.nonePresent").withStyle(ChatFormatting.GRAY);
-		private static final Component SHADERS_DISABLED_LABEL = Component.translatable("options.iris.shaders.disabled");
-		private static final Component SHADERS_ENABLED_LABEL = Component.translatable("options.iris.shaders.enabled");
-
-		private final ShaderPackSelectionList list;
-
-		public boolean allowEnableShadersButton = true;
-		public boolean shadersEnabled;
-
-		public TopButtonRowEntry(ShaderPackSelectionList list, boolean shadersEnabled) {
-			this.list = list;
-			this.shadersEnabled = shadersEnabled;
-		}
-
-		public void setShadersEnabled(boolean shadersEnabled) {
-			this.shadersEnabled = shadersEnabled;
-			this.list.screen.refreshScreenSwitchButton();
-		}
-
-		@Override
-		public void render(GuiGraphics guiGraphics, int index, int y, int x, int entryWidth, int entryHeight, int mouseX, int mouseY, boolean hovered, float tickDelta) {
-			guiGraphics.drawCenteredString(Minecraft.getInstance().font, getEnableDisableLabel(), (x + entryWidth / 2) - 2, y + (entryHeight - 11) / 2, 0xFFFFFF);
-		}
-
-		private Component getEnableDisableLabel() {
-			return this.allowEnableShadersButton ? this.shadersEnabled ? SHADERS_ENABLED_LABEL : SHADERS_DISABLED_LABEL : NONE_PRESENT_LABEL;
-		}
-
-		@Override
-		public boolean mouseClicked(double mouseX, double mouseY, int button) {
-			if (this.allowEnableShadersButton) {
-				setShadersEnabled(!this.shadersEnabled);
-				GuiUtil.playButtonClickSound();
-				return false;
-			}
-
-			return false;
-		}
-
-		@Override
-		public boolean keyPressed(int keycode, int scancode, int modifiers) {
-			if (keycode == GLFW.GLFW_KEY_ENTER) {
-				if (this.allowEnableShadersButton) {
-					setShadersEnabled(!this.shadersEnabled);
-					GuiUtil.playButtonClickSound();
-					return false;
-				}
-			}
-
-			return false;
-		}
-
-		public boolean isFocused() {
-			return this.list.getFocused() == this;
-		}
-
-		// Renders the label at an offset as to not look misaligned with the rest of the menu
-		public static class EnableShadersButtonElement extends IrisElementRow.TextButtonElement {
-			private int centerX;
-
-			public EnableShadersButtonElement(Component text, Function<IrisElementRow.TextButtonElement, Boolean> onClick) {
-				super(text, onClick);
-			}
-
-			@Override
-			public void renderLabel(GuiGraphics guiGraphics, int x, int y, int width, int height, int mouseX, int mouseY, float tickDelta, boolean hovered) {
-				int textX = this.centerX - (int) (this.font.width(this.text) * 0.5);
-				int textY = y + (int) ((height - 8) * 0.5);
-
-				guiGraphics.drawString(this.font, this.text, textX, textY, 0xFFFFFF);
-			}
-		}
-	}
 
 	private static class PinnedEntry extends BaseEntry {
 		private final ShaderPackSelectionList list;
@@ -593,6 +517,4 @@
 			return false;
 		}
 	}
-=======
->>>>>>> eb54b796
 }