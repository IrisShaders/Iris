--- conflicted
+++ resolved
@@ -17,25 +17,14 @@
 
 public class SegmentedBufferBuilder implements MultiBufferSource, MemoryTrackingBuffer {
     private final BufferBuilder buffer;
-<<<<<<< HEAD
-    private RenderType currentLayer;
+    private RenderType currentType;
 	private List<BufferSegment> buffers;
-=======
-    private final List<RenderType> usedTypes;
-    private RenderType currentType;
->>>>>>> 83c9c1cf
 
     public SegmentedBufferBuilder() {
         // 2 MB initial allocation
         this.buffer = new BufferBuilder(512 * 1024);
-<<<<<<< HEAD
 		this.buffers = new ArrayList<>();
-        this.currentLayer = null;
-=======
-        this.usedTypes = new ArrayList<>(256);
-
         this.currentType = null;
->>>>>>> 83c9c1cf
     }
 
     @Override
@@ -46,12 +35,7 @@
                     buffer.setQuadSortOrigin(0, 0, 0);
                 }
 
-<<<<<<< HEAD
-                buffers.add(new BufferSegment(buffer.end(), currentLayer));
-=======
-                buffer.end();
-                usedTypes.add(currentType);
->>>>>>> 83c9c1cf
+                buffers.add(new BufferSegment(buffer.end(), currentType));
             }
 
             buffer.begin(renderType.mode(), renderType.format());
@@ -75,41 +59,17 @@
             return Collections.emptyList();
         }
 
-<<<<<<< HEAD
-        if (isTranslucent(currentLayer)) {
+        if (isTranslucent(currentType)) {
             buffer.setQuadSortOrigin(0, 0, 0);
         }
 
-		buffers.add(new BufferSegment(buffer.end(), currentLayer));
+		buffers.add(new BufferSegment(buffer.end(), currentType));
 
-        currentLayer = null;
+		currentType = null;
 
 		List<BufferSegment> finalSegments = new ArrayList<>(buffers);
 
 		buffers.clear();
-=======
-        usedTypes.add(currentType);
-
-        if (shouldSortOnUpload(currentType)) {
-            buffer.setQuadSortOrigin(0, 0, 0);
-        }
-
-        buffer.end();
-        currentType = null;
-
-        List<BufferSegment> segments = new ArrayList<>(usedTypes.size());
-
-        for (RenderType type : usedTypes) {
-            Pair<BufferBuilder.DrawState, ByteBuffer> pair = buffer.popNextBuffer();
-
-            BufferBuilder.DrawState parameters = pair.getFirst();
-            ByteBuffer slice = pair.getSecond();
-
-            segments.add(new BufferSegment(slice, parameters, type));
-        }
-
-        usedTypes.clear();
->>>>>>> 83c9c1cf
 
         return finalSegments;
     }
