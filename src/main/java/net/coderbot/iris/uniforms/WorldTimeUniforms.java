--- conflicted
+++ resolved
@@ -30,17 +30,13 @@
 	static int getWorldDayTime() {
 		long timeOfDay = getWorld().getDayTime();
 
-<<<<<<< HEAD
-		long dayTime = getWorld().dimensionType().fixedTime()
-=======
 		if (Iris.getCurrentDimension() == DimensionId.END || Iris.getCurrentDimension() == DimensionId.NETHER) {
 			// If the dimension is the nether or the end, don't override the fixed time.
 			// This was an oversight in versions before and including 1.2.5 causing inconsistencies, such as Complementary's ender beams not moving.
 			return (int) (timeOfDay % 24000L);
 		}
 
-		long dayTime = ((DimensionTypeAccessor) getWorld().dimensionType()).getFixedTime()
->>>>>>> 84c6e74c
+		long dayTime = getWorld().dimensionType().fixedTime()
 																		  .orElse(timeOfDay % 24000L);
 
 		return (int) dayTime;
