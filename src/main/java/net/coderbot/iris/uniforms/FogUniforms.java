package net.coderbot.iris.uniforms;

<<<<<<< HEAD
import net.coderbot.iris.gl.uniform.UniformHolder;
import net.coderbot.iris.gl.uniform.UniformUpdateFrequency;
import net.coderbot.iris.pipeline.newshader.FogMode;
import org.lwjgl.opengl.GL11;
=======
import com.mojang.blaze3d.platform.GlStateManager;
import net.coderbot.iris.gl.state.StateUpdateNotifiers;
import net.coderbot.iris.gl.uniform.DynamicUniformHolder;
import net.coderbot.iris.mixin.statelisteners.BooleanStateAccessor;
import net.coderbot.iris.mixin.statelisteners.GlStateManagerAccessor;
>>>>>>> e6d8b6f5

public class FogUniforms {
	private FogUniforms() {
		// no construction
	}

<<<<<<< HEAD
	public static void addFogUniforms(UniformHolder uniforms, FogMode fogMode) {
		if (fogMode == FogMode.OFF) {
			uniforms.uniform1i(UniformUpdateFrequency.ONCE, "fogMode", () -> 0);
		} else if (fogMode == FogMode.LINEAR) {
			uniforms.uniform1i(UniformUpdateFrequency.ONCE, "fogMode", () -> GL11.GL_LINEAR);
		}
=======
	public static void addFogUniforms(DynamicUniformHolder uniforms) {
		uniforms.uniform1i("fogMode", () -> {
			GlStateManager.FogState fog = GlStateManagerAccessor.getFOG();

			if (!((BooleanStateAccessor) fog.enable).isEnabled()) {
				return 0;
			}

			return GlStateManagerAccessor.getFOG().mode;
		}, listener -> {
			StateUpdateNotifiers.fogToggleNotifier.setListener(listener);
			StateUpdateNotifiers.fogModeNotifier.setListener(listener);
		});
>>>>>>> e6d8b6f5

		//TODO: (1.17) Fix fog density
		/*uniforms.uniform1f("fogDensity", () -> {
			GlStateManager.FogState fog = GlStateManagerAccessor.getFOG();

<<<<<<< HEAD
			if (!((CapabilityTrackerAccessor) fog.capState).getState()) {
=======
			if (!((BooleanStateAccessor) fog.enable).isEnabled()) {
>>>>>>> e6d8b6f5
				return 0.0f;
			}

			return GlStateManagerAccessor.getFOG().density;
		}, listener -> {
			StateUpdateNotifiers.fogToggleNotifier.setListener(listener);
			StateUpdateNotifiers.fogDensityNotifier.setListener(listener);
		});*/
	}
}<|MERGE_RESOLUTION|>--- conflicted
+++ resolved
@@ -1,55 +1,27 @@
 package net.coderbot.iris.uniforms;
 
-<<<<<<< HEAD
 import net.coderbot.iris.gl.uniform.UniformHolder;
 import net.coderbot.iris.gl.uniform.UniformUpdateFrequency;
 import net.coderbot.iris.pipeline.newshader.FogMode;
 import org.lwjgl.opengl.GL11;
-=======
-import com.mojang.blaze3d.platform.GlStateManager;
-import net.coderbot.iris.gl.state.StateUpdateNotifiers;
-import net.coderbot.iris.gl.uniform.DynamicUniformHolder;
-import net.coderbot.iris.mixin.statelisteners.BooleanStateAccessor;
-import net.coderbot.iris.mixin.statelisteners.GlStateManagerAccessor;
->>>>>>> e6d8b6f5
 
 public class FogUniforms {
 	private FogUniforms() {
 		// no construction
 	}
 
-<<<<<<< HEAD
 	public static void addFogUniforms(UniformHolder uniforms, FogMode fogMode) {
 		if (fogMode == FogMode.OFF) {
 			uniforms.uniform1i(UniformUpdateFrequency.ONCE, "fogMode", () -> 0);
 		} else if (fogMode == FogMode.LINEAR) {
 			uniforms.uniform1i(UniformUpdateFrequency.ONCE, "fogMode", () -> GL11.GL_LINEAR);
 		}
-=======
-	public static void addFogUniforms(DynamicUniformHolder uniforms) {
-		uniforms.uniform1i("fogMode", () -> {
-			GlStateManager.FogState fog = GlStateManagerAccessor.getFOG();
-
-			if (!((BooleanStateAccessor) fog.enable).isEnabled()) {
-				return 0;
-			}
-
-			return GlStateManagerAccessor.getFOG().mode;
-		}, listener -> {
-			StateUpdateNotifiers.fogToggleNotifier.setListener(listener);
-			StateUpdateNotifiers.fogModeNotifier.setListener(listener);
-		});
->>>>>>> e6d8b6f5
 
 		//TODO: (1.17) Fix fog density
 		/*uniforms.uniform1f("fogDensity", () -> {
 			GlStateManager.FogState fog = GlStateManagerAccessor.getFOG();
 
-<<<<<<< HEAD
-			if (!((CapabilityTrackerAccessor) fog.capState).getState()) {
-=======
-			if (!((BooleanStateAccessor) fog.enable).isEnabled()) {
->>>>>>> e6d8b6f5
+			if (!((BooleanStateAccessor) fog.enable).getState()) {
 				return 0.0f;
 			}
 
