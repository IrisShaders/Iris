--- conflicted
+++ resolved
@@ -20,12 +20,8 @@
 		if (fogMode == FogMode.OFF) {
 			uniforms.uniform1f(UniformUpdateFrequency.ONCE, "fogDensity", () -> 0.0F);
 			uniforms.uniform1i(UniformUpdateFrequency.ONCE, "fogMode", () -> 0);
-<<<<<<< HEAD
 			uniforms.uniform1i(UniformUpdateFrequency.ONCE, "fogShape", () -> -1);
-		} else if (fogMode == FogMode.ENABLED) {
-=======
 		} else if (fogMode == FogMode.PER_VERTEX || fogMode == FogMode.PER_FRAGMENT) {
->>>>>>> 743c71f2
 			uniforms.uniform1f("fogDensity", () -> {
 				// ensure that the minimum value is 0.0
 				return Math.max(0.0F, CapturedRenderingState.INSTANCE.getFogDensity());
