--- conflicted
+++ resolved
@@ -36,20 +36,15 @@
 				} else {
 					return GL11.GL_EXP2;
 				}
-<<<<<<< HEAD
-			}, notifier -> {});
+			}, listener -> {
+			});
 
 			// To keep a stable interface, 0 is defined as spherical while 1 is defined as cylindrical, even if Mojang's index changes.
 			uniforms.uniform1i(PER_FRAME, "fogShape", () -> RenderSystem.getShaderFogShape() == FogShape.CYLINDER ? 1 : 0);
-		}
-=======
-			}, listener -> {
-			});
 
 			uniforms.uniform1f("fogStart", RenderSystem::getShaderFogStart, listener -> {
 				StateUpdateNotifiers.fogStartNotifier.setListener(listener);
 			});
->>>>>>> 918b36d1
 
 			uniforms.uniform1f("fogEnd", RenderSystem::getShaderFogEnd, listener -> {
 				StateUpdateNotifiers.fogEndNotifier.setListener(listener);
