package net.coderbot.iris.uniforms;

import it.unimi.dsi.fastutil.objects.Object2IntFunction;
import net.coderbot.iris.gl.uniform.DynamicUniformHolder;
import net.coderbot.iris.gl.uniform.UniformUpdateFrequency;
import net.coderbot.iris.shaderpack.IdMap;
import net.coderbot.iris.shaderpack.materialmap.NamespacedId;
import net.irisshaders.iris.api.v0.item.IrisItemLightProvider;
import net.minecraft.client.Minecraft;
import net.minecraft.client.player.LocalPlayer;
import net.minecraft.core.Registry;
import net.minecraft.core.registries.BuiltInRegistries;
import net.minecraft.resources.ResourceLocation;
import net.minecraft.world.InteractionHand;
import net.minecraft.world.item.Item;
import net.minecraft.world.item.ItemStack;
<<<<<<< HEAD
import org.joml.Vector3f;
=======
import org.jetbrains.annotations.NotNull;
>>>>>>> 4334dcce

import static net.coderbot.iris.gl.uniform.UniformUpdateFrequency.PER_FRAME;

public final class IdMapUniforms {

	private IdMapUniforms() {
	}

	public static void addIdMapUniforms(FrameUpdateNotifier notifier, DynamicUniformHolder uniforms, IdMap idMap, boolean isOldHandLight) {
		HeldItemSupplier mainHandSupplier = new HeldItemSupplier(InteractionHand.MAIN_HAND, idMap.getItemIdMap(), isOldHandLight);
		HeldItemSupplier offHandSupplier = new HeldItemSupplier(InteractionHand.OFF_HAND, idMap.getItemIdMap(), false);
		notifier.addListener(mainHandSupplier::update);
		notifier.addListener(offHandSupplier::update);

		uniforms
			.uniform1i(UniformUpdateFrequency.PER_FRAME, "heldItemId", mainHandSupplier::getIntID)
			.uniform1i(UniformUpdateFrequency.PER_FRAME, "heldItemId2", offHandSupplier::getIntID)
			.uniform1i(PER_FRAME, "heldBlockLightValue", mainHandSupplier::getLightValue)
			.uniform1i(PER_FRAME, "heldBlockLightValue2", offHandSupplier::getLightValue);
		// TODO: Figure out API.
			//.uniformVanilla3f(PER_FRAME, "heldBlockLightColor", mainHandSupplier::getLightColor)
			//.uniformVanilla3f(PER_FRAME, "heldBlockLightColor2", offHandSupplier::getLightColor);

		uniforms.uniform1i("entityId", CapturedRenderingState.INSTANCE::getCurrentRenderedEntity,
				CapturedRenderingState.INSTANCE.getEntityIdNotifier());

		uniforms.uniform1i("blockEntityId", CapturedRenderingState.INSTANCE::getCurrentRenderedBlockEntity,
				CapturedRenderingState.INSTANCE.getBlockEntityIdNotifier());
	}

	/**
	 * Provides the currently held item, and it's light value, in the given hand as a uniform. Uses the item.properties ID map to map the item
	 * to an integer, and the old hand light value to map offhand to main hand.
	 */
	private static class HeldItemSupplier {
		private final InteractionHand hand;
		private final Object2IntFunction<NamespacedId> itemIdMap;
		private final boolean applyOldHandLight;
		private int intID;
		private int lightValue;
		private Vector3f lightColor;

		HeldItemSupplier(InteractionHand hand, Object2IntFunction<NamespacedId> itemIdMap, boolean shouldApplyOldHandLight) {
			this.hand = hand;
			this.itemIdMap = itemIdMap;
			this.applyOldHandLight = shouldApplyOldHandLight && hand == InteractionHand.MAIN_HAND;
		}

		private void invalidate() {
			intID = -1;
			lightValue = 0;
			lightColor = IrisItemLightProvider.DEFAULT_LIGHT_COLOR;
		}

		public void update() {
			LocalPlayer player = Minecraft.getInstance().player;

			if (player == null) {
				// Not valid when the player doesn't exist
				invalidate();
				return;
			}

			ItemStack heldStack = player.getItemInHand(hand);

			if (heldStack == null) {
				invalidate();
				return;
			}

			Item heldItem = heldStack.getItem();

			if (heldItem == null) {
				invalidate();
				return;
			}

			ResourceLocation heldItemId = Registry.ITEM.getKey(heldItem);
			intID = itemIdMap.applyAsInt(new NamespacedId(heldItemId.getNamespace(), heldItemId.getPath()));

			IrisItemLightProvider lightProvider = (IrisItemLightProvider) heldItem;
			lightValue = lightProvider.getLightEmission(Minecraft.getInstance().player, heldStack);

			if (applyOldHandLight) {
				lightProvider = applyOldHandLighting(player, lightProvider);
			}

			lightColor = lightProvider.getLightColor(Minecraft.getInstance().player, heldStack);
		}

<<<<<<< HEAD
				ResourceLocation heldItemId = BuiltInRegistries.ITEM.getKey(heldStack.getItem());
				intID = itemIdMap.applyAsInt(new NamespacedId(heldItemId.getNamespace(), heldItemId.getPath()));
=======
		private IrisItemLightProvider applyOldHandLighting(@NotNull LocalPlayer player, IrisItemLightProvider existing) {
			ItemStack offHandStack = player.getItemInHand(InteractionHand.OFF_HAND);

			if (offHandStack == null) {
				return existing;
>>>>>>> 4334dcce
			}

			Item offHandItem = offHandStack.getItem();

			if (offHandItem == null) {
				return existing;
			}

			IrisItemLightProvider lightProvider = (IrisItemLightProvider) offHandItem;
			int newEmission = lightProvider.getLightEmission(Minecraft.getInstance().player,  offHandStack);

			if (lightValue < newEmission) {
				lightValue = newEmission;
				return lightProvider;
			}

			return existing;
		}

		public int getIntID() {
			return intID;
		}

		public int getLightValue() {
			return lightValue;
		}

		public Vector3f getLightColor() {
			return lightColor;
		}
	}
}<|MERGE_RESOLUTION|>--- conflicted
+++ resolved
@@ -14,11 +14,8 @@
 import net.minecraft.world.InteractionHand;
 import net.minecraft.world.item.Item;
 import net.minecraft.world.item.ItemStack;
-<<<<<<< HEAD
 import org.joml.Vector3f;
-=======
 import org.jetbrains.annotations.NotNull;
->>>>>>> 4334dcce
 
 import static net.coderbot.iris.gl.uniform.UniformUpdateFrequency.PER_FRAME;
 
@@ -96,7 +93,7 @@
 				return;
 			}
 
-			ResourceLocation heldItemId = Registry.ITEM.getKey(heldItem);
+			ResourceLocation heldItemId = BuiltInRegistries.ITEM.getKey(heldItem);
 			intID = itemIdMap.applyAsInt(new NamespacedId(heldItemId.getNamespace(), heldItemId.getPath()));
 
 			IrisItemLightProvider lightProvider = (IrisItemLightProvider) heldItem;
@@ -109,16 +106,11 @@
 			lightColor = lightProvider.getLightColor(Minecraft.getInstance().player, heldStack);
 		}
 
-<<<<<<< HEAD
-				ResourceLocation heldItemId = BuiltInRegistries.ITEM.getKey(heldStack.getItem());
-				intID = itemIdMap.applyAsInt(new NamespacedId(heldItemId.getNamespace(), heldItemId.getPath()));
-=======
 		private IrisItemLightProvider applyOldHandLighting(@NotNull LocalPlayer player, IrisItemLightProvider existing) {
 			ItemStack offHandStack = player.getItemInHand(InteractionHand.OFF_HAND);
 
 			if (offHandStack == null) {
 				return existing;
->>>>>>> 4334dcce
 			}
 
 			Item offHandItem = offHandStack.getItem();
