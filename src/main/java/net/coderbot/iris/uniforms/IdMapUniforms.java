package net.coderbot.iris.uniforms;

import java.util.Map;
import java.util.function.IntSupplier;

import net.coderbot.iris.gl.uniform.DynamicUniformHolder;
import net.coderbot.iris.gl.uniform.UniformUpdateFrequency;
import net.coderbot.iris.shaderpack.IdMap;

import net.minecraft.block.BlockState;
import net.minecraft.client.MinecraftClient;
import net.minecraft.item.ItemStack;
import net.minecraft.util.Hand;
import net.minecraft.util.Identifier;
import net.minecraft.util.registry.Registry;

public final class IdMapUniforms {

	private IdMapUniforms() {
	}

	public static void addIdMapUniforms(DynamicUniformHolder uniforms, IdMap idMap) {
		Map<BlockState, Integer> blockIdMap = idMap.getBlockProperties();

		uniforms
			.uniform1i(UniformUpdateFrequency.PER_FRAME, "heldItemId",
				new HeldItemSupplier(Hand.MAIN_HAND, idMap.getItemIdMap()))
			.uniform1i(UniformUpdateFrequency.PER_FRAME, "heldItemId2",
				new HeldItemSupplier(Hand.OFF_HAND, idMap.getItemIdMap()));

		uniforms.uniform1i("entityId", CapturedRenderingState.INSTANCE::getCurrentRenderedEntity,
				CapturedRenderingState.INSTANCE.getEntityIdNotifier());

		uniforms.uniform1i("blockEntityId", CapturedRenderingState.INSTANCE::getCurrentRenderedBlockEntity,
				CapturedRenderingState.INSTANCE.getBlockEntityIdNotifier());
	}

	/**
	 * Provides the currently held item in the given hand as a uniform. Uses the item.properties ID map to map the item
	 * to an integer.
	 */
	private static class HeldItemSupplier implements IntSupplier {
		private final Hand hand;
		private final Map<Identifier, Integer> itemIdMap;

		HeldItemSupplier(Hand hand, Map<Identifier, Integer> itemIdMap) {
			this.hand = hand;
			this.itemIdMap = itemIdMap;
		}

		@Override
		public int getAsInt() {
			if (MinecraftClient.getInstance().player == null) {
				// Not valid when the player doesn't exist
				return -1;
			}

			ItemStack heldStack = MinecraftClient.getInstance().player.getStackInHand(hand);
			Identifier heldItemId = Registry.ITEM.getId(heldStack.getItem());

			return itemIdMap.getOrDefault(heldItemId, -1);
		}
	}
<<<<<<< HEAD

	/**
	 * returns the block entity id of the block entity that is currently being rendererd
	 * based on values from block.properties.
	 *
	 * @return the blockentity id
	 */
	private static int getBlockEntityId(Map<BlockState, Integer> blockIdMap) {
		BlockEntity entity = CapturedRenderingState.INSTANCE.getCurrentRenderedBlockEntity();

		if (entity == null || !entity.hasWorld()) {
			return -1;
		}

		ClientWorld world = Objects.requireNonNull(MinecraftClient.getInstance().world);

		BlockState blockAt = world.getBlockState(entity.getPos());

		if (!entity.getType().supports(blockAt)) {
			// Somehow the block here isn't compatible with the block entity at this location.
			// I'm not sure how this could ever reasonably happen.
			return -1;
		}

		return blockIdMap.getOrDefault(blockAt, -1);
	}
=======
>>>>>>> 2f56919c
}<|MERGE_RESOLUTION|>--- conflicted
+++ resolved
@@ -61,33 +61,4 @@
 			return itemIdMap.getOrDefault(heldItemId, -1);
 		}
 	}
-<<<<<<< HEAD
-
-	/**
-	 * returns the block entity id of the block entity that is currently being rendererd
-	 * based on values from block.properties.
-	 *
-	 * @return the blockentity id
-	 */
-	private static int getBlockEntityId(Map<BlockState, Integer> blockIdMap) {
-		BlockEntity entity = CapturedRenderingState.INSTANCE.getCurrentRenderedBlockEntity();
-
-		if (entity == null || !entity.hasWorld()) {
-			return -1;
-		}
-
-		ClientWorld world = Objects.requireNonNull(MinecraftClient.getInstance().world);
-
-		BlockState blockAt = world.getBlockState(entity.getPos());
-
-		if (!entity.getType().supports(blockAt)) {
-			// Somehow the block here isn't compatible with the block entity at this location.
-			// I'm not sure how this could ever reasonably happen.
-			return -1;
-		}
-
-		return blockIdMap.getOrDefault(blockAt, -1);
-	}
-=======
->>>>>>> 2f56919c
 }