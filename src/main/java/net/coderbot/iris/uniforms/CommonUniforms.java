--- conflicted
+++ resolved
@@ -114,13 +114,8 @@
 			.uniform1f(PER_FRAME, "eyeAltitude", () -> Objects.requireNonNull(client.getCameraEntity()).getEyeY())
 			.uniform1i(PER_FRAME, "isEyeInWater", CommonUniforms::isEyeInWater)
 			.uniform1f(PER_FRAME, "blindness", CommonUniforms::getBlindness)
-<<<<<<< HEAD
 			.uniform1f(PER_FRAME, "darknessFactor", CommonUniforms::getDarknessFactor)
 			.uniform1f(PER_FRAME, "darknessLightFactor", CapturedRenderingState.INSTANCE::getDarknessLightFactor)
-			.uniform1i(PER_FRAME, "heldBlockLightValue", new HeldItemLightingSupplier(InteractionHand.MAIN_HAND))
-			.uniform1i(PER_FRAME, "heldBlockLightValue2", new HeldItemLightingSupplier(InteractionHand.OFF_HAND))
-=======
->>>>>>> 063b46eb
 			.uniform1f(PER_FRAME, "nightVision", CommonUniforms::getNightVision)
 			// TODO: Do we need to clamp this to avoid fullbright breaking shaders? Or should shaders be able to detect
 			//       that the player is trying to turn on fullbright?
