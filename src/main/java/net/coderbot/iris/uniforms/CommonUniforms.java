--- conflicted
+++ resolved
@@ -94,13 +94,8 @@
 	}
 
 	private static Vec2f getAtlasSize() {
-<<<<<<< HEAD
-		//TODO: is the block atlas used for this uniform all the time???
+		// TODO: is the block atlas used for this uniform all the time???
 		return ((SpriteAtlasTextureInterface) MinecraftClient.getInstance().getBakedModelManager().getAtlas(SpriteAtlasTexture.BLOCK_ATLAS_TEXTURE)).getAtlasSize();
-=======
-		// TODO: is the block atlas used for this uniform all the time???
-		return ((SpriteAtlasTextureInterface) MinecraftClient.getInstance().getBakedModelManager().method_24153(SpriteAtlasTexture.BLOCK_ATLAS_TEXTURE)).getAtlasSize();
->>>>>>> 5d483c53
 	}
 
 	private static Vec3d getSkyColor() {
