--- conflicted
+++ resolved
@@ -52,14 +52,8 @@
 			.uniform1i(ONCE, "lightmap", TextureUnit.LIGHTMAP::getSamplerId)
 			.uniform1b(PER_FRAME, "hideGUI", () -> client.options.hudHidden)
 			.uniform1i(ONCE, "noisetex", () -> 15)
-<<<<<<< HEAD
-			// TODO: This is not really what we want. We should have a separate texture unit for water shadows.
-			.uniform1i(ONCE, "shadowtex0", () -> 4)
-			.uniform1i(ONCE, "shadowtex1", () -> 4)
-=======
 			.uniform1i(ONCE, "shadowtex0", () -> 4)
 			.uniform1i(ONCE, "shadowtex1", () -> 5)
->>>>>>> 4f0c73fd
 			.uniform1f(PER_FRAME, "eyeAltitude", () -> Objects.requireNonNull(client.getCameraEntity()).getEyeY())
 			.uniform1i(PER_FRAME, "isEyeInWater", CommonUniforms::isEyeInWater)
 			.uniform1f(PER_FRAME, "blindness", CommonUniforms::getBlindness)
