--- conflicted
+++ resolved
@@ -119,13 +119,9 @@
 			.uniform1i(PER_FRAME, "heldBlockLightValue", new HeldItemLightingSupplier(InteractionHand.MAIN_HAND))
 			.uniform1i(PER_FRAME, "heldBlockLightValue2", new HeldItemLightingSupplier(InteractionHand.OFF_HAND))
 			.uniform1f(PER_FRAME, "nightVision", CommonUniforms::getNightVision)
-<<<<<<< HEAD
-			.uniform1f(PER_FRAME, "screenBrightness", () -> client.options.gamma().get())
-=======
 			// TODO: Do we need to clamp this to avoid fullbright breaking shaders? Or should shaders be able to detect
 			//       that the player is trying to turn on fullbright?
-			.uniform1f(PER_FRAME, "screenBrightness", () -> client.options.gamma)
->>>>>>> 986a7424
+			.uniform1f(PER_FRAME, "screenBrightness", () -> client.options.gamma().get())
 			// just a dummy value for shaders where entityColor isn't supplied through a vertex attribute (and thus is
 			// not available) - suppresses warnings. See AttributeShaderTransformer for the actual entityColor code.
 			.uniform4f(ONCE, "entityColor", Vector4f::new)
