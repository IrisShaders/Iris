--- conflicted
+++ resolved
@@ -107,18 +107,10 @@
 			return this.put(name, new Float3VectorCachedUniform(name, updateFrequency, value));
 		}
 
-<<<<<<< HEAD
-=======
 		@Override
 		public Builder uniform3i(UniformUpdateFrequency updateFrequency, String name, Supplier<Vector3i> value) {
 			return this.put(name, new Int3VectorCachedUniform(name, updateFrequency, value));
 		}
-
-		@Override
-		public UniformHolder uniformVanilla3f(UniformUpdateFrequency updateFrequency, String name, Supplier<com.mojang.math.Vector3f> value) {
-			return this.put(name, new Float3VanillaVectorCachedUniform(name, updateFrequency, value));
-		}
->>>>>>> 163ea2f4
 
 		@Override
 		public Builder uniformTruncated3f(UniformUpdateFrequency updateFrequency, String name, Supplier<Vector4f> value) {
