package net.coderbot.iris.uniforms.custom;

import com.google.common.collect.ImmutableMap;
<<<<<<< HEAD
import it.unimi.dsi.fastutil.objects.Object2ObjectLinkedOpenHashMap;
import kroppeb.stareval.element.ExpressionElement;
=======
import it.unimi.dsi.fastutil.objects.*;
>>>>>>> f792386e
import kroppeb.stareval.expression.Expression;
import kroppeb.stareval.expression.VariableExpression;
import kroppeb.stareval.function.FunctionContext;
import kroppeb.stareval.function.FunctionReturn;
import kroppeb.stareval.function.Type;
import kroppeb.stareval.parser.Parser;
import kroppeb.stareval.resolver.ExpressionResolver;
import net.coderbot.iris.Iris;
import net.coderbot.iris.gl.uniform.LocationalUniformHolder;
import net.coderbot.iris.gl.uniform.Uniform;
import net.coderbot.iris.gl.uniform.UniformHolder;
import net.coderbot.iris.gl.uniform.UniformUpdateFrequency;
import net.coderbot.iris.parsing.IrisFunctions;
import net.coderbot.iris.parsing.IrisOptions;
import net.coderbot.iris.parsing.VectorType;
import net.coderbot.iris.uniforms.custom.cached.CachedUniform;

import java.util.*;
import java.util.function.Consumer;
import java.util.stream.Collectors;


public class CustomUniforms extends Uniform implements FunctionContext {
	private final Map<String, CachedUniform> variables = new Object2ObjectLinkedOpenHashMap<>();
	private final Map<String, Expression> variablesExpressions = new Object2ObjectLinkedOpenHashMap<>();
	private final CustomUniformFixedInputUniformsHolder inputHolder;
<<<<<<< HEAD
	private final ExpressionResolver resolver;


	public CustomUniforms(CustomUniformFixedInputUniformsHolder inputHolder) {
=======
	private final List<CachedUniform> uniforms = new ArrayList<>();
	private final List<CachedUniform> uniformOrder;
	
	
	private CustomUniforms(CustomUniformFixedInputUniformsHolder inputHolder, Map<String, Builder.Variable> variables) {
>>>>>>> f792386e
		super(-1);
		
		this.inputHolder = inputHolder;
		ExpressionResolver resolver = new ExpressionResolver(
				IrisFunctions.functions,
				(name) -> {
					Type type = this.inputHolder.getType(name);
					if (type != null)
						return type;
					Builder.Variable variable = variables.get(name);
					if (variable != null)
						return variable.type;
					return null;
				},
				true);
		
		for (Builder.Variable variable : variables.values()) {
			try {
				Expression expression = resolver.resolveExpression(variable.type, variable.expression);
				CachedUniform cachedUniform = CachedUniform
						.forExpression(variable.name, variable.type, expression, this);
				this.addVariable(expression, cachedUniform);
				if (variable.uniform) {
					this.uniforms.add(cachedUniform);
				}
				Iris.logger.info("Was able to resolve uniform " + variable.name + " = " + variable.expression);
			} catch (Exception e) {
				Iris.logger
						.warn("Failed to resolve uniform " + variable.name + ", reason: " + e
								.getMessage() + " ( = " + variable.expression + ")");
				Iris.logger.catching(e);
			}
		}
		
		{
			// toposort
			
			Map<CachedUniform, List<CachedUniform>> dependsOn = new Object2ObjectOpenHashMap<>();
			Map<CachedUniform, List<CachedUniform>> requiredBy = new Object2ObjectOpenHashMap<>();
			Object2IntMap<CachedUniform> dependsOnCount = new Object2IntOpenHashMap<>();
			
			for (CachedUniform input : this.inputHolder.getAll()) {
				requiredBy.put(input, new ObjectArrayList<>());
			}
			
			for (CachedUniform input : this.variables.values()) {
				requiredBy.put(input, new ObjectArrayList<>());
			}
			
			FunctionReturn functionReturn = new FunctionReturn();
			Set<VariableExpression> requires = new ObjectOpenHashBigSet<>();
			for (Map.Entry<String, Expression> entry : this.variablesExpressions.entrySet()) {
				requires.clear();
				entry.getValue().listVariables(requires);
				if (requires.isEmpty()) {
					continue;
				}
				List<CachedUniform> dependencies = requires.stream()
						.map(v -> (CachedUniform) v.partialEval(this, functionReturn))
						.collect(Collectors.toList());
				
				CachedUniform uniform = this.variables.get(entry.getKey());
				
				dependsOn.put(uniform, dependencies);
				dependsOnCount.put(uniform, dependencies.size());
				
				for (CachedUniform dependency : dependencies) {
					requiredBy.get(dependency).add(uniform);
				}
			}
			
			// actual toposort:
			List<CachedUniform> ordered = new ObjectArrayList<>();
			List<CachedUniform> free = new ObjectArrayList<>();
			
			// init
			for (CachedUniform entry : requiredBy.keySet()) {
				if (!dependsOnCount.containsKey(entry)) {
					free.add(entry);
				}
			}
			
			while (!free.isEmpty()) {
				CachedUniform pop = free.remove(free.size() - 1);
				ordered.add(pop);
				for (CachedUniform dependent : requiredBy.get(pop)) {
					int count = dependsOnCount.mergeInt(dependent, -1, Integer::sum);
					assert count >= 0;
					if (count == 0) {
						free.add(dependent);
						dependsOnCount.removeInt(dependent);
					}
				}
			}
			
			if (!dependsOnCount.isEmpty()) {
				throw new IllegalStateException("Circular reference detected");
			}
			this.uniformOrder = ordered;
		}
	}
<<<<<<< HEAD

	public CachedUniform addVariable(Type type, String name, ExpressionElement expression) throws Exception {
		if (this.variables.containsKey(name))
			throw new Exception("Duplicated variable: " + name);
		if (this.inputHolder.containsKey(name))
			throw new Exception("Variable shadows build in uniform: " + name);

		Expression expr = this.resolver.resolveExpression(type, expression);
		CachedUniform uniform = CachedUniform.forExpression(type, expr, this);
=======
	
	private void addVariable(Expression expression, CachedUniform uniform) throws Exception {
		String name = uniform.getName();
		if (this.variables.containsKey(name))
			throw new Exception("Duplicated variable: " + name);
		if (this.inputHolder.containsKey(name))
			throw new Exception("Variable shadows: " + name);
		
>>>>>>> f792386e
		this.variables.put(name, uniform);
		this.variablesExpressions.put(name, expression);
	}
<<<<<<< HEAD

	public CachedUniform addUniform(Type type, String name, ExpressionElement expression, int location) throws Exception {
		CachedUniform uniform = this.addVariable(type, name, expression);
		uniform.setLocation(location);
		return uniform;
=======
	
	public void assignTo(LocationalUniformHolder targetHolder) {
		for (CachedUniform uniform : this.uniforms) {
			OptionalInt location = targetHolder.location(uniform.getName());
			if (location.isPresent()) {
				uniform.setLocation(location.getAsInt());
			}
		}
>>>>>>> f792386e
	}

	@Override
	public void update() {
		for (CachedUniform value : this.uniformOrder) {
			value.update();
		}
	}

	@Override
	public boolean hasVariable(String name) {
		return this.inputHolder.containsKey(name) || this.variables.containsKey(name);
	}
	
	@Override
	public Expression getVariable(String name) {
		// TODO: Make the simplify just return these ones
		final CachedUniform inputUniform = this.inputHolder.getUniform(name);
		if (inputUniform != null)
			return inputUniform;
		final CachedUniform customUniform = this.variables.get(name);
		if (customUniform != null)
			return customUniform;
		throw new RuntimeException("Unknown variable: " + name);
	}

	public interface Factory {
		void buildTo(
				LocationalUniformHolder targetHolder,
				Consumer<UniformHolder>... uniforms
		);
	}

	public static class Builder implements Factory {
		Map<String, Variable> variables = new Object2ObjectLinkedOpenHashMap<>();

		public void addVariable(String type, String name, String expression, boolean isUniform) {
			if (variables.containsKey(name)) {
				Iris.logger.warn("Ignoring duplicated custom uniform name: " + name);
				return;
			}

			Type parsedType = types.get(type);
			if (parsedType == null) {
				Iris.logger.warn("Ignoring invalid uniform type: " + type + " of " + name);
				return;
			}
<<<<<<< HEAD

			try {
				ExpressionElement ast = Parser.parse(expression, IrisOptions.options);
=======
			
			try {
				ExpressionToken ast = IrisOptions.parser.parse(expression).simplify();
>>>>>>> f792386e
				variables.put(name, new Variable(parsedType, name, ast, isUniform));
			} catch (Exception e) {
				Iris.logger.warn("Failed to parse custom variable/uniform");
			}
		}

		public CustomUniforms build(
				CustomUniformFixedInputUniformsHolder inputHolder,
				LocationalUniformHolder targetHolder
		) {
<<<<<<< HEAD
			CustomUniforms customUniforms = new CustomUniforms(inputHolder);
			for (Variable variable : this.variables.values()) {
				try {
					if (variable.uniform) {
						OptionalInt location = targetHolder.location(variable.name, Type.convert(variable.type));
						if (location.isPresent()) {
							customUniforms
									.addUniform(variable.type, variable.name, variable.expression, location.getAsInt());
						} else {
							customUniforms.addVariable(variable.type, variable.name, variable.expression);
						}
					} else {
						customUniforms.addVariable(variable.type, variable.name, variable.expression);
					}
					Iris.logger.info("Was able to resolve uniform " + variable.name + " = " + variable.expression);
				} catch (Exception e) {
					Iris.logger
							.warn("Failed to resolve uniform " + variable.name + ", reason: " + e
									.getMessage() + " ( = " + variable.expression + ")");
					Iris.logger.catching(e);
				}
			}
=======
			CustomUniforms customUniforms = new CustomUniforms(inputHolder, this.variables);
			customUniforms.assignTo(targetHolder);
>>>>>>> f792386e
			return customUniforms;
		}


		@SafeVarargs
		public final CustomUniforms build(
				LocationalUniformHolder targetHolder,
				Consumer<UniformHolder>... uniforms
		) {
			CustomUniformFixedInputUniformsHolder.Builder inputs = new CustomUniformFixedInputUniformsHolder.Builder();
			for (Consumer<UniformHolder> uniform : uniforms) {
				uniform.accept(inputs);
			}
			return this.build(inputs.build(), targetHolder);
		}

		@SafeVarargs
		@Override
		public final void buildTo(LocationalUniformHolder targetHolder, Consumer<UniformHolder>... uniforms) {
			Iris.logger.info("Starting custom uniform parsing");
			CustomUniforms customUniforms = this.build(targetHolder, uniforms);
			targetHolder.addUniform(UniformUpdateFrequency.PER_FRAME, customUniforms);
		}

		private static class Variable {
			final public Type type;
			final public String name;
			final public ExpressionElement expression;
			final public boolean uniform;

			public Variable(Type type, String name, ExpressionElement expression, boolean uniform) {
				this.type = type;
				this.name = name;
				this.expression = expression;
				this.uniform = uniform;
			}
		}

		final private static Map<String, Type> types = new ImmutableMap.Builder<String, Type>()
				.put("bool", Type.Boolean)
				.put("float", Type.Float)
				.put("int", Type.Int)
				.put("vec2", VectorType.VEC2)
				.put("vec3", VectorType.VEC3)
				.put("vec4", VectorType.VEC4)
				.build();


	}
	
	static class DependencyTree {
		final private Map<CachedUniform, Set<CachedUniform>> dependsOn = new Object2ObjectOpenHashMap<>();
		final private Map<CachedUniform, Set<CachedUniform>> requiredBy = new Object2ObjectOpenHashMap<>();
		final private Map<String, CachedUniform> inputs = new Object2ObjectOpenHashMap<>();
		
		final private FunctionContext functionContext = new FunctionContext() {
			@Override
			public Expression getVariable(String name) {
				return inputs.get(name);
			}
			
			@Override
			public boolean hasVariable(String name) {
				return inputs.containsKey(name);
			}
		};
		
		void addInputs(Collection<CachedUniform> variables) {
			for (CachedUniform uniform : variables) {
				requiredBy.put(uniform, new ObjectOpenHashBigSet<>());
				inputs.put(uniform.getName(), uniform);
			}
		}
	}
}<|MERGE_RESOLUTION|>--- conflicted
+++ resolved
@@ -1,12 +1,8 @@
 package net.coderbot.iris.uniforms.custom;
 
 import com.google.common.collect.ImmutableMap;
-<<<<<<< HEAD
-import it.unimi.dsi.fastutil.objects.Object2ObjectLinkedOpenHashMap;
+import it.unimi.dsi.fastutil.objects.*;
 import kroppeb.stareval.element.ExpressionElement;
-=======
-import it.unimi.dsi.fastutil.objects.*;
->>>>>>> f792386e
 import kroppeb.stareval.expression.Expression;
 import kroppeb.stareval.expression.VariableExpression;
 import kroppeb.stareval.function.FunctionContext;
@@ -33,20 +29,12 @@
 	private final Map<String, CachedUniform> variables = new Object2ObjectLinkedOpenHashMap<>();
 	private final Map<String, Expression> variablesExpressions = new Object2ObjectLinkedOpenHashMap<>();
 	private final CustomUniformFixedInputUniformsHolder inputHolder;
-<<<<<<< HEAD
-	private final ExpressionResolver resolver;
-
-
-	public CustomUniforms(CustomUniformFixedInputUniformsHolder inputHolder) {
-=======
 	private final List<CachedUniform> uniforms = new ArrayList<>();
-	private final List<CachedUniform> uniformOrder;
-	
-	
+private final List<CachedUniform> uniformOrder;
+
 	private CustomUniforms(CustomUniformFixedInputUniformsHolder inputHolder, Map<String, Builder.Variable> variables) {
->>>>>>> f792386e
 		super(-1);
-		
+
 		this.inputHolder = inputHolder;
 		ExpressionResolver resolver = new ExpressionResolver(
 				IrisFunctions.functions,
@@ -60,7 +48,7 @@
 					return null;
 				},
 				true);
-		
+
 		for (Builder.Variable variable : variables.values()) {
 			try {
 				Expression expression = resolver.resolveExpression(variable.type, variable.expression);
@@ -78,22 +66,22 @@
 				Iris.logger.catching(e);
 			}
 		}
-		
+
 		{
 			// toposort
-			
+
 			Map<CachedUniform, List<CachedUniform>> dependsOn = new Object2ObjectOpenHashMap<>();
 			Map<CachedUniform, List<CachedUniform>> requiredBy = new Object2ObjectOpenHashMap<>();
 			Object2IntMap<CachedUniform> dependsOnCount = new Object2IntOpenHashMap<>();
-			
+
 			for (CachedUniform input : this.inputHolder.getAll()) {
 				requiredBy.put(input, new ObjectArrayList<>());
 			}
-			
+
 			for (CachedUniform input : this.variables.values()) {
 				requiredBy.put(input, new ObjectArrayList<>());
 			}
-			
+
 			FunctionReturn functionReturn = new FunctionReturn();
 			Set<VariableExpression> requires = new ObjectOpenHashBigSet<>();
 			for (Map.Entry<String, Expression> entry : this.variablesExpressions.entrySet()) {
@@ -105,28 +93,28 @@
 				List<CachedUniform> dependencies = requires.stream()
 						.map(v -> (CachedUniform) v.partialEval(this, functionReturn))
 						.collect(Collectors.toList());
-				
+
 				CachedUniform uniform = this.variables.get(entry.getKey());
-				
+
 				dependsOn.put(uniform, dependencies);
 				dependsOnCount.put(uniform, dependencies.size());
-				
+
 				for (CachedUniform dependency : dependencies) {
 					requiredBy.get(dependency).add(uniform);
 				}
 			}
-			
+
 			// actual toposort:
 			List<CachedUniform> ordered = new ObjectArrayList<>();
 			List<CachedUniform> free = new ObjectArrayList<>();
-			
+
 			// init
 			for (CachedUniform entry : requiredBy.keySet()) {
 				if (!dependsOnCount.containsKey(entry)) {
 					free.add(entry);
 				}
 			}
-			
+
 			while (!free.isEmpty()) {
 				CachedUniform pop = free.remove(free.size() - 1);
 				ordered.add(pop);
@@ -139,52 +127,32 @@
 					}
 				}
 			}
-			
+
 			if (!dependsOnCount.isEmpty()) {
 				throw new IllegalStateException("Circular reference detected");
 			}
 			this.uniformOrder = ordered;
 		}
 	}
-<<<<<<< HEAD
-
-	public CachedUniform addVariable(Type type, String name, ExpressionElement expression) throws Exception {
-		if (this.variables.containsKey(name))
-			throw new Exception("Duplicated variable: " + name);
-		if (this.inputHolder.containsKey(name))
-			throw new Exception("Variable shadows build in uniform: " + name);
-
-		Expression expr = this.resolver.resolveExpression(type, expression);
-		CachedUniform uniform = CachedUniform.forExpression(type, expr, this);
-=======
 	
 	private void addVariable(Expression expression, CachedUniform uniform) throws Exception {
 		String name = uniform.getName();
 		if (this.variables.containsKey(name))
 			throw new Exception("Duplicated variable: " + name);
 		if (this.inputHolder.containsKey(name))
-			throw new Exception("Variable shadows: " + name);
-		
->>>>>>> f792386e
+			throw new Exception("Variable shadows build in uniform: " + name);
+
 		this.variables.put(name, uniform);
 		this.variablesExpressions.put(name, expression);
 	}
-<<<<<<< HEAD
-
-	public CachedUniform addUniform(Type type, String name, ExpressionElement expression, int location) throws Exception {
-		CachedUniform uniform = this.addVariable(type, name, expression);
-		uniform.setLocation(location);
-		return uniform;
-=======
 	
 	public void assignTo(LocationalUniformHolder targetHolder) {
 		for (CachedUniform uniform : this.uniforms) {
-			OptionalInt location = targetHolder.location(uniform.getName());
+			OptionalInt location = targetHolder.location(uniform.getName(), Type.convert(uniform.getType()));
 			if (location.isPresent()) {
 				uniform.setLocation(location.getAsInt());
 			}
 		}
->>>>>>> f792386e
 	}
 
 	@Override
@@ -232,15 +200,9 @@
 				Iris.logger.warn("Ignoring invalid uniform type: " + type + " of " + name);
 				return;
 			}
-<<<<<<< HEAD
 
 			try {
 				ExpressionElement ast = Parser.parse(expression, IrisOptions.options);
-=======
-			
-			try {
-				ExpressionToken ast = IrisOptions.parser.parse(expression).simplify();
->>>>>>> f792386e
 				variables.put(name, new Variable(parsedType, name, ast, isUniform));
 			} catch (Exception e) {
 				Iris.logger.warn("Failed to parse custom variable/uniform");
@@ -251,33 +213,8 @@
 				CustomUniformFixedInputUniformsHolder inputHolder,
 				LocationalUniformHolder targetHolder
 		) {
-<<<<<<< HEAD
-			CustomUniforms customUniforms = new CustomUniforms(inputHolder);
-			for (Variable variable : this.variables.values()) {
-				try {
-					if (variable.uniform) {
-						OptionalInt location = targetHolder.location(variable.name, Type.convert(variable.type));
-						if (location.isPresent()) {
-							customUniforms
-									.addUniform(variable.type, variable.name, variable.expression, location.getAsInt());
-						} else {
-							customUniforms.addVariable(variable.type, variable.name, variable.expression);
-						}
-					} else {
-						customUniforms.addVariable(variable.type, variable.name, variable.expression);
-					}
-					Iris.logger.info("Was able to resolve uniform " + variable.name + " = " + variable.expression);
-				} catch (Exception e) {
-					Iris.logger
-							.warn("Failed to resolve uniform " + variable.name + ", reason: " + e
-									.getMessage() + " ( = " + variable.expression + ")");
-					Iris.logger.catching(e);
-				}
-			}
-=======
 			CustomUniforms customUniforms = new CustomUniforms(inputHolder, this.variables);
 			customUniforms.assignTo(targetHolder);
->>>>>>> f792386e
 			return customUniforms;
 		}
 
@@ -325,26 +262,25 @@
 				.put("vec4", VectorType.VEC4)
 				.build();
 
-
-	}
-	
+}
+
 	static class DependencyTree {
 		final private Map<CachedUniform, Set<CachedUniform>> dependsOn = new Object2ObjectOpenHashMap<>();
 		final private Map<CachedUniform, Set<CachedUniform>> requiredBy = new Object2ObjectOpenHashMap<>();
 		final private Map<String, CachedUniform> inputs = new Object2ObjectOpenHashMap<>();
-		
+
 		final private FunctionContext functionContext = new FunctionContext() {
 			@Override
 			public Expression getVariable(String name) {
 				return inputs.get(name);
 			}
-			
+
 			@Override
 			public boolean hasVariable(String name) {
 				return inputs.containsKey(name);
 			}
 		};
-		
+
 		void addInputs(Collection<CachedUniform> variables) {
 			for (CachedUniform uniform : variables) {
 				requiredBy.put(uniform, new ObjectOpenHashBigSet<>());
