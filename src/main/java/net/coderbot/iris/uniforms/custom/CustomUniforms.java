package net.coderbot.iris.uniforms.custom;

import com.google.common.collect.ImmutableMap;
import it.unimi.dsi.fastutil.objects.*;
import kroppeb.stareval.element.ExpressionElement;
import kroppeb.stareval.expression.Expression;
import kroppeb.stareval.expression.VariableExpression;
import kroppeb.stareval.function.FunctionContext;
import kroppeb.stareval.function.FunctionReturn;
import kroppeb.stareval.function.Type;
import kroppeb.stareval.parser.Parser;
import kroppeb.stareval.resolver.ExpressionResolver;
import net.coderbot.iris.Iris;
import net.coderbot.iris.gl.uniform.LocationalUniformHolder;
import net.coderbot.iris.gl.uniform.UniformHolder;
import net.coderbot.iris.parsing.IrisFunctions;
import net.coderbot.iris.parsing.IrisOptions;
import net.coderbot.iris.parsing.VectorType;
import net.coderbot.iris.uniforms.custom.cached.CachedUniform;

import java.util.*;
import java.util.function.Consumer;
import java.util.stream.Collectors;


public class CustomUniforms implements FunctionContext {
	private final Map<String, CachedUniform> variables = new Object2ObjectLinkedOpenHashMap<>();
	private final Map<String, Expression> variablesExpressions = new Object2ObjectLinkedOpenHashMap<>();
	private final CustomUniformFixedInputUniformsHolder inputHolder;
	private final List<CachedUniform> uniforms = new ArrayList<>();
<<<<<<< HEAD
private final List<CachedUniform> uniformOrder;

	private CustomUniforms(CustomUniformFixedInputUniformsHolder inputHolder, Map<String, Builder.Variable> variables) {
		super(-1);

=======
	private final List<CachedUniform> uniformOrder;
	private final Map<Object, Object2IntMap<CachedUniform>> locationMap = new Object2ObjectOpenHashMap<>();
	private final Map<CachedUniform, List<CachedUniform>> dependsOn;
	private final Map<CachedUniform, List<CachedUniform>> requiredBy;


	private CustomUniforms(CustomUniformFixedInputUniformsHolder inputHolder, Map<String, Builder.Variable> variables) {
>>>>>>> e60e42f4
		this.inputHolder = inputHolder;
		ExpressionResolver resolver = new ExpressionResolver(
				IrisFunctions.functions,
				(name) -> {
					Type type = this.inputHolder.getType(name);
					if (type != null)
						return type;
					Builder.Variable variable = variables.get(name);
					if (variable != null)
						return variable.type;
					return null;
				},
				true);

		for (Builder.Variable variable : variables.values()) {
			try {
				Expression expression = resolver.resolveExpression(variable.type, variable.expression);
				CachedUniform cachedUniform = CachedUniform
						.forExpression(variable.name, variable.type, expression, this);
				this.addVariable(expression, cachedUniform);
				if (variable.uniform) {
					this.uniforms.add(cachedUniform);
				}
				Iris.logger.info("Was able to resolve uniform " + variable.name + " = " + variable.expression);
			} catch (Exception e) {
				Iris.logger
						.warn("Failed to resolve uniform " + variable.name + ", reason: " + e
								.getMessage() + " ( = " + variable.expression + ")");
				Iris.logger.catching(e);
			}
		}

		{
			// toposort

<<<<<<< HEAD
			Map<CachedUniform, List<CachedUniform>> dependsOn = new Object2ObjectOpenHashMap<>();
			Map<CachedUniform, List<CachedUniform>> requiredBy = new Object2ObjectOpenHashMap<>();
=======
			this.dependsOn = new Object2ObjectOpenHashMap<>();
			this.requiredBy = new Object2ObjectOpenHashMap<>();
>>>>>>> e60e42f4
			Object2IntMap<CachedUniform> dependsOnCount = new Object2IntOpenHashMap<>();

			for (CachedUniform input : this.inputHolder.getAll()) {
				requiredBy.put(input, new ObjectArrayList<>());
			}

			for (CachedUniform input : this.variables.values()) {
				requiredBy.put(input, new ObjectArrayList<>());
			}

			FunctionReturn functionReturn = new FunctionReturn();
			Set<VariableExpression> requires = new ObjectOpenHashSet<>();
			Set<CachedUniform> brokenUniforms = new ObjectOpenHashSet<>();

			for (Map.Entry<String, Expression> entry : this.variablesExpressions.entrySet()) {
				requires.clear();

				entry.getValue().listVariables(requires);
				if (requires.isEmpty()) {
					continue;
				}
<<<<<<< HEAD
				List<CachedUniform> dependencies = requires.stream()
						.map(v -> (CachedUniform) v.partialEval(this, functionReturn))
						.collect(Collectors.toList());

				CachedUniform uniform = this.variables.get(entry.getKey());

=======

				CachedUniform uniform = this.variables.get(entry.getKey());

				List<CachedUniform> dependencies = new ArrayList<>();
				for (VariableExpression v : requires) {
					Expression evaluated = v.partialEval(this, functionReturn);
					if (evaluated instanceof CachedUniform) {
						dependencies.add((CachedUniform) evaluated);
					} else {
						// we are depending on a broken uniform
						brokenUniforms.add(uniform);
					}
				}

				if (dependencies.isEmpty()) {
					// can be empty if we rely on broken uniforms
					continue;
				}

>>>>>>> e60e42f4
				dependsOn.put(uniform, dependencies);
				dependsOnCount.put(uniform, dependencies.size());

				for (CachedUniform dependency : dependencies) {
					requiredBy.get(dependency).add(uniform);
				}
			}

			// actual toposort:
			List<CachedUniform> ordered = new ObjectArrayList<>();
			List<CachedUniform> free = new ObjectArrayList<>();

			// init
			for (CachedUniform entry : requiredBy.keySet()) {
				if (!dependsOnCount.containsKey(entry)) {
					free.add(entry);
				}
			}

			while (!free.isEmpty()) {
				CachedUniform pop = free.remove(free.size() - 1);
				if (!brokenUniforms.contains(pop)) {
					// only add those that are broken
					ordered.add(pop);
				} else {
					// mark all those that rely on use as broken too
					brokenUniforms.addAll(requiredBy.get(pop));
				}
				for (CachedUniform dependent : requiredBy.get(pop)) {
					int count = dependsOnCount.mergeInt(dependent, -1, Integer::sum);
					assert count >= 0;
					if (count == 0) {
						free.add(dependent);
						dependsOnCount.removeInt(dependent);
					}
				}
			}

<<<<<<< HEAD
=======
			if (!brokenUniforms.isEmpty()) {
				Iris.logger.warn(
						"The following uniforms won't work, either because they are broken, or reference a broken uniform: \n" +
								brokenUniforms.stream().map(CachedUniform::getName).collect(Collectors.joining(", ")));
			}

>>>>>>> e60e42f4
			if (!dependsOnCount.isEmpty()) {
				throw new IllegalStateException("Circular reference detected between: " +
						dependsOnCount.object2IntEntrySet()
								.stream()
								.map(entry -> entry.getKey().getName() + " (" + entry.getIntValue() + ")")
								.collect(Collectors.joining(", "))
				);
			}

			this.uniformOrder = ordered;
		}
	}

	private void addVariable(Expression expression, CachedUniform uniform) throws Exception {
		String name = uniform.getName();
		if (this.variables.containsKey(name))
			throw new Exception("Duplicated variable: " + name);
		if (this.inputHolder.containsKey(name))
<<<<<<< HEAD
			throw new Exception("Variable shadows build in uniform: " + name);
=======
			throw new Exception("Variable shadows: " + name);
>>>>>>> e60e42f4

		this.variables.put(name, uniform);
		this.variablesExpressions.put(name, expression);
	}

	public void assignTo(LocationalUniformHolder targetHolder) {
<<<<<<< HEAD
		for (CachedUniform uniform : this.uniforms) {
			OptionalInt location = targetHolder.location(uniform.getName(), Type.convert(uniform.getType()));
=======
		Object2IntMap<CachedUniform> locations = new Object2IntOpenHashMap<>();
		for (CachedUniform uniform : this.uniformOrder) {
			OptionalInt location = targetHolder.location(uniform.getName());
>>>>>>> e60e42f4
			if (location.isPresent()) {
				locations.put(uniform, location.getAsInt());
			}
		}
		this.locationMap.put(targetHolder, locations);
	}

<<<<<<< HEAD
	@Override
=======
	public void mapholderToPass(LocationalUniformHolder holder, Object pass) {
		locationMap.put(pass, locationMap.remove(holder));
	}


>>>>>>> e60e42f4
	public void update() {
		for (CachedUniform value : this.uniformOrder) {
			value.update();
		}
	}

<<<<<<< HEAD
=======
	public void push(Object pass) {
		Object2IntMap<CachedUniform> uniforms = this.locationMap.get(pass);
		if (uniforms != null) {
			uniforms.forEach(CachedUniform::pushIfChanged);
		}
	}

	/**
	 * This function will do the following:
	 * <ul>
	 *     <li>
	 *         Remove unused uniforms
	 *     </li>
	 *     <li>
	 *         TODO: Create separate push lists for each renderpass
	 *     </li>
	 *     <li>
	 *         TODO: Sort the others in the correct execution line <p/>
	 *               note: that if a `EVERY_FRAME` depends on a `EVERY_TICK`, it has to correctly now that it's
	 *               dependency hasn't updated <br/>
	 *                  suggestion: set a boolean in the `EVERY_TICK` execution line saying this is a tick
	 *                  and have it set to false in the `EVERY_FRAME`. Depending on the value, `frameDependencies` or
	 *                  `allDependencies` lists are used
	 *     </li>
	 * </ul>
	 */
	public void optimise() {

		Object2IntMap<CachedUniform> dependedByCount = new Object2IntOpenHashMap<>();

		// Count the times a uniform is depended on
		for (List<CachedUniform> dependencies : this.dependsOn.values()) {
			for (CachedUniform dependency : dependencies) {
				dependedByCount.mergeInt(dependency, 1, Integer::sum);
			}
		}

		// Count the times a pass depends on a uniform
		// ensures they wont ever be removed
		for (Object2IntMap<CachedUniform> map : this.locationMap.values()) {
			for (CachedUniform cachedUniform : map.keySet()) {
				dependedByCount.mergeInt(cachedUniform, 1, Integer::sum);
			}
		}


		Set<CachedUniform> unused = new ObjectOpenHashSet<>();
		for (int i = this.uniformOrder.size() - 1; i >= 0; i--) {
			CachedUniform uniform = this.uniformOrder.get(i);
			if (!dependedByCount.containsKey(uniform)) {
				// not used
				unused.add(uniform);
				// remove dependencies
				List<CachedUniform> dependencies = this.dependsOn.get(uniform);
				if (dependencies != null) {
					for (CachedUniform dependency : dependencies) {
						// reduce count by 1
						dependedByCount.computeIntIfPresent(dependency, (key, value) -> value - 1);
					}
				}
			}
		}

		this.uniformOrder.removeAll(unused);
	}

>>>>>>> e60e42f4
	@Override
	public boolean hasVariable(String name) {
		return this.inputHolder.containsKey(name) || this.variables.containsKey(name);
	}

	@Override
	public Expression getVariable(String name) {
		// TODO: Make the simplify just return these ones
		final CachedUniform inputUniform = this.inputHolder.getUniform(name);
		if (inputUniform != null)
			return inputUniform;
		final CachedUniform customUniform = this.variables.get(name);
		if (customUniform != null)
			return customUniform;
		throw new RuntimeException("Unknown variable: " + name);
	}

<<<<<<< HEAD
	public interface Factory {
		void buildTo(
				LocationalUniformHolder targetHolder,
				Consumer<UniformHolder>... uniforms
		);
	}

	public static class Builder implements Factory {
=======
	public static class Builder {
>>>>>>> e60e42f4
		Map<String, Variable> variables = new Object2ObjectLinkedOpenHashMap<>();

		public void addVariable(String type, String name, String expression, boolean isUniform) {
			if (variables.containsKey(name)) {
				Iris.logger.warn("Ignoring duplicated custom uniform name: " + name);
				return;
			}

			Type parsedType = types.get(type);
			if (parsedType == null) {
				Iris.logger.warn("Ignoring invalid uniform type: " + type + " of " + name);
				return;
			}

			try {
				ExpressionElement ast = Parser.parse(expression, IrisOptions.options);
				variables.put(name, new Variable(parsedType, name, ast, isUniform));
			} catch (Exception e) {
				Iris.logger.warn("Failed to parse custom variable/uniform");
			}
		}

		public CustomUniforms build(
				CustomUniformFixedInputUniformsHolder inputHolder
		) {
			Iris.logger.info("Starting custom uniform resolving");
			return new CustomUniforms(inputHolder, this.variables);
		}


		@SafeVarargs
		public final CustomUniforms build(
				Consumer<UniformHolder>... uniforms
		) {
			CustomUniformFixedInputUniformsHolder.Builder inputs = new CustomUniformFixedInputUniformsHolder.Builder();
			for (Consumer<UniformHolder> uniform : uniforms) {
				uniform.accept(inputs);
			}
			return this.build(inputs.build());
		}

<<<<<<< HEAD
		@SafeVarargs
		@Override
		public final void buildTo(LocationalUniformHolder targetHolder, Consumer<UniformHolder>... uniforms) {
			Iris.logger.info("Starting custom uniform parsing");
			CustomUniforms customUniforms = this.build(targetHolder, uniforms);
			targetHolder.addUniform(UniformUpdateFrequency.PER_FRAME, customUniforms);
		}

=======
>>>>>>> e60e42f4
		private static class Variable {
			final public Type type;
			final public String name;
			final public ExpressionElement expression;
			final public boolean uniform;

<<<<<<< HEAD
			public Variable(Type type, String name, ExpressionElement expression, boolean uniform) {
=======
			public Variable(Type type, String name, ExpressionToken expression, boolean uniform) {
>>>>>>> e60e42f4
				this.type = type;
				this.name = name;
				this.expression = expression;
				this.uniform = uniform;
			}
		}

		final private static Map<String, Type> types = new ImmutableMap.Builder<String, Type>()
				.put("bool", Type.Boolean)
				.put("float", Type.Float)
				.put("int", Type.Int)
				.put("vec2", VectorType.VEC2)
				.put("vec3", VectorType.VEC3)
				.put("vec4", VectorType.VEC4)
				.build();

<<<<<<< HEAD
}

	static class DependencyTree {
		final private Map<CachedUniform, Set<CachedUniform>> dependsOn = new Object2ObjectOpenHashMap<>();
		final private Map<CachedUniform, Set<CachedUniform>> requiredBy = new Object2ObjectOpenHashMap<>();
		final private Map<String, CachedUniform> inputs = new Object2ObjectOpenHashMap<>();

		final private FunctionContext functionContext = new FunctionContext() {
			@Override
			public Expression getVariable(String name) {
				return inputs.get(name);
			}

			@Override
			public boolean hasVariable(String name) {
				return inputs.containsKey(name);
			}
		};

		void addInputs(Collection<CachedUniform> variables) {
			for (CachedUniform uniform : variables) {
				requiredBy.put(uniform, new ObjectOpenHashBigSet<>());
				inputs.put(uniform.getName(), uniform);
			}
		}
=======

>>>>>>> e60e42f4
	}
}<|MERGE_RESOLUTION|>--- conflicted
+++ resolved
@@ -28,21 +28,12 @@
 	private final Map<String, Expression> variablesExpressions = new Object2ObjectLinkedOpenHashMap<>();
 	private final CustomUniformFixedInputUniformsHolder inputHolder;
 	private final List<CachedUniform> uniforms = new ArrayList<>();
-<<<<<<< HEAD
-private final List<CachedUniform> uniformOrder;
-
-	private CustomUniforms(CustomUniformFixedInputUniformsHolder inputHolder, Map<String, Builder.Variable> variables) {
-		super(-1);
-
-=======
 	private final List<CachedUniform> uniformOrder;
 	private final Map<Object, Object2IntMap<CachedUniform>> locationMap = new Object2ObjectOpenHashMap<>();
 	private final Map<CachedUniform, List<CachedUniform>> dependsOn;
 	private final Map<CachedUniform, List<CachedUniform>> requiredBy;
 
-
 	private CustomUniforms(CustomUniformFixedInputUniformsHolder inputHolder, Map<String, Builder.Variable> variables) {
->>>>>>> e60e42f4
 		this.inputHolder = inputHolder;
 		ExpressionResolver resolver = new ExpressionResolver(
 				IrisFunctions.functions,
@@ -78,13 +69,8 @@
 		{
 			// toposort
 
-<<<<<<< HEAD
-			Map<CachedUniform, List<CachedUniform>> dependsOn = new Object2ObjectOpenHashMap<>();
-			Map<CachedUniform, List<CachedUniform>> requiredBy = new Object2ObjectOpenHashMap<>();
-=======
 			this.dependsOn = new Object2ObjectOpenHashMap<>();
 			this.requiredBy = new Object2ObjectOpenHashMap<>();
->>>>>>> e60e42f4
 			Object2IntMap<CachedUniform> dependsOnCount = new Object2IntOpenHashMap<>();
 
 			for (CachedUniform input : this.inputHolder.getAll()) {
@@ -106,14 +92,6 @@
 				if (requires.isEmpty()) {
 					continue;
 				}
-<<<<<<< HEAD
-				List<CachedUniform> dependencies = requires.stream()
-						.map(v -> (CachedUniform) v.partialEval(this, functionReturn))
-						.collect(Collectors.toList());
-
-				CachedUniform uniform = this.variables.get(entry.getKey());
-
-=======
 
 				CachedUniform uniform = this.variables.get(entry.getKey());
 
@@ -133,7 +111,6 @@
 					continue;
 				}
 
->>>>>>> e60e42f4
 				dependsOn.put(uniform, dependencies);
 				dependsOnCount.put(uniform, dependencies.size());
 
@@ -172,15 +149,12 @@
 				}
 			}
 
-<<<<<<< HEAD
-=======
 			if (!brokenUniforms.isEmpty()) {
 				Iris.logger.warn(
 						"The following uniforms won't work, either because they are broken, or reference a broken uniform: \n" +
 								brokenUniforms.stream().map(CachedUniform::getName).collect(Collectors.joining(", ")));
 			}
 
->>>>>>> e60e42f4
 			if (!dependsOnCount.isEmpty()) {
 				throw new IllegalStateException("Circular reference detected between: " +
 						dependsOnCount.object2IntEntrySet()
@@ -199,49 +173,38 @@
 		if (this.variables.containsKey(name))
 			throw new Exception("Duplicated variable: " + name);
 		if (this.inputHolder.containsKey(name))
-<<<<<<< HEAD
 			throw new Exception("Variable shadows build in uniform: " + name);
-=======
-			throw new Exception("Variable shadows: " + name);
->>>>>>> e60e42f4
 
 		this.variables.put(name, uniform);
 		this.variablesExpressions.put(name, expression);
 	}
 
 	public void assignTo(LocationalUniformHolder targetHolder) {
-<<<<<<< HEAD
-		for (CachedUniform uniform : this.uniforms) {
-			OptionalInt location = targetHolder.location(uniform.getName(), Type.convert(uniform.getType()));
-=======
 		Object2IntMap<CachedUniform> locations = new Object2IntOpenHashMap<>();
 		for (CachedUniform uniform : this.uniformOrder) {
-			OptionalInt location = targetHolder.location(uniform.getName());
->>>>>>> e60e42f4
-			if (location.isPresent()) {
-				locations.put(uniform, location.getAsInt());
+			try {
+				OptionalInt location = targetHolder.location(uniform.getName(), Type.convert(uniform.getType()));
+				if (location.isPresent()) {
+					locations.put(uniform, location.getAsInt());
+				}
+			} catch (Exception e){
+				throw new RuntimeException(uniform.getName(), e);
 			}
 		}
 		this.locationMap.put(targetHolder, locations);
 	}
 
-<<<<<<< HEAD
-	@Override
-=======
 	public void mapholderToPass(LocationalUniformHolder holder, Object pass) {
 		locationMap.put(pass, locationMap.remove(holder));
 	}
 
 
->>>>>>> e60e42f4
 	public void update() {
 		for (CachedUniform value : this.uniformOrder) {
 			value.update();
 		}
 	}
 
-<<<<<<< HEAD
-=======
 	public void push(Object pass) {
 		Object2IntMap<CachedUniform> uniforms = this.locationMap.get(pass);
 		if (uniforms != null) {
@@ -308,7 +271,6 @@
 		this.uniformOrder.removeAll(unused);
 	}
 
->>>>>>> e60e42f4
 	@Override
 	public boolean hasVariable(String name) {
 		return this.inputHolder.containsKey(name) || this.variables.containsKey(name);
@@ -326,18 +288,7 @@
 		throw new RuntimeException("Unknown variable: " + name);
 	}
 
-<<<<<<< HEAD
-	public interface Factory {
-		void buildTo(
-				LocationalUniformHolder targetHolder,
-				Consumer<UniformHolder>... uniforms
-		);
-	}
-
-	public static class Builder implements Factory {
-=======
 	public static class Builder {
->>>>>>> e60e42f4
 		Map<String, Variable> variables = new Object2ObjectLinkedOpenHashMap<>();
 
 		public void addVariable(String type, String name, String expression, boolean isUniform) {
@@ -379,28 +330,13 @@
 			return this.build(inputs.build());
 		}
 
-<<<<<<< HEAD
-		@SafeVarargs
-		@Override
-		public final void buildTo(LocationalUniformHolder targetHolder, Consumer<UniformHolder>... uniforms) {
-			Iris.logger.info("Starting custom uniform parsing");
-			CustomUniforms customUniforms = this.build(targetHolder, uniforms);
-			targetHolder.addUniform(UniformUpdateFrequency.PER_FRAME, customUniforms);
-		}
-
-=======
->>>>>>> e60e42f4
 		private static class Variable {
 			final public Type type;
 			final public String name;
 			final public ExpressionElement expression;
 			final public boolean uniform;
 
-<<<<<<< HEAD
 			public Variable(Type type, String name, ExpressionElement expression, boolean uniform) {
-=======
-			public Variable(Type type, String name, ExpressionToken expression, boolean uniform) {
->>>>>>> e60e42f4
 				this.type = type;
 				this.name = name;
 				this.expression = expression;
@@ -417,34 +353,6 @@
 				.put("vec4", VectorType.VEC4)
 				.build();
 
-<<<<<<< HEAD
-}
-
-	static class DependencyTree {
-		final private Map<CachedUniform, Set<CachedUniform>> dependsOn = new Object2ObjectOpenHashMap<>();
-		final private Map<CachedUniform, Set<CachedUniform>> requiredBy = new Object2ObjectOpenHashMap<>();
-		final private Map<String, CachedUniform> inputs = new Object2ObjectOpenHashMap<>();
-
-		final private FunctionContext functionContext = new FunctionContext() {
-			@Override
-			public Expression getVariable(String name) {
-				return inputs.get(name);
-			}
-
-			@Override
-			public boolean hasVariable(String name) {
-				return inputs.containsKey(name);
-			}
-		};
-
-		void addInputs(Collection<CachedUniform> variables) {
-			for (CachedUniform uniform : variables) {
-				requiredBy.put(uniform, new ObjectOpenHashBigSet<>());
-				inputs.put(uniform.getName(), uniform);
-			}
-		}
-=======
-
->>>>>>> e60e42f4
+
 	}
 }