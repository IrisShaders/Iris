package net.coderbot.iris.uniforms.custom;

import com.google.common.collect.ImmutableMap;
import it.unimi.dsi.fastutil.objects.Object2ObjectLinkedOpenHashMap;
import kroppeb.stareval.element.ExpressionElement;
import kroppeb.stareval.expression.Expression;
import kroppeb.stareval.function.FunctionContext;
import kroppeb.stareval.function.Type;
import kroppeb.stareval.parser.Parser;
import kroppeb.stareval.resolver.ExpressionResolver;
import net.coderbot.iris.Iris;
import net.coderbot.iris.gl.uniform.LocationalUniformHolder;
import net.coderbot.iris.gl.uniform.Uniform;
import net.coderbot.iris.gl.uniform.UniformHolder;
import net.coderbot.iris.gl.uniform.UniformUpdateFrequency;
import net.coderbot.iris.parsing.IrisFunctions;
import net.coderbot.iris.parsing.IrisOptions;
import net.coderbot.iris.parsing.VectorType;
import net.coderbot.iris.uniforms.custom.cached.CachedUniform;

import java.util.Map;
import java.util.OptionalInt;
import java.util.function.Consumer;


public class CustomUniforms extends Uniform implements FunctionContext {
	private final Map<String, CachedUniform> variables = new Object2ObjectLinkedOpenHashMap<>();
	private final CustomUniformFixedInputUniformsHolder inputHolder;
	private final ExpressionResolver resolver;
	
	
	public CustomUniforms(CustomUniformFixedInputUniformsHolder inputHolder) {
		super(-1);
		this.inputHolder = inputHolder;
		this.resolver = new ExpressionResolver(
				IrisFunctions.functions,
				(name) -> {
					Type type = this.inputHolder.getType(name);
					if (type != null)
						return type;
					CachedUniform uniform = this.variables.get(name);
					if (uniform != null)
						return uniform.getType();
					return null;
				},
				true);
	}
	
	public CachedUniform addVariable(Type type, String name, ExpressionToken expression) throws Exception {
		if (this.variables.containsKey(name))
			throw new Exception("Duplicated variable: " + name);
		if (this.inputHolder.containsKey(name))
			throw new Exception("Variable shadows build in uniform: " + name);
		
<<<<<<< HEAD
		ExpressionElement ast = Parser.parse(expression, IrisOptions.options);
		Expression expr = this.resolver.resolveExpression(type, ast);
=======
		Expression expr = this.resolver.resolveExpression(type, expression);
>>>>>>> eb99849a
		CachedUniform uniform = CachedUniform.forExpression(type, expr, this);
		this.variables.put(name, uniform);
		return uniform;
	}
	
	public CachedUniform addUniform(Type type, String name, ExpressionToken expression, int location) throws Exception {
		CachedUniform uniform = this.addVariable(type, name, expression);
		uniform.setLocation(location);
		return uniform;
	}
	
	@Override
	public void update() {
		this.inputHolder.updateAll();
		for (CachedUniform value : this.variables.values()) {
			value.update();
		}
	}
	
	@Override
	public Expression getVariable(String name) {
		// TODO: just add the function return as an argument
		final CachedUniform inputUniform = this.inputHolder.getUniform(name);
		if (inputUniform != null)
			return (context, functionReturn) -> inputUniform.writeTo(functionReturn);
		final CachedUniform customUniform = this.variables.get(name);
		if (customUniform != null)
			return (context, functionReturn) -> customUniform.writeTo(functionReturn);
		throw new RuntimeException("Unknown variable: " + name);
	}
	
	public interface Factory {
		void buildTo(
				LocationalUniformHolder targetHolder,
				Consumer<UniformHolder>... uniforms
		);
	}
	
	public static class Builder implements Factory {
		Map<String, Variable> variables = new Object2ObjectLinkedOpenHashMap<>();
		
		public void addVariable(String type, String name, String expression, boolean isUniform) {
			if (variables.containsKey(name)) {
				Iris.logger.warn("Ignoring duplicated custom uniform name: " + name);
				return;
			}
			
			Type parsedType = types.get(type);
			if (parsedType == null) {
				Iris.logger.warn("Ignoring invalid uniform type: " + type + " of " + name);
				return;
			}
			
			try{
				ExpressionToken ast = IrisOptions.parser.parse(expression).simplify();
				variables.put(name, new Variable(parsedType, name, ast, isUniform));
			}catch (Exception e){
				Iris.logger.warn("Failed to parse custom variable/uniform");
			}
		}
		
		public CustomUniforms build(
				CustomUniformFixedInputUniformsHolder inputHolder,
				LocationalUniformHolder targetHolder
		) {
			CustomUniforms customUniforms = new CustomUniforms(inputHolder);
			for (Variable variable : this.variables.values()) {
				try {
					if (variable.uniform) {
						OptionalInt location = targetHolder.location(variable.name, Type.convert(variable.type));
						if (location.isPresent()) {
							customUniforms
									.addUniform(variable.type, variable.name, variable.expression, location.getAsInt());
						} else {
							customUniforms.addVariable(variable.type, variable.name, variable.expression);
						}
					} else {
						customUniforms.addVariable(variable.type, variable.name, variable.expression);
					}
					Iris.logger.info("Was able to resolve uniform " + variable.name + " = " + variable.expression);
				} catch (Exception e) {
					Iris.logger
							.warn("Failed to resolve uniform " + variable.name + ", reason: " + e
									.getMessage() + " ( = " + variable.expression + ")");
					Iris.logger.catching(e);
				}
			}
			return customUniforms;
		}
		
		
		@SafeVarargs
		public final CustomUniforms build(
				LocationalUniformHolder targetHolder,
				Consumer<UniformHolder>... uniforms
		) {
			CustomUniformFixedInputUniformsHolder.Builder inputs = new CustomUniformFixedInputUniformsHolder.Builder();
			for (Consumer<UniformHolder> uniform : uniforms) {
				uniform.accept(inputs);
			}
			return this.build(inputs.build(), targetHolder);
		}
		
		@SafeVarargs
		@Override
		public final void buildTo(LocationalUniformHolder targetHolder, Consumer<UniformHolder>... uniforms) {
			Iris.logger.info("Starting custom uniform parsing");
			CustomUniforms customUniforms = this.build(targetHolder, uniforms);
			targetHolder.addUniform(UniformUpdateFrequency.PER_FRAME, customUniforms);
		}
		
		private static class Variable {
			final public Type type;
			final public String name;
			final public ExpressionToken expression;
			final public boolean uniform;
			
			public Variable(Type type, String name, ExpressionToken expression, boolean uniform) {
				this.type = type;
				this.name = name;
				this.expression = expression;
				this.uniform = uniform;
			}
		}
		
		final private static Map<String, Type> types = new ImmutableMap.Builder<String, Type>()
				.put("bool", Type.Boolean)
				.put("float", Type.Float)
				.put("int", Type.Int)
				.put("vec2", VectorType.VEC2)
				.put("vec3", VectorType.VEC3)
				.put("vec4", VectorType.VEC4)
				.build();
		
		
	}
}<|MERGE_RESOLUTION|>--- conflicted
+++ resolved
@@ -27,8 +27,8 @@
 	private final Map<String, CachedUniform> variables = new Object2ObjectLinkedOpenHashMap<>();
 	private final CustomUniformFixedInputUniformsHolder inputHolder;
 	private final ExpressionResolver resolver;
-	
-	
+
+
 	public CustomUniforms(CustomUniformFixedInputUniformsHolder inputHolder) {
 		super(-1);
 		this.inputHolder = inputHolder;
@@ -45,30 +45,25 @@
 				},
 				true);
 	}
-	
-	public CachedUniform addVariable(Type type, String name, ExpressionToken expression) throws Exception {
+
+	public CachedUniform addVariable(Type type, String name, ExpressionElement expression) throws Exception {
 		if (this.variables.containsKey(name))
 			throw new Exception("Duplicated variable: " + name);
 		if (this.inputHolder.containsKey(name))
 			throw new Exception("Variable shadows build in uniform: " + name);
-		
-<<<<<<< HEAD
-		ExpressionElement ast = Parser.parse(expression, IrisOptions.options);
-		Expression expr = this.resolver.resolveExpression(type, ast);
-=======
+
 		Expression expr = this.resolver.resolveExpression(type, expression);
->>>>>>> eb99849a
 		CachedUniform uniform = CachedUniform.forExpression(type, expr, this);
 		this.variables.put(name, uniform);
 		return uniform;
 	}
-	
-	public CachedUniform addUniform(Type type, String name, ExpressionToken expression, int location) throws Exception {
+
+	public CachedUniform addUniform(Type type, String name, ExpressionElement expression, int location) throws Exception {
 		CachedUniform uniform = this.addVariable(type, name, expression);
 		uniform.setLocation(location);
 		return uniform;
 	}
-	
+
 	@Override
 	public void update() {
 		this.inputHolder.updateAll();
@@ -76,7 +71,7 @@
 			value.update();
 		}
 	}
-	
+
 	@Override
 	public Expression getVariable(String name) {
 		// TODO: just add the function return as an argument
@@ -88,37 +83,37 @@
 			return (context, functionReturn) -> customUniform.writeTo(functionReturn);
 		throw new RuntimeException("Unknown variable: " + name);
 	}
-	
+
 	public interface Factory {
 		void buildTo(
 				LocationalUniformHolder targetHolder,
 				Consumer<UniformHolder>... uniforms
 		);
 	}
-	
+
 	public static class Builder implements Factory {
 		Map<String, Variable> variables = new Object2ObjectLinkedOpenHashMap<>();
-		
+
 		public void addVariable(String type, String name, String expression, boolean isUniform) {
 			if (variables.containsKey(name)) {
 				Iris.logger.warn("Ignoring duplicated custom uniform name: " + name);
 				return;
 			}
-			
+
 			Type parsedType = types.get(type);
 			if (parsedType == null) {
 				Iris.logger.warn("Ignoring invalid uniform type: " + type + " of " + name);
 				return;
 			}
-			
-			try{
-				ExpressionToken ast = IrisOptions.parser.parse(expression).simplify();
+
+			try {
+				ExpressionElement ast = Parser.parse(expression, IrisOptions.options);
 				variables.put(name, new Variable(parsedType, name, ast, isUniform));
-			}catch (Exception e){
+			} catch (Exception e) {
 				Iris.logger.warn("Failed to parse custom variable/uniform");
 			}
 		}
-		
+
 		public CustomUniforms build(
 				CustomUniformFixedInputUniformsHolder inputHolder,
 				LocationalUniformHolder targetHolder
@@ -147,8 +142,8 @@
 			}
 			return customUniforms;
 		}
-		
-		
+
+
 		@SafeVarargs
 		public final CustomUniforms build(
 				LocationalUniformHolder targetHolder,
@@ -160,7 +155,7 @@
 			}
 			return this.build(inputs.build(), targetHolder);
 		}
-		
+
 		@SafeVarargs
 		@Override
 		public final void buildTo(LocationalUniformHolder targetHolder, Consumer<UniformHolder>... uniforms) {
@@ -168,21 +163,21 @@
 			CustomUniforms customUniforms = this.build(targetHolder, uniforms);
 			targetHolder.addUniform(UniformUpdateFrequency.PER_FRAME, customUniforms);
 		}
-		
+
 		private static class Variable {
 			final public Type type;
 			final public String name;
-			final public ExpressionToken expression;
+			final public ExpressionElement expression;
 			final public boolean uniform;
-			
-			public Variable(Type type, String name, ExpressionToken expression, boolean uniform) {
+
+			public Variable(Type type, String name, ExpressionElement expression, boolean uniform) {
 				this.type = type;
 				this.name = name;
 				this.expression = expression;
 				this.uniform = uniform;
 			}
 		}
-		
+
 		final private static Map<String, Type> types = new ImmutableMap.Builder<String, Type>()
 				.put("bool", Type.Boolean)
 				.put("float", Type.Float)
@@ -191,7 +186,7 @@
 				.put("vec3", VectorType.VEC3)
 				.put("vec4", VectorType.VEC4)
 				.build();
-		
-		
+
+
 	}
 }