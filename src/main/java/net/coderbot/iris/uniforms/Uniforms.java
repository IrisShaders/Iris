--- conflicted
+++ resolved
@@ -38,22 +38,23 @@
 
 	public Uniforms(GlProgram program) {
 		int programId = program.getProgramRef();
+
 		texture = GL21.glGetUniformLocation(programId, "texture");
 		lightmap = GL21.glGetUniformLocation(programId, "lightmap");
+
 		gbufferModelView = GL21.glGetUniformLocation(programId, "gbufferModelView");
 		gbufferModelViewInverse = GL21.glGetUniformLocation(programId, "gbufferModelViewInverse");
 		gbufferProjection = GL21.glGetUniformLocation(programId, "gbufferProjection");
 		gbufferProjectionInverse = GL21.glGetUniformLocation(programId, "gbufferProjectionInverse");
+
 		viewHeight = GL21.glGetUniformLocation(programId, "viewHeight");
 		viewWidth = GL21.glGetUniformLocation(programId, "viewWidth");
+
 		cameraPosition = GL21.glGetUniformLocation(programId, "cameraPosition");
-<<<<<<< HEAD
-=======
 		
 		eyeAltitude = GL21.glGetUniformLocation(programId, "eyeAltitude");
 		isEyeInWater = GL21.glGetUniformLocation(programId, "isEyeInWater");		
 
->>>>>>> 6f8cb427
 		shadowLightPosition = GL21.glGetUniformLocation(programId, "shadowLightPosition");
 		moonPhase = GL21.glGetUniformLocation(programId, "moonPhase");
 		
@@ -62,32 +63,6 @@
 
 	public void update() {
 		// PERF: Only update uniforms if they have changed
-<<<<<<< HEAD
-		try {
-			GL21.glUniform1i(texture, TextureUnit.TERRAIN.getSamplerId());
-			GL21.glUniform1i(lightmap, TextureUnit.LIGHTMAP.getSamplerId());
-			updateMatrix(gbufferModelView, CapturedRenderingState.INSTANCE.getGbufferModelView());
-			updateMatrix(gbufferModelViewInverse, invertedCopy(CapturedRenderingState.INSTANCE.getGbufferModelView()));
-			updateMatrix(gbufferProjection, CapturedRenderingState.INSTANCE.getGbufferProjection());
-			updateMatrix(gbufferProjectionInverse, invertedCopy(CapturedRenderingState.INSTANCE.getGbufferProjection()));
-			GL21.glUniform1f(viewHeight, MinecraftClient.getInstance().getWindow().getHeight());
-			GL21.glUniform1f(viewWidth, MinecraftClient.getInstance().getWindow().getWidth());
-			updateVector(cameraPosition, MinecraftClient.getInstance().gameRenderer.getCamera().getPos());
-			// TODO: Simplify this
-			Vector4f shadowLightPositionVector;
-			if (MinecraftClient.getInstance().world.isDay()) {
-				// Sun position
-				shadowLightPositionVector = new Vector4f(0.0F, 100.0F, 0.0F, 0.0F);
-			} else {
-				// Moon position
-				shadowLightPositionVector = new Vector4f(0.0F, -100.0F, 0.0F, 0.0F);
-			}
-			shadowLightPositionVector.transform(CapturedRenderingState.INSTANCE.getCelestialModelView());
-			updateVector(shadowLightPosition, new Vector3f(0.0F, 100.0F, 0.0F));
-		} catch (Exception e){
-			e.printStackTrace();
-		}
-=======
 		GL21.glUniform1i(texture, TextureUnit.TERRAIN.getSamplerId());
 		GL21.glUniform1i(lightmap, TextureUnit.LIGHTMAP.getSamplerId());
 
@@ -138,25 +113,31 @@
 		GL21.glUniform1i(moonPhase, MinecraftClient.getInstance().world.getMoonPhase());
 		
 		GL21.glUniform1i(hideGUI, MinecraftClient.getInstance().options.hudHidden ? 1 : 0);
->>>>>>> 6f8cb427
 	}
+
 	private void updateMatrix(int location, Matrix4f instance) {
 		// PERF: Don't reallocate this buffer every time
 		FloatBuffer buffer = BufferUtils.createFloatBuffer(16);
 		instance.writeToBuffer(buffer);
 		buffer.rewind();
+
 		GL21.glUniformMatrix4fv(location, false, buffer);
 	}
+
 	private void updateVector(int location, Vec3d instance) {
 		GL21.glUniform3f(location, (float) instance.x, (float) instance.y, (float) instance.z);
 	}
+
 	private void updateVector(int location, Vector3f instance) {
 		GL21.glUniform3f(location, instance.getX(), instance.getY(), instance.getZ());
 	}
+
 	private Matrix4f invertedCopy(Matrix4f matrix) {
 		// PERF: Don't copy this matrix every time
 		Matrix4f copy = matrix.copy();
+
 		copy.invert();
+
 		return copy;
 	}
 }