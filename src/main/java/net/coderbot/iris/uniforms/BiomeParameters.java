package net.coderbot.iris.uniforms;

import it.unimi.dsi.fastutil.objects.Object2IntMap;
import it.unimi.dsi.fastutil.objects.Object2IntOpenHashMap;
import net.coderbot.iris.gl.uniform.FloatSupplier;
import net.coderbot.iris.gl.uniform.UniformHolder;
import net.coderbot.iris.parsing.BiomeCategories;
import net.coderbot.iris.parsing.ExtendedBiome;
import net.minecraft.client.Minecraft;
import net.minecraft.client.player.LocalPlayer;
import net.minecraft.core.Holder;
import net.minecraft.resources.ResourceKey;
import net.minecraft.resources.ResourceKey;
import net.minecraft.resources.ResourceLocation;
import net.minecraft.tags.BiomeTags;
import net.minecraft.world.level.biome.Biome;

import java.util.Locale;
import java.util.function.IntSupplier;
import java.util.function.ToIntFunction;

import static net.coderbot.iris.gl.uniform.UniformUpdateFrequency.ONCE;
import static net.coderbot.iris.gl.uniform.UniformUpdateFrequency.PER_TICK;

public class BiomeParameters {
	private static final Object2IntMap<ResourceKey<Biome>> biomeMap = new Object2IntOpenHashMap<>();

	public static Object2IntMap<ResourceKey<Biome>> getBiomeMap() {
		return biomeMap;
	}

	public static void addBiomeUniforms(UniformHolder uniforms) {
		uniforms
				.uniform1i(PER_TICK, "biome", playerI(player ->
					biomeMap.getInt(player.level().getBiome(player.blockPosition()).unwrapKey().orElse(null))))
				.uniform1i(PER_TICK, "biome_category", playerI(player -> {
					Holder<Biome> holder = player.level().getBiome(player.blockPosition());
					ExtendedBiome extendedBiome = ((ExtendedBiome) (Object) holder.value());
					if (extendedBiome.getBiomeCategory() == -1) {
						extendedBiome.setBiomeCategory(getBiomeCategory(holder).ordinal());
						return extendedBiome.getBiomeCategory();
					} else {
						return extendedBiome.getBiomeCategory();
					}
				}))
				.uniform1i(PER_TICK, "biome_precipitation", playerI(player -> {
					Biome.Precipitation precipitation = player.level().getBiome(player.blockPosition()).value().getPrecipitationAt(player.blockPosition());
					switch (precipitation){
						case NONE: return 0;
						case RAIN: return 1;
						case SNOW: return 2;
					}
					throw new IllegalStateException("Unknown precipitation type:" + precipitation);
				}))
				.uniform1f(PER_TICK, "rainfall", playerF(player ->
					((ExtendedBiome) (Object) player.level().getBiome(player.blockPosition()).value()).getDownfall()))
				.uniform1f(PER_TICK, "temperature", playerF(player ->
<<<<<<< HEAD
						player.level().getBiome(player.blockPosition()).value().getBaseTemperature()))


			.uniform1i(ONCE, "PPT_NONE", () -> 0)
			.uniform1i(ONCE, "PPT_RAIN", () -> 1)
			.uniform1i(ONCE, "PPT_SNOW", () -> 2)
			// Temporary fix for Sildur's Vibrant
			.uniform1i(ONCE, "BIOME_SWAMP_HILLS", () -> -1);




		addBiomes(uniforms);
		addCategories(uniforms);

=======
						player.level.getBiome(player.blockPosition()).value().getBaseTemperature()));
>>>>>>> 8e8a3758
	}

	private static BiomeCategories getBiomeCategory(Holder<Biome> holder) {
		if (holder.is(BiomeTags.WITHOUT_WANDERING_TRADER_SPAWNS)) {
			// Literally only the void has this...
			return BiomeCategories.NONE;
		} else if (holder.is(BiomeTags.HAS_VILLAGE_SNOWY)) {
			return BiomeCategories.ICY;
		} else if (holder.is(BiomeTags.IS_HILL)) {
			return BiomeCategories.EXTREME_HILLS;
		} else if (holder.is(BiomeTags.IS_TAIGA)) {
			return BiomeCategories.TAIGA;
		} else if (holder.is(BiomeTags.IS_OCEAN)) {
			return BiomeCategories.OCEAN;
		} else if (holder.is(BiomeTags.IS_JUNGLE)) {
			return BiomeCategories.JUNGLE;
		} else if (holder.is(BiomeTags.IS_FOREST)) {
			return BiomeCategories.FOREST;
		} else if (holder.is(BiomeTags.IS_BADLANDS)) {
			return BiomeCategories.MESA;
		} else if (holder.is(BiomeTags.IS_NETHER)) {
			return BiomeCategories.NETHER;
		} else if (holder.is(BiomeTags.IS_END)) {
			return BiomeCategories.THE_END;
		} else if (holder.is(BiomeTags.IS_BEACH)) {
			return BiomeCategories.BEACH;
		} else if (holder.is(BiomeTags.HAS_DESERT_PYRAMID)) {
			return BiomeCategories.DESERT;
		} else if (holder.is(BiomeTags.IS_RIVER)) {
			return BiomeCategories.RIVER;
		} else if (holder.is(BiomeTags.HAS_CLOSER_WATER_FOG)) {
			return BiomeCategories.SWAMP;
		} else if (holder.is(BiomeTags.PLAYS_UNDERWATER_MUSIC)) {
			return BiomeCategories.UNDERGROUND;
		} else if (holder.is(BiomeTags.WITHOUT_ZOMBIE_SIEGES)) {
			return BiomeCategories.MUSHROOM;
		} else if (holder.is(BiomeTags.IS_MOUNTAIN)) {
			return BiomeCategories.MOUNTAIN;
		} else {
			return BiomeCategories.PLAINS;
		}
	}

	static IntSupplier playerI(ToIntFunction<LocalPlayer> function) {
		return () -> {
			LocalPlayer player = Minecraft.getInstance().player;
			if (player == null) {
				return 0; // TODO: I'm not sure what I'm supposed to do here?
			} else {
				return function.applyAsInt(player);
			}
		};
	}

	static FloatSupplier playerF(ToFloatFunction<LocalPlayer> function) {
		return () -> {
			LocalPlayer player = Minecraft.getInstance().player;
			if (player == null) {
				return 0.0f; // TODO: I'm not sure what I'm supposed to do here?
			} else {
				return function.applyAsFloat(player);
			}
		};
	}

	@FunctionalInterface
	public interface ToFloatFunction<T> {
		/**
		 * Applies this function to the given argument.
		 *
		 * @param value the function argument
		 * @return the function result
		 */
		float applyAsFloat(T value);
	}
}<|MERGE_RESOLUTION|>--- conflicted
+++ resolved
@@ -55,25 +55,7 @@
 				.uniform1f(PER_TICK, "rainfall", playerF(player ->
 					((ExtendedBiome) (Object) player.level().getBiome(player.blockPosition()).value()).getDownfall()))
 				.uniform1f(PER_TICK, "temperature", playerF(player ->
-<<<<<<< HEAD
-						player.level().getBiome(player.blockPosition()).value().getBaseTemperature()))
-
-
-			.uniform1i(ONCE, "PPT_NONE", () -> 0)
-			.uniform1i(ONCE, "PPT_RAIN", () -> 1)
-			.uniform1i(ONCE, "PPT_SNOW", () -> 2)
-			// Temporary fix for Sildur's Vibrant
-			.uniform1i(ONCE, "BIOME_SWAMP_HILLS", () -> -1);
-
-
-
-
-		addBiomes(uniforms);
-		addCategories(uniforms);
-
-=======
-						player.level.getBiome(player.blockPosition()).value().getBaseTemperature()));
->>>>>>> 8e8a3758
+						player.level().getBiome(player.blockPosition()).value().getBaseTemperature()));
 	}
 
 	private static BiomeCategories getBiomeCategory(Holder<Biome> holder) {
