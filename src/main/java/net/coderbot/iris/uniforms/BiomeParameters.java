package net.coderbot.iris.uniforms;

import it.unimi.dsi.fastutil.objects.Object2IntMap;
import it.unimi.dsi.fastutil.objects.Object2IntOpenHashMap;
import net.coderbot.iris.gl.uniform.FloatSupplier;
import net.coderbot.iris.gl.uniform.UniformHolder;
import net.coderbot.iris.parsing.BiomeCategories;
import net.coderbot.iris.parsing.ExtendedBiome;
import net.minecraft.client.Minecraft;
import net.minecraft.client.player.LocalPlayer;
import net.minecraft.core.Holder;
<<<<<<< HEAD
import net.minecraft.data.BuiltinRegistries;
import net.minecraft.resources.ResourceLocation;
=======
import net.minecraft.resources.ResourceKey;
>>>>>>> 361b838d
import net.minecraft.tags.BiomeTags;
import net.minecraft.world.level.biome.Biome;

import java.util.Locale;
import java.util.function.IntSupplier;
import java.util.function.ToIntFunction;

import static net.coderbot.iris.gl.uniform.UniformUpdateFrequency.ONCE;
import static net.coderbot.iris.gl.uniform.UniformUpdateFrequency.PER_TICK;

public class BiomeParameters {
	private static final Object2IntMap<ResourceKey<Biome>> biomeMap = new Object2IntOpenHashMap<>();

	public static Object2IntMap<ResourceKey<Biome>> getBiomeMap() {
		return biomeMap;
	}

	public static void addBiomeUniforms(UniformHolder uniforms) {

		uniforms
<<<<<<< HEAD
				.uniform1i(PER_TICK, "biome", playerI(player ->
						BuiltinRegistries.BIOME.getId(player.level.getBiome(player.blockPosition()).value())))
				.uniform1i(PER_TICK, "biome_category", playerI(player -> {
					Holder<Biome> holder = player.level.getBiome(player.blockPosition());
					ExtendedBiome extendedBiome = ((ExtendedBiome) (Object) holder.value());
					if (extendedBiome.getBiomeCategory() == -1) {
						extendedBiome.setBiomeCategory(getBiomeCategory(holder).ordinal());
						return extendedBiome.getBiomeCategory();
					} else {
						return extendedBiome.getBiomeCategory();
					}
				}))
				.uniform1i(PER_TICK, "biome_precipitation", playerI(player -> {
					Biome.Precipitation precipitation = player.level.getBiome(player.blockPosition()).value().getPrecipitation();
					switch (precipitation){
						case NONE: return 0;
						case RAIN: return 1;
						case SNOW: return 2;
					}
					throw new IllegalStateException("Unknown precipitation type:" + precipitation);
				}))
				.uniform1f(PER_TICK, "rainfall", playerF(player ->
						player.level.getBiome(player.blockPosition()).value().getDownfall()))
				.uniform1f(PER_TICK, "temperature", playerF(player ->
						player.level.getBiome(player.blockPosition()).value().getBaseTemperature()))


				.uniform1i(ONCE, "PPT_NONE", () -> 0)
				.uniform1i(ONCE, "PPT_RAIN", () -> 1)
				.uniform1i(ONCE, "PPT_SNOW", () -> 2);
=======
			.uniform1i(PER_TICK, "biome", playerI(player ->
				biomeMap.getInt(player.level.getBiome(player.blockPosition()).unwrapKey().orElse(null))))
			.uniform1i(PER_TICK, "biome_category", playerI(player -> {
				return Biome.getBiomeCategory(player.level.getBiome(player.blockPosition())).ordinal();
			}))
			.uniform1i(PER_TICK, "biome_precipitation", playerI(player -> {
				Biome.Precipitation precipitation = player.level.getBiome(player.blockPosition()).value().getPrecipitation();
				switch (precipitation){
					case NONE: return 0;
					case RAIN: return 1;
					case SNOW: return 2;
				}
				throw new IllegalStateException("Unknown precipitation type:" + precipitation);
			}))
			.uniform1f(PER_TICK, "rainfall", playerF(player ->
				(player.level.getBiome(player.blockPosition()).value()).getDownfall()))
			.uniform1f(PER_TICK, "temperature", playerF(player ->
				player.level.getBiome(player.blockPosition()).value().getBaseTemperature()))


			.uniform1i(ONCE, "PPT_NONE", () -> 0)
			.uniform1i(ONCE, "PPT_RAIN", () -> 1)
			.uniform1i(ONCE, "PPT_SNOW", () -> 2)
			// Temporary fix for Sildur's Vibrant
			.uniform1i(ONCE, "BIOME_SWAMP_HILLS", () -> -1);
>>>>>>> 361b838d




		addBiomes(uniforms);
		addCategories(uniforms);

	}

<<<<<<< HEAD
	private static BiomeCategories getBiomeCategory(Holder<Biome> holder) {
		if (holder.is(BiomeTags.WITHOUT_WANDERING_TRADER_SPAWNS)) {
			// Literally only the void has this...
			return BiomeCategories.NONE;
		} else if (holder.is(BiomeTags.HAS_VILLAGE_SNOWY)) {
			return BiomeCategories.ICY;
		} else if (holder.is(BiomeTags.IS_HILL)) {
			return BiomeCategories.EXTREME_HILLS;
		} else if (holder.is(BiomeTags.IS_TAIGA)) {
			return BiomeCategories.TAIGA;
		} else if (holder.is(BiomeTags.IS_OCEAN)) {
			return BiomeCategories.OCEAN;
		} else if (holder.is(BiomeTags.IS_JUNGLE)) {
			return BiomeCategories.JUNGLE;
		} else if (holder.is(BiomeTags.IS_FOREST)) {
			return BiomeCategories.FOREST;
		} else if (holder.is(BiomeTags.IS_BADLANDS)) {
			return BiomeCategories.MESA;
		} else if (holder.is(BiomeTags.IS_NETHER)) {
			return BiomeCategories.NETHER;
		} else if (holder.is(BiomeTags.IS_END)) {
			return BiomeCategories.THE_END;
		} else if (holder.is(BiomeTags.IS_BEACH)) {
			return BiomeCategories.BEACH;
		} else if (holder.is(BiomeTags.HAS_DESERT_PYRAMID)) {
			return BiomeCategories.DESERT;
		} else if (holder.is(BiomeTags.IS_RIVER)) {
			return BiomeCategories.RIVER;
		} else if (holder.is(BiomeTags.HAS_CLOSER_WATER_FOG)) {
			return BiomeCategories.SWAMP;
		} else if (holder.is(BiomeTags.PLAYS_UNDERWATER_MUSIC)) {
			return BiomeCategories.UNDERGROUND;
		} else if (holder.is(BiomeTags.WITHOUT_ZOMBIE_SIEGES)) {
			return BiomeCategories.MUSHROOM;
		} else if (holder.is(BiomeTags.IS_MOUNTAIN)) {
			return BiomeCategories.MOUNTAIN;
		} else {
			return BiomeCategories.PLAINS;
		}
	}

	public static void addBiomes(UniformHolder uniforms) {
		for (Biome biome : BuiltinRegistries.BIOME) {
			ResourceLocation id = BuiltinRegistries.BIOME.getKey(biome);
			if (id == null || !id.getNamespace().equals("minecraft")) {
				continue; // TODO: What should we do with non-standard biomes?
			}
			int rawId = BuiltinRegistries.BIOME.getId(biome);
			uniforms.uniform1i(ONCE, "BIOME_" + id.getPath().toUpperCase(Locale.ROOT), () -> rawId);
		}
=======
	private static void addBiomes(UniformHolder uniforms) {
		biomeMap.forEach((biome, id) -> uniforms.uniform1i(ONCE, "BIOME_" + biome.location().getPath().toUpperCase(Locale.ROOT), () -> id));
>>>>>>> 361b838d
	}

	public static void addCategories(UniformHolder uniforms) {
		BiomeCategories[] categories = BiomeCategories.values();
		for (int i = 0; i < categories.length; i++) {
			int finalI = i;
			uniforms.uniform1i(ONCE, "CAT_" + categories[i].name().toUpperCase(Locale.ROOT), () -> finalI);
		}
	}

	static IntSupplier playerI(ToIntFunction<LocalPlayer> function) {
		return () -> {
			LocalPlayer player = Minecraft.getInstance().player;
			if (player == null) {
				return 0; // TODO: I'm not sure what I'm supposed to do here?
			} else {
				return function.applyAsInt(player);
			}
		};
	}

	static FloatSupplier playerF(ToFloatFunction<LocalPlayer> function) {
		return () -> {
			LocalPlayer player = Minecraft.getInstance().player;
			if (player == null) {
				return 0.0f; // TODO: I'm not sure what I'm supposed to do here?
			} else {
				return function.applyAsFloat(player);
			}
		};
	}

	@FunctionalInterface
	public interface ToFloatFunction<T> {
		/**
		 * Applies this function to the given argument.
		 *
		 * @param value the function argument
		 * @return the function result
		 */
		float applyAsFloat(T value);
	}
}<|MERGE_RESOLUTION|>--- conflicted
+++ resolved
@@ -9,12 +9,8 @@
 import net.minecraft.client.Minecraft;
 import net.minecraft.client.player.LocalPlayer;
 import net.minecraft.core.Holder;
-<<<<<<< HEAD
 import net.minecraft.data.BuiltinRegistries;
 import net.minecraft.resources.ResourceLocation;
-=======
-import net.minecraft.resources.ResourceKey;
->>>>>>> 361b838d
 import net.minecraft.tags.BiomeTags;
 import net.minecraft.world.level.biome.Biome;
 
@@ -35,9 +31,8 @@
 	public static void addBiomeUniforms(UniformHolder uniforms) {
 
 		uniforms
-<<<<<<< HEAD
 				.uniform1i(PER_TICK, "biome", playerI(player ->
-						BuiltinRegistries.BIOME.getId(player.level.getBiome(player.blockPosition()).value())))
+					biomeMap.getInt(player.level.getBiome(player.blockPosition()).unwrapKey().orElse(null))))
 				.uniform1i(PER_TICK, "biome_category", playerI(player -> {
 					Holder<Biome> holder = player.level.getBiome(player.blockPosition());
 					ExtendedBiome extendedBiome = ((ExtendedBiome) (Object) holder.value());
@@ -63,36 +58,11 @@
 						player.level.getBiome(player.blockPosition()).value().getBaseTemperature()))
 
 
-				.uniform1i(ONCE, "PPT_NONE", () -> 0)
-				.uniform1i(ONCE, "PPT_RAIN", () -> 1)
-				.uniform1i(ONCE, "PPT_SNOW", () -> 2);
-=======
-			.uniform1i(PER_TICK, "biome", playerI(player ->
-				biomeMap.getInt(player.level.getBiome(player.blockPosition()).unwrapKey().orElse(null))))
-			.uniform1i(PER_TICK, "biome_category", playerI(player -> {
-				return Biome.getBiomeCategory(player.level.getBiome(player.blockPosition())).ordinal();
-			}))
-			.uniform1i(PER_TICK, "biome_precipitation", playerI(player -> {
-				Biome.Precipitation precipitation = player.level.getBiome(player.blockPosition()).value().getPrecipitation();
-				switch (precipitation){
-					case NONE: return 0;
-					case RAIN: return 1;
-					case SNOW: return 2;
-				}
-				throw new IllegalStateException("Unknown precipitation type:" + precipitation);
-			}))
-			.uniform1f(PER_TICK, "rainfall", playerF(player ->
-				(player.level.getBiome(player.blockPosition()).value()).getDownfall()))
-			.uniform1f(PER_TICK, "temperature", playerF(player ->
-				player.level.getBiome(player.blockPosition()).value().getBaseTemperature()))
-
-
 			.uniform1i(ONCE, "PPT_NONE", () -> 0)
 			.uniform1i(ONCE, "PPT_RAIN", () -> 1)
 			.uniform1i(ONCE, "PPT_SNOW", () -> 2)
 			// Temporary fix for Sildur's Vibrant
 			.uniform1i(ONCE, "BIOME_SWAMP_HILLS", () -> -1);
->>>>>>> 361b838d
 
 
 
@@ -102,7 +72,6 @@
 
 	}
 
-<<<<<<< HEAD
 	private static BiomeCategories getBiomeCategory(Holder<Biome> holder) {
 		if (holder.is(BiomeTags.WITHOUT_WANDERING_TRADER_SPAWNS)) {
 			// Literally only the void has this...
@@ -144,19 +113,8 @@
 		}
 	}
 
-	public static void addBiomes(UniformHolder uniforms) {
-		for (Biome biome : BuiltinRegistries.BIOME) {
-			ResourceLocation id = BuiltinRegistries.BIOME.getKey(biome);
-			if (id == null || !id.getNamespace().equals("minecraft")) {
-				continue; // TODO: What should we do with non-standard biomes?
-			}
-			int rawId = BuiltinRegistries.BIOME.getId(biome);
-			uniforms.uniform1i(ONCE, "BIOME_" + id.getPath().toUpperCase(Locale.ROOT), () -> rawId);
-		}
-=======
 	private static void addBiomes(UniformHolder uniforms) {
 		biomeMap.forEach((biome, id) -> uniforms.uniform1i(ONCE, "BIOME_" + biome.location().getPath().toUpperCase(Locale.ROOT), () -> id));
->>>>>>> 361b838d
 	}
 
 	public static void addCategories(UniformHolder uniforms) {
