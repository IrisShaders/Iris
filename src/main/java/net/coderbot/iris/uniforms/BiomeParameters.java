--- conflicted
+++ resolved
@@ -9,13 +9,10 @@
 import net.minecraft.client.Minecraft;
 import net.minecraft.client.player.LocalPlayer;
 import net.minecraft.core.Holder;
-<<<<<<< HEAD
 import net.minecraft.resources.ResourceKey;
-=======
 import net.minecraft.data.BuiltinRegistries;
 import net.minecraft.resources.ResourceKey;
 import net.minecraft.resources.ResourceLocation;
->>>>>>> 5ccb7fee
 import net.minecraft.tags.BiomeTags;
 import net.minecraft.world.level.biome.Biome;
 
@@ -63,19 +60,11 @@
 						player.level.getBiome(player.blockPosition()).value().getBaseTemperature()))
 
 
-<<<<<<< HEAD
-				.uniform1i(ONCE, "PPT_NONE", () -> 0)
-				.uniform1i(ONCE, "PPT_RAIN", () -> 1)
-				.uniform1i(ONCE, "PPT_SNOW", () -> 2)
-			// Temporary fix for Sildur's Vibrant
-				.uniform1i(ONCE, "BIOME_SWAMP_HILLS", () -> -1);
-=======
 			.uniform1i(ONCE, "PPT_NONE", () -> 0)
 			.uniform1i(ONCE, "PPT_RAIN", () -> 1)
 			.uniform1i(ONCE, "PPT_SNOW", () -> 2)
 			// Temporary fix for Sildur's Vibrant
 			.uniform1i(ONCE, "BIOME_SWAMP_HILLS", () -> -1);
->>>>>>> 5ccb7fee
 
 
 
@@ -83,10 +72,6 @@
 		addBiomes(uniforms);
 		addCategories(uniforms);
 
-	}
-
-	private static void addBiomes(UniformHolder uniforms) {
-		biomeMap.forEach((biome, id) -> uniforms.uniform1i(ONCE, "BIOME_" + biome.location().getPath().toUpperCase(Locale.ROOT), () -> id));
 	}
 
 	private static BiomeCategories getBiomeCategory(Holder<Biome> holder) {
@@ -130,13 +115,10 @@
 		}
 	}
 
-<<<<<<< HEAD
-=======
 	private static void addBiomes(UniformHolder uniforms) {
 		biomeMap.forEach((biome, id) -> uniforms.uniform1i(ONCE, "BIOME_" + biome.location().getPath().toUpperCase(Locale.ROOT), () -> id));
 	}
 
->>>>>>> 5ccb7fee
 	public static void addCategories(UniformHolder uniforms) {
 		BiomeCategories[] categories = BiomeCategories.values();
 		for (int i = 0; i < categories.length; i++) {
