--- conflicted
+++ resolved
@@ -14,10 +14,7 @@
 	private Matrix4f gbufferProjection;
 	private Vector3d fogColor;
 	private float fogDensity;
-<<<<<<< HEAD
-=======
 	private float darknessLightFactor;
->>>>>>> 5c64f56f
 	private float tickDelta;
 	private int currentRenderedBlockEntity;
 	private Runnable blockEntityIdListener = null;
