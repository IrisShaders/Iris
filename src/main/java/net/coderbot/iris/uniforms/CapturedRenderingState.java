package net.coderbot.iris.uniforms;

import com.mojang.math.Matrix4f;
import net.coderbot.iris.gl.uniform.ValueUpdateNotifier;
import net.coderbot.iris.vendored.joml.Vector3d;
import net.minecraft.client.Minecraft;

public class CapturedRenderingState {
	public static final CapturedRenderingState INSTANCE = new CapturedRenderingState();

	private static final Vector3d ZERO_VECTOR_3d = new Vector3d();

	private Matrix4f gbufferModelView;
	private Matrix4f gbufferProjection;
	private Vector3d fogColor;
	private float fogDensity;
	private float darknessLightFactor;
	private float tickDelta;
	private int currentRenderedBlockEntity;
	private Runnable blockEntityIdListener = null;

	private int currentRenderedEntity = -1;
	private Runnable entityIdListener = null;

	private float currentAlphaTest;

	private CapturedRenderingState() {
	}

	public Matrix4f getGbufferModelView() {
		return gbufferModelView;
	}

	public void setGbufferModelView(Matrix4f gbufferModelView) {
		this.gbufferModelView = gbufferModelView.copy();
	}

	public Matrix4f getGbufferProjection() {
		return gbufferProjection;
	}

	public void setGbufferProjection(Matrix4f gbufferProjection) {
		this.gbufferProjection = gbufferProjection.copy();
	}

	public Vector3d getFogColor() {
		if (Minecraft.getInstance().level == null || fogColor == null) {
			return ZERO_VECTOR_3d;
		}

		return fogColor;
	}

	public void setFogColor(float red, float green, float blue) {
		fogColor = new Vector3d(red, green, blue);
	}

	public float getFogDensity() {
		return fogDensity;
	}

	public void setFogDensity(float fogDensity) {
		this.fogDensity = fogDensity;
	}

	public void setTickDelta(float tickDelta) {
		this.tickDelta = tickDelta;
	}

	public float getTickDelta() {
		return tickDelta;
	}

	public void setCurrentBlockEntity(int entity) {
		this.currentRenderedBlockEntity = entity;

		if (this.blockEntityIdListener != null) {
			this.blockEntityIdListener.run();
		}
	}

	public int getCurrentRenderedBlockEntity() {
		return currentRenderedBlockEntity;
	}

	public void setCurrentEntity(int entity) {
		this.currentRenderedEntity = entity;

		if (this.entityIdListener != null) {
			this.entityIdListener.run();
		}
	}

	public ValueUpdateNotifier getEntityIdNotifier() {
		return listener -> this.entityIdListener = listener;
	}

	public ValueUpdateNotifier getBlockEntityIdNotifier() {
		return listener -> this.blockEntityIdListener = listener;
	}

	public int getCurrentRenderedEntity() {
		return currentRenderedEntity;
	}

<<<<<<< HEAD
	public float getDarknessLightFactor() {
		return darknessLightFactor;
	}

    public void setDarknessLightFactor(float factor) {
		darknessLightFactor = factor;
=======
    public float getCurrentAlphaTest() {
		return currentAlphaTest;
    }

	public void setCurrentAlphaTest(float alphaTest) {
		this.currentAlphaTest = alphaTest;
>>>>>>> 1c8dce22
	}
}<|MERGE_RESOLUTION|>--- conflicted
+++ resolved
@@ -103,20 +103,19 @@
 		return currentRenderedEntity;
 	}
 
-<<<<<<< HEAD
+    public float getCurrentAlphaTest() {
+		return currentAlphaTest;
+    }
+
+	public void setCurrentAlphaTest(float alphaTest) {
+		this.currentAlphaTest = alphaTest;
+	}
+
 	public float getDarknessLightFactor() {
 		return darknessLightFactor;
 	}
 
     public void setDarknessLightFactor(float factor) {
 		darknessLightFactor = factor;
-=======
-    public float getCurrentAlphaTest() {
-		return currentAlphaTest;
-    }
-
-	public void setCurrentAlphaTest(float alphaTest) {
-		this.currentAlphaTest = alphaTest;
->>>>>>> 1c8dce22
 	}
 }