--- conflicted
+++ resolved
@@ -181,11 +181,7 @@
 		if (storedBiome == null) {
 			return 0;
 		}
-<<<<<<< HEAD
-		Biome.Precipitation precipitation = Minecraft.getInstance().level.getBiome(Minecraft.getInstance().getCameraEntity().blockPosition()).value().getPrecipitation();
-=======
 		Biome.Precipitation precipitation = storedBiome.getPrecipitation();
->>>>>>> 674c6356
 		switch (precipitation) {
 			case RAIN:
 				return 1;
