--- conflicted
+++ resolved
@@ -9,14 +9,9 @@
 import net.coderbot.iris.rendertarget.DepthTexture;
 import org.lwjgl.opengl.GL11C;
 import org.lwjgl.opengl.GL13C;
-import org.lwjgl.opengl.GL20C;
 
-<<<<<<< HEAD
 import java.nio.IntBuffer;
-=======
-import java.nio.ByteBuffer;
 import java.util.Arrays;
->>>>>>> a691fdf5
 
 public class ShadowRenderTargets {
 	// TODO: Make this match the value of GL_MAX_DRAW_BUFFERS (or whatever property name it is)
