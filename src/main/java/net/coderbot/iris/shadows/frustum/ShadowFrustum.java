package net.coderbot.iris.shadows.frustum;

import com.mojang.math.Matrix4f;
import net.minecraft.client.renderer.culling.Frustum;
import net.minecraft.world.phys.AABB;

public class ShadowFrustum extends Frustum {
	private final BoxCuller boxCuller;

	public ShadowFrustum(Matrix4f view, Matrix4f projection, BoxCuller boxCuller) {
		super(view, projection);

		this.boxCuller = boxCuller;
	}

	public void prepare(double cameraX, double cameraY, double cameraZ) {
		super.prepare(cameraX, cameraY, cameraZ);

		boxCuller.setPosition(cameraX, cameraY, cameraZ);
	}

	// for Sodium
	// TODO: Better way to do this... Maybe we shouldn't be using a frustum for the box culling in the first place!
	public boolean preAabbTest(float minX, float minY, float minZ, float maxX, float maxY, float maxZ) {
		if (boxCuller.isCulled(minX, minY, minZ, maxX, maxY, maxZ)) {
			return false;
		}

		return true;
	}

<<<<<<< HEAD
	public boolean isVisible(AABB box) {
		if (box.maxX < this.minAllowedX || box.minX > this.maxAllowedX) {
			return false;
		}

		if (box.maxY < this.minAllowedY || box.minY > this.maxAllowedY) {
			return false;
		}

		if (box.maxZ < this.minAllowedZ || box.minZ > this.maxAllowedZ) {
=======
	public boolean isVisible(Box box) {
		if (boxCuller.isCulled(box)) {
>>>>>>> acb691ea
			return false;
		}

		return super.isVisible(box);
	}
}<|MERGE_RESOLUTION|>--- conflicted
+++ resolved
@@ -13,7 +13,7 @@
 		this.boxCuller = boxCuller;
 	}
 
-	public void prepare(double cameraX, double cameraY, double cameraZ) {
+	public void setPosition(double cameraX, double cameraY, double cameraZ) {
 		super.prepare(cameraX, cameraY, cameraZ);
 
 		boxCuller.setPosition(cameraX, cameraY, cameraZ);
@@ -29,21 +29,8 @@
 		return true;
 	}
 
-<<<<<<< HEAD
 	public boolean isVisible(AABB box) {
-		if (box.maxX < this.minAllowedX || box.minX > this.maxAllowedX) {
-			return false;
-		}
-
-		if (box.maxY < this.minAllowedY || box.minY > this.maxAllowedY) {
-			return false;
-		}
-
-		if (box.maxZ < this.minAllowedZ || box.minZ > this.maxAllowedZ) {
-=======
-	public boolean isVisible(Box box) {
 		if (boxCuller.isCulled(box)) {
->>>>>>> acb691ea
 			return false;
 		}
 
