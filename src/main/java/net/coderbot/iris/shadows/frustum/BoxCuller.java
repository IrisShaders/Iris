package net.coderbot.iris.shadows.frustum;

import net.minecraft.world.phys.AABB;

public class BoxCuller {
	private final double maxDistance;

	private double minAllowedX;
	private double maxAllowedX;
	private double minAllowedY;
	private double maxAllowedY;
	private double minAllowedZ;
	private double maxAllowedZ;

	public BoxCuller(double maxDistance) {
		this.maxDistance = maxDistance;
	}

	public void setPosition(double cameraX, double cameraY, double cameraZ) {
		this.minAllowedX = cameraX - maxDistance;
		this.maxAllowedX = cameraX + maxDistance;
		this.minAllowedY = cameraY - maxDistance;
		this.maxAllowedY = cameraY + maxDistance;
		this.minAllowedZ = cameraZ - maxDistance;
		this.maxAllowedZ = cameraZ + maxDistance;
	}

	public boolean isCulled(AABB aabb) {
		return isCulled((float) aabb.minX, (float) aabb.minY, (float) aabb.minZ,
				(float) aabb.maxX, (float) aabb.maxY, (float) aabb.maxZ);
	}

	public boolean isCulled(double minX, double minY, double minZ, double maxX, double maxY, double maxZ) {
		if (maxX < this.minAllowedX || minX > this.maxAllowedX) {
			return true;
		}

		if (maxY < this.minAllowedY || minY > this.maxAllowedY) {
			return true;
		}

		if (maxZ < this.minAllowedZ || minZ > this.maxAllowedZ) {
			return true;
		}

		return false;
	}

<<<<<<< HEAD
	public boolean isCulledSodium(double minX, double minY, double minZ, double maxX, double maxY, double maxZ) {
		if (maxX < -this.maxDistance || minX > this.maxDistance) {
			return true;
		}

		if (maxY < -this.maxDistance || minY > this.maxDistance) {
			return true;
		}

		if (maxZ < -this.maxDistance || minZ > this.maxDistance) {
			return true;
		}

		return false;
=======
	@Override
	public String toString() {
		return "Box Culling active; max distance " + maxDistance;
>>>>>>> ba67b5e9
	}
}<|MERGE_RESOLUTION|>--- conflicted
+++ resolved
@@ -46,7 +46,6 @@
 		return false;
 	}
 
-<<<<<<< HEAD
 	public boolean isCulledSodium(double minX, double minY, double minZ, double maxX, double maxY, double maxZ) {
 		if (maxX < -this.maxDistance || minX > this.maxDistance) {
 			return true;
@@ -61,10 +60,10 @@
 		}
 
 		return false;
-=======
+	}
+
 	@Override
 	public String toString() {
 		return "Box Culling active; max distance " + maxDistance;
->>>>>>> ba67b5e9
 	}
 }