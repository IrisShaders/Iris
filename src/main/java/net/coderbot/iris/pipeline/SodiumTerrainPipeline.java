package net.coderbot.iris.pipeline;

import com.google.common.collect.ImmutableSet;
import com.google.common.primitives.Ints;
import me.jellysquid.mods.sodium.client.gl.shader.ShaderLoader;
import me.jellysquid.mods.sodium.client.render.chunk.vertex.format.ChunkVertexType;
import net.coderbot.iris.gl.blending.AlphaTest;
import net.coderbot.iris.gl.blending.BlendModeOverride;
import net.coderbot.iris.gl.blending.BufferBlendOverride;
import net.coderbot.iris.gl.framebuffer.GlFramebuffer;
import net.coderbot.iris.gl.program.ProgramImages;
import net.coderbot.iris.gl.program.ProgramSamplers;
import net.coderbot.iris.gl.program.ProgramUniforms;
import net.coderbot.iris.pipeline.newshader.AlphaTests;
import net.coderbot.iris.pipeline.newshader.FogMode;
import net.coderbot.iris.pipeline.newshader.ShaderAttributeInputs;
import net.coderbot.iris.pipeline.transform.PatchShaderType;
import net.coderbot.iris.pipeline.transform.TransformPatcher;
import net.coderbot.iris.rendertarget.RenderTargets;
import net.coderbot.iris.shaderpack.ProgramSet;
import net.coderbot.iris.shaderpack.ProgramSource;
import net.coderbot.iris.shaderpack.loading.ProgramId;
import net.coderbot.iris.uniforms.CommonUniforms;
import net.coderbot.iris.uniforms.builtin.BuiltinReplacementUniforms;
import net.minecraft.resources.ResourceLocation;

import java.util.ArrayList;
import java.util.Collections;
import java.util.List;
import java.util.Map;
import java.util.Objects;
import java.util.Optional;
import java.util.function.IntFunction;
import java.util.function.Supplier;
import java.util.regex.Matcher;
import java.util.regex.Pattern;
import net.coderbot.iris.uniforms.custom.CustomUniforms;

public class SodiumTerrainPipeline {
	Optional<String> terrainSolidVertex;
	Optional<String> terrainSolidGeometry;
	Optional<String> terrainSolidTessControl;
	Optional<String> terrainSolidTessEval;
	Optional<String> terrainSolidFragment;
	GlFramebuffer terrainSolidFramebuffer;
	BlendModeOverride terrainSolidBlendOverride;
	List<BufferBlendOverride> terrainSolidBufferOverrides;

	Optional<String> terrainCutoutVertex;
	Optional<String> terrainCutoutGeometry;
	Optional<String> terrainCutoutTessControl;
	Optional<String> terrainCutoutTessEval;
	Optional<String> terrainCutoutFragment;
	GlFramebuffer terrainCutoutFramebuffer;
	BlendModeOverride terrainCutoutBlendOverride;
	List<BufferBlendOverride> terrainCutoutBufferOverrides;
	Optional<AlphaTest> terrainCutoutAlpha;

	Optional<String> translucentVertex;
	Optional<String> translucentGeometry;
	Optional<String> translucentTessControl;
	Optional<String> translucentTessEval;
	Optional<String> translucentFragment;
	GlFramebuffer translucentFramebuffer;
	BlendModeOverride translucentBlendOverride;
	List<BufferBlendOverride> translucentBufferOverrides;
	Optional<AlphaTest> translucentAlpha;

	Optional<String> shadowVertex;
	Optional<String> shadowGeometry;
	Optional<String> shadowTessControl;
	Optional<String> shadowTessEval;
	Optional<String> shadowFragment;
	Optional<String> shadowCutoutFragment;
	GlFramebuffer shadowFramebuffer;
	BlendModeOverride shadowBlendOverride = BlendModeOverride.OFF;
	List<BufferBlendOverride> shadowBufferOverrides;
	Optional<AlphaTest> shadowAlpha;

	private static String defaultVertex = """
		#version 330 core

		in ivec2 a_LightCoord;
		in vec4 a_Color;
		in vec2 a_TexCoord;
		in uvec4 a_PosId;
		uniform mat4 iris_ProjectionMatrix;
		uniform int fogShape;
		uniform mat4 iris_ModelViewMatrix;
		uniform vec3 u_RegionOffset;
		vec3 _vert_position;
		vec2 _vert_tex_diffuse_coord;
		ivec2 _vert_tex_light_coord;
		vec4 _vert_color;
		uint _draw_id;
		uint _material_params;
		out float v_FragDistance;


		const int FOG_SHAPE_SPHERICAL = 0;
		const int FOG_SHAPE_CYLINDRICAL = 1;

		vec4 _linearFog(vec4 fragColor, float fragDistance, vec4 fogColor, float fogStart, float fogEnd) {
		    float factor = smoothstep(fogStart, fogEnd, fragDistance * fogColor.a); // alpha value of fog is used as a weight
		    vec3 blended = mix(fragColor.rgb, fogColor.rgb, factor);

		    return vec4(blended, fragColor.a); // alpha value of fragment cannot be modified
		}

		float getFragDistance(int fogShape, vec3 position) {
		    // Use the maximum of the horizontal and vertical distance to get cylindrical fog if fog shape is cylindrical
		    switch (fogShape) {
		        case FOG_SHAPE_SPHERICAL: return length(position);
		        case FOG_SHAPE_CYLINDRICAL: return max(length(position.xz), abs(position.y));
		        default: return length(position); // This shouldn't be possible to get, but return a sane value just in case
		    }
		}

		out vec4 v_ColorModulator;
		out vec2 v_TexCoord;
		out float v_MaterialMipBias;
		out float v_MaterialAlphaCutoff;
		const uint MATERIAL_USE_MIP_OFFSET = 0u;
		const uint MATERIAL_ALPHA_CUTOFF_OFFSET = 1u;

		float _material_mip_bias(uint material) {
			return ((material >> MATERIAL_USE_MIP_OFFSET) & 1u) != 0u ? 0.0f : -4.0f;
		}

		const float[4] ALPHA_CUTOFF = float[4](0.0, 0.1, 0.5, 1.0);

		float _material_alpha_cutoff(uint material) {
		    return ALPHA_CUTOFF[(material >> MATERIAL_ALPHA_CUTOFF_OFFSET) & 3u];
		}

		void _vert_init() {
			_vert_position = (vec3(a_PosId.xyz) * 4.8828125E-4f + -8.0f);
			_vert_tex_diffuse_coord = (a_TexCoord * 1.52587891E-5f);
			_vert_tex_light_coord = a_LightCoord;
			_vert_color = a_Color;
			_draw_id = (a_PosId.w >> 8u) & 0xffu;
			_material_params = (a_PosId.w >> 0u) & 0xFFu;
		}
		uvec3 _get_relative_chunk_coord(uint pos) {
			return uvec3(pos) >> uvec3(5u, 0u, 2u) & uvec3(7u, 3u, 7u);
		}
		vec3 _get_draw_translation(uint pos) {
			return _get_relative_chunk_coord(pos) * vec3(16.0f);
		}
		vec4 getVertexPosition() {
			return vec4(_vert_position + u_RegionOffset + _get_draw_translation(_draw_id), 1.0f);
		}

		uniform sampler2D lightmap; // The light map texture

		vec3 _sample_lightmap(ivec2 uv) {
		    return texture(lightmap, clamp(uv / 256.0, vec2(0.5 / 16.0), vec2(15.5 / 16.0))).rgb;
		}


		void main() {
		    _vert_init();

		    // Transform the chunk-local vertex position into world model space
		    vec3 translation = u_RegionOffset + _get_draw_translation(_draw_id);
		    vec3 position = _vert_position + translation;

		    v_FragDistance = getFragDistance(fogShape, position);

		    // Transform the vertex position into model-view-projection space
		    gl_Position = iris_ProjectionMatrix * iris_ModelViewMatrix * vec4(position, 1.0);

		    v_ColorModulator = vec4((_vert_color.rgb * _vert_color.a), 1) * vec4(_sample_lightmap(_vert_tex_light_coord), 1.0);
		    v_TexCoord = _vert_tex_diffuse_coord;

		    v_MaterialMipBias = _material_mip_bias(_material_params);
		    v_MaterialAlphaCutoff = _material_alpha_cutoff(_material_params);
		}
		""";

	private static String defaultFragment = """
		#version 330 core

		const int FOG_SHAPE_SPHERICAL = 0;
		const int FOG_SHAPE_CYLINDRICAL = 1;

		vec4 _linearFog(vec4 fragColor, float fragDistance, vec4 fogColor, float fogStart, float fogEnd) {
		    float factor = smoothstep(fogStart, fogEnd, fragDistance * fogColor.a); // alpha value of fog is used as a weight
		    vec3 blended = mix(fragColor.rgb, fogColor.rgb, factor);

		    return vec4(blended, fragColor.a); // alpha value of fragment cannot be modified
		}

		in vec4 v_ColorModulator; // The interpolated vertex color
		in vec2 v_TexCoord; // The interpolated block texture coordinates

		in float v_FragDistance; // The fragment's distance from the camera

		in float v_MaterialMipBias;
		in float v_MaterialAlphaCutoff;

		uniform sampler2D gtexture; // The block atlas texture

		uniform vec4 iris_FogColor; // The color of the shader fog
		uniform float iris_FogStart; // The starting position of the shader fog
		uniform float iris_FogEnd; // The ending position of the shader fog

		out vec4 out_FragColor; // The output fragment for the color framebuffer

		void main() {
		    vec4 diffuseColor = texture(gtexture, v_TexCoord, v_MaterialMipBias);

		    if (diffuseColor.a < 0.1) {
		        discard;
		    }

		    // Modulate the color (used by ambient occlusion and per-vertex colouring)
		    diffuseColor.rgb *= v_ColorModulator.rgb;

		    out_FragColor = _linearFog(diffuseColor, v_FragDistance, iris_FogColor, iris_FogStart, iris_FogEnd);
		}
		""";

	ProgramSet programSet;

	private final WorldRenderingPipeline parent;
	private final CustomUniforms customUniforms;

	private final IntFunction<ProgramSamplers> createTerrainSamplers;
	private final IntFunction<ProgramSamplers> createShadowSamplers;

	private final IntFunction<ProgramImages> createTerrainImages;
	private final IntFunction<ProgramImages> createShadowImages;

	public SodiumTerrainPipeline(WorldRenderingPipeline parent, ProgramSet programSet, IntFunction<ProgramSamplers> createTerrainSamplers,
								 IntFunction<ProgramSamplers> createShadowSamplers, IntFunction<ProgramImages> createTerrainImages, IntFunction<ProgramImages> createShadowImages,
								 RenderTargets targets,
								 ImmutableSet<Integer> flippedAfterPrepare,
								 ImmutableSet<Integer> flippedAfterTranslucent, GlFramebuffer shadowFramebuffer, CustomUniforms customUniforms) {
		this.parent = Objects.requireNonNull(parent);
		this.customUniforms = customUniforms;

		Optional<ProgramSource> terrainSolidSource = first(programSet.getGbuffersTerrainSolid(), programSet.getGbuffersTerrain(), programSet.getGbuffersTexturedLit(), programSet.getGbuffersTextured(), programSet.getGbuffersBasic());
		Optional<ProgramSource> terrainCutoutSource = first(programSet.getGbuffersTerrainCutout(), programSet.getGbuffersTerrain(), programSet.getGbuffersTexturedLit(), programSet.getGbuffersTextured(), programSet.getGbuffersBasic());
		Optional<ProgramSource> translucentSource = first(programSet.getGbuffersWater(), terrainCutoutSource);

		this.programSet = programSet;
		this.shadowFramebuffer = shadowFramebuffer;

		terrainSolidSource.ifPresent(sources -> terrainSolidFramebuffer = targets.createGbufferFramebuffer(flippedAfterPrepare,
				sources.getDirectives().getDrawBuffers()));

		terrainCutoutSource.ifPresent(sources -> terrainCutoutFramebuffer = targets.createGbufferFramebuffer(flippedAfterPrepare,
				sources.getDirectives().getDrawBuffers()));

		translucentSource.ifPresent(sources -> translucentFramebuffer = targets.createGbufferFramebuffer(flippedAfterTranslucent,
				sources.getDirectives().getDrawBuffers()));

		if (terrainSolidFramebuffer == null) {
			terrainSolidFramebuffer = targets.createGbufferFramebuffer(flippedAfterPrepare, new int[] {0});
		}

		if (terrainCutoutFramebuffer == null) {
			terrainCutoutFramebuffer = targets.createGbufferFramebuffer(flippedAfterPrepare, new int[] {0});
		}

		if (translucentFramebuffer == null) {
			translucentFramebuffer = targets.createGbufferFramebuffer(flippedAfterTranslucent, new int[] {0});
		}

		this.createTerrainSamplers = createTerrainSamplers;
		this.createShadowSamplers = createShadowSamplers;
		this.createTerrainImages = createTerrainImages;
		this.createShadowImages = createShadowImages;
	}

	private static final Supplier<Optional<AlphaTest>> terrainCutoutDefault = () -> Optional.of(AlphaTests.ONE_TENTH_ALPHA);
	private static final Supplier<Optional<AlphaTest>> translucentDefault = () -> Optional.of(AlphaTest.ALWAYS);
	private static final Supplier<Optional<AlphaTest>> shadowDefault = () -> Optional.of(AlphaTests.ONE_TENTH_ALPHA);

	public void patchShaders(ChunkVertexType vertexType) {
		ShaderAttributeInputs inputs = new ShaderAttributeInputs(true, true, false, true, true);

		Optional<ProgramSource> terrainSolidSource = first(programSet.getGbuffersTerrainSolid(), programSet.getGbuffersTerrain(), programSet.getGbuffersTexturedLit(), programSet.getGbuffersTextured(), programSet.getGbuffersBasic());
		Optional<ProgramSource> terrainCutoutSource = first(programSet.getGbuffersTerrainCutout(), programSet.getGbuffersTerrain(), programSet.getGbuffersTexturedLit(), programSet.getGbuffersTextured(), programSet.getGbuffersBasic());
		Optional<ProgramSource> translucentSource = first(programSet.getGbuffersWater(), terrainCutoutSource);


		terrainSolidSource.ifPresentOrElse(sources -> {
			terrainSolidBlendOverride = sources.getDirectives().getBlendModeOverride().orElse(ProgramId.Terrain.getBlendModeOverride());
			terrainSolidBufferOverrides = new ArrayList<>();
			sources.getDirectives().getBufferBlendOverrides().forEach(information -> {
				int index = Ints.indexOf(sources.getDirectives().getDrawBuffers(), information.getIndex());
				if (index > -1) {
					terrainSolidBufferOverrides.add(new BufferBlendOverride(index, information.getBlendMode()));
				}
			});

			Map<PatchShaderType, String> transformed = TransformPatcher.patchSodium(
				sources.getName(),
				sources.getVertexSource().orElse(null),
				sources.getGeometrySource().orElse(null),
				sources.getTessControlSource().orElse(null),
				sources.getTessEvalSource().orElse(null),
				sources.getFragmentSource().orElse(null),
				AlphaTest.ALWAYS, inputs, parent.getTextureMap());
			terrainSolidVertex = Optional.ofNullable(transformed.get(PatchShaderType.VERTEX));
			terrainSolidGeometry = Optional.ofNullable(transformed.get(PatchShaderType.GEOMETRY));
			terrainSolidTessControl = Optional.ofNullable(transformed.get(PatchShaderType.TESS_CONTROL));
			terrainSolidTessEval = Optional.ofNullable(transformed.get(PatchShaderType.TESS_EVAL));
			terrainSolidFragment = Optional.ofNullable(transformed.get(PatchShaderType.FRAGMENT));

			ShaderPrinter.printProgram(sources.getName() + "_sodium_solid").addSources(transformed).print();
		}, () -> {
			terrainSolidBlendOverride = null;
			terrainSolidBufferOverrides = Collections.emptyList();
			terrainSolidVertex = Optional.of(defaultVertex);
			terrainSolidGeometry = Optional.empty();
<<<<<<< HEAD
			terrainSolidFragment = Optional.of(defaultFragment);
=======
			terrainSolidTessControl = Optional.empty();
			terrainSolidTessEval = Optional.empty();
			terrainSolidFragment = Optional.empty();
>>>>>>> f7e2b59d
		});

		terrainCutoutSource.ifPresentOrElse(sources -> {
			terrainCutoutBlendOverride = sources.getDirectives().getBlendModeOverride().orElse(ProgramId.Terrain.getBlendModeOverride());
			terrainCutoutBufferOverrides = new ArrayList<>();
			sources.getDirectives().getBufferBlendOverrides().forEach(information -> {
				int index = Ints.indexOf(sources.getDirectives().getDrawBuffers(), information.getIndex());
				if (index > -1) {
					terrainCutoutBufferOverrides.add(new BufferBlendOverride(index, information.getBlendMode()));
				}
			});
			terrainCutoutAlpha = sources.getDirectives().getAlphaTestOverride().or(terrainCutoutDefault);

			Map<PatchShaderType, String> transformed = TransformPatcher.patchSodium(
				sources.getName(),
				sources.getVertexSource().orElse(null),
				sources.getGeometrySource().orElse(null),
				sources.getTessControlSource().orElse(null),
				sources.getTessEvalSource().orElse(null),
				sources.getFragmentSource().orElse(null),
				terrainCutoutAlpha.orElse(AlphaTests.ONE_TENTH_ALPHA), inputs, parent.getTextureMap());
			terrainCutoutVertex = Optional.ofNullable(transformed.get(PatchShaderType.VERTEX));
			terrainCutoutGeometry = Optional.ofNullable(transformed.get(PatchShaderType.GEOMETRY));
			terrainCutoutTessControl = Optional.ofNullable(transformed.get(PatchShaderType.TESS_CONTROL));
			terrainCutoutTessEval = Optional.ofNullable(transformed.get(PatchShaderType.TESS_EVAL));
			terrainCutoutFragment = Optional.ofNullable(transformed.get(PatchShaderType.FRAGMENT));

			ShaderPrinter.printProgram(sources.getName() + "_sodium_cutout").addSources(transformed).print();
		}, () -> {
			terrainCutoutBlendOverride = null;
			terrainCutoutBufferOverrides = Collections.emptyList();
			terrainCutoutAlpha = terrainCutoutDefault.get();
			terrainCutoutVertex = Optional.of(defaultVertex);
			terrainCutoutGeometry = Optional.empty();
<<<<<<< HEAD
			terrainCutoutFragment = Optional.of(defaultFragment);
=======
			terrainCutoutTessControl = Optional.empty();
			terrainCutoutTessEval = Optional.empty();
			terrainCutoutFragment = Optional.empty();
>>>>>>> f7e2b59d
		});


		translucentSource.ifPresentOrElse(sources -> {
			translucentBlendOverride = sources.getDirectives().getBlendModeOverride().orElse(ProgramId.Water.getBlendModeOverride());
			translucentBufferOverrides = new ArrayList<>();
			sources.getDirectives().getBufferBlendOverrides().forEach(information -> {
				int index = Ints.indexOf(sources.getDirectives().getDrawBuffers(), information.getIndex());
				if (index > -1) {
					translucentBufferOverrides.add(new BufferBlendOverride(index, information.getBlendMode()));
				}
			});
			translucentAlpha = sources.getDirectives().getAlphaTestOverride().or(translucentDefault);

			Map<PatchShaderType, String> transformed = TransformPatcher.patchSodium(
				sources.getName(),
				sources.getVertexSource().orElse(null),
				sources.getGeometrySource().orElse(null),
				sources.getTessControlSource().orElse(null),
				sources.getTessEvalSource().orElse(null),
				sources.getFragmentSource().orElse(null),
				translucentAlpha.orElse(AlphaTest.ALWAYS), inputs, parent.getTextureMap());
			translucentVertex = Optional.ofNullable(transformed.get(PatchShaderType.VERTEX));
			translucentGeometry = Optional.ofNullable(transformed.get(PatchShaderType.GEOMETRY));
			translucentTessControl = Optional.ofNullable(transformed.get(PatchShaderType.TESS_CONTROL));
			translucentTessEval = Optional.ofNullable(transformed.get(PatchShaderType.TESS_EVAL));
			translucentFragment = Optional.ofNullable(transformed.get(PatchShaderType.FRAGMENT));

			ShaderPrinter.printProgram(sources.getName() + "_sodium").addSources(transformed).print();
		}, () -> {
			translucentBlendOverride = null;
			translucentBufferOverrides = Collections.emptyList();
			translucentAlpha = translucentDefault.get();
			translucentVertex = Optional.of(defaultVertex);
			translucentGeometry = Optional.empty();
<<<<<<< HEAD
			translucentFragment = Optional.of(defaultFragment);
=======
			translucentTessControl = Optional.empty();
			translucentTessEval = Optional.empty();
			translucentFragment = Optional.empty();
>>>>>>> f7e2b59d
		});

		programSet.getShadow().ifPresentOrElse(sources -> {
			shadowBlendOverride = sources.getDirectives().getBlendModeOverride().orElse(ProgramId.Shadow.getBlendModeOverride());
			shadowBufferOverrides = new ArrayList<>();
			sources.getDirectives().getBufferBlendOverrides().forEach(information -> {
				int index = Ints.indexOf(sources.getDirectives().getDrawBuffers(), information.getIndex());
				if (index > -1) {
					shadowBufferOverrides.add(new BufferBlendOverride(index, information.getBlendMode()));
				}
			});
			shadowAlpha = sources.getDirectives().getAlphaTestOverride().or(shadowDefault);

			Map<PatchShaderType, String> transformed = TransformPatcher.patchSodium(
				sources.getName(),
				sources.getVertexSource().orElse(null),
				sources.getGeometrySource().orElse(null),
				sources.getTessControlSource().orElse(null),
				sources.getTessEvalSource().orElse(null),
				sources.getFragmentSource().orElse(null),
				AlphaTest.ALWAYS, inputs, parent.getTextureMap());
			Map<PatchShaderType, String> transformedCutout = TransformPatcher.patchSodium(
				sources.getName(),
				sources.getVertexSource().orElse(null),
				sources.getGeometrySource().orElse(null),
				sources.getTessControlSource().orElse(null),
				sources.getTessEvalSource().orElse(null),
				sources.getFragmentSource().orElse(null),
				shadowAlpha.get(), inputs, parent.getTextureMap());
			shadowVertex = Optional.ofNullable(transformed.get(PatchShaderType.VERTEX));
			shadowGeometry = Optional.ofNullable(transformed.get(PatchShaderType.GEOMETRY));
			shadowTessControl = Optional.ofNullable(transformed.get(PatchShaderType.TESS_CONTROL));
			shadowTessEval = Optional.ofNullable(transformed.get(PatchShaderType.TESS_EVAL));
			shadowCutoutFragment = Optional.ofNullable(transformedCutout.get(PatchShaderType.FRAGMENT));
			shadowFragment = Optional.ofNullable(transformed.get(PatchShaderType.FRAGMENT));

			ShaderPrinter.printProgram(sources.getName() + "_sodium")
				.addSources(transformed)
				.setName(sources.getName() + "_sodium_cutout")
				.addSource(PatchShaderType.FRAGMENT, shadowCutoutFragment.orElse(null))
				.print();
		}, () -> {
			shadowBlendOverride = null;
			shadowBufferOverrides = Collections.emptyList();
			shadowAlpha = shadowDefault.get();
			shadowVertex = Optional.empty();
			shadowGeometry = Optional.empty();
			shadowTessControl = Optional.empty();
			shadowTessEval = Optional.empty();
			shadowCutoutFragment = Optional.empty();
			shadowFragment = Optional.empty();
		});
	}

	public Optional<String> getTerrainSolidVertexShaderSource() {
		return terrainSolidVertex;
	}

	public Optional<String> getTerrainSolidGeometryShaderSource() {
		return terrainSolidGeometry;
	}

	public Optional<String> getTerrainSolidTessControlShaderSource() {
		return terrainSolidTessControl;
	}

	public Optional<String> getTerrainSolidTessEvalShaderSource() {
		return terrainSolidTessEval;
	}

	public Optional<String> getTerrainSolidFragmentShaderSource() {
		return terrainSolidFragment;
	}

	public Optional<String> getTerrainCutoutVertexShaderSource() {
		return terrainCutoutVertex;
	}

	public Optional<String> getTerrainCutoutGeometryShaderSource() {
		return terrainCutoutGeometry;
	}

	public Optional<String> getTerrainCutoutTessControlShaderSource() {
		return terrainCutoutTessControl;
	}

	public Optional<String> getTerrainCutoutTessEvalShaderSource() {
		return terrainCutoutTessEval;
	}

	public Optional<String> getTerrainCutoutFragmentShaderSource() {
		return terrainCutoutFragment;
	}

	public GlFramebuffer getTerrainSolidFramebuffer() {
		return terrainSolidFramebuffer;
	}
	public GlFramebuffer getTerrainCutoutFramebuffer() {
		return terrainCutoutFramebuffer;
	}

	public BlendModeOverride getTerrainSolidBlendOverride() {
		return terrainSolidBlendOverride;
	}

	public List<BufferBlendOverride> getTerrainSolidBufferOverrides() {
		return terrainSolidBufferOverrides;
	}

	public BlendModeOverride getTerrainCutoutBlendOverride() {
		return terrainCutoutBlendOverride;
	}

	public List<BufferBlendOverride> getTerrainCutoutBufferOverrides() {
		return terrainCutoutBufferOverrides;
	}

	public Optional<AlphaTest> getTerrainCutoutAlpha() {
		return terrainCutoutAlpha;
	}

	public Optional<String> getTranslucentVertexShaderSource() {
		return translucentVertex;
	}

	public Optional<String> getTranslucentGeometryShaderSource() {
		return translucentGeometry;
	}

	public Optional<String> getTranslucentTessControlShaderSource() {
		return translucentTessControl;
	}

	public Optional<String> getTranslucentTessEvalShaderSource() {
		return translucentTessEval;
	}

	public Optional<String> getTranslucentFragmentShaderSource() {
		return translucentFragment;
	}

	public GlFramebuffer getTranslucentFramebuffer() {
		return translucentFramebuffer;
	}

	public BlendModeOverride getTranslucentBlendOverride() {
		return translucentBlendOverride;
	}

	public List<BufferBlendOverride> getTranslucentBufferOverrides() {
		return translucentBufferOverrides;
	}

	public Optional<AlphaTest> getTranslucentAlpha() {
		return translucentAlpha;
	}

	public Optional<String> getShadowVertexShaderSource() {
		return shadowVertex;
	}

	public Optional<String> getShadowGeometryShaderSource() {
		return shadowGeometry;
	}

	public Optional<String> getShadowTessControlShaderSource() {
		return shadowTessControl;
	}

	public Optional<String> getShadowTessEvalShaderSource() {
		return shadowTessEval;
	}

	public Optional<String> getShadowFragmentShaderSource() {
		return shadowFragment;
	}

	public Optional<String> getShadowCutoutFragmentShaderSource() {
		return shadowCutoutFragment;
	}

	public GlFramebuffer getShadowFramebuffer() {
		return shadowFramebuffer;
	}

	public BlendModeOverride getShadowBlendOverride() {
		return shadowBlendOverride;
	}

	public List<BufferBlendOverride> getShadowBufferOverrides() {
		return shadowBufferOverrides;
	}

	public Optional<AlphaTest> getShadowAlpha() {
		return shadowAlpha;
	}

	public ProgramUniforms.Builder initUniforms(int programId) {
		ProgramUniforms.Builder uniforms = ProgramUniforms.builder("<sodium shaders>", programId);

		CommonUniforms.addDynamicUniforms(uniforms, FogMode.PER_VERTEX);
		customUniforms.assignTo(uniforms);

		BuiltinReplacementUniforms.addBuiltinReplacementUniforms(uniforms);

		return uniforms;
	}

	public boolean hasShadowPass() {
		return createShadowSamplers != null;
	}

	public ProgramSamplers initTerrainSamplers(int programId) {
		return createTerrainSamplers.apply(programId);
	}

	public ProgramSamplers initShadowSamplers(int programId) {
		return createShadowSamplers.apply(programId);
	}

	public ProgramImages initTerrainImages(int programId) {
		return createTerrainImages.apply(programId);
	}

	public ProgramImages initShadowImages(int programId) {
		return createShadowImages.apply(programId);
	}

	public CustomUniforms getCustomUniforms() {
		return customUniforms;
	}

	/*public void bindFramebuffer() {
		this.framebuffer.bind();
	}

	public void unbindFramebuffer() {
		GlStateManager.bindFramebuffer(GL30C.GL_FRAMEBUFFER, 0);
	}*/

	@SafeVarargs
	private static <T> Optional<T> first(Optional<T>... candidates) {
		for (Optional<T> candidate : candidates) {
			if (candidate.isPresent()) {
				return candidate;
			}
		}

		return Optional.empty();
	}

	public static String parseSodiumImport(String shader) {
		Pattern IMPORT_PATTERN = Pattern.compile("#import <(?<namespace>.*):(?<path>.*)>");
		Matcher matcher = IMPORT_PATTERN.matcher(shader);

		if (!matcher.matches()) {
			throw new IllegalArgumentException("Malformed import statement (expected format: " + IMPORT_PATTERN + ")");
		}

		String namespace = matcher.group("namespace");
		String path = matcher.group("path");

		ResourceLocation identifier = new ResourceLocation(namespace, path);
		return "";
	}
}<|MERGE_RESOLUTION|>--- conflicted
+++ resolved
@@ -316,13 +316,9 @@
 			terrainSolidBufferOverrides = Collections.emptyList();
 			terrainSolidVertex = Optional.of(defaultVertex);
 			terrainSolidGeometry = Optional.empty();
-<<<<<<< HEAD
-			terrainSolidFragment = Optional.of(defaultFragment);
-=======
 			terrainSolidTessControl = Optional.empty();
 			terrainSolidTessEval = Optional.empty();
-			terrainSolidFragment = Optional.empty();
->>>>>>> f7e2b59d
+			terrainSolidFragment = Optional.of(defaultFragment);
 		});
 
 		terrainCutoutSource.ifPresentOrElse(sources -> {
@@ -357,13 +353,9 @@
 			terrainCutoutAlpha = terrainCutoutDefault.get();
 			terrainCutoutVertex = Optional.of(defaultVertex);
 			terrainCutoutGeometry = Optional.empty();
-<<<<<<< HEAD
-			terrainCutoutFragment = Optional.of(defaultFragment);
-=======
 			terrainCutoutTessControl = Optional.empty();
 			terrainCutoutTessEval = Optional.empty();
-			terrainCutoutFragment = Optional.empty();
->>>>>>> f7e2b59d
+			terrainCutoutFragment = Optional.of(defaultFragment);
 		});
 
 
@@ -399,13 +391,9 @@
 			translucentAlpha = translucentDefault.get();
 			translucentVertex = Optional.of(defaultVertex);
 			translucentGeometry = Optional.empty();
-<<<<<<< HEAD
-			translucentFragment = Optional.of(defaultFragment);
-=======
 			translucentTessControl = Optional.empty();
 			translucentTessEval = Optional.empty();
-			translucentFragment = Optional.empty();
->>>>>>> f7e2b59d
+			translucentFragment = Optional.of(defaultFragment);
 		});
 
 		programSet.getShadow().ifPresentOrElse(sources -> {
