package net.coderbot.iris.pipeline;

import com.google.common.collect.ImmutableSet;
import me.jellysquid.mods.sodium.client.gl.shader.ShaderLoader;
import me.jellysquid.mods.sodium.client.model.vertex.type.ChunkVertexType;
import net.coderbot.iris.gl.blending.AlphaTest;
import net.coderbot.iris.gl.blending.AlphaTestFunction;
import net.coderbot.iris.gl.blending.BlendModeOverride;
import net.coderbot.iris.gl.framebuffer.GlFramebuffer;
import net.coderbot.iris.gl.program.ProgramImages;
import net.coderbot.iris.gl.program.ProgramSamplers;
import net.coderbot.iris.gl.program.ProgramUniforms;
import net.coderbot.iris.gl.shader.ShaderType;
<<<<<<< HEAD
import net.coderbot.iris.pipeline.newshader.AlphaTests;
import net.coderbot.iris.pipeline.newshader.FogMode;
import net.coderbot.iris.pipeline.newshader.ShaderAttributeInputs;
import net.coderbot.iris.pipeline.newshader.TriforcePatcher;
import net.coderbot.iris.rendertarget.RenderTargets;
=======
import net.coderbot.iris.pipeline.transform.TransformPatcher;
>>>>>>> 59a3de16
import net.coderbot.iris.shaderpack.ProgramSet;
import net.coderbot.iris.shaderpack.ProgramSource;
import net.coderbot.iris.uniforms.CommonUniforms;
import net.coderbot.iris.uniforms.builtin.BuiltinReplacementUniforms;
import net.minecraft.resources.ResourceLocation;

import java.util.Objects;
import java.util.Optional;
import java.util.function.IntFunction;
import java.util.regex.Matcher;
import java.util.regex.Pattern;

public class SodiumTerrainPipeline {
	String terrainVertex;
	String terrainGeometry;
	String terrainFragment;
	String terrainCutoutFragment;
	GlFramebuffer terrainFramebuffer;
	BlendModeOverride terrainBlendOverride;
	AlphaTest terrainCutoutAlpha;

	String translucentVertex;
	String translucentGeometry;
	String translucentFragment;
	GlFramebuffer translucentFramebuffer;
	BlendModeOverride translucentBlendOverride;
	AlphaTest translucentAlpha;

	String shadowVertex;
	String shadowGeometry;
	String shadowFragment;
	String shadowCutoutFragment;
	GlFramebuffer shadowFramebuffer;
	BlendModeOverride shadowBlendOverride = BlendModeOverride.OFF;
	AlphaTest shadowAlpha;

	ProgramSet programSet;

	private final WorldRenderingPipeline parent;

	private final IntFunction<ProgramSamplers> createTerrainSamplers;
	private final IntFunction<ProgramSamplers> createShadowSamplers;

	private final IntFunction<ProgramImages> createTerrainImages;
	private final IntFunction<ProgramImages> createShadowImages;

	public SodiumTerrainPipeline(WorldRenderingPipeline parent, ProgramSet programSet, IntFunction<ProgramSamplers> createTerrainSamplers,
								 IntFunction<ProgramSamplers> createShadowSamplers, IntFunction<ProgramImages> createTerrainImages, IntFunction<ProgramImages> createShadowImages,
								 RenderTargets targets,
								 ImmutableSet<Integer> flippedAfterPrepare,
								 ImmutableSet<Integer> flippedAfterTranslucent, GlFramebuffer shadowFramebuffer) {
		this.parent = Objects.requireNonNull(parent);

		Optional<ProgramSource> terrainSource = first(programSet.getGbuffersTerrain(), programSet.getGbuffersTexturedLit(), programSet.getGbuffersTextured(), programSet.getGbuffersBasic());
		Optional<ProgramSource> translucentSource = first(programSet.getGbuffersWater(), terrainSource);

		this.programSet = programSet;
		this.shadowFramebuffer = shadowFramebuffer;

		terrainSource.ifPresent(sources -> terrainFramebuffer = targets.createGbufferFramebuffer(flippedAfterPrepare,
				sources.getDirectives().getDrawBuffers()));

		translucentSource.ifPresent(sources -> translucentFramebuffer = targets.createGbufferFramebuffer(flippedAfterTranslucent,
				sources.getDirectives().getDrawBuffers()));

		if (terrainFramebuffer == null) {
			terrainFramebuffer = targets.createGbufferFramebuffer(flippedAfterPrepare, new int[] {0});
		}

		if (translucentFramebuffer == null) {
			translucentFramebuffer = targets.createGbufferFramebuffer(flippedAfterTranslucent, new int[] {0});
		}

		this.createTerrainSamplers = createTerrainSamplers;
		this.createShadowSamplers = createShadowSamplers;
		this.createTerrainImages = createTerrainImages;
		this.createShadowImages = createShadowImages;
	}

	public void patchShaders(ChunkVertexType vertexType) {
		ShaderAttributeInputs inputs = new ShaderAttributeInputs(true, true, false, true, true);

		Optional<ProgramSource> terrainSource = first(programSet.getGbuffersTerrain(), programSet.getGbuffersTexturedLit(), programSet.getGbuffersTextured(), programSet.getGbuffersBasic());
		Optional<ProgramSource> translucentSource = first(programSet.getGbuffersWater(), terrainSource);

		terrainSource.ifPresent(sources -> {
			terrainVertex = sources.getVertexSource().orElse(null);
			terrainGeometry = sources.getGeometrySource().orElse(null);
			terrainFragment = sources.getFragmentSource().orElse(null);
			terrainBlendOverride = sources.getDirectives().getBlendModeOverride();
			terrainCutoutAlpha = sources.getDirectives().getAlphaTestOverride().orElse(AlphaTests.ONE_TENTH_ALPHA);
		});

		translucentSource.ifPresent(sources -> {
			translucentVertex = sources.getVertexSource().orElse(null);
			translucentGeometry = sources.getGeometrySource().orElse(null);
			translucentFragment = sources.getFragmentSource().orElse(null);
			translucentBlendOverride = sources.getDirectives().getBlendModeOverride();
			translucentAlpha = sources.getDirectives().getAlphaTestOverride().orElse(AlphaTest.ALWAYS);
		});

		programSet.getShadow().ifPresent(sources -> {
			shadowVertex = sources.getVertexSource().orElse(null);
			shadowGeometry = sources.getGeometrySource().orElse(null);
			shadowFragment = sources.getFragmentSource().orElse(null);
			shadowBlendOverride = sources.getDirectives().getBlendModeOverride();
			shadowAlpha = sources.getDirectives().getAlphaTestOverride().orElse(AlphaTests.NON_ZERO_ALPHA);
		});

		if (terrainVertex != null) {
<<<<<<< HEAD
			terrainVertex = TransformPatcher.patchSodium(terrainVertex, ShaderType.VERTEX, null, inputs, vertexType.getPositionScale(), vertexType.getPositionOffset(), vertexType.getTextureScale());
		}

		if (translucentVertex != null) {
			translucentVertex = TransformPatcher.patchSodium(translucentVertex, ShaderType.VERTEX, null, inputs, vertexType.getPositionScale(), vertexType.getPositionOffset(), vertexType.getTextureScale());
		}

		if (shadowVertex != null) {
			shadowVertex = TransformPatcher.patchSodium(shadowVertex, ShaderType.VERTEX, null, inputs, vertexType.getPositionScale(), vertexType.getPositionOffset(), vertexType.getTextureScale());
		}

		if (terrainGeometry != null) {
			terrainGeometry = TransformPatcher.patchSodium(terrainGeometry, ShaderType.GEOMETRY, null, inputs, vertexType.getPositionScale(), vertexType.getPositionOffset(), vertexType.getTextureScale());
		}

		if (translucentGeometry != null) {
			translucentGeometry = TransformPatcher.patchSodium(translucentGeometry, ShaderType.GEOMETRY, null, inputs, vertexType.getPositionScale(), vertexType.getPositionOffset(), vertexType.getTextureScale());
		}

		if (shadowGeometry != null) {
			shadowGeometry = TransformPatcher.patchSodium(shadowGeometry, ShaderType.GEOMETRY, null, inputs, vertexType.getPositionScale(), vertexType.getPositionOffset(), vertexType.getTextureScale());
=======
			terrainVertex = TransformPatcher.patchSodiumTerrain(terrainVertex, ShaderType.VERTEX);
		}

		if (translucentVertex != null) {
			translucentVertex = TransformPatcher.patchSodiumTerrain(translucentVertex, ShaderType.VERTEX);
		}

		if (shadowVertex != null) {
			shadowVertex = TransformPatcher.patchSodiumTerrain(shadowVertex, ShaderType.VERTEX);
		}

		if (terrainFragment != null) {
			terrainFragment = TransformPatcher.patchSodiumTerrain(terrainFragment, ShaderType.FRAGMENT);
		}

		if (translucentFragment != null) {
			translucentFragment = TransformPatcher.patchSodiumTerrain(translucentFragment, ShaderType.FRAGMENT);
		}

		if (shadowFragment != null) {
			shadowFragment = TransformPatcher.patchSodiumTerrain(shadowFragment, ShaderType.FRAGMENT);
>>>>>>> 59a3de16
		}

		if (terrainFragment != null) {
			String fragment = terrainFragment;

<<<<<<< HEAD
			terrainFragment = TransformPatcher.patchSodium(fragment, ShaderType.FRAGMENT, AlphaTest.ALWAYS, inputs, vertexType.getPositionScale(), vertexType.getPositionOffset(), vertexType.getTextureScale());
			terrainCutoutFragment = TransformPatcher.patchSodium(fragment, ShaderType.FRAGMENT, terrainCutoutAlpha, inputs, vertexType.getPositionScale(), vertexType.getPositionOffset(), vertexType.getTextureScale());
		}

		if (translucentFragment != null) {
			translucentFragment = TransformPatcher.patchSodium(translucentFragment, ShaderType.FRAGMENT, translucentAlpha, inputs, vertexType.getPositionScale(), vertexType.getPositionOffset(), vertexType.getTextureScale());
		}
=======
	public static String transformVertexShader(String base) {
		StringTransformations transformations = new StringTransformations(base);

		String injections = "attribute vec3 iris_Pos; // The position of the vertex\n" +
			"attribute vec4 iris_Color; // The color of the vertex\n" +
			"attribute vec2 iris_TexCoord; // The block texture coordinate of the vertex\n" +
			"attribute vec2 iris_LightCoord; // The light map texture coordinate of the vertex\n" +
			"attribute vec3 iris_Normal; // The vertex normal\n" +
			"uniform mat4 iris_ModelViewMatrix;\n" +
			"uniform mat4 u_ModelViewProjectionMatrix;\n" +
			"uniform mat4 iris_NormalMatrix;\n" +
			"uniform vec3 u_ModelScale;\n" +
			"uniform vec2 u_TextureScale;\n" +
			"\n" +
			"// The model translation for this draw call.\n" +
			"attribute vec4 iris_ModelOffset;\n" +
			"\n" +
			"vec4 ftransform() { return gl_ModelViewProjectionMatrix * gl_Vertex; }";

		transformations.injectLine(Transformations.InjectionPoint.BEFORE_CODE, injections);

		transformations.define("gl_Vertex", "vec4((iris_Pos * u_ModelScale) + iris_ModelOffset.xyz, 1.0)");
		// transformations.replaceExact("gl_MultiTexCoord1.xy/255.0", "iris_LightCoord");
		transformations.define("gl_MultiTexCoord0", "vec4(iris_TexCoord * u_TextureScale, 0.0, 1.0)");
		//transformations.replaceExact("gl_MultiTexCoord1", "vec4(iris_LightCoord * 255.0, 0.0, 1.0)");
		transformations.define("gl_Color", "iris_Color");
		transformations.define("gl_ModelViewMatrix", "iris_ModelViewMatrix");
		transformations.define("gl_ModelViewProjectionMatrix", "u_ModelViewProjectionMatrix");
		transformations.replaceExact("gl_TextureMatrix[0]", "mat4(1.0)");
		// transformations.replaceExact("gl_TextureMatrix[1]", "mat4(1.0 / 255.0)");
		transformations.define("gl_NormalMatrix", "mat3(iris_NormalMatrix)");
		transformations.define("gl_Normal", "iris_Normal");
		// Just being careful
		transformations.define("ftransform", "iris_ftransform");

		new BuiltinUniformReplacementTransformer("iris_LightCoord").apply(transformations);

		if (IrisLogging.ENABLE_SPAM) {
			System.out.println("Final patched vertex source:");
			System.out.println(transformations);
		}

		return transformations.toString();
	}

	public static String transformFragmentShader(String base) {
		StringTransformations transformations = new StringTransformations(base);

		String injections =
				"uniform mat4 iris_ModelViewMatrix;\n" +
				"uniform mat4 u_ModelViewProjectionMatrix;\n" +
				"uniform mat4 iris_NormalMatrix;\n";

		transformations.define("gl_ModelViewMatrix", "iris_ModelViewMatrix");
		transformations.define("gl_ModelViewProjectionMatrix", "u_ModelViewProjectionMatrix");
		transformations.replaceExact("gl_TextureMatrix[0]", "mat4(1.0)");
		transformations.define("gl_NormalMatrix", "mat3(iris_NormalMatrix)");
>>>>>>> 59a3de16

		if (shadowFragment != null) {
			String fragment = shadowFragment;

			shadowFragment = TransformPatcher.patchSodium(fragment, ShaderType.FRAGMENT, AlphaTest.ALWAYS, inputs, vertexType.getPositionScale(), vertexType.getPositionOffset(), vertexType.getTextureScale());
			shadowCutoutFragment = TransformPatcher.patchSodium(fragment, ShaderType.FRAGMENT, shadowAlpha, inputs, vertexType.getPositionScale(), vertexType.getPositionOffset(), vertexType.getTextureScale());
		}
	}

	public Optional<String> getTerrainVertexShaderSource() {
		return Optional.ofNullable(terrainVertex);
	}

	public Optional<String> getTerrainGeometryShaderSource() {
		return Optional.ofNullable(terrainGeometry);
	}

	public Optional<String> getTerrainFragmentShaderSource() {
		return Optional.ofNullable(terrainFragment);
	}

	public Optional<String> getTerrainCutoutFragmentShaderSource() {
		return Optional.ofNullable(terrainCutoutFragment);
	}

	public GlFramebuffer getTerrainFramebuffer() {
		return terrainFramebuffer;
	}

	public BlendModeOverride getTerrainBlendOverride() {
		return terrainBlendOverride;
	}

	public Optional<AlphaTest> getTerrainCutoutAlpha() {
		return Optional.ofNullable(terrainCutoutAlpha);
	}

	public Optional<String> getTranslucentVertexShaderSource() {
		return Optional.ofNullable(translucentVertex);
	}

	public Optional<String> getTranslucentGeometryShaderSource() {
		return Optional.ofNullable(translucentGeometry);
	}

	public Optional<String> getTranslucentFragmentShaderSource() {
		return Optional.ofNullable(translucentFragment);
	}

	public GlFramebuffer getTranslucentFramebuffer() {
		return translucentFramebuffer;
	}

	public BlendModeOverride getTranslucentBlendOverride() {
		return translucentBlendOverride;
	}

	public Optional<AlphaTest> getTranslucentAlpha() {
		return Optional.ofNullable(translucentAlpha);
	}

	public Optional<String> getShadowVertexShaderSource() {
		return Optional.ofNullable(shadowVertex);
	}

	public Optional<String> getShadowGeometryShaderSource() {
		return Optional.ofNullable(shadowGeometry);
	}

	public Optional<String> getShadowFragmentShaderSource() {
		return Optional.ofNullable(shadowFragment);
	}

	public Optional<String> getShadowCutoutFragmentShaderSource() {
		return Optional.ofNullable(shadowCutoutFragment);
	}

	public GlFramebuffer getShadowFramebuffer() {
		return shadowFramebuffer;
	}

	public BlendModeOverride getShadowBlendOverride() {
		return shadowBlendOverride;
	}

	public Optional<AlphaTest> getShadowAlpha() {
		return Optional.ofNullable(shadowAlpha);
	}

	public ProgramUniforms initUniforms(int programId) {
		ProgramUniforms.Builder uniforms = ProgramUniforms.builder("<sodium shaders>", programId);

		CommonUniforms.addCommonUniforms(uniforms, programSet.getPack().getIdMap(), programSet.getPackDirectives(), parent.getFrameUpdateNotifier(), FogMode.PER_VERTEX);
		BuiltinReplacementUniforms.addBuiltinReplacementUniforms(uniforms);

		return uniforms.buildUniforms();
	}

	public boolean hasShadowPass() {
		return createShadowSamplers != null;
	}

	public ProgramSamplers initTerrainSamplers(int programId) {
		return createTerrainSamplers.apply(programId);
	}

	public ProgramSamplers initShadowSamplers(int programId) {
		return createShadowSamplers.apply(programId);
	}

	public ProgramImages initTerrainImages(int programId) {
		return createTerrainImages.apply(programId);
	}

	public ProgramImages initShadowImages(int programId) {
		return createShadowImages.apply(programId);
	}

	/*public void bindFramebuffer() {
		this.framebuffer.bind();
	}

	public void unbindFramebuffer() {
		GlStateManager.bindFramebuffer(GL30C.GL_FRAMEBUFFER, 0);
	}*/

	@SafeVarargs
	private static <T> Optional<T> first(Optional<T>... candidates) {
		for (Optional<T> candidate : candidates) {
			if (candidate.isPresent()) {
				return candidate;
			}
		}

		return Optional.empty();
	}

	public static String parseSodiumImport(String shader) {
		Pattern IMPORT_PATTERN = Pattern.compile("#import <(?<namespace>.*):(?<path>.*)>");
		Matcher matcher = IMPORT_PATTERN.matcher(shader);

		if (!matcher.matches()) {
			throw new IllegalArgumentException("Malformed import statement (expected format: " + IMPORT_PATTERN + ")");
		}

		String namespace = matcher.group("namespace");
		String path = matcher.group("path");

		ResourceLocation identifier = new ResourceLocation(namespace, path);
		return ShaderLoader.getShaderSource(identifier);
	}
}<|MERGE_RESOLUTION|>--- conflicted
+++ resolved
@@ -11,15 +11,11 @@
 import net.coderbot.iris.gl.program.ProgramSamplers;
 import net.coderbot.iris.gl.program.ProgramUniforms;
 import net.coderbot.iris.gl.shader.ShaderType;
-<<<<<<< HEAD
 import net.coderbot.iris.pipeline.newshader.AlphaTests;
 import net.coderbot.iris.pipeline.newshader.FogMode;
 import net.coderbot.iris.pipeline.newshader.ShaderAttributeInputs;
-import net.coderbot.iris.pipeline.newshader.TriforcePatcher;
+import net.coderbot.iris.pipeline.transform.TransformPatcher;
 import net.coderbot.iris.rendertarget.RenderTargets;
-=======
-import net.coderbot.iris.pipeline.transform.TransformPatcher;
->>>>>>> 59a3de16
 import net.coderbot.iris.shaderpack.ProgramSet;
 import net.coderbot.iris.shaderpack.ProgramSource;
 import net.coderbot.iris.uniforms.CommonUniforms;
@@ -130,7 +126,6 @@
 		});
 
 		if (terrainVertex != null) {
-<<<<<<< HEAD
 			terrainVertex = TransformPatcher.patchSodium(terrainVertex, ShaderType.VERTEX, null, inputs, vertexType.getPositionScale(), vertexType.getPositionOffset(), vertexType.getTextureScale());
 		}
 
@@ -152,35 +147,11 @@
 
 		if (shadowGeometry != null) {
 			shadowGeometry = TransformPatcher.patchSodium(shadowGeometry, ShaderType.GEOMETRY, null, inputs, vertexType.getPositionScale(), vertexType.getPositionOffset(), vertexType.getTextureScale());
-=======
-			terrainVertex = TransformPatcher.patchSodiumTerrain(terrainVertex, ShaderType.VERTEX);
-		}
-
-		if (translucentVertex != null) {
-			translucentVertex = TransformPatcher.patchSodiumTerrain(translucentVertex, ShaderType.VERTEX);
-		}
-
-		if (shadowVertex != null) {
-			shadowVertex = TransformPatcher.patchSodiumTerrain(shadowVertex, ShaderType.VERTEX);
-		}
-
-		if (terrainFragment != null) {
-			terrainFragment = TransformPatcher.patchSodiumTerrain(terrainFragment, ShaderType.FRAGMENT);
-		}
-
-		if (translucentFragment != null) {
-			translucentFragment = TransformPatcher.patchSodiumTerrain(translucentFragment, ShaderType.FRAGMENT);
-		}
-
-		if (shadowFragment != null) {
-			shadowFragment = TransformPatcher.patchSodiumTerrain(shadowFragment, ShaderType.FRAGMENT);
->>>>>>> 59a3de16
 		}
 
 		if (terrainFragment != null) {
 			String fragment = terrainFragment;
 
-<<<<<<< HEAD
 			terrainFragment = TransformPatcher.patchSodium(fragment, ShaderType.FRAGMENT, AlphaTest.ALWAYS, inputs, vertexType.getPositionScale(), vertexType.getPositionOffset(), vertexType.getTextureScale());
 			terrainCutoutFragment = TransformPatcher.patchSodium(fragment, ShaderType.FRAGMENT, terrainCutoutAlpha, inputs, vertexType.getPositionScale(), vertexType.getPositionOffset(), vertexType.getTextureScale());
 		}
@@ -188,65 +159,6 @@
 		if (translucentFragment != null) {
 			translucentFragment = TransformPatcher.patchSodium(translucentFragment, ShaderType.FRAGMENT, translucentAlpha, inputs, vertexType.getPositionScale(), vertexType.getPositionOffset(), vertexType.getTextureScale());
 		}
-=======
-	public static String transformVertexShader(String base) {
-		StringTransformations transformations = new StringTransformations(base);
-
-		String injections = "attribute vec3 iris_Pos; // The position of the vertex\n" +
-			"attribute vec4 iris_Color; // The color of the vertex\n" +
-			"attribute vec2 iris_TexCoord; // The block texture coordinate of the vertex\n" +
-			"attribute vec2 iris_LightCoord; // The light map texture coordinate of the vertex\n" +
-			"attribute vec3 iris_Normal; // The vertex normal\n" +
-			"uniform mat4 iris_ModelViewMatrix;\n" +
-			"uniform mat4 u_ModelViewProjectionMatrix;\n" +
-			"uniform mat4 iris_NormalMatrix;\n" +
-			"uniform vec3 u_ModelScale;\n" +
-			"uniform vec2 u_TextureScale;\n" +
-			"\n" +
-			"// The model translation for this draw call.\n" +
-			"attribute vec4 iris_ModelOffset;\n" +
-			"\n" +
-			"vec4 ftransform() { return gl_ModelViewProjectionMatrix * gl_Vertex; }";
-
-		transformations.injectLine(Transformations.InjectionPoint.BEFORE_CODE, injections);
-
-		transformations.define("gl_Vertex", "vec4((iris_Pos * u_ModelScale) + iris_ModelOffset.xyz, 1.0)");
-		// transformations.replaceExact("gl_MultiTexCoord1.xy/255.0", "iris_LightCoord");
-		transformations.define("gl_MultiTexCoord0", "vec4(iris_TexCoord * u_TextureScale, 0.0, 1.0)");
-		//transformations.replaceExact("gl_MultiTexCoord1", "vec4(iris_LightCoord * 255.0, 0.0, 1.0)");
-		transformations.define("gl_Color", "iris_Color");
-		transformations.define("gl_ModelViewMatrix", "iris_ModelViewMatrix");
-		transformations.define("gl_ModelViewProjectionMatrix", "u_ModelViewProjectionMatrix");
-		transformations.replaceExact("gl_TextureMatrix[0]", "mat4(1.0)");
-		// transformations.replaceExact("gl_TextureMatrix[1]", "mat4(1.0 / 255.0)");
-		transformations.define("gl_NormalMatrix", "mat3(iris_NormalMatrix)");
-		transformations.define("gl_Normal", "iris_Normal");
-		// Just being careful
-		transformations.define("ftransform", "iris_ftransform");
-
-		new BuiltinUniformReplacementTransformer("iris_LightCoord").apply(transformations);
-
-		if (IrisLogging.ENABLE_SPAM) {
-			System.out.println("Final patched vertex source:");
-			System.out.println(transformations);
-		}
-
-		return transformations.toString();
-	}
-
-	public static String transformFragmentShader(String base) {
-		StringTransformations transformations = new StringTransformations(base);
-
-		String injections =
-				"uniform mat4 iris_ModelViewMatrix;\n" +
-				"uniform mat4 u_ModelViewProjectionMatrix;\n" +
-				"uniform mat4 iris_NormalMatrix;\n";
-
-		transformations.define("gl_ModelViewMatrix", "iris_ModelViewMatrix");
-		transformations.define("gl_ModelViewProjectionMatrix", "u_ModelViewProjectionMatrix");
-		transformations.replaceExact("gl_TextureMatrix[0]", "mat4(1.0)");
-		transformations.define("gl_NormalMatrix", "mat3(iris_NormalMatrix)");
->>>>>>> 59a3de16
 
 		if (shadowFragment != null) {
 			String fragment = shadowFragment;
