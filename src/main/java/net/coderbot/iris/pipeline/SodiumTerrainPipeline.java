package net.coderbot.iris.pipeline;

import com.google.common.collect.ImmutableSet;
<<<<<<< HEAD
import net.caffeinemc.sodium.render.shader.ShaderLoader;
=======
import com.google.common.primitives.Ints;
import me.jellysquid.mods.sodium.client.gl.shader.ShaderLoader;
import me.jellysquid.mods.sodium.client.model.vertex.type.ChunkVertexType;
>>>>>>> da9cc91e
import net.coderbot.iris.gl.blending.AlphaTest;
import net.coderbot.iris.gl.blending.BlendModeOverride;
import net.coderbot.iris.gl.blending.BufferBlendOverride;
import net.coderbot.iris.gl.framebuffer.GlFramebuffer;
import net.coderbot.iris.gl.program.ProgramImages;
import net.coderbot.iris.gl.program.ProgramSamplers;
import net.coderbot.iris.gl.program.ProgramUniforms;
import net.coderbot.iris.pipeline.newshader.AlphaTests;
import net.coderbot.iris.pipeline.newshader.FogMode;
import net.coderbot.iris.pipeline.newshader.ShaderAttributeInputs;
import net.coderbot.iris.pipeline.transform.PatchShaderType;
import net.coderbot.iris.pipeline.transform.TransformPatcher;
import net.coderbot.iris.rendertarget.RenderTargets;
import net.coderbot.iris.shaderpack.ProgramSet;
import net.coderbot.iris.shaderpack.ProgramSource;
import net.coderbot.iris.shaderpack.loading.ProgramId;
import net.coderbot.iris.uniforms.CommonUniforms;
import net.coderbot.iris.uniforms.builtin.BuiltinReplacementUniforms;
import net.fabricmc.loader.api.FabricLoader;
import net.minecraft.resources.ResourceLocation;

<<<<<<< HEAD
import java.io.IOException;
import java.nio.charset.StandardCharsets;
import java.nio.file.Files;
import java.nio.file.Path;
=======
import java.util.ArrayList;
import java.util.Collections;
import java.util.List;
import java.util.Map;
>>>>>>> da9cc91e
import java.util.Objects;
import java.util.Optional;
import java.util.function.IntFunction;
import java.util.function.Supplier;
import java.util.regex.Matcher;
import java.util.regex.Pattern;

public class SodiumTerrainPipeline {
	Optional<String> terrainVertex;
	Optional<String> terrainGeometry;
	Optional<String> terrainFragment;
	Optional<String> terrainCutoutFragment;
	GlFramebuffer terrainFramebuffer;
	BlendModeOverride terrainBlendOverride;
	List<BufferBlendOverride> terrainBufferOverrides;
	Optional<AlphaTest> terrainCutoutAlpha;

	Optional<String> translucentVertex;
	Optional<String> translucentGeometry;
	Optional<String> translucentFragment;
	GlFramebuffer translucentFramebuffer;
	BlendModeOverride translucentBlendOverride;
	List<BufferBlendOverride> translucentBufferOverrides;
	Optional<AlphaTest> translucentAlpha;

	Optional<String> shadowVertex;
	Optional<String> shadowGeometry;
	Optional<String> shadowFragment;
	Optional<String> shadowCutoutFragment;
	GlFramebuffer shadowFramebuffer;
	BlendModeOverride shadowBlendOverride = BlendModeOverride.OFF;
	List<BufferBlendOverride> shadowBufferOverrides;
	Optional<AlphaTest> shadowAlpha;

	ProgramSet programSet;

	private final WorldRenderingPipeline parent;

	private final IntFunction<ProgramSamplers> createTerrainSamplers;
	private final IntFunction<ProgramSamplers> createShadowSamplers;

	private final IntFunction<ProgramImages> createTerrainImages;
	private final IntFunction<ProgramImages> createShadowImages;

	public SodiumTerrainPipeline(WorldRenderingPipeline parent, ProgramSet programSet, IntFunction<ProgramSamplers> createTerrainSamplers,
								 IntFunction<ProgramSamplers> createShadowSamplers, IntFunction<ProgramImages> createTerrainImages, IntFunction<ProgramImages> createShadowImages,
								 RenderTargets targets,
								 ImmutableSet<Integer> flippedAfterPrepare,
								 ImmutableSet<Integer> flippedAfterTranslucent, GlFramebuffer shadowFramebuffer) {
		this.parent = Objects.requireNonNull(parent);

		Optional<ProgramSource> terrainSource = first(programSet.getGbuffersTerrain(), programSet.getGbuffersTexturedLit(), programSet.getGbuffersTextured(), programSet.getGbuffersBasic());
		Optional<ProgramSource> translucentSource = first(programSet.getGbuffersWater(), terrainSource);

		this.programSet = programSet;
		this.shadowFramebuffer = shadowFramebuffer;

		terrainSource.ifPresent(sources -> terrainFramebuffer = targets.createGbufferFramebuffer(flippedAfterPrepare,
				sources.getDirectives().getDrawBuffers()));

		translucentSource.ifPresent(sources -> translucentFramebuffer = targets.createGbufferFramebuffer(flippedAfterTranslucent,
				sources.getDirectives().getDrawBuffers()));

		if (terrainFramebuffer == null) {
			terrainFramebuffer = targets.createGbufferFramebuffer(flippedAfterPrepare, new int[] {0});
		}

		if (translucentFramebuffer == null) {
			translucentFramebuffer = targets.createGbufferFramebuffer(flippedAfterTranslucent, new int[] {0});
		}

		this.createTerrainSamplers = createTerrainSamplers;
		this.createShadowSamplers = createShadowSamplers;
		this.createTerrainImages = createTerrainImages;
		this.createShadowImages = createShadowImages;
	}

<<<<<<< HEAD
	public void patchShaders(int maxBatchSize, float vertexRange, boolean baseInstanced) {
=======
	private static final Supplier<Optional<AlphaTest>> terrainCutoutDefault = () -> Optional.of(AlphaTests.ONE_TENTH_ALPHA);
	private static final Supplier<Optional<AlphaTest>> translucentDefault = () -> Optional.of(AlphaTest.ALWAYS);
	private static final Supplier<Optional<AlphaTest>> shadowDefault = () -> Optional.of(AlphaTests.NON_ZERO_ALPHA);

	public void patchShaders(ChunkVertexType vertexType) {
>>>>>>> da9cc91e
		ShaderAttributeInputs inputs = new ShaderAttributeInputs(true, true, false, true, true);

		Optional<ProgramSource> terrainSource = first(programSet.getGbuffersTerrain(), programSet.getGbuffersTexturedLit(), programSet.getGbuffersTextured(), programSet.getGbuffersBasic());
		Optional<ProgramSource> translucentSource = first(programSet.getGbuffersWater(), terrainSource);


		terrainSource.ifPresentOrElse(sources -> {
			terrainBlendOverride = sources.getDirectives().getBlendModeOverride().orElse(ProgramId.Terrain.getBlendModeOverride());
			terrainBufferOverrides = new ArrayList<>();
			sources.getDirectives().getBufferBlendOverrides().forEach(information -> {
				int index = Ints.indexOf(sources.getDirectives().getDrawBuffers(), information.getIndex());
				if (index > -1) {
					terrainBufferOverrides.add(new BufferBlendOverride(index, information.getBlendMode()));
				}
			});
			terrainCutoutAlpha = sources.getDirectives().getAlphaTestOverride().or(terrainCutoutDefault);

			Map<PatchShaderType, String> transformed = TransformPatcher.patchSodium(
				sources.getVertexSource().orElse(null),
				sources.getGeometrySource().orElse(null),
				sources.getFragmentSource().orElse(null),
				terrainCutoutAlpha.get(), AlphaTest.ALWAYS, inputs,
				vertexType.getPositionScale(), vertexType.getPositionOffset(), vertexType.getTextureScale());
			terrainVertex = Optional.ofNullable(transformed.get(PatchShaderType.VERTEX));
			terrainGeometry = Optional.ofNullable(transformed.get(PatchShaderType.GEOMETRY));
			terrainCutoutFragment = Optional.ofNullable(transformed.get(PatchShaderType.FRAGMENT_CUTOUT));
			terrainFragment = Optional.ofNullable(transformed.get(PatchShaderType.FRAGMENT));

			PatchedShaderPrinter.debugPatchedShaders(sources.getName() + "_sodium", terrainVertex.orElse(null), terrainGeometry.orElse(null), terrainFragment.orElse(null));
			PatchedShaderPrinter.debugPatchedShaders(sources.getName() + "_sodium_cutout", null, null, terrainCutoutFragment.orElse(null));
		}, () -> {
			terrainBlendOverride = null;
			terrainBufferOverrides = Collections.emptyList();
			terrainCutoutAlpha = terrainCutoutDefault.get();
			terrainVertex = Optional.empty();
			terrainGeometry = Optional.empty();
			terrainCutoutFragment = Optional.empty();
			terrainFragment = Optional.empty();
		});

<<<<<<< HEAD

		if (terrainVertex != null) {
			terrainVertex = TriforcePatcher.patchSodium(terrainVertex, ShaderType.VERTEX, null, inputs, vertexRange, maxBatchSize, baseInstanced);
		}

		if (translucentVertex != null) {
			translucentVertex = TriforcePatcher.patchSodium(translucentVertex, ShaderType.VERTEX, null, inputs, vertexRange, maxBatchSize, baseInstanced);
		}

		if (shadowVertex != null) {
			shadowVertex = TriforcePatcher.patchSodium(shadowVertex, ShaderType.VERTEX, null, inputs, vertexRange, maxBatchSize, baseInstanced);
		}

		if (terrainGeometry != null) {
			terrainGeometry = TriforcePatcher.patchSodium(terrainGeometry, ShaderType.GEOMETRY, null, inputs, vertexRange, maxBatchSize, baseInstanced);
		}

		if (translucentGeometry != null) {
			translucentGeometry = TriforcePatcher.patchSodium(translucentGeometry, ShaderType.GEOMETRY, null, inputs, vertexRange, maxBatchSize, baseInstanced);
		}

		if (shadowGeometry != null) {
			shadowGeometry = TriforcePatcher.patchSodium(shadowGeometry, ShaderType.GEOMETRY, null, inputs, vertexRange, maxBatchSize, baseInstanced);
		}

		if (terrainFragment != null) {
			String fragment = terrainFragment;

			terrainFragment = TriforcePatcher.patchSodium(fragment, ShaderType.FRAGMENT, AlphaTest.ALWAYS, inputs, vertexRange, maxBatchSize, baseInstanced);
			terrainCutoutFragment = TriforcePatcher.patchSodium(fragment, ShaderType.FRAGMENT, AlphaTests.ONE_TENTH_ALPHA, inputs, vertexRange, maxBatchSize, baseInstanced);
		}

		if (translucentFragment != null) {
			translucentFragment = TriforcePatcher.patchSodium(translucentFragment, ShaderType.FRAGMENT, AlphaTest.ALWAYS, inputs, vertexRange, maxBatchSize, baseInstanced);
		}

		if (shadowFragment != null) {
			String fragment = shadowFragment;

			shadowFragment = TriforcePatcher.patchSodium(fragment, ShaderType.FRAGMENT, AlphaTest.ALWAYS, inputs, vertexRange, maxBatchSize, baseInstanced);
			shadowCutoutFragment = TriforcePatcher.patchSodium(fragment, ShaderType.FRAGMENT, AlphaTests.ONE_TENTH_ALPHA, inputs, vertexRange, maxBatchSize, baseInstanced);
		}

		if (FabricLoader.getInstance().isDevelopmentEnvironment()) {
			final Path debugOutDir = FabricLoader.getInstance().getGameDir().resolve("patched_shaders");
			try {
				if (hasShadowPass()) {
					Files.write(debugOutDir.resolve("sodium_shadow.vsh"), shadowVertex.getBytes(StandardCharsets.UTF_8));
					Files.write(debugOutDir.resolve("sodium_shadowCutout.fsh"), shadowCutoutFragment.getBytes(StandardCharsets.UTF_8));
					Files.write(debugOutDir.resolve("sodium_shadow.fsh"), shadowFragment.getBytes(StandardCharsets.UTF_8));
				}
				Files.write(debugOutDir.resolve("sodium_terrain.vsh"), terrainVertex.getBytes(StandardCharsets.UTF_8));
				Files.write(debugOutDir.resolve("sodium_terrainCutout.fsh"), terrainCutoutFragment.getBytes(StandardCharsets.UTF_8));
				Files.write(debugOutDir.resolve("sodium_terrain.fsh"), terrainFragment.getBytes(StandardCharsets.UTF_8));
				Files.write(debugOutDir.resolve("sodium_translucent.vsh"), translucentVertex.getBytes(StandardCharsets.UTF_8));
				Files.write(debugOutDir.resolve("sodium_translucent.fsh"), translucentFragment.getBytes(StandardCharsets.UTF_8));

				if (shadowGeometry != null) {
					Files.write(debugOutDir.resolve("sodium_shadow.gsh"), shadowGeometry.getBytes(StandardCharsets.UTF_8));
				}

				if (terrainGeometry != null) {
					Files.write(debugOutDir.resolve("sodium_terrain.gsh"), terrainGeometry.getBytes(StandardCharsets.UTF_8));
				}

				if (translucentGeometry != null) {
					Files.write(debugOutDir.resolve("sodium_translucent.gsh"), translucentGeometry.getBytes(StandardCharsets.UTF_8));
				}
			} catch (IOException e) {
				throw new RuntimeException(e);
			}
		}
=======

		translucentSource.ifPresentOrElse(sources -> {
			translucentBlendOverride = sources.getDirectives().getBlendModeOverride().orElse(ProgramId.Water.getBlendModeOverride());
			translucentBufferOverrides = new ArrayList<>();
			sources.getDirectives().getBufferBlendOverrides().forEach(information -> {
				int index = Ints.indexOf(sources.getDirectives().getDrawBuffers(), information.getIndex());
				if (index > -1) {
					translucentBufferOverrides.add(new BufferBlendOverride(index, information.getBlendMode()));
				}
			});
			translucentAlpha = sources.getDirectives().getAlphaTestOverride().or(translucentDefault);

			Map<PatchShaderType, String> transformed = TransformPatcher.patchSodium(
				sources.getVertexSource().orElse(null),
				sources.getGeometrySource().orElse(null),
				sources.getFragmentSource().orElse(null),
				null, translucentAlpha.get(), inputs,
				vertexType.getPositionScale(), vertexType.getPositionOffset(), vertexType.getTextureScale());
			translucentVertex = Optional.ofNullable(transformed.get(PatchShaderType.VERTEX));
			translucentGeometry = Optional.ofNullable(transformed.get(PatchShaderType.GEOMETRY));
			translucentFragment = Optional.ofNullable(transformed.get(PatchShaderType.FRAGMENT));

			PatchedShaderPrinter.debugPatchedShaders(sources.getName() + "_sodium", translucentVertex.orElse(null), translucentGeometry.orElse(null), translucentFragment.orElse(null));
		}, () -> {
			translucentBlendOverride = null;
			translucentBufferOverrides = Collections.emptyList();
			translucentAlpha = translucentDefault.get();
			translucentVertex = Optional.empty();
			translucentGeometry = Optional.empty();
			translucentFragment = Optional.empty();
		});

		programSet.getShadow().ifPresentOrElse(sources -> {
			shadowBlendOverride = sources.getDirectives().getBlendModeOverride().orElse(ProgramId.Shadow.getBlendModeOverride());
			shadowBufferOverrides = new ArrayList<>();
			sources.getDirectives().getBufferBlendOverrides().forEach(information -> {
				int index = Ints.indexOf(sources.getDirectives().getDrawBuffers(), information.getIndex());
				if (index > -1) {
					shadowBufferOverrides.add(new BufferBlendOverride(index, information.getBlendMode()));
				}
			});
			shadowAlpha = sources.getDirectives().getAlphaTestOverride().or(shadowDefault);

			Map<PatchShaderType, String> transformed = TransformPatcher.patchSodium(
				sources.getVertexSource().orElse(null),
				sources.getGeometrySource().orElse(null),
				sources.getFragmentSource().orElse(null),
				shadowAlpha.get(), AlphaTest.ALWAYS, inputs,
				vertexType.getPositionScale(), vertexType.getPositionOffset(), vertexType.getTextureScale());
			shadowVertex = Optional.ofNullable(transformed.get(PatchShaderType.VERTEX));
			shadowGeometry = Optional.ofNullable(transformed.get(PatchShaderType.GEOMETRY));
			shadowCutoutFragment = Optional.ofNullable(transformed.get(PatchShaderType.FRAGMENT_CUTOUT));
			shadowFragment = Optional.ofNullable(transformed.get(PatchShaderType.FRAGMENT));

			PatchedShaderPrinter.debugPatchedShaders(sources.getName() + "_sodium", shadowVertex.orElse(null), shadowGeometry.orElse(null), shadowFragment.orElse(null));
			PatchedShaderPrinter.debugPatchedShaders(sources.getName() + "_sodium_cutout", null, null, shadowCutoutFragment.orElse(null));
		}, () -> {
			shadowBlendOverride = null;
			shadowBufferOverrides = Collections.emptyList();
			shadowAlpha = shadowDefault.get();
			shadowVertex = Optional.empty();
			shadowGeometry = Optional.empty();
			shadowCutoutFragment = Optional.empty();
			shadowFragment = Optional.empty();
		});
>>>>>>> da9cc91e
	}

	public Optional<String> getTerrainVertexShaderSource() {
		return terrainVertex;
	}

	public Optional<String> getTerrainGeometryShaderSource() {
		return terrainGeometry;
	}

	public Optional<String> getTerrainFragmentShaderSource() {
		return terrainFragment;
	}

	public Optional<String> getTerrainCutoutFragmentShaderSource() {
		return terrainCutoutFragment;
	}

	public GlFramebuffer getTerrainFramebuffer() {
		return terrainFramebuffer;
	}

	public BlendModeOverride getTerrainBlendOverride() {
		return terrainBlendOverride;
	}

	public List<BufferBlendOverride> getTerrainBufferOverrides() {
		return terrainBufferOverrides;
	}

	public Optional<AlphaTest> getTerrainCutoutAlpha() {
		return terrainCutoutAlpha;
	}

	public Optional<String> getTranslucentVertexShaderSource() {
		return translucentVertex;
	}

	public Optional<String> getTranslucentGeometryShaderSource() {
		return translucentGeometry;
	}

	public Optional<String> getTranslucentFragmentShaderSource() {
		return translucentFragment;
	}

	public GlFramebuffer getTranslucentFramebuffer() {
		return translucentFramebuffer;
	}

	public BlendModeOverride getTranslucentBlendOverride() {
		return translucentBlendOverride;
	}

	public List<BufferBlendOverride> getTranslucentBufferOverrides() {
		return translucentBufferOverrides;
	}

	public Optional<AlphaTest> getTranslucentAlpha() {
		return translucentAlpha;
	}

	public Optional<String> getShadowVertexShaderSource() {
		return shadowVertex;
	}

	public Optional<String> getShadowGeometryShaderSource() {
		return shadowGeometry;
	}

	public Optional<String> getShadowFragmentShaderSource() {
		return shadowFragment;
	}

	public Optional<String> getShadowCutoutFragmentShaderSource() {
		return shadowCutoutFragment;
	}

	public GlFramebuffer getShadowFramebuffer() {
		return shadowFramebuffer;
	}

	public BlendModeOverride getShadowBlendOverride() {
		return shadowBlendOverride;
	}

	public List<BufferBlendOverride> getShadowBufferOverrides() {
		return shadowBufferOverrides;
	}

	public Optional<AlphaTest> getShadowAlpha() {
		return shadowAlpha;
	}

	public ProgramUniforms initUniforms(int programId) {
		ProgramUniforms.Builder uniforms = ProgramUniforms.builder("<sodium shaders>", programId);

		CommonUniforms.addCommonUniforms(uniforms, programSet.getPack().getIdMap(), programSet.getPackDirectives(), parent.getFrameUpdateNotifier(), FogMode.PER_VERTEX);
		BuiltinReplacementUniforms.addBuiltinReplacementUniforms(uniforms);

		return uniforms.buildUniforms();
	}

	public boolean hasShadowPass() {
		return createShadowSamplers != null;
	}

	public ProgramSamplers initTerrainSamplers(int programId) {
		return createTerrainSamplers.apply(programId);
	}

	public ProgramSamplers initShadowSamplers(int programId) {
		return createShadowSamplers.apply(programId);
	}

	public ProgramImages initTerrainImages(int programId) {
		return createTerrainImages.apply(programId);
	}

	public ProgramImages initShadowImages(int programId) {
		return createShadowImages.apply(programId);
	}

	/*public void bindFramebuffer() {
		this.framebuffer.bind();
	}

	public void unbindFramebuffer() {
		GlStateManager.bindFramebuffer(GL30C.GL_FRAMEBUFFER, 0);
	}*/

	@SafeVarargs
	private static <T> Optional<T> first(Optional<T>... candidates) {
		for (Optional<T> candidate : candidates) {
			if (candidate.isPresent()) {
				return candidate;
			}
		}

		return Optional.empty();
	}

	public static String parseSodiumImport(String shader) {
		Pattern IMPORT_PATTERN = Pattern.compile("#import <(?<namespace>.*):(?<path>.*)>");
		Matcher matcher = IMPORT_PATTERN.matcher(shader);

		if (!matcher.matches()) {
			throw new IllegalArgumentException("Malformed import statement (expected format: " + IMPORT_PATTERN + ")");
		}

		String namespace = matcher.group("namespace");
		String path = matcher.group("path");

		ResourceLocation identifier = new ResourceLocation(namespace, path);
		return ShaderLoader.MINECRAFT_ASSETS.getShaderSource(identifier);
	}
}<|MERGE_RESOLUTION|>--- conflicted
+++ resolved
@@ -1,13 +1,8 @@
 package net.coderbot.iris.pipeline;
 
 import com.google.common.collect.ImmutableSet;
-<<<<<<< HEAD
+import com.google.common.primitives.Ints;
 import net.caffeinemc.sodium.render.shader.ShaderLoader;
-=======
-import com.google.common.primitives.Ints;
-import me.jellysquid.mods.sodium.client.gl.shader.ShaderLoader;
-import me.jellysquid.mods.sodium.client.model.vertex.type.ChunkVertexType;
->>>>>>> da9cc91e
 import net.coderbot.iris.gl.blending.AlphaTest;
 import net.coderbot.iris.gl.blending.BlendModeOverride;
 import net.coderbot.iris.gl.blending.BufferBlendOverride;
@@ -29,17 +24,14 @@
 import net.fabricmc.loader.api.FabricLoader;
 import net.minecraft.resources.ResourceLocation;
 
-<<<<<<< HEAD
+import java.util.ArrayList;
+import java.util.Collections;
+import java.util.List;
+import java.util.Map;
 import java.io.IOException;
 import java.nio.charset.StandardCharsets;
 import java.nio.file.Files;
 import java.nio.file.Path;
-=======
-import java.util.ArrayList;
-import java.util.Collections;
-import java.util.List;
-import java.util.Map;
->>>>>>> da9cc91e
 import java.util.Objects;
 import java.util.Optional;
 import java.util.function.IntFunction;
@@ -117,15 +109,11 @@
 		this.createShadowImages = createShadowImages;
 	}
 
-<<<<<<< HEAD
-	public void patchShaders(int maxBatchSize, float vertexRange, boolean baseInstanced) {
-=======
 	private static final Supplier<Optional<AlphaTest>> terrainCutoutDefault = () -> Optional.of(AlphaTests.ONE_TENTH_ALPHA);
 	private static final Supplier<Optional<AlphaTest>> translucentDefault = () -> Optional.of(AlphaTest.ALWAYS);
 	private static final Supplier<Optional<AlphaTest>> shadowDefault = () -> Optional.of(AlphaTests.NON_ZERO_ALPHA);
 
-	public void patchShaders(ChunkVertexType vertexType) {
->>>>>>> da9cc91e
+	public void patchShaders(int maxBatchSize, float vertexRange, boolean baseInstanced) {
 		ShaderAttributeInputs inputs = new ShaderAttributeInputs(true, true, false, true, true);
 
 		Optional<ProgramSource> terrainSource = first(programSet.getGbuffersTerrain(), programSet.getGbuffersTexturedLit(), programSet.getGbuffersTextured(), programSet.getGbuffersBasic());
@@ -166,80 +154,6 @@
 			terrainFragment = Optional.empty();
 		});
 
-<<<<<<< HEAD
-
-		if (terrainVertex != null) {
-			terrainVertex = TriforcePatcher.patchSodium(terrainVertex, ShaderType.VERTEX, null, inputs, vertexRange, maxBatchSize, baseInstanced);
-		}
-
-		if (translucentVertex != null) {
-			translucentVertex = TriforcePatcher.patchSodium(translucentVertex, ShaderType.VERTEX, null, inputs, vertexRange, maxBatchSize, baseInstanced);
-		}
-
-		if (shadowVertex != null) {
-			shadowVertex = TriforcePatcher.patchSodium(shadowVertex, ShaderType.VERTEX, null, inputs, vertexRange, maxBatchSize, baseInstanced);
-		}
-
-		if (terrainGeometry != null) {
-			terrainGeometry = TriforcePatcher.patchSodium(terrainGeometry, ShaderType.GEOMETRY, null, inputs, vertexRange, maxBatchSize, baseInstanced);
-		}
-
-		if (translucentGeometry != null) {
-			translucentGeometry = TriforcePatcher.patchSodium(translucentGeometry, ShaderType.GEOMETRY, null, inputs, vertexRange, maxBatchSize, baseInstanced);
-		}
-
-		if (shadowGeometry != null) {
-			shadowGeometry = TriforcePatcher.patchSodium(shadowGeometry, ShaderType.GEOMETRY, null, inputs, vertexRange, maxBatchSize, baseInstanced);
-		}
-
-		if (terrainFragment != null) {
-			String fragment = terrainFragment;
-
-			terrainFragment = TriforcePatcher.patchSodium(fragment, ShaderType.FRAGMENT, AlphaTest.ALWAYS, inputs, vertexRange, maxBatchSize, baseInstanced);
-			terrainCutoutFragment = TriforcePatcher.patchSodium(fragment, ShaderType.FRAGMENT, AlphaTests.ONE_TENTH_ALPHA, inputs, vertexRange, maxBatchSize, baseInstanced);
-		}
-
-		if (translucentFragment != null) {
-			translucentFragment = TriforcePatcher.patchSodium(translucentFragment, ShaderType.FRAGMENT, AlphaTest.ALWAYS, inputs, vertexRange, maxBatchSize, baseInstanced);
-		}
-
-		if (shadowFragment != null) {
-			String fragment = shadowFragment;
-
-			shadowFragment = TriforcePatcher.patchSodium(fragment, ShaderType.FRAGMENT, AlphaTest.ALWAYS, inputs, vertexRange, maxBatchSize, baseInstanced);
-			shadowCutoutFragment = TriforcePatcher.patchSodium(fragment, ShaderType.FRAGMENT, AlphaTests.ONE_TENTH_ALPHA, inputs, vertexRange, maxBatchSize, baseInstanced);
-		}
-
-		if (FabricLoader.getInstance().isDevelopmentEnvironment()) {
-			final Path debugOutDir = FabricLoader.getInstance().getGameDir().resolve("patched_shaders");
-			try {
-				if (hasShadowPass()) {
-					Files.write(debugOutDir.resolve("sodium_shadow.vsh"), shadowVertex.getBytes(StandardCharsets.UTF_8));
-					Files.write(debugOutDir.resolve("sodium_shadowCutout.fsh"), shadowCutoutFragment.getBytes(StandardCharsets.UTF_8));
-					Files.write(debugOutDir.resolve("sodium_shadow.fsh"), shadowFragment.getBytes(StandardCharsets.UTF_8));
-				}
-				Files.write(debugOutDir.resolve("sodium_terrain.vsh"), terrainVertex.getBytes(StandardCharsets.UTF_8));
-				Files.write(debugOutDir.resolve("sodium_terrainCutout.fsh"), terrainCutoutFragment.getBytes(StandardCharsets.UTF_8));
-				Files.write(debugOutDir.resolve("sodium_terrain.fsh"), terrainFragment.getBytes(StandardCharsets.UTF_8));
-				Files.write(debugOutDir.resolve("sodium_translucent.vsh"), translucentVertex.getBytes(StandardCharsets.UTF_8));
-				Files.write(debugOutDir.resolve("sodium_translucent.fsh"), translucentFragment.getBytes(StandardCharsets.UTF_8));
-
-				if (shadowGeometry != null) {
-					Files.write(debugOutDir.resolve("sodium_shadow.gsh"), shadowGeometry.getBytes(StandardCharsets.UTF_8));
-				}
-
-				if (terrainGeometry != null) {
-					Files.write(debugOutDir.resolve("sodium_terrain.gsh"), terrainGeometry.getBytes(StandardCharsets.UTF_8));
-				}
-
-				if (translucentGeometry != null) {
-					Files.write(debugOutDir.resolve("sodium_translucent.gsh"), translucentGeometry.getBytes(StandardCharsets.UTF_8));
-				}
-			} catch (IOException e) {
-				throw new RuntimeException(e);
-			}
-		}
-=======
 
 		translucentSource.ifPresentOrElse(sources -> {
 			translucentBlendOverride = sources.getDirectives().getBlendModeOverride().orElse(ProgramId.Water.getBlendModeOverride());
@@ -305,7 +219,6 @@
 			shadowCutoutFragment = Optional.empty();
 			shadowFragment = Optional.empty();
 		});
->>>>>>> da9cc91e
 	}
 
 	public Optional<String> getTerrainVertexShaderSource() {
