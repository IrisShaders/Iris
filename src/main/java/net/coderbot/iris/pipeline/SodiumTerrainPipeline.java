package net.coderbot.iris.pipeline;

import java.util.Map;
import java.util.Objects;
import java.util.Optional;
import java.util.function.IntFunction;

import net.coderbot.iris.gl.program.ProgramImages;
import net.coderbot.iris.gl.program.ProgramSamplers;
import net.coderbot.iris.gl.program.ProgramUniforms;
import net.coderbot.iris.pipeline.transform.PatchShaderType;
import net.coderbot.iris.pipeline.transform.TransformPatcher;
import net.coderbot.iris.shaderpack.ProgramSet;
import net.coderbot.iris.shaderpack.ProgramSource;
import net.coderbot.iris.uniforms.CommonUniforms;
import net.coderbot.iris.uniforms.builtin.BuiltinReplacementUniforms;

public class SodiumTerrainPipeline {
	Optional<String> terrainVertex = Optional.empty();
	Optional<String> terrainGeometry = Optional.empty();
	Optional<String> terrainFragment = Optional.empty();
	Optional<String> translucentVertex = Optional.empty();
	Optional<String> translucentGeometry = Optional.empty();
	Optional<String> translucentFragment = Optional.empty();
	Optional<String> shadowVertex = Optional.empty();
	Optional<String> shadowGeometry = Optional.empty();
	Optional<String> shadowFragment = Optional.empty();
	//GlFramebuffer framebuffer;
	ProgramSet programSet;

	private final WorldRenderingPipeline parent;

	private final IntFunction<ProgramSamplers> createTerrainSamplers;
	private final IntFunction<ProgramSamplers> createShadowSamplers;

	private final IntFunction<ProgramImages> createTerrainImages;
	private final IntFunction<ProgramImages> createShadowImages;

	public SodiumTerrainPipeline(WorldRenderingPipeline parent,
								 ProgramSet programSet, IntFunction<ProgramSamplers> createTerrainSamplers,
								 IntFunction<ProgramSamplers> createShadowSamplers,
								 IntFunction<ProgramImages> createTerrainImages,
								 IntFunction<ProgramImages> createShadowImages) {
		this.parent = Objects.requireNonNull(parent);

		Optional<ProgramSource> terrainSource = first(programSet.getGbuffersTerrain(), programSet.getGbuffersTexturedLit(), programSet.getGbuffersTextured(), programSet.getGbuffersBasic());
		Optional<ProgramSource> translucentSource = first(programSet.getGbuffersWater(), terrainSource);
		Optional<ProgramSource> shadowSource = programSet.getShadow();

		this.programSet = programSet;

		terrainSource.ifPresent(sources -> {
			Map<PatchShaderType, String> result = TransformPatcher.patchSodiumTerrain(
				sources.getVertexSource().orElse(null),
<<<<<<< HEAD
				sources.getGeometrySource().orElse(null), 
=======
				sources.getGeometrySource().orElse(null),
>>>>>>> c6edb5cf
				sources.getFragmentSource().orElse(null));
			terrainVertex = Optional.ofNullable(result.get(PatchShaderType.VERTEX));
			terrainGeometry = Optional.ofNullable(result.get(PatchShaderType.GEOMETRY));
			terrainFragment = Optional.ofNullable(result.get(PatchShaderType.FRAGMENT));

			PatchedShaderPrinter.debugPatchedShaders(sources.getName() + "_sodium",
				terrainVertex.orElse(null), terrainGeometry.orElse(null), terrainFragment.orElse(null));
		});

		translucentSource.ifPresent(sources -> {
			Map<PatchShaderType, String> result = TransformPatcher.patchSodiumTerrain(
				sources.getVertexSource().orElse(null),
				sources.getGeometrySource().orElse(null),
				sources.getFragmentSource().orElse(null));
			translucentVertex = Optional.ofNullable(result.get(PatchShaderType.VERTEX));
			translucentGeometry = Optional.ofNullable(result.get(PatchShaderType.GEOMETRY));
			translucentFragment = Optional.ofNullable(result.get(PatchShaderType.FRAGMENT));

			PatchedShaderPrinter.debugPatchedShaders(sources.getName() + "_sodium",
				translucentVertex.orElse(null), translucentGeometry.orElse(null), translucentFragment.orElse(null));
		});

		shadowSource.ifPresent(sources -> {
			Map<PatchShaderType, String> result = TransformPatcher.patchSodiumTerrain(
				sources.getVertexSource().orElse(null),
				sources.getGeometrySource().orElse(null),
				sources.getFragmentSource().orElse(null));
			shadowVertex = Optional.ofNullable(result.get(PatchShaderType.VERTEX));
			shadowGeometry = Optional.ofNullable(result.get(PatchShaderType.GEOMETRY));
			shadowFragment = Optional.ofNullable(result.get(PatchShaderType.FRAGMENT));

			PatchedShaderPrinter.debugPatchedShaders(sources.getName() + "_sodium",
				shadowVertex.orElse(null), shadowGeometry.orElse(null), shadowFragment.orElse(null));
		});

		this.createTerrainSamplers = createTerrainSamplers;
		this.createShadowSamplers = createShadowSamplers;
		this.createTerrainImages = createTerrainImages;
		this.createShadowImages = createShadowImages;
	}

	public Optional<String> getTerrainVertexShaderSource() {
		return terrainVertex;
	}

	public Optional<String> getTerrainGeometryShaderSource() {
		return terrainGeometry;
	}

	public Optional<String> getTerrainFragmentShaderSource() {
		return terrainFragment;
	}

	public Optional<String> getTranslucentVertexShaderSource() {
		return translucentVertex;
	}

	public Optional<String> getTranslucentGeometryShaderSource() {
		return translucentGeometry;
	}

	public Optional<String> getTranslucentFragmentShaderSource() {
		return translucentFragment;
	}

	public Optional<String> getShadowVertexShaderSource() {
		return shadowVertex;
	}

	public Optional<String> getShadowGeometryShaderSource() {
		return shadowGeometry;
	}

	public Optional<String> getShadowFragmentShaderSource() {
		return shadowFragment;
	}

	public ProgramUniforms initUniforms(int programId) {
		ProgramUniforms.Builder uniforms = ProgramUniforms.builder("<sodium shaders>", programId);

		CommonUniforms.addCommonUniforms(uniforms, programSet.getPack().getIdMap(), programSet.getPackDirectives(), parent.getFrameUpdateNotifier());
		BuiltinReplacementUniforms.addBuiltinReplacementUniforms(uniforms);

		return uniforms.buildUniforms();
	}

	public boolean hasShadowPass() {
		return createShadowSamplers != null;
	}

	public ProgramSamplers initTerrainSamplers(int programId) {
		return createTerrainSamplers.apply(programId);
	}

	public ProgramSamplers initShadowSamplers(int programId) {
		return createShadowSamplers.apply(programId);
	}

	public ProgramImages initTerrainImages(int programId) {
		return createTerrainImages.apply(programId);
	}

	public ProgramImages initShadowImages(int programId) {
		return createShadowImages.apply(programId);
	}

	/*public void bindFramebuffer() {
		this.framebuffer.bind();
	}

	public void unbindFramebuffer() {
		GlStateManager.bindFramebuffer(GL30C.GL_FRAMEBUFFER, 0);
	}*/

	@SafeVarargs
	private static <T> Optional<T> first(Optional<T>... candidates) {
		for (Optional<T> candidate : candidates) {
			if (candidate.isPresent()) {
				return candidate;
			}
		}

		return Optional.empty();
	}
}<|MERGE_RESOLUTION|>--- conflicted
+++ resolved
@@ -52,11 +52,7 @@
 		terrainSource.ifPresent(sources -> {
 			Map<PatchShaderType, String> result = TransformPatcher.patchSodiumTerrain(
 				sources.getVertexSource().orElse(null),
-<<<<<<< HEAD
-				sources.getGeometrySource().orElse(null), 
-=======
 				sources.getGeometrySource().orElse(null),
->>>>>>> c6edb5cf
 				sources.getFragmentSource().orElse(null));
 			terrainVertex = Optional.ofNullable(result.get(PatchShaderType.VERTEX));
 			terrainGeometry = Optional.ofNullable(result.get(PatchShaderType.GEOMETRY));
