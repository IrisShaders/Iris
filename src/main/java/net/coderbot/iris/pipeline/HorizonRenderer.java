--- conflicted
+++ resolved
@@ -60,25 +60,14 @@
 		BufferBuilder buffer = Tesselator.getInstance().getBuilder();
 
 		// Build the horizon quads into a buffer
-<<<<<<< HEAD
-		builder.begin(VertexFormat.Mode.QUADS, DefaultVertexFormat.POSITION);
-		buildHorizon(builder);
-		BufferBuilder.RenderedBuffer renderedBuffer = builder.end();
-
-		buffer.bind();
-		buffer.upload(renderedBuffer);
-		VertexBuffer.unbind();
-
-=======
 		buffer.begin(VertexFormat.Mode.QUADS, DefaultVertexFormat.POSITION);
 		buildHorizon(currentRenderDistance * 16, buffer);
-		buffer.end();
+		BufferBuilder.RenderedBuffer renderedBuffer = buffer.end();
 
 		this.buffer = new VertexBuffer();
 		this.buffer.bind();
-		this.buffer.upload(buffer);
+		this.buffer.upload(renderedBuffer);
 		VertexBuffer.unbind();
->>>>>>> 2c107dcb
 	}
 
 	private void buildQuad(VertexConsumer consumer, double x1, double z1, double x2, double z2) {
@@ -183,12 +172,6 @@
 			rebuildBuffer();
 		}
 
-<<<<<<< HEAD
-		// Despite the name, this actually dispatches the draw call using the specified shader.
-		buffer.bind();
-		buffer.drawWithShader(modelView, projection, shader);
-		VertexBuffer.unbind();
-=======
 		buffer.bind();
 		buffer.drawWithShader(modelView, projection, shader);
 		VertexBuffer.unbind();
@@ -196,6 +179,5 @@
 
 	public void destroy() {
 		buffer.close();
->>>>>>> 2c107dcb
 	}
 }