--- conflicted
+++ resolved
@@ -64,12 +64,8 @@
 		buildHorizon(currentRenderDistance * 16, buffer);
 		buffer.end();
 
-<<<<<<< HEAD
 		this.buffer = new VertexBuffer();
-=======
-		this.buffer = new VertexBuffer(DefaultVertexFormat.POSITION);
 		this.buffer.bind();
->>>>>>> 388369d8
 		this.buffer.upload(buffer);
 		VertexBuffer.unbind();
 	}
