--- conflicted
+++ resolved
@@ -65,10 +65,7 @@
 		buffer.end();
 
 		this.buffer = new VertexBuffer();
-<<<<<<< HEAD
-=======
 		this.buffer.bind();
->>>>>>> 2c107dcb
 		this.buffer.upload(buffer);
 		VertexBuffer.unbind();
 	}
@@ -170,15 +167,6 @@
 	}
 
 	public void renderHorizon(Matrix4f modelView, Matrix4f projection, ShaderInstance shader) {
-<<<<<<< HEAD
-		if (currentRenderDistance != Minecraft.getInstance().options.renderDistance) {
-			currentRenderDistance = Minecraft.getInstance().options.renderDistance;
-			rebuildBuffer();
-		}
-
-		buffer.drawWithShader(modelView, projection, shader);
-
-=======
 		if (currentRenderDistance != Minecraft.getInstance().options.getEffectiveRenderDistance()) {
 			currentRenderDistance = Minecraft.getInstance().options.getEffectiveRenderDistance();
 			rebuildBuffer();
@@ -187,7 +175,6 @@
 		buffer.bind();
 		buffer.drawWithShader(modelView, projection, shader);
 		VertexBuffer.unbind();
->>>>>>> 2c107dcb
 	}
 
 	public void destroy() {
