package net.coderbot.iris.pipeline.transform;

import io.github.douira.glsl_transformer.job_parameter.JobParameters;
import net.coderbot.iris.gl.shader.ShaderType;

class Parameters extends JobParameters {
	public final Patch patch;
	public final ShaderType type;

	public Parameters(Patch patch, ShaderType type) {
		this.patch = patch;
		this.type = type;
	}

	@Override
<<<<<<< HEAD
	public boolean equals(JobParameters other) {
		return this == other;
	}

	@Override
	public int hashCode() {
		return 0;
=======
	public int hashCode() {
		final int prime = 31;
		int result = 1;
		result = prime * result + ((patch == null) ? 0 : patch.hashCode());
		result = prime * result + ((type == null) ? 0 : type.hashCode());
		return result;
	}

	@Override
	public boolean equals(Object obj) {
		if (this == obj)
			return true;
		if (getClass() != obj.getClass())
			return false;
		Parameters other = (Parameters) obj;
		if (patch != other.patch)
			return false;
		if (type != other.type)
			return false;
		return true;
	}

	@Override
	public boolean equals(JobParameters other) {
		throw new UnsupportedOperationException("Not using CST transformer.");
>>>>>>> ec0f6b5e
	}
}<|MERGE_RESOLUTION|>--- conflicted
+++ resolved
@@ -13,15 +13,6 @@
 	}
 
 	@Override
-<<<<<<< HEAD
-	public boolean equals(JobParameters other) {
-		return this == other;
-	}
-
-	@Override
-	public int hashCode() {
-		return 0;
-=======
 	public int hashCode() {
 		final int prime = 31;
 		int result = 1;
@@ -47,6 +38,5 @@
 	@Override
 	public boolean equals(JobParameters other) {
 		throw new UnsupportedOperationException("Not using CST transformer.");
->>>>>>> ec0f6b5e
 	}
 }