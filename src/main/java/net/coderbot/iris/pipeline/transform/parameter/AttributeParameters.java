package net.coderbot.iris.pipeline.transform.parameter;

import it.unimi.dsi.fastutil.objects.Object2ObjectMap;
import net.coderbot.iris.gbuffer_overrides.matching.InputAvailability;
import net.coderbot.iris.gl.texture.TextureType;
import net.coderbot.iris.helpers.Tri;
import net.coderbot.iris.pipeline.transform.Patch;
import net.coderbot.iris.shaderpack.texture.TextureStage;

public class AttributeParameters extends GeometryInfoParameters {
	public final InputAvailability inputs;
<<<<<<< HEAD
	private final Object2ObjectMap<Tri<String, TextureType, TextureStage>, String> textureMap;
	// WARNING: adding new fields requires updating hashCode and equals methods!

	public AttributeParameters(Patch patch, boolean hasGeometry, InputAvailability inputs,
			Object2ObjectMap<Tri<String, TextureType, TextureStage>, String> textureMap) {
		super(patch, hasGeometry);
=======
	// WARNING: adding new fields requires updating hashCode and equals methods!

	public AttributeParameters(Patch patch,
			Object2ObjectMap<Tri<String, TextureType, TextureStage>, String> textureMap,
			boolean hasGeometry,
			InputAvailability inputs) {
		super(patch, textureMap, hasGeometry);
>>>>>>> 4a4783c9
		this.inputs = inputs;
	}

	@Override
	public TextureStage getTextureStage() {
		return TextureStage.GBUFFERS_AND_SHADOW;
	}

	@Override
	public int hashCode() {
		final int prime = 31;
		int result = super.hashCode();
		result = prime * result + ((inputs == null) ? 0 : inputs.hashCode());
		return result;
	}

	@Override
	public boolean equals(Object obj) {
		if (this == obj)
			return true;
		if (!super.equals(obj))
			return false;
		if (getClass() != obj.getClass())
			return false;
		AttributeParameters other = (AttributeParameters) obj;
		if (inputs == null) {
			if (other.inputs != null)
				return false;
		} else if (!inputs.equals(other.inputs))
			return false;
		return true;
	}
}<|MERGE_RESOLUTION|>--- conflicted
+++ resolved
@@ -9,14 +9,6 @@
 
 public class AttributeParameters extends GeometryInfoParameters {
 	public final InputAvailability inputs;
-<<<<<<< HEAD
-	private final Object2ObjectMap<Tri<String, TextureType, TextureStage>, String> textureMap;
-	// WARNING: adding new fields requires updating hashCode and equals methods!
-
-	public AttributeParameters(Patch patch, boolean hasGeometry, InputAvailability inputs,
-			Object2ObjectMap<Tri<String, TextureType, TextureStage>, String> textureMap) {
-		super(patch, hasGeometry);
-=======
 	// WARNING: adding new fields requires updating hashCode and equals methods!
 
 	public AttributeParameters(Patch patch,
@@ -24,7 +16,6 @@
 			boolean hasGeometry,
 			InputAvailability inputs) {
 		super(patch, textureMap, hasGeometry);
->>>>>>> 4a4783c9
 		this.inputs = inputs;
 	}
 
