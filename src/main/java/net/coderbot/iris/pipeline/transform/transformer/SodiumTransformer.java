package net.coderbot.iris.pipeline.transform.transformer;

import io.github.douira.glsl_transformer.ast.node.TranslationUnit;
import io.github.douira.glsl_transformer.ast.query.Root;
import io.github.douira.glsl_transformer.ast.transform.ASTInjectionPoint;
import io.github.douira.glsl_transformer.ast.transform.ASTParser;
import net.coderbot.iris.gl.shader.ShaderType;
import net.coderbot.iris.pipeline.transform.PatchShaderType;
import net.coderbot.iris.pipeline.transform.parameter.GeometryInfoParameters;
import net.coderbot.iris.pipeline.transform.parameter.SodiumParameters;

public class SodiumTransformer {
	public static void transform(
			ASTParser t,
			TranslationUnit tree,
			Root root,
			SodiumParameters parameters) {
		CommonTransformer.transform(t, tree, root, parameters, (parameters.hasGeometry ? "iris_alphaTestValueGS" : "iris_alphaTestValue"));

		root.replaceExpressionMatches(t, CommonTransformer.glTextureMatrix0, "mat4(1.0)");
		root.replaceExpressionMatches(t, CommonTransformer.glTextureMatrix1, "iris_LightmapTextureMatrix");
		tree.parseAndInjectNode(t, ASTInjectionPoint.BEFORE_FUNCTIONS, "uniform mat4 iris_LightmapTextureMatrix;");
		root.rename("gl_ProjectionMatrix", "iris_ProjectionMatrix");

		if (parameters.type.glShaderType == ShaderType.VERTEX) {
			// Alias of gl_MultiTexCoord1 on 1.15+ for OptiFine
			// See https://github.com/IrisShaders/Iris/issues/1149
			root.rename("gl_MultiTexCoord2", "gl_MultiTexCoord1");

			if (parameters.inputs.hasTex()) {
				root.replaceReferenceExpressions(t, "gl_MultiTexCoord0",
						"vec4(_vert_tex_diffuse_coord, 0.0, 1.0)");
			} else {
				root.replaceReferenceExpressions(t, "gl_MultiTexCoord0",
						"vec4(0.0, 0.0, 0.0, 1.0)");
			}

			if (parameters.inputs.hasLight()) {
				root.replaceReferenceExpressions(t, "gl_MultiTexCoord1",
						"vec4(_vert_tex_light_coord, 0.0, 1.0)");
			} else {
				root.replaceReferenceExpressions(t, "gl_MultiTexCoord1",
						"vec4(240.0, 240.0, 0.0, 1.0)");
			}

			AttributeTransformer.patchMultiTexCoord3(t, tree, root, parameters);

			// gl_MultiTexCoord0 and gl_MultiTexCoord1 are the only valid inputs (with
			// gl_MultiTexCoord2 and gl_MultiTexCoord3 as aliases), other texture
			// coordinates are not valid inputs.
			CommonTransformer.replaceGlMultiTexCoordBounded(t, root, 4, 7);
		}

		if (parameters.inputs.hasColor()) {
			// TODO: Handle the fragment shader here
			root.rename("gl_Color", "_vert_color");
		} else {
			root.replaceReferenceExpressions(t, "gl_Color", "vec4(1.0)");
		}

		if (parameters.type.glShaderType == ShaderType.VERTEX) {
			if (parameters.inputs.hasNormal()) {
				root.rename("gl_Normal", "iris_Normal");
				tree.parseAndInjectNode(t, ASTInjectionPoint.BEFORE_DECLARATIONS, "in vec3 iris_Normal;");
			} else {
				root.replaceReferenceExpressions(t, "gl_Normal", "vec3(0.0, 0.0, 1.0)");
			}
		}

		// TODO: Should probably add the normal matrix as a proper uniform that's
		// computed on the CPU-side of things
		root.replaceReferenceExpressions(t, "gl_NormalMatrix",
				"mat3(iris_NormalMatrix)");
		tree.parseAndInjectNode(t, ASTInjectionPoint.BEFORE_DECLARATIONS,
				"uniform mat4 iris_NormalMatrix;");

		tree.parseAndInjectNode(t, ASTInjectionPoint.BEFORE_DECLARATIONS,
				"uniform mat4 iris_ModelViewMatrixInverse;");

		tree.parseAndInjectNode(t, ASTInjectionPoint.BEFORE_DECLARATIONS,
				"uniform mat4 iris_ProjectionMatrixInverse;");

		// TODO: All of the transformed variants of the input matrices, preferably
		// computed on the CPU side...
		root.rename("gl_ModelViewMatrix", "iris_ModelViewMatrix");
		root.rename("gl_ModelViewMatrixInverse", "iris_ModelViewMatrixInverse");
		root.rename("gl_ProjectionMatrixInverse", "iris_ProjectionMatrixInverse");

		if (parameters.type.glShaderType == ShaderType.VERTEX) {
			// TODO: Vaporwave-Shaderpack expects that vertex positions will be aligned to
			// chunks.
			if (root.identifierIndex.has("ftransform")) {
				tree.parseAndInjectNodes(t, ASTInjectionPoint.BEFORE_FUNCTIONS,
						"vec4 ftransform() { return gl_ModelViewProjectionMatrix * gl_Vertex; }");
			}
			String separateAoValue = parameters.isSeparateAo ? "a_Color" : "vec4(a_Color.rgb * a_Color.a, 1.0)";
			tree.parseAndInjectNodes(t, ASTInjectionPoint.BEFORE_DECLARATIONS,
					// translated from sodium's chunk_vertex.glsl
					"vec3 _vert_position;",
					"vec2 _vert_tex_diffuse_coord;",
					"ivec2 _vert_tex_light_coord;",
					"vec4 _vert_color;",
					"uint _draw_id;",
					"uint _material_params;",
					"in uvec4 a_PosId;",
					"in vec4 a_Color;",
					"in vec2 a_TexCoord;",
					"in ivec2 a_LightCoord;",
<<<<<<< HEAD
=======
					"out float iris_alphaTestValue;",
				"const uint MATERIAL_USE_MIP_OFFSET = 0u;",
				"const uint MATERIAL_ALPHA_CUTOFF_OFFSET = 1u;",
				"const float[4] ALPHA_CUTOFF = float[4](0.0f, 0.1f, 0.1f, 1.0f);",
				"float _material_alpha_cutoff(uint material) {\n" +
					"    return ALPHA_CUTOFF[(material >> MATERIAL_ALPHA_CUTOFF_OFFSET) & 3u];\n" +
					"}",
>>>>>>> a0fc90e0
					"void _vert_init() {" +
							"_vert_position = (vec3(a_PosId.xyz) * " + parameters.positionScale + " + "
							+ parameters.positionOffset + ");" +
							"_vert_tex_diffuse_coord = (a_TexCoord * " + parameters.textureScale + ");" +
							"_vert_tex_light_coord = a_LightCoord;" +
							"_vert_color = " + separateAoValue + ";" +
							"_draw_id = (a_PosId.w >> 8u) & 0xFFu;" +
							"_material_params = (a_PosId.w >> 0u) & 0xFFu;" +
							"iris_alphaTestValue = _material_alpha_cutoff(_material_params); }",

					"uvec3 _get_relative_chunk_coord(uint pos) { return uvec3(pos) >> uvec3(5u, 3u, 0u) & uvec3(7u, 3u, 7u); }",

					"vec3 _get_draw_translation(uint pos) { return _get_relative_chunk_coord(pos) * vec3(16.0f); }",
					"uniform mat4 iris_ProjectionMatrix;",
					"uniform mat4 iris_ModelViewMatrix;",
					"uniform vec3 u_RegionOffset;",
					"vec4 getVertexPosition() { return vec4(_vert_position + u_RegionOffset + _get_draw_translation(_draw_id), 1.0); }");
			tree.prependMainFunctionBody(t, "_vert_init();");
			root.replaceReferenceExpressions(t, "gl_Vertex", "getVertexPosition()");
		} else {
			tree.parseAndInjectNodes(t, ASTInjectionPoint.BEFORE_DECLARATIONS,
					"uniform mat4 iris_ModelViewMatrix;",
					"uniform mat4 iris_ProjectionMatrix;");
		}

		if (parameters.type == PatchShaderType.GEOMETRY) {
			tree.parseAndInjectNodes(t, ASTInjectionPoint.BEFORE_DECLARATIONS,
				"in float iris_alphaTestValue[];",
				"out float iris_alphaTestValueGS;",
				"void _geom_init() { iris_alphaTestValueGS = iris_alphaTestValue[0]; }");
			tree.prependMainFunctionBody(t, "_geom_init();");
		} else if (parameters.type == PatchShaderType.FRAGMENT) {
			boolean hasGeometry = parameters.hasGeometry;
			tree.parseAndInjectNodes(t, ASTInjectionPoint.BEFORE_DECLARATIONS, "const uint MATERIAL_USE_MIP_OFFSET = 0u;",
				"in float " + (hasGeometry ? "iris_alphaTestValueGS" : "iris_alphaTestValue") + ";");
		}

		root.replaceReferenceExpressions(t, "gl_ModelViewProjectionMatrix",
				"(iris_ProjectionMatrix * iris_ModelViewMatrix)");

		CommonTransformer.applyIntelHd4000Workaround(root);
	}
}<|MERGE_RESOLUTION|>--- conflicted
+++ resolved
@@ -106,8 +106,6 @@
 					"in vec4 a_Color;",
 					"in vec2 a_TexCoord;",
 					"in ivec2 a_LightCoord;",
-<<<<<<< HEAD
-=======
 					"out float iris_alphaTestValue;",
 				"const uint MATERIAL_USE_MIP_OFFSET = 0u;",
 				"const uint MATERIAL_ALPHA_CUTOFF_OFFSET = 1u;",
@@ -115,7 +113,6 @@
 				"float _material_alpha_cutoff(uint material) {\n" +
 					"    return ALPHA_CUTOFF[(material >> MATERIAL_ALPHA_CUTOFF_OFFSET) & 3u];\n" +
 					"}",
->>>>>>> a0fc90e0
 					"void _vert_init() {" +
 							"_vert_position = (vec3(a_PosId.xyz) * " + parameters.positionScale + " + "
 							+ parameters.positionOffset + ");" +
