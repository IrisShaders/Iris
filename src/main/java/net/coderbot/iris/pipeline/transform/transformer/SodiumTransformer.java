--- conflicted
+++ resolved
@@ -96,35 +96,6 @@
 						"vec4 ftransform() { return gl_ModelViewProjectionMatrix * gl_Vertex; }");
 			}
 			tree.parseAndInjectNodes(t, ASTInjectionPoint.BEFORE_DECLARATIONS,
-<<<<<<< HEAD
-					// translated from sodium's chunk_vertex.glsl
-					"vec3 _vert_position;",
-					"vec2 _vert_tex_diffuse_coord;",
-					"ivec2 _vert_tex_light_coord;",
-					"vec4 _vert_color;",
-					"uint _draw_id;",
-					"in vec4 a_PosId;",
-					"in vec4 a_Color;",
-					"in vec2 a_TexCoord;",
-					"in ivec2 a_LightCoord;",
-					"void _vert_init() {" +
-							"_vert_position = (a_PosId.xyz * " + String.valueOf(parameters.positionScale) + " + "
-							+ String.valueOf(parameters.positionOffset) + ");" +
-							"_vert_tex_diffuse_coord = (a_TexCoord * " + String.valueOf(parameters.textureScale) + ");" +
-							"_vert_tex_light_coord = a_LightCoord;" +
-							"_vert_color = a_Color;" +
-							"_draw_id = uint(a_PosId.w); }",
-
-					// translated from sodium's chunk_parameters.glsl
-					// Comment on the struct:
-					// Older AMD drivers can't handle vec3 in std140 layouts correctly The alignment
-					// requirement is 16 bytes (4 float components) anyways, so we're not wasting
-					// extra memory with this, only fixing broken drivers.
-					"struct DrawParameters { vec4 offset; };",
-					"layout(std140) uniform ubo_DrawParameters {DrawParameters Chunks[256]; };",
-
-=======
->>>>>>> 3733728a
 					"uniform mat4 iris_ProjectionMatrix;",
 					"uniform mat4 iris_ModelViewMatrix;",
 					"uniform vec3 u_RegionOffset;",
