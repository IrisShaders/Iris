--- conflicted
+++ resolved
@@ -7,24 +7,12 @@
 import net.coderbot.iris.pipeline.transform.Patch;
 import net.coderbot.iris.shaderpack.texture.TextureStage;
 
-<<<<<<< HEAD
-public class ComputeParameters extends Parameters {
-	private TextureStage stage;
-	private Object2ObjectMap<Tri<String, TextureType, TextureStage>, String> textureMap;
-=======
 public class ComputeParameters extends TextureStageParameters {
->>>>>>> 4a4783c9
 	// WARNING: adding new fields requires updating hashCode and equals methods!
 
 	public ComputeParameters(Patch patch, TextureStage stage,
 			Object2ObjectMap<Tri<String, TextureType, TextureStage>, String> textureMap) {
-<<<<<<< HEAD
-		super(patch);
-		this.stage = stage;
-		this.textureMap = textureMap;
-=======
 		super(patch, stage, textureMap);
->>>>>>> 4a4783c9
 	}
 
 	@Override
