--- conflicted
+++ resolved
@@ -207,12 +207,8 @@
 			markClassWildcard("name*", pattern.getRoot().identifierIndex.getOne("name").getAncestor(DeclarationMember.class));
 		}
 
-<<<<<<< HEAD
 		@Override
 		public boolean matchesExtract(ExternalDeclaration tree) {
-=======
-		public boolean matchesSpecialized(ExternalDeclaration tree, ShaderType shaderType) {
->>>>>>> fd3d3222
 			boolean result = super.matchesExtract(tree);
 			if (!result) {
 				return false;
@@ -221,14 +217,7 @@
 			for (TypeQualifierPart part : qualifier.getParts()) {
 				if (part instanceof StorageQualifier) {
 					StorageQualifier storageQualifier = (StorageQualifier) part;
-					StorageType qualifierStorageType = storageQualifier.storageType;
-					// TODO: investigate the specified behavior of varying in geometry shaders and
-					// the combination of varying with in or out qualifiers
-					if (qualifierStorageType == storageType ||
-							qualifierStorageType == StorageType.VARYING &&
-									(shaderType == ShaderType.VERTEX && storageType == StorageType.OUT ||
-											shaderType == ShaderType.GEOMETRY && storageType == StorageType.OUT ||
-											shaderType == ShaderType.FRAGMENT && storageType == StorageType.IN)) {
+					if (storageQualifier.storageType == storageType) {
 						return true;
 					}
 				}
@@ -238,15 +227,10 @@
 	}
 
 	private static final ShaderType[] pipeline = { ShaderType.VERTEX, ShaderType.GEOMETRY, ShaderType.FRAGMENT };
-<<<<<<< HEAD
 	private static final AutoHintedMatcher<ExternalDeclaration> outDeclarationMatcher = new DeclarationMatcher(
 			StorageType.OUT);
 	private static final AutoHintedMatcher<ExternalDeclaration> inDeclarationMatcher = new DeclarationMatcher(
 			StorageType.IN);
-=======
-	private static final DeclarationMatcher outDeclarationMatcher = new DeclarationMatcher(StorageType.OUT);
-	private static final DeclarationMatcher inDeclarationMatcher = new DeclarationMatcher(StorageType.IN);
->>>>>>> fd3d3222
 
 	private static final String tagPrefix = "iris_template_";
 	private static final Template<ExternalDeclaration> declarationTemplate = Template
@@ -310,12 +294,12 @@
 		 * find attributes that are declared as "in" in geometry or fragment but not
 		 * declared as "out" in the previous stage. The missing "out" declarations for
 		 * these attributes are added and initialized.
-		 * 
+		 *
 		 * It doesn't bother with array specifiers because they are only legal in
 		 * geometry shaders, but then also only as an in declaration. The out
 		 * declaration in the vertex shader is still just a single value. Missing out
 		 * declarations in the geometry shader are also just normal.
-		 * 
+		 *
 		 * TODO:
 		 * - fix issues where Iris' own declarations are detected and patched like
 		 * iris_FogFragCoord if there are geometry shaders present
@@ -357,7 +341,7 @@
 			// find out declarations
 			Map<String, BuiltinNumericTypeSpecifier> outDeclarations = new HashMap<>();
 			for (DeclarationExternalDeclaration declaration : prevRoot.nodeIndex.get(DeclarationExternalDeclaration.class)) {
-				if (outDeclarationMatcher.matchesSpecialized(declaration, prevType)) {
+				if (outDeclarationMatcher.matchesExtract(declaration)) {
 					BuiltinNumericTypeSpecifier extractedType = outDeclarationMatcher.getNodeMatch("type",
 							BuiltinNumericTypeSpecifier.class);
 					for (DeclarationMember member : outDeclarationMatcher
@@ -378,7 +362,7 @@
 				Root currentRoot = currentTree.getRoot();
 
 				for (ExternalDeclaration declaration : currentRoot.nodeIndex.get(DeclarationExternalDeclaration.class)) {
-					if (!inDeclarationMatcher.matchesSpecialized(declaration, currentType.glShaderType)) {
+					if (!inDeclarationMatcher.matchesExtract(declaration)) {
 						continue;
 					}
 
