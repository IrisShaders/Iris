package net.coderbot.iris.pipeline.transform.transformer;

import java.util.ArrayDeque;
import java.util.ArrayList;
<<<<<<< HEAD
import java.util.Comparator;
=======
>>>>>>> c2be96d2
import java.util.Deque;
import java.util.HashMap;
import java.util.HashSet;
import java.util.LinkedList;
import java.util.List;
import java.util.Map;
import java.util.Set;
import java.util.stream.Stream;

import org.apache.logging.log4j.LogManager;
import org.apache.logging.log4j.Logger;

import io.github.douira.glsl_transformer.ast.node.Identifier;
import io.github.douira.glsl_transformer.ast.node.TranslationUnit;
import io.github.douira.glsl_transformer.ast.node.abstract_node.ASTNode;
import io.github.douira.glsl_transformer.ast.node.declaration.DeclarationMember;
import io.github.douira.glsl_transformer.ast.node.declaration.FunctionParameter;
import io.github.douira.glsl_transformer.ast.node.declaration.TypeAndInitDeclaration;
import io.github.douira.glsl_transformer.ast.node.expression.Expression;
import io.github.douira.glsl_transformer.ast.node.expression.LiteralExpression;
import io.github.douira.glsl_transformer.ast.node.expression.ReferenceExpression;
import io.github.douira.glsl_transformer.ast.node.expression.unary.FunctionCallExpression;
import io.github.douira.glsl_transformer.ast.node.external_declaration.DeclarationExternalDeclaration;
import io.github.douira.glsl_transformer.ast.node.external_declaration.EmptyDeclaration;
import io.github.douira.glsl_transformer.ast.node.external_declaration.ExternalDeclaration;
import io.github.douira.glsl_transformer.ast.node.external_declaration.FunctionDefinition;
import io.github.douira.glsl_transformer.ast.node.statement.Statement;
import io.github.douira.glsl_transformer.ast.node.type.qualifier.LayoutQualifier;
import io.github.douira.glsl_transformer.ast.node.type.qualifier.NamedLayoutQualifierPart;
import io.github.douira.glsl_transformer.ast.node.type.qualifier.StorageQualifier;
import io.github.douira.glsl_transformer.ast.node.type.qualifier.StorageQualifier.StorageType;
import io.github.douira.glsl_transformer.ast.node.type.qualifier.TypeQualifier;
import io.github.douira.glsl_transformer.ast.node.type.qualifier.TypeQualifierPart;
import io.github.douira.glsl_transformer.ast.node.type.specifier.BuiltinNumericTypeSpecifier;
import io.github.douira.glsl_transformer.ast.node.type.specifier.FunctionPrototype;
import io.github.douira.glsl_transformer.ast.node.type.specifier.TypeSpecifier;
import io.github.douira.glsl_transformer.ast.query.Root;
import io.github.douira.glsl_transformer.ast.query.match.AutoHintedMatcher;
import io.github.douira.glsl_transformer.ast.query.match.Matcher;
import io.github.douira.glsl_transformer.ast.transform.ASTInjectionPoint;
import io.github.douira.glsl_transformer.ast.transform.ASTParser;
import io.github.douira.glsl_transformer.ast.transform.Template;
import io.github.douira.glsl_transformer.parser.ParseShape;
import io.github.douira.glsl_transformer.util.Type;
import net.coderbot.iris.Iris;
import net.coderbot.iris.gl.shader.ShaderType;
import net.coderbot.iris.pipeline.PatchedShaderPrinter;
import net.coderbot.iris.pipeline.transform.PatchShaderType;
import net.coderbot.iris.pipeline.transform.parameter.Parameters;

public class CompatibilityTransformer {
	static Logger LOGGER = LogManager.getLogger(CompatibilityTransformer.class);

	private static final AutoHintedMatcher<Expression> sildursWaterFract = new AutoHintedMatcher<>(
			"fract(worldpos.y + 0.001)", ParseShape.EXPRESSION);

	private static StorageQualifier getConstQualifier(TypeQualifier qualifier) {
		if (qualifier == null) {
			return null;
		}
		for (TypeQualifierPart constQualifier : qualifier.getChildren()) {
			if (constQualifier instanceof StorageQualifier) {
				StorageQualifier storageQualifier = (StorageQualifier) constQualifier;
				if (storageQualifier.storageType == StorageQualifier.StorageType.CONST) {
					return storageQualifier;
				}
			}
		}
		return null;
	}

	private static List<String> reservedWords = List.of("texture");

	public static void transformEach(ASTParser t, TranslationUnit tree, Root root, Parameters parameters) {
		if (parameters.type == PatchShaderType.VERTEX) {
			if (root.replaceExpressionMatches(t, sildursWaterFract, "fract(worldpos.y + 0.01)")) {
				Iris.logger.warn("Patched fract(worldpos.y + 0.001) to fract(worldpos.y + 0.01) to fix " +
						"waving water disconnecting from other water blocks; See https://github.com/IrisShaders/Iris/issues/509");
			}
		}

		/**
		 * Removes const storage qualifier from declarations in functions if they are
		 * initialized with const parameters. Const parameters are immutable parameters
		 * and can't be used to initialize const declarations because they expect
		 * constant, not just immutable, expressions. This varies between drivers and
		 * versions. Also removes the const qualifier from declarations that use the
		 * identifiers from which the declaration was removed previously.
		 * See https://wiki.shaderlabs.org/wiki/Compiler_Behavior_Notes
		 */
		Map<FunctionDefinition, Set<String>> constFunctions = new HashMap<>();
		Set<String> processingSet = new HashSet<>();
		List<FunctionDefinition> unusedFunctions = new LinkedList<>();
		for (FunctionDefinition definition : root.nodeIndex.get(FunctionDefinition.class)) {
			// check if this function is ever used
			FunctionPrototype prototype = definition.getFunctionPrototype();
			String functionName = prototype.getName().getName();
			if (!functionName.equals("main") && root.identifierIndex.getStream(functionName).count() <= 1) {
				// remove unused functions
				// unused function removal can be helpful since some drivers don't do some
				// checks on unused functions. Additionally, sometimes bugs in unused code can
				// be avoided this way.
				// TODO: integrate into debug mode (allow user to disable this behavior for
				// debugging purposes)
				unusedFunctions.add(definition);
				if (PatchedShaderPrinter.prettyPrintShaders) {
					LOGGER.warn("Removing unused function " + functionName);
				} /*
					 * else if (unusedFunctions.size() == 1) {
					 * LOGGER.warn(
					 * "Removing unused function " + functionName
					 * +
					 * " and omitting further such messages outside of debug mode. See debugging.md for more information."
					 * );
					 * }
					 */
				continue;
			}

			// stop on functions without parameters
			if (prototype.getChildren().isEmpty()) {
				continue;
			}

			// find the const parameters
			Set<String> names = new HashSet<>(prototype.getChildren().size());
			for (FunctionParameter parameter : prototype.getChildren()) {
				if (getConstQualifier(parameter.getType().getTypeQualifier()) != null) {
					String name = parameter.getName().getName();
					names.add(name);
					processingSet.add(name);
				}
			}
			if (!names.isEmpty()) {
				constFunctions.put(definition, names);
			}
		}

		// remove collected unused functions
		for (FunctionDefinition definition : unusedFunctions) {
			definition.detachAndDelete();
		}

		// find the reference expressions for the const parameters
		// and check that they are in the right function and are of the right type
		boolean constDeclarationHit = false;
		Deque<String> processingQueue = new ArrayDeque<>(processingSet);
		while (!processingQueue.isEmpty()) {
			String name = processingQueue.poll();
			processingSet.remove(name);
			for (Identifier id : root.identifierIndex.get(name)) {
				// since this searches for reference expressions, this won't accidentally find
				// the name as the name of a declaration member
				ReferenceExpression reference = id.getAncestor(ReferenceExpression.class);
				if (reference == null) {
					continue;
				}
				TypeAndInitDeclaration taid = reference.getAncestor(TypeAndInitDeclaration.class);
				if (taid == null) {
					continue;
				}
				FunctionDefinition inDefinition = taid.getAncestor(FunctionDefinition.class);
				if (inDefinition == null) {
					continue;
				}
				Set<String> constIdsInFunction = constFunctions.get(inDefinition);
				if (constIdsInFunction == null) {
					continue;
				}
				if (constIdsInFunction.contains(name)) {
					// remove the const qualifier from the reference expression
					TypeQualifier qualifier = taid.getType().getTypeQualifier();
					StorageQualifier constQualifier = getConstQualifier(qualifier);
					if (constQualifier == null) {
						continue;
					}
					constQualifier.detachAndDelete();
					if (qualifier.getChildren().isEmpty()) {
						qualifier.detachAndDelete();
					}
					constDeclarationHit = true;

					// add all members of the declaration to the list of const parameters to process
					for (DeclarationMember member : taid.getMembers()) {
						String memberName = member.getName().getName();

						// the name may not be the same as the parameter name
						if (constIdsInFunction.contains(memberName)) {
							throw new IllegalStateException("Illegal redefinition of const parameter " + name);
						}

						constIdsInFunction.add(memberName);

						// don't add to the queue twice if it's already been added by a different scope
						if (!processingSet.contains(memberName)) {
							processingQueue.add(memberName);
							processingSet.add(memberName);
						}
					}
				}
			}
		}

		if (constDeclarationHit) {
			LOGGER.warn(
					"Removed the const keyword from declarations that use const parameters. See debugging.md for more information.");
		}

		// remove empty external declarations
		boolean emptyDeclarationHit = root.process(
				root.nodeIndex.getStream(EmptyDeclaration.class),
				ASTNode::detachAndDelete);
		if (emptyDeclarationHit) {
			LOGGER.warn(
					"Removed empty external declarations (\";\").");
		}

		// rename reserved words within files
		for (String reservedWord : reservedWords) {
			String newName = "iris_renamed_" + reservedWord;
			if (root.process(root.identifierIndex.getStream(reservedWord).filter(
					id -> !(id.getParent() instanceof FunctionCallExpression)
							&& !(id.getParent() instanceof FunctionPrototype)),
					id -> id.setName(newName))) {
				LOGGER.warn("Renamed reserved word \"" + reservedWord + "\" to \"" + newName + "\".");
			}
		}
	}

	private static class DeclarationMatcher extends Matcher<ExternalDeclaration> {
		private final StorageType storageType;

		public DeclarationMatcher(StorageType storageType) {
			super("out float name;", ParseShape.EXTERNAL_DECLARATION);
			this.storageType = storageType;
		}

		{
			markClassWildcard("qualifier", pattern.getRoot().nodeIndex.getUnique(TypeQualifier.class));
			markClassWildcard("type", pattern.getRoot().nodeIndex.getUnique(BuiltinNumericTypeSpecifier.class));
			markClassWildcard("name*",
					pattern.getRoot().identifierIndex.getUnique("name").getAncestor(DeclarationMember.class));
		}

		@Override
		public boolean matchesExtract(ExternalDeclaration tree) {
			boolean result = super.matchesExtract(tree);
			if (!result) {
				return false;
			}
			TypeQualifier qualifier = getNodeMatch("qualifier", TypeQualifier.class);
			for (TypeQualifierPart part : qualifier.getParts()) {
				if (part instanceof StorageQualifier) {
					StorageQualifier storageQualifier = (StorageQualifier) part;
					if (storageQualifier.storageType == storageType) {
						return true;
					}
				}
			}
			return false;
		}
	}

	private static final ShaderType[] pipeline = { ShaderType.VERTEX, ShaderType.GEOMETRY, ShaderType.FRAGMENT };
	private static final Matcher<ExternalDeclaration> outDeclarationMatcher = new DeclarationMatcher(
			StorageType.OUT);
	private static final Matcher<ExternalDeclaration> inDeclarationMatcher = new DeclarationMatcher(
			StorageType.IN);

	private static final String tagPrefix = "iris_template_";
	private static final Template<ExternalDeclaration> declarationTemplate = Template
			.withExternalDeclaration("out __type __name;");
	private static final Template<Statement> initTemplate = Template.withStatement("__decl = __value;");
	private static final Template<ExternalDeclaration> variableTemplate = Template
			.withExternalDeclaration("__type __internalDecl;");
	private static final Template<Statement> statementTemplate = Template
			.withStatement("__oldDecl = vec3(__internalDecl);");
	private static final Template<Statement> statementTemplateVector = Template
			.withStatement("__oldDecl = vec3(__internalDecl, vec4(0));");

	static {
		declarationTemplate
				.markLocalReplacement(declarationTemplate.getSourceRoot().nodeIndex.getUnique(TypeQualifier.class));
		declarationTemplate.markLocalReplacement("__type", TypeSpecifier.class);
		declarationTemplate.markIdentifierReplacement("__name");
		initTemplate.markIdentifierReplacement("__decl");
		initTemplate.markLocalReplacement("__value", ReferenceExpression.class);
		variableTemplate.markLocalReplacement("__type", TypeSpecifier.class);
		variableTemplate.markIdentifierReplacement("__internalDecl");
		statementTemplate.markIdentifierReplacement("__oldDecl");
		statementTemplate.markIdentifierReplacement("__internalDecl");
		statementTemplate.markLocalReplacement(
				statementTemplate.getSourceRoot().nodeIndex.getStream(BuiltinNumericTypeSpecifier.class)
						.filter(specifier -> specifier.type == Type.F32VEC3).findAny().get());
		statementTemplateVector.markIdentifierReplacement("__oldDecl");
		statementTemplateVector.markIdentifierReplacement("__internalDecl");
		statementTemplateVector.markLocalReplacement(
				statementTemplateVector.getSourceRoot().nodeIndex.getStream(BuiltinNumericTypeSpecifier.class)
						.filter(specifier -> specifier.type == Type.F32VEC3).findAny().get());
	}

	private static Statement getInitializer(Root root, String name, Type type) {
		return initTemplate.getInstanceFor(root,
				new Identifier(name),
				type.isScalar()
						? LiteralExpression.getDefaultValue(type)
						: root.indexNodes(() -> new FunctionCallExpression(
								new Identifier(type.getMostCompactName()),
								Stream.of(LiteralExpression.getDefaultValue(type)))));
	}

	private static TypeQualifier makeQualifierOut(TypeQualifier typeQualifier) {
		for (TypeQualifierPart qualifierPart : typeQualifier.getParts()) {
			if (qualifierPart instanceof StorageQualifier) {
				StorageQualifier storageQualifier = (StorageQualifier) qualifierPart;
				if (((StorageQualifier) qualifierPart).storageType == StorageType.IN) {
					storageQualifier.storageType = StorageType.OUT;
				}
			}
		}
		return typeQualifier;
	}

	// does transformations that require cross-shader type data
	public static void transformGrouped(
			ASTParser t,
			Map<PatchShaderType, TranslationUnit> trees,
			Parameters parameters) {
		/**
		 * find attributes that are declared as "in" in geometry or fragment but not
		 * declared as "out" in the previous stage. The missing "out" declarations for
		 * these attributes are added and initialized.
		 *
		 * It doesn't bother with array specifiers because they are only legal in
		 * geometry shaders, but then also only as an in declaration. The out
		 * declaration in the vertex shader is still just a single value. Missing out
		 * declarations in the geometry shader are also just normal.
		 *
		 * TODO:
		 * - fix issues where Iris' own declarations are detected and patched like
		 * iris_FogFragCoord if there are geometry shaders present
		 * - improved geometry shader support? They use funky declarations
		 */
		ShaderType prevType = null;
		for (int i = 0; i < pipeline.length; i++) {
			ShaderType type = pipeline[i];
			PatchShaderType[] patchTypes = PatchShaderType.fromGlShaderType(type);

			// check if the patch types have sources and continue if not
			boolean hasAny = false;
			for (PatchShaderType currentType : patchTypes) {
				if (trees.get(currentType) != null) {
					hasAny = true;
				}
			}
			if (!hasAny) {
				continue;
			}

			// if the current type has sources but the previous one doesn't, set the
			// previous one and continue
			if (prevType == null) {
				prevType = type;
				continue;
			}

			PatchShaderType prevPatchTypes = PatchShaderType.fromGlShaderType(prevType)[0];
			TranslationUnit prevTree = trees.get(prevPatchTypes);
			Root prevRoot = prevTree.getRoot();

			// test if the prefix tag is used for some reason
			if (prevRoot.getPrefixIdentifierIndex().prefixQueryFlat(tagPrefix).findAny().isPresent()) {
				LOGGER.warn("The prefix tag " + tagPrefix + " is used in the shader, bailing compatibility transformation.");
				return;
			}

			// find out declarations
			Map<String, BuiltinNumericTypeSpecifier> outDeclarations = new HashMap<>();
			for (DeclarationExternalDeclaration declaration : prevRoot.nodeIndex.get(DeclarationExternalDeclaration.class)) {
				if (outDeclarationMatcher.matchesExtract(declaration)) {
					BuiltinNumericTypeSpecifier extractedType = outDeclarationMatcher.getNodeMatch("type",
							BuiltinNumericTypeSpecifier.class);
					for (DeclarationMember member : outDeclarationMatcher
							.getNodeMatch("name*", DeclarationMember.class)
							.getAncestor(TypeAndInitDeclaration.class)
							.getMembers()) {
						String name = member.getName().getName();
						if (!name.startsWith("gl_")) {
							outDeclarations.put(name, extractedType);
						}
					}
				}
			}

			// add out declarations that are missing for in declarations
			for (PatchShaderType currentType : patchTypes) {
				TranslationUnit currentTree = trees.get(currentType);
				if (currentTree == null) {
					continue;
				}
				Root currentRoot = currentTree.getRoot();

				for (ExternalDeclaration declaration : currentRoot.nodeIndex.get(DeclarationExternalDeclaration.class)) {
					if (!inDeclarationMatcher.matchesExtract(declaration)) {
						continue;
					}

					BuiltinNumericTypeSpecifier inTypeSpecifier = inDeclarationMatcher.getNodeMatch("type",
							BuiltinNumericTypeSpecifier.class);
					for (DeclarationMember inDeclarationMember : inDeclarationMatcher
							.getNodeMatch("name*", DeclarationMember.class)
							.getAncestor(TypeAndInitDeclaration.class)
							.getMembers()) {
						String name = inDeclarationMember.getName().getName();
						if (name.startsWith("gl_")) {
							continue;
						}

						// patch missing declarations with an initialization
						if (!outDeclarations.containsKey(name)) {
							// make sure the declared in is actually used
							if (!currentRoot.identifierIndex.getAncestors(name, ReferenceExpression.class).findAny().isPresent()) {
								continue;
							}

							if (inTypeSpecifier == null) {
								LOGGER.warn(
										"The in declaration '" + name + "' in the " + currentType.glShaderType.name()
												+ " shader that has a missing corresponding out declaration in the previous stage "
												+ prevType.name()
												+ " has a non-numeric type and could not be compatibility-patched. See debugging.md for more information.");
								continue;
							}
							Type inType = inTypeSpecifier.type;

							// insert the new out declaration but copy over the type qualifiers, except for
							// the in/out qualifier
							TypeQualifier outQualifier = (TypeQualifier) inDeclarationMatcher
									.getNodeMatch("qualifier").cloneInto(prevRoot);
							makeQualifierOut(outQualifier);
							prevTree.injectNode(ASTInjectionPoint.BEFORE_DECLARATIONS, declarationTemplate.getInstanceFor(prevRoot,
									outQualifier,
									inTypeSpecifier.cloneInto(prevRoot),
									new Identifier(name)));

							// add the initializer to the main function
							prevTree.prependMainFunctionBody(getInitializer(prevRoot, name, inType));

							// update out declarations to prevent duplicates
							outDeclarations.put(name, null);

							LOGGER.warn(
									"The in declaration '" + name + "' in the " + currentType.glShaderType.name()
											+ " shader is missing a corresponding out declaration in the previous stage "
											+ prevType.name()
											+ " and has been compatibility-patched. See debugging.md for more information.");
						}

						// patch mismatching declaration with a local variable and a cast
						else {
							// there is an out declaration for this in declaration, check if the types match
							BuiltinNumericTypeSpecifier outTypeSpecifier = outDeclarations.get(name);

							// skip newly inserted out declarations
							if (outTypeSpecifier == null) {
								continue;
							}

							Type inType = inTypeSpecifier.type;
							Type outType = outTypeSpecifier.type;

							// check if the out declaration is an array-type, if so, skip it.
							// this only checks the out declaration because it's the one that when it's an
							// array type means that both declarations are arrays and we're not just in the
							// case of a geometry shader where the in declaration is an array and the out
							// declaration is not
							if (outTypeSpecifier.getArraySpecifier() != null) {
								LOGGER.warn(
										"The out declaration '" + name + "' in the " + prevPatchTypes.glShaderType.name()
												+ " shader that has a missing corresponding in declaration in the next stage "
												+ type.name()
												+ " has an array type and could not be compatibility-patched. See debugging.md for more information.");
								continue;
							}

							// skip if the type matches, nothing has to be done
							if (inType == outType) {
								// if the types match but it's never assigned a value,
								// an initialization is added
								if (prevRoot.identifierIndex.get(name).size() > 1) {
									continue;
								}

								// add an initialization statement for this declaration
								prevTree.prependMainFunctionBody(getInitializer(prevRoot, name, inType));
								outDeclarations.put(name, null);

								LOGGER.warn(
										"The in declaration '" + name + "' in the " + currentType.glShaderType.name()
												+ " shader that is never assigned to in the previous stage "
												+ prevType.name()
												+ " has been compatibility-patched by adding an initialization for it. See debugging.md for more information.");
								continue;
							}

							// bail and warn on mismatching dimensionality
							if (outType.getDimension() != inType.getDimension()) {
								LOGGER.warn(
										"The in declaration '" + name + "' in the " + currentType.glShaderType.name()
												+ " shader has a mismatching dimensionality (scalar/vector/matrix) with the out declaration in the previous stage "
												+ prevType.name()
												+ " and could not be compatibility-patched. See debugging.md for more information.");
								continue;
							}

							boolean isVector = outType.isVector();

							// rename all references of this out declaration to a new name (iris_)
							String newName = tagPrefix + name;
							prevRoot.identifierIndex.rename(name, newName);

							// rename the original out declaration back to the original name
							TypeAndInitDeclaration outDeclaration = outTypeSpecifier.getAncestor(TypeAndInitDeclaration.class);
							if (outDeclaration == null) {
								continue;
							}

							List<DeclarationMember> outMembers = outDeclaration.getMembers();
							DeclarationMember outMember = null;
							for (DeclarationMember member : outMembers) {
								if (member.getName().getName().equals(newName)) {
									outMember = member;
								}
							}
							if (outMember == null) {
								throw new IllegalStateException("The targeted out declaration member is missing!");
							}
							outMember.getName().replaceByAndDelete(new Identifier(name));

							// move the declaration member out of the declaration in case there is more than
							// one member to avoid changing the other member's type as well.
							if (outMembers.size() > 1) {
								outMember.detach();
								outTypeSpecifier = outTypeSpecifier.cloneInto(prevRoot);
								DeclarationExternalDeclaration singleOutDeclaration = (DeclarationExternalDeclaration) declarationTemplate
										.getInstanceFor(prevRoot,
												makeQualifierOut(outDeclaration.getType().getTypeQualifier().cloneInto(prevRoot)),
												outTypeSpecifier,
												new Identifier(name));
								((TypeAndInitDeclaration) singleOutDeclaration.getDeclaration()).getMembers().set(0, outMember);
								prevTree.injectNode(ASTInjectionPoint.BEFORE_DECLARATIONS, singleOutDeclaration);
							}

							// add a global variable with the new name and the old type
							prevTree.injectNode(ASTInjectionPoint.BEFORE_DECLARATIONS, variableTemplate.getInstanceFor(prevRoot,
									outTypeSpecifier.cloneInto(prevRoot),
									new Identifier(newName)));

							// insert a statement at the end of the main function that sets the value of the
							// out declaration to the value of the global variable and does a type cast
							prevTree.appendMainFunctionBody(
									(isVector && outType.getDimensions()[0] < inType.getDimensions()[0] ? statementTemplateVector
											: statementTemplate).getInstanceFor(prevRoot,
													new Identifier(name),
													new Identifier(newName),
													inTypeSpecifier.cloneInto(prevRoot)));

							// make the out declaration use the same type as the fragment shader
							outTypeSpecifier.replaceByAndDelete(inTypeSpecifier.cloneInto(prevRoot));

							// don't do the patch twice
							outDeclarations.put(name, null);

							LOGGER.warn(
									"The out declaration '" + name + "' in the " + prevType.name()
											+ " shader has a different type " + outType.getMostCompactName()
											+ " than the corresponding in declaration of type " + inType.getMostCompactName()
											+ " in the following stage " + currentType.glShaderType.name()
											+ " and has been compatibility-patched. See debugging.md for more information.");
						}
					}
				}
			}

			prevType = type;
		}
	}

	private static final Matcher<ExternalDeclaration> nonLayoutOutDeclarationMatcher = new Matcher<ExternalDeclaration>(
			"out float name;",
<<<<<<< HEAD
			Matcher.externalDeclarationPattern) {
=======
			ParseShape.EXTERNAL_DECLARATION) {
>>>>>>> c2be96d2
		{
			markClassWildcard("qualifier", pattern.getRoot().nodeIndex.getUnique(TypeQualifier.class));
			markClassWildcard("type", pattern.getRoot().nodeIndex.getUnique(BuiltinNumericTypeSpecifier.class));
			markClassWildcard("name*",
					pattern.getRoot().identifierIndex.getUnique("name").getAncestor(DeclarationMember.class));
		}

		@Override
		public boolean matchesExtract(ExternalDeclaration tree) {
			boolean result = super.matchesExtract(tree);
			if (!result) {
				return false;
			}

			// look for an out qualifier but no layout qualifier
			TypeQualifier qualifier = getNodeMatch("qualifier", TypeQualifier.class);
			var hasOutQualifier = false;
			for (TypeQualifierPart part : qualifier.getParts()) {
				if (part instanceof StorageQualifier) {
					StorageQualifier storageQualifier = (StorageQualifier) part;
					if (storageQualifier.storageType == StorageType.OUT) {
						hasOutQualifier = true;
					}
				} else if (part instanceof LayoutQualifier) {
					return false;
				}
			}
			return hasOutQualifier;
		}
	};

	private static final Template<ExternalDeclaration> layoutedOutDeclarationTemplate = Template
			.withExternalDeclaration("out __type __name;");

	static {
		layoutedOutDeclarationTemplate.markLocalReplacement(
				layoutedOutDeclarationTemplate.getSourceRoot().nodeIndex.getOne(TypeQualifier.class));
		layoutedOutDeclarationTemplate.markLocalReplacement("__type", TypeSpecifier.class);
		layoutedOutDeclarationTemplate.markLocalReplacement("__name", DeclarationMember.class);
	}

	record NewDeclarationData(TypeQualifier qualifier, TypeSpecifier type, DeclarationMember member, int number) {
	}

	private static final String attachTargetPrefix = "outColor";

	public static void transformFragmentCore(ASTParser t, TranslationUnit tree, Root root, Parameters parameters) {
		// do layout attachment (attaches a location(layout = 4) to the out declaration
		// outColor4 for example)

		// iterate the declarations
		ArrayList<NewDeclarationData> newDeclarationData = new ArrayList<NewDeclarationData>();
		ArrayList<ExternalDeclaration> declarationsToRemove = new ArrayList<ExternalDeclaration>();
		for (DeclarationExternalDeclaration declaration : root.nodeIndex.get(DeclarationExternalDeclaration.class)) {
			if (!nonLayoutOutDeclarationMatcher.matchesExtract(declaration)) {
				continue;
			}

			// find the matching outColor members
			List<DeclarationMember> members = nonLayoutOutDeclarationMatcher
					.getNodeMatch("name*", DeclarationMember.class)
					.getAncestor(TypeAndInitDeclaration.class)
					.getMembers();
			TypeQualifier typeQualifier = nonLayoutOutDeclarationMatcher.getNodeMatch("qualifier", TypeQualifier.class);
			BuiltinNumericTypeSpecifier typeSpecifier = nonLayoutOutDeclarationMatcher.getNodeMatch("type",
					BuiltinNumericTypeSpecifier.class);
			int addedDeclarations = 0;
			for (DeclarationMember member : members) {
				String name = member.getName().getName();
				if (!name.startsWith(attachTargetPrefix)) {
					continue;
				}

				// get the number suffix after the prefix
				String numberSuffix = name.substring(attachTargetPrefix.length());
				if (numberSuffix.isEmpty()) {
					continue;
				}

				// make sure it's a number and is between 0 and 7
				int number;
				try {
					number = Integer.parseInt(numberSuffix);
				} catch (NumberFormatException e) {
					continue;
				}
				if (number < 0 || 7 < number) {
					continue;
				}

				newDeclarationData.add(new NewDeclarationData(typeQualifier, typeSpecifier, member, number));
				addedDeclarations++;
			}

			// if the member list is now empty, remove the declaration
			if (addedDeclarations == members.size()) {
				declarationsToRemove.add(declaration);
			}
		}
		tree.getChildren().removeAll(declarationsToRemove);
		for (ExternalDeclaration declaration : declarationsToRemove) {
			declaration.detachParent();
		}

<<<<<<< HEAD
		// for test consistency: sort the new declarations by position in the
		// original declaration and then translation unit index
		newDeclarationData.sort(Comparator
				.<NewDeclarationData>comparingInt(
						data -> tree.getChildren().indexOf(data.member.getAncestor(ExternalDeclaration.class)))
				.thenComparingInt(
						data -> data.member.getAncestor(TypeAndInitDeclaration.class).getMembers().indexOf(data.member)));

=======
>>>>>>> c2be96d2
		// generate new declarations with layout qualifiers for each outColor member
		ArrayList<ExternalDeclaration> newDeclarations = new ArrayList<ExternalDeclaration>();

		// Note: since everything is wrapped in a big Root.indexBuildSession, we don't
		// need to do it manually here
		for (NewDeclarationData data : newDeclarationData) {
			DeclarationMember member = data.member;
			member.detach();
			TypeQualifier newQualifier = data.qualifier.cloneInto(root);
			newQualifier.getChildren()
					.add(new LayoutQualifier(Stream.of(new NamedLayoutQualifierPart(
							new Identifier("location"),
							new LiteralExpression(Type.INT32, data.number)))));
			ExternalDeclaration newDeclaration = layoutedOutDeclarationTemplate.getInstanceFor(root,
					newQualifier,
					data.type.cloneInto(root),
					member);
			newDeclarations.add(newDeclaration);
		}
		tree.injectNodes(ASTInjectionPoint.BEFORE_DECLARATIONS, newDeclarations);
	}
}<|MERGE_RESOLUTION|>--- conflicted
+++ resolved
@@ -2,10 +2,7 @@
 
 import java.util.ArrayDeque;
 import java.util.ArrayList;
-<<<<<<< HEAD
 import java.util.Comparator;
-=======
->>>>>>> c2be96d2
 import java.util.Deque;
 import java.util.HashMap;
 import java.util.HashSet;
@@ -596,11 +593,7 @@
 
 	private static final Matcher<ExternalDeclaration> nonLayoutOutDeclarationMatcher = new Matcher<ExternalDeclaration>(
 			"out float name;",
-<<<<<<< HEAD
-			Matcher.externalDeclarationPattern) {
-=======
 			ParseShape.EXTERNAL_DECLARATION) {
->>>>>>> c2be96d2
 		{
 			markClassWildcard("qualifier", pattern.getRoot().nodeIndex.getUnique(TypeQualifier.class));
 			markClassWildcard("type", pattern.getRoot().nodeIndex.getUnique(BuiltinNumericTypeSpecifier.class));
@@ -705,17 +698,6 @@
 			declaration.detachParent();
 		}
 
-<<<<<<< HEAD
-		// for test consistency: sort the new declarations by position in the
-		// original declaration and then translation unit index
-		newDeclarationData.sort(Comparator
-				.<NewDeclarationData>comparingInt(
-						data -> tree.getChildren().indexOf(data.member.getAncestor(ExternalDeclaration.class)))
-				.thenComparingInt(
-						data -> data.member.getAncestor(TypeAndInitDeclaration.class).getMembers().indexOf(data.member)));
-
-=======
->>>>>>> c2be96d2
 		// generate new declarations with layout qualifiers for each outColor member
 		ArrayList<ExternalDeclaration> newDeclarations = new ArrayList<ExternalDeclaration>();
 
