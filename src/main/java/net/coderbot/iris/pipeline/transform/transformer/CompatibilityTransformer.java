package net.coderbot.iris.pipeline.transform.transformer;

import java.util.ArrayDeque;
import java.util.ArrayList;
import java.util.Comparator;
import java.util.Deque;
import java.util.HashMap;
import java.util.HashSet;
import java.util.LinkedList;
import java.util.List;
import java.util.Map;
import java.util.Set;
import java.util.stream.Stream;

import org.apache.logging.log4j.LogManager;
import org.apache.logging.log4j.Logger;

import io.github.douira.glsl_transformer.ast.node.Identifier;
import io.github.douira.glsl_transformer.ast.node.TranslationUnit;
import io.github.douira.glsl_transformer.ast.node.abstract_node.ASTNode;
import io.github.douira.glsl_transformer.ast.node.declaration.DeclarationMember;
import io.github.douira.glsl_transformer.ast.node.declaration.FunctionParameter;
import io.github.douira.glsl_transformer.ast.node.declaration.TypeAndInitDeclaration;
import io.github.douira.glsl_transformer.ast.node.expression.Expression;
import io.github.douira.glsl_transformer.ast.node.expression.LiteralExpression;
import io.github.douira.glsl_transformer.ast.node.expression.ReferenceExpression;
import io.github.douira.glsl_transformer.ast.node.expression.unary.FunctionCallExpression;
import io.github.douira.glsl_transformer.ast.node.external_declaration.DeclarationExternalDeclaration;
import io.github.douira.glsl_transformer.ast.node.external_declaration.EmptyDeclaration;
import io.github.douira.glsl_transformer.ast.node.external_declaration.ExternalDeclaration;
import io.github.douira.glsl_transformer.ast.node.external_declaration.FunctionDefinition;
import io.github.douira.glsl_transformer.ast.node.statement.Statement;
import io.github.douira.glsl_transformer.ast.node.type.qualifier.LayoutQualifier;
import io.github.douira.glsl_transformer.ast.node.type.qualifier.NamedLayoutQualifierPart;
import io.github.douira.glsl_transformer.ast.node.type.qualifier.StorageQualifier;
import io.github.douira.glsl_transformer.ast.node.type.qualifier.StorageQualifier.StorageType;
import io.github.douira.glsl_transformer.ast.node.type.qualifier.TypeQualifier;
import io.github.douira.glsl_transformer.ast.node.type.qualifier.TypeQualifierPart;
import io.github.douira.glsl_transformer.ast.node.type.specifier.BuiltinNumericTypeSpecifier;
import io.github.douira.glsl_transformer.ast.node.type.specifier.FunctionPrototype;
import io.github.douira.glsl_transformer.ast.node.type.specifier.TypeSpecifier;
import io.github.douira.glsl_transformer.ast.query.Root;
import io.github.douira.glsl_transformer.ast.query.match.AutoHintedMatcher;
import io.github.douira.glsl_transformer.ast.query.match.Matcher;
import io.github.douira.glsl_transformer.ast.transform.ASTInjectionPoint;
import io.github.douira.glsl_transformer.ast.transform.ASTParser;
import io.github.douira.glsl_transformer.ast.transform.Template;
import io.github.douira.glsl_transformer.util.Type;
import net.coderbot.iris.Iris;
import net.coderbot.iris.gl.shader.ShaderType;
import net.coderbot.iris.pipeline.PatchedShaderPrinter;
import net.coderbot.iris.pipeline.transform.PatchShaderType;
import net.coderbot.iris.pipeline.transform.parameter.Parameters;

public class CompatibilityTransformer {
	static Logger LOGGER = LogManager.getLogger(CompatibilityTransformer.class);

	private static final AutoHintedMatcher<Expression> sildursWaterFract = new AutoHintedMatcher<>(
			"fract(worldpos.y + 0.001)", Matcher.expressionPattern);

	private static StorageQualifier getConstQualifier(TypeQualifier qualifier) {
		if (qualifier == null) {
			return null;
		}
		for (TypeQualifierPart constQualifier : qualifier.getChildren()) {
			if (constQualifier instanceof StorageQualifier) {
				StorageQualifier storageQualifier = (StorageQualifier) constQualifier;
				if (storageQualifier.storageType == StorageQualifier.StorageType.CONST) {
					return storageQualifier;
				}
			}
		}
		return null;
	}

	private static List<String> reservedWords = List.of("texture");

	public static void transformEach(ASTParser t, TranslationUnit tree, Root root, Parameters parameters) {
		if (parameters.type == PatchShaderType.VERTEX) {
			if (root.replaceExpressionMatches(t, sildursWaterFract, "fract(worldpos.y + 0.01)")) {
				Iris.logger.warn("Patched fract(worldpos.y + 0.001) to fract(worldpos.y + 0.01) to fix " +
						"waving water disconnecting from other water blocks; See https://github.com/IrisShaders/Iris/issues/509");
			}
		}

		/**
		 * Removes const storage qualifier from declarations in functions if they are
		 * initialized with const parameters. Const parameters are immutable parameters
		 * and can't be used to initialize const declarations because they expect
		 * constant, not just immutable, expressions. This varies between drivers and
		 * versions. Also removes the const qualifier from declarations that use the
		 * identifiers from which the declaration was removed previously.
		 * See https://wiki.shaderlabs.org/wiki/Compiler_Behavior_Notes
		 */
		Map<FunctionDefinition, Set<String>> constFunctions = new HashMap<>();
		Set<String> processingSet = new HashSet<>();
		List<FunctionDefinition> unusedFunctions = new LinkedList<>();
		for (FunctionDefinition definition : root.nodeIndex.get(FunctionDefinition.class)) {
			// check if this function is ever used
			FunctionPrototype prototype = definition.getFunctionPrototype();
			String functionName = prototype.getName().getName();
			if (!functionName.equals("main") && root.identifierIndex.getStream(functionName).count() <= 1) {
				// remove unused functions
				// unused function removal can be helpful since some drivers don't do some
				// checks on unused functions. Additionally, sometimes bugs in unused code can
				// be avoided this way.
				// TODO: integrate into debug mode (allow user to disable this behavior for
				// debugging purposes)
				unusedFunctions.add(definition);
				if (PatchedShaderPrinter.prettyPrintShaders) {
<<<<<<< HEAD
					//LOGGER.warn("Removing unused function " + functionName);
				}/* else if (unusedFunctions.size() == 1) {
					LOGGER.warn(
							"Removing unused function " + functionName
									+ " and omitting further such messages outside of debug mode. See debugging.md for more information.");
				}*/
=======
					LOGGER.warn("Removing unused function " + functionName);
				} /*
					 * else if (unusedFunctions.size() == 1) {
					 * LOGGER.warn(
					 * "Removing unused function " + functionName
					 * +
					 * " and omitting further such messages outside of debug mode. See debugging.md for more information."
					 * );
					 * }
					 */
>>>>>>> 7371c473
				continue;
			}

			// stop on functions without parameters
			if (prototype.getChildren().isEmpty()) {
				continue;
			}

			// find the const parameters
			Set<String> names = new HashSet<>(prototype.getChildren().size());
			for (FunctionParameter parameter : prototype.getChildren()) {
				if (getConstQualifier(parameter.getType().getTypeQualifier()) != null) {
					String name = parameter.getName().getName();
					names.add(name);
					processingSet.add(name);
				}
			}
			if (!names.isEmpty()) {
				constFunctions.put(definition, names);
			}
		}

		// remove collected unused functions
		for (FunctionDefinition definition : unusedFunctions) {
			definition.detachAndDelete();
		}

		// find the reference expressions for the const parameters
		// and check that they are in the right function and are of the right type
		boolean constDeclarationHit = false;
		Deque<String> processingQueue = new ArrayDeque<>(processingSet);
		while (!processingQueue.isEmpty()) {
			String name = processingQueue.poll();
			processingSet.remove(name);
			for (Identifier id : root.identifierIndex.get(name)) {
				// since this searches for reference expressions, this won't accidentally find
				// the name as the name of a declaration member
				ReferenceExpression reference = id.getAncestor(ReferenceExpression.class);
				if (reference == null) {
					continue;
				}
				TypeAndInitDeclaration taid = reference.getAncestor(TypeAndInitDeclaration.class);
				if (taid == null) {
					continue;
				}
				FunctionDefinition inDefinition = taid.getAncestor(FunctionDefinition.class);
				if (inDefinition == null) {
					continue;
				}
				Set<String> constIdsInFunction = constFunctions.get(inDefinition);
				if (constIdsInFunction == null) {
					continue;
				}
				if (constIdsInFunction.contains(name)) {
					// remove the const qualifier from the reference expression
					TypeQualifier qualifier = taid.getType().getTypeQualifier();
					StorageQualifier constQualifier = getConstQualifier(qualifier);
					if (constQualifier == null) {
						continue;
					}
					constQualifier.detachAndDelete();
					if (qualifier.getChildren().isEmpty()) {
						qualifier.detachAndDelete();
					}
					constDeclarationHit = true;

					// add all members of the declaration to the list of const parameters to process
					for (DeclarationMember member : taid.getMembers()) {
						String memberName = member.getName().getName();

						// the name may not be the same as the parameter name
						if (constIdsInFunction.contains(memberName)) {
							throw new IllegalStateException("Illegal redefinition of const parameter " + name);
						}

						constIdsInFunction.add(memberName);

						// don't add to the queue twice if it's already been added by a different scope
						if (!processingSet.contains(memberName)) {
							processingQueue.add(memberName);
							processingSet.add(memberName);
						}
					}
				}
			}
		}

		if (constDeclarationHit) {
			LOGGER.warn(
					"Removed the const keyword from declarations that use const parameters. See debugging.md for more information.");
		}

		// remove empty external declarations
		boolean emptyDeclarationHit = root.process(
				root.nodeIndex.getStream(EmptyDeclaration.class),
				ASTNode::detachAndDelete);
		if (emptyDeclarationHit) {
			LOGGER.warn(
					"Removed empty external declarations (\";\").");
		}

		// rename reserved words within files
		for (String reservedWord : reservedWords) {
			String newName = "iris_renamed_" + reservedWord;
			if (root.process(root.identifierIndex.getStream(reservedWord).filter(
					id -> !(id.getParent() instanceof FunctionCallExpression)
							&& !(id.getParent() instanceof FunctionPrototype)),
					id -> id.setName(newName))) {
				LOGGER.warn("Renamed reserved word \"" + reservedWord + "\" to \"" + newName + "\".");
			}
		}
	}

	private static class DeclarationMatcher extends Matcher<ExternalDeclaration> {
		private final StorageType storageType;

		public DeclarationMatcher(StorageType storageType) {
			super("out float name;", Matcher.externalDeclarationPattern);
			this.storageType = storageType;
		}

		{
			markClassWildcard("qualifier", pattern.getRoot().nodeIndex.getUnique(TypeQualifier.class));
			markClassWildcard("type", pattern.getRoot().nodeIndex.getUnique(BuiltinNumericTypeSpecifier.class));
			markClassWildcard("name*",
					pattern.getRoot().identifierIndex.getUnique("name").getAncestor(DeclarationMember.class));
		}

		@Override
		public boolean matchesExtract(ExternalDeclaration tree) {
			boolean result = super.matchesExtract(tree);
			if (!result) {
				return false;
			}
			TypeQualifier qualifier = getNodeMatch("qualifier", TypeQualifier.class);
			for (TypeQualifierPart part : qualifier.getParts()) {
				if (part instanceof StorageQualifier) {
					StorageQualifier storageQualifier = (StorageQualifier) part;
					if (storageQualifier.storageType == storageType) {
						return true;
					}
				}
			}
			return false;
		}
	}

	private static final ShaderType[] pipeline = { ShaderType.VERTEX, ShaderType.GEOMETRY, ShaderType.FRAGMENT };
	private static final Matcher<ExternalDeclaration> outDeclarationMatcher = new DeclarationMatcher(
			StorageType.OUT);
	private static final Matcher<ExternalDeclaration> inDeclarationMatcher = new DeclarationMatcher(
			StorageType.IN);

	private static final String tagPrefix = "iris_template_";
	private static final Template<ExternalDeclaration> declarationTemplate = Template
			.withExternalDeclaration("out __type __name;");
	private static final Template<Statement> initTemplate = Template.withStatement("__decl = __value;");
	private static final Template<ExternalDeclaration> variableTemplate = Template
			.withExternalDeclaration("__type __internalDecl;");
	private static final Template<Statement> statementTemplate = Template
			.withStatement("__oldDecl = vec3(__internalDecl);");
	private static final Template<Statement> statementTemplateVector = Template
			.withStatement("__oldDecl = vec3(__internalDecl, vec4(0));");

	static {
		declarationTemplate
				.markLocalReplacement(declarationTemplate.getSourceRoot().nodeIndex.getUnique(TypeQualifier.class));
		declarationTemplate.markLocalReplacement("__type", TypeSpecifier.class);
		declarationTemplate.markIdentifierReplacement("__name");
		initTemplate.markIdentifierReplacement("__decl");
		initTemplate.markLocalReplacement("__value", ReferenceExpression.class);
		variableTemplate.markLocalReplacement("__type", TypeSpecifier.class);
		variableTemplate.markIdentifierReplacement("__internalDecl");
		statementTemplate.markIdentifierReplacement("__oldDecl");
		statementTemplate.markIdentifierReplacement("__internalDecl");
		statementTemplate.markLocalReplacement(
				statementTemplate.getSourceRoot().nodeIndex.getStream(BuiltinNumericTypeSpecifier.class)
						.filter(specifier -> specifier.type == Type.F32VEC3).findAny().get());
		statementTemplateVector.markIdentifierReplacement("__oldDecl");
		statementTemplateVector.markIdentifierReplacement("__internalDecl");
		statementTemplateVector.markLocalReplacement(
				statementTemplateVector.getSourceRoot().nodeIndex.getStream(BuiltinNumericTypeSpecifier.class)
						.filter(specifier -> specifier.type == Type.F32VEC3).findAny().get());
	}

	private static Statement getInitializer(Root root, String name, Type type) {
		return initTemplate.getInstanceFor(root,
				new Identifier(name),
				type.isScalar()
						? LiteralExpression.getDefaultValue(type)
						: Root.indexNodes(root, () -> new FunctionCallExpression(
								new Identifier(type.getMostCompactName()),
								Stream.of(LiteralExpression.getDefaultValue(type)))));
	}

	private static TypeQualifier makeQualifierOut(TypeQualifier typeQualifier) {
		for (TypeQualifierPart qualifierPart : typeQualifier.getParts()) {
			if (qualifierPart instanceof StorageQualifier) {
				StorageQualifier storageQualifier = (StorageQualifier) qualifierPart;
				if (((StorageQualifier) qualifierPart).storageType == StorageType.IN) {
					storageQualifier.storageType = StorageType.OUT;
				}
			}
		}
		return typeQualifier;
	}

	// does transformations that require cross-shader type data
	public static void transformGrouped(
			ASTParser t,
			Map<PatchShaderType, TranslationUnit> trees,
			Parameters parameters) {
		/**
		 * find attributes that are declared as "in" in geometry or fragment but not
		 * declared as "out" in the previous stage. The missing "out" declarations for
		 * these attributes are added and initialized.
		 *
		 * It doesn't bother with array specifiers because they are only legal in
		 * geometry shaders, but then also only as an in declaration. The out
		 * declaration in the vertex shader is still just a single value. Missing out
		 * declarations in the geometry shader are also just normal.
		 *
		 * TODO:
		 * - fix issues where Iris' own declarations are detected and patched like
		 * iris_FogFragCoord if there are geometry shaders present
		 * - improved geometry shader support? They use funky declarations
		 */
		ShaderType prevType = null;
		for (int i = 0; i < pipeline.length; i++) {
			ShaderType type = pipeline[i];
			PatchShaderType[] patchTypes = PatchShaderType.fromGlShaderType(type);

			// check if the patch types have sources and continue if not
			boolean hasAny = false;
			for (PatchShaderType currentType : patchTypes) {
				if (trees.get(currentType) != null) {
					hasAny = true;
				}
			}
			if (!hasAny) {
				continue;
			}

			// if the current type has sources but the previous one doesn't, set the
			// previous one and continue
			if (prevType == null) {
				prevType = type;
				continue;
			}

			PatchShaderType prevPatchTypes = PatchShaderType.fromGlShaderType(prevType)[0];
			TranslationUnit prevTree = trees.get(prevPatchTypes);
			Root prevRoot = prevTree.getRoot();

			// test if the prefix tag is used for some reason
			if (prevRoot.getPrefixIdentifierIndex().prefixQueryFlat(tagPrefix).findAny().isPresent()) {
				LOGGER.warn("The prefix tag " + tagPrefix + " is used in the shader, bailing compatibility transformation.");
				return;
			}

			// find out declarations
			Map<String, BuiltinNumericTypeSpecifier> outDeclarations = new HashMap<>();
			for (DeclarationExternalDeclaration declaration : prevRoot.nodeIndex.get(DeclarationExternalDeclaration.class)) {
				if (outDeclarationMatcher.matchesExtract(declaration)) {
					BuiltinNumericTypeSpecifier extractedType = outDeclarationMatcher.getNodeMatch("type",
							BuiltinNumericTypeSpecifier.class);
					for (DeclarationMember member : outDeclarationMatcher
							.getNodeMatch("name*", DeclarationMember.class)
							.getAncestor(TypeAndInitDeclaration.class)
							.getMembers()) {
						String name = member.getName().getName();
						if (!name.startsWith("gl_")) {
							outDeclarations.put(name, extractedType);
						}
					}
				}
			}

			// add out declarations that are missing for in declarations
			for (PatchShaderType currentType : patchTypes) {
				TranslationUnit currentTree = trees.get(currentType);
				if (currentTree == null) {
					continue;
				}
				Root currentRoot = currentTree.getRoot();

				for (ExternalDeclaration declaration : currentRoot.nodeIndex.get(DeclarationExternalDeclaration.class)) {
					if (!inDeclarationMatcher.matchesExtract(declaration)) {
						continue;
					}

					BuiltinNumericTypeSpecifier inTypeSpecifier = inDeclarationMatcher.getNodeMatch("type",
							BuiltinNumericTypeSpecifier.class);
					for (DeclarationMember inDeclarationMember : inDeclarationMatcher
							.getNodeMatch("name*", DeclarationMember.class)
							.getAncestor(TypeAndInitDeclaration.class)
							.getMembers()) {
						String name = inDeclarationMember.getName().getName();
						if (name.startsWith("gl_")) {
							continue;
						}

						// patch missing declarations with an initialization
						if (!outDeclarations.containsKey(name)) {
							// make sure the declared in is actually used
							if (!currentRoot.identifierIndex.getAncestors(name, ReferenceExpression.class).findAny().isPresent()) {
								continue;
							}

							if (inTypeSpecifier == null) {
								LOGGER.warn(
										"The in declaration '" + name + "' in the " + currentType.glShaderType.name()
												+ " shader that has a missing corresponding out declaration in the previous stage "
												+ prevType.name()
												+ " has a non-numeric type and could not be compatibility-patched. See debugging.md for more information.");
								continue;
							}
							Type inType = inTypeSpecifier.type;

							// insert the new out declaration but copy over the type qualifiers, except for
							// the in/out qualifier
							TypeQualifier outQualifier = (TypeQualifier) inDeclarationMatcher
									.getNodeMatch("qualifier").cloneInto(prevRoot);
							makeQualifierOut(outQualifier);
							prevTree.injectNode(ASTInjectionPoint.BEFORE_DECLARATIONS, declarationTemplate.getInstanceFor(prevRoot,
									outQualifier,
									inTypeSpecifier.cloneInto(prevRoot),
									new Identifier(name)));

							// add the initializer to the main function
							prevTree.prependMainFunctionBody(getInitializer(prevRoot, name, inType));

							// update out declarations to prevent duplicates
							outDeclarations.put(name, null);

							LOGGER.warn(
									"The in declaration '" + name + "' in the " + currentType.glShaderType.name()
											+ " shader is missing a corresponding out declaration in the previous stage "
											+ prevType.name()
											+ " and has been compatibility-patched. See debugging.md for more information.");
						}

						// patch mismatching declaration with a local variable and a cast
						else {
							// there is an out declaration for this in declaration, check if the types match
							BuiltinNumericTypeSpecifier outTypeSpecifier = outDeclarations.get(name);

							// skip newly inserted out declarations
							if (outTypeSpecifier == null) {
								continue;
							}

							Type inType = inTypeSpecifier.type;
							Type outType = outTypeSpecifier.type;

							// skip if the type matches, nothing has to be done
							if (inType == outType) {
								// if the types match but it's never assigned a value,
								// an initialization is added
								if (prevRoot.identifierIndex.get(name).size() > 1) {
									continue;
								}

								// add an initialization statement for this declaration
								prevTree.prependMainFunctionBody(getInitializer(prevRoot, name, inType));
								outDeclarations.put(name, null);
								continue;
							}

							// bail and warn on mismatching dimensionality
							if (outType.getDimension() != inType.getDimension()) {
								LOGGER.warn(
										"The in declaration '" + name + "' in the " + currentType.glShaderType.name()
												+ " shader has a mismatching dimensionality (scalar/vector/matrix) with the out declaration in the previous stage "
												+ prevType.name()
												+ " and could not be compatibility-patched. See debugging.md for more information.");
								continue;
							}

							boolean isVector = outType.isVector();

							// rename all references of this out declaration to a new name (iris_)
							String newName = tagPrefix + name;
							prevRoot.identifierIndex.rename(name, newName);

							// rename the original out declaration back to the original name
							TypeAndInitDeclaration outDeclaration = outTypeSpecifier.getAncestor(TypeAndInitDeclaration.class);
							if (outDeclaration == null) {
								continue;
							}

							List<DeclarationMember> outMembers = outDeclaration.getMembers();
							DeclarationMember outMember = null;
							for (DeclarationMember member : outMembers) {
								if (member.getName().getName().equals(newName)) {
									outMember = member;
								}
							}
							if (outMember == null) {
								throw new IllegalStateException("The targeted out declaration member is missing!");
							}
							outMember.getName().replaceByAndDelete(new Identifier(name));

							// move the declaration member out of the declaration in case there is more than
							// one member to avoid changing the other member's type as well.
							if (outMembers.size() > 1) {
								outMember.detach();
								outTypeSpecifier = outTypeSpecifier.cloneInto(prevRoot);
								DeclarationExternalDeclaration singleOutDeclaration = (DeclarationExternalDeclaration) declarationTemplate
										.getInstanceFor(prevRoot,
												makeQualifierOut(outDeclaration.getType().getTypeQualifier().cloneInto(prevRoot)),
												outTypeSpecifier,
												new Identifier(name));
								((TypeAndInitDeclaration) singleOutDeclaration.getDeclaration()).getMembers().set(0, outMember);
								prevTree.injectNode(ASTInjectionPoint.BEFORE_DECLARATIONS, singleOutDeclaration);
							}

							// add a global variable with the new name and the old type
							prevTree.injectNode(ASTInjectionPoint.BEFORE_DECLARATIONS, variableTemplate.getInstanceFor(prevRoot,
									outTypeSpecifier.cloneInto(prevRoot),
									new Identifier(newName)));

							// insert a statement at the end of the main function that sets the value of the
							// out declaration to the value of the global variable and does a type cast
							prevTree.appendMainFunctionBody(
									(isVector && outType.getDimensions()[0] < inType.getDimensions()[0] ? statementTemplateVector
											: statementTemplate).getInstanceFor(prevRoot,
													new Identifier(name),
													new Identifier(newName),
													inTypeSpecifier.cloneInto(prevRoot)));

							// make the out declaration use the same type as the fragment shader
							outTypeSpecifier.replaceByAndDelete(inTypeSpecifier.cloneInto(prevRoot));

							// don't do the patch twice
							outDeclarations.put(name, null);

							LOGGER.warn(
									"The out declaration '" + name + "' in the " + prevType.name()
											+ " shader has a different type " + outType.getMostCompactName()
											+ " than the corresponding in declaration of type " + inType.getMostCompactName()
											+ " in the following stage " + currentType.glShaderType.name()
											+ " and has been compatibility-patched. See debugging.md for more information.");
						}
					}
				}
			}

			prevType = type;
		}
	}

	private static final Matcher<ExternalDeclaration> nonLayoutOutDeclarationMatcher = new Matcher<ExternalDeclaration>(
			"out float name;",
			Matcher.externalDeclarationPattern) {
		{
			markClassWildcard("qualifier", pattern.getRoot().nodeIndex.getUnique(TypeQualifier.class));
			markClassWildcard("type", pattern.getRoot().nodeIndex.getUnique(BuiltinNumericTypeSpecifier.class));
			markClassWildcard("name*",
					pattern.getRoot().identifierIndex.getUnique("name").getAncestor(DeclarationMember.class));
		}

		@Override
		public boolean matchesExtract(ExternalDeclaration tree) {
			boolean result = super.matchesExtract(tree);
			if (!result) {
				return false;
			}

			// look for an out qualifier but no layout qualifier
			TypeQualifier qualifier = getNodeMatch("qualifier", TypeQualifier.class);
			var hasOutQualifier = false;
			for (TypeQualifierPart part : qualifier.getParts()) {
				if (part instanceof StorageQualifier) {
					StorageQualifier storageQualifier = (StorageQualifier) part;
					if (storageQualifier.storageType == StorageType.OUT) {
						hasOutQualifier = true;
					}
				} else if (part instanceof LayoutQualifier) {
					return false;
				}
			}
			return hasOutQualifier;
		}
	};

	private static final Template<ExternalDeclaration> layoutedOutDeclarationTemplate = Template
			.withExternalDeclaration("out __type __name;");

	static {
		layoutedOutDeclarationTemplate.markLocalReplacement(
				layoutedOutDeclarationTemplate.getSourceRoot().nodeIndex.getOne(TypeQualifier.class));
		layoutedOutDeclarationTemplate.markLocalReplacement("__type", TypeSpecifier.class);
		layoutedOutDeclarationTemplate.markLocalReplacement("__name", DeclarationMember.class);
	}

	record NewDeclarationData(TypeQualifier qualifier, TypeSpecifier type, DeclarationMember member, int number) {
	}

	private static final String attachTargetPrefix = "outColor";

	public static void transformFragmentCore(ASTParser t, TranslationUnit tree, Root root, Parameters parameters) {
		// do layout attachment (attaches a location(layout = 4) to the out declaration
		// outColor4 for example)

		// iterate the declarations
		ArrayList<NewDeclarationData> newDeclarationData = new ArrayList<NewDeclarationData>();
		ArrayList<ExternalDeclaration> declarationsToRemove = new ArrayList<ExternalDeclaration>();
		for (DeclarationExternalDeclaration declaration : root.nodeIndex.get(DeclarationExternalDeclaration.class)) {
			if (!nonLayoutOutDeclarationMatcher.matchesExtract(declaration)) {
				continue;
			}

			// find the matching outColor members
			List<DeclarationMember> members = nonLayoutOutDeclarationMatcher
					.getNodeMatch("name*", DeclarationMember.class)
					.getAncestor(TypeAndInitDeclaration.class)
					.getMembers();
			TypeQualifier typeQualifier = nonLayoutOutDeclarationMatcher.getNodeMatch("qualifier", TypeQualifier.class);
			BuiltinNumericTypeSpecifier typeSpecifier = nonLayoutOutDeclarationMatcher.getNodeMatch("type",
					BuiltinNumericTypeSpecifier.class);
			int addedDeclarations = 0;
			for (DeclarationMember member : members) {
				String name = member.getName().getName();
				if (!name.startsWith(attachTargetPrefix)) {
					continue;
				}

				// get the number suffix after the prefix
				String numberSuffix = name.substring(attachTargetPrefix.length());
				if (numberSuffix.isEmpty()) {
					continue;
				}

				// make sure it's a number and is between 0 and 7
				int number;
				try {
					number = Integer.parseInt(numberSuffix);
				} catch (NumberFormatException e) {
					continue;
				}
				if (number < 0 || 7 < number) {
					continue;
				}

				newDeclarationData.add(new NewDeclarationData(typeQualifier, typeSpecifier, member, number));
				addedDeclarations++;
			}

			// if the member list is now empty, remove the declaration
			if (addedDeclarations == members.size()) {
				declarationsToRemove.add(declaration);
			}
		}
		tree.getChildren().removeAll(declarationsToRemove);
		for (ExternalDeclaration declaration : declarationsToRemove) {
			declaration.detachParent();
		}

		// generate new declarations with layout qualifiers for each outColor member
		ArrayList<ExternalDeclaration> newDeclarations = new ArrayList<ExternalDeclaration>();

		// Note: since everything is wrapped in a big Root.indexBuildSession, we don't
		// need to do it manually here
		for (NewDeclarationData data : newDeclarationData) {
			DeclarationMember member = data.member;
			member.detach();
			TypeQualifier newQualifier = data.qualifier.cloneInto(root);
			newQualifier.getChildren()
					.add(new LayoutQualifier(Stream.of(new NamedLayoutQualifierPart(
							new Identifier("location"),
							new LiteralExpression(Type.INT32, data.number)))));
			ExternalDeclaration newDeclaration = layoutedOutDeclarationTemplate.getInstanceFor(root,
					newQualifier,
					data.type.cloneInto(root),
					member);
			newDeclarations.add(newDeclaration);
		}
		tree.injectNodes(ASTInjectionPoint.BEFORE_DECLARATIONS, newDeclarations);
	}
}<|MERGE_RESOLUTION|>--- conflicted
+++ resolved
@@ -108,14 +108,6 @@
 				// debugging purposes)
 				unusedFunctions.add(definition);
 				if (PatchedShaderPrinter.prettyPrintShaders) {
-<<<<<<< HEAD
-					//LOGGER.warn("Removing unused function " + functionName);
-				}/* else if (unusedFunctions.size() == 1) {
-					LOGGER.warn(
-							"Removing unused function " + functionName
-									+ " and omitting further such messages outside of debug mode. See debugging.md for more information.");
-				}*/
-=======
 					LOGGER.warn("Removing unused function " + functionName);
 				} /*
 					 * else if (unusedFunctions.size() == 1) {
@@ -126,7 +118,6 @@
 					 * );
 					 * }
 					 */
->>>>>>> 7371c473
 				continue;
 			}
 
