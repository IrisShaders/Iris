--- conflicted
+++ resolved
@@ -216,33 +216,11 @@
 						case COMPUTE:
 							// we can assume the version is at least 400 because it's a compute shader
 							versionStatement.profile = Profile.CORE;
-<<<<<<< HEAD
-							CommonTransformer.transform(transformer, tree, root, parameters);
-=======
 							CommonTransformer.transform(transformer, tree, root, parameters, true);
->>>>>>> c2be96d2
 							break;
 						default:
 							// TODO: Implement Optifine's special core profile mode
 							// handling of Optifine's special core profile mode
-<<<<<<< HEAD
-							if (profile == Profile.CORE || version.number >= 150 && profile == null) {
-								if (parameters.type == PatchShaderType.VERTEX) {
-									throw new IllegalStateException(
-											"Vertex shaders with existing core profile found, aborting this part of patching. (Compatibility patches are applied nonetheless) See debugging.md for more information.");
-								}
-
-								CompatibilityTransformer.transformFragmentCore(transformer, tree, root, parameters);
-							} else {
-								// patch the version number to at least 330
-								if (version.number >= 330) {
-									if (profile != Profile.COMPATIBILITY) {
-										throw new IllegalStateException(
-												"Expected \"compatibility\" after the GLSL version: #version " + version + " "
-														+ profile + ". See debugging.md for more information.");
-									}
-								} else {
-=======
 							boolean isLine = (parameters.patch == Patch.VANILLA && ((VanillaParameters) parameters).isLines());
 							if (profile == Profile.CORE || version.number >= 150 && profile == null || isLine) {
 								// patch the version number to at least 330
@@ -271,7 +249,6 @@
 							} else {
 								// patch the version number to at least 330
 								if (version.number < 330) {
->>>>>>> c2be96d2
 									versionStatement.version = Version.GLSL33;
 								}
 								versionStatement.profile = Profile.CORE;
@@ -282,10 +259,6 @@
 										break;
 									case SODIUM:
 										SodiumParameters sodiumParameters = (SodiumParameters) parameters;
-<<<<<<< HEAD
-										sodiumParameters.setAlphaFor(type);
-=======
->>>>>>> c2be96d2
 										SodiumTransformer.transform(transformer, tree, root, sodiumParameters);
 										break;
 									case VANILLA:
@@ -335,15 +308,6 @@
 			inputs.put(PatchShaderType.GEOMETRY, geometry);
 			inputs.put(PatchShaderType.FRAGMENT, fragment);
 
-<<<<<<< HEAD
-			// the sodium terrain transformer transforms the fragment shader in two
-			// different ways
-			if (parameters instanceof SodiumParameters && ((SodiumParameters) parameters).hasCutoutAlpha()) {
-				inputs.put(PatchShaderType.FRAGMENT_CUTOUT, fragment);
-			}
-
-=======
->>>>>>> c2be96d2
 			result = transformer.transform(inputs, parameters);
 			if (useCache) {
 				cache.put(key, result);
@@ -392,29 +356,11 @@
 
 	public static Map<PatchShaderType, String> patchVanilla(
 			String vertex, String geometry, String fragment,
-<<<<<<< HEAD
-			AlphaTest alpha,
-=======
 			AlphaTest alpha, boolean isLines,
->>>>>>> c2be96d2
 			boolean hasChunkOffset,
 			ShaderAttributeInputs inputs,
 			Object2ObjectMap<Tri<String, TextureType, TextureStage>, String> textureMap) {
 		return transform(vertex, geometry, fragment,
-<<<<<<< HEAD
-				new VanillaParameters(Patch.VANILLA, textureMap, alpha, hasChunkOffset, inputs, geometry != null));
-	}
-
-	public static Map<PatchShaderType, String> patchSodium(
-			String vertex, String geometry, String fragment,
-			AlphaTest cutoutAlpha,
-			AlphaTest defaultAlpha,
-			ShaderAttributeInputs inputs,
-			float positionScale, float positionOffset, float textureScale,
-			Object2ObjectMap<Tri<String, TextureType, TextureStage>, String> textureMap) {
-		return transform(vertex, geometry, fragment,
-				new SodiumParameters(Patch.SODIUM, textureMap, cutoutAlpha, defaultAlpha, inputs, positionScale, positionOffset,
-=======
 				new VanillaParameters(Patch.VANILLA, textureMap, alpha, isLines, hasChunkOffset, inputs, geometry != null));
 	}
 
@@ -424,7 +370,6 @@
 			Object2ObjectMap<Tri<String, TextureType, TextureStage>, String> textureMap) {
 		return transform(vertex, geometry, fragment,
 				new SodiumParameters(Patch.SODIUM, textureMap, alpha, inputs, positionScale, positionOffset,
->>>>>>> c2be96d2
 						textureScale));
 	}
 
