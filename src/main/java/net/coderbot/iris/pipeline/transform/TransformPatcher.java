--- conflicted
+++ resolved
@@ -23,11 +23,7 @@
 import io.github.douira.glsl_transformer.cst.token_filter.TokenFilter;
 import io.github.douira.glsl_transformer.util.LRUCache;
 import net.coderbot.iris.gbuffer_overrides.matching.InputAvailability;
-<<<<<<< HEAD
 import net.coderbot.iris.gl.blending.AlphaTest;
-import net.coderbot.iris.gl.shader.ShaderType;
-=======
->>>>>>> 50dd5dbc
 import net.coderbot.iris.pipeline.PatchedShaderPrinter;
 import net.coderbot.iris.pipeline.newshader.ShaderAttributeInputs;
 
@@ -192,12 +188,8 @@
 
 	private static final Pattern versionPattern = Pattern.compile("^.*#version\\s+(\\d+)", Pattern.DOTALL);
 
-<<<<<<< HEAD
-	private static Map<ShaderType, String> transform(String vertex, String geometry, String fragment,
+	private static Map<PatchShaderType, String> transform(String vertex, String geometry, String fragment,
 			Parameters parameters) {
-=======
-	private static Map<PatchShaderType, String> transform(String vertex, String geometry, String fragment, Parameters parameters) {
->>>>>>> 50dd5dbc
 		// stop if all are null
 		if (vertex == null && geometry == null && fragment == null) {
 			return null;
@@ -228,30 +220,21 @@
 		return result;
 	}
 
-<<<<<<< HEAD
-	public static Map<ShaderType, String> patchAttributes(String vertex, String geometry, String fragment,
+	public static Map<PatchShaderType, String> patchAttributes(String vertex, String geometry, String fragment,
 			InputAvailability inputs) {
 		return transform(vertex, geometry, fragment, new AttributeParameters(Patch.ATTRIBUTES, geometry != null, inputs));
 	}
 
-	public static Map<ShaderType, String> patchVanilla(
+	public static Map<PatchShaderType, String> patchVanilla(
 			String vertex, String geometry, String fragment, AlphaTest alpha,
 			boolean hasChunkOffset, ShaderAttributeInputs inputs) {
 		return transform(vertex, geometry, fragment,
 				new VanillaParameters(Patch.VANILLA, alpha, hasChunkOffset, inputs, geometry != null));
 	}
 
-	public static Map<ShaderType, String> patchSodium(String vertex, String geometry, String fragment, AlphaTest alpha,
+	public static Map<PatchShaderType, String> patchSodium(String vertex, String geometry, String fragment, AlphaTest alpha,
 			ShaderAttributeInputs inputs, float positionScale, float positionOffset, float textureScale) {
 		return transform(vertex, geometry, fragment, new SodiumParameters(Patch.SODIUM, alpha, inputs, positionScale, positionOffset, textureScale));
-=======
-	public static Map<PatchShaderType, String> patchAttributes(String vertex, String geometry, String fragment, InputAvailability inputs) {
-		return transform(vertex, geometry, fragment, new AttributeParameters(Patch.ATTRIBUTES, geometry != null, inputs));
-	}
-
-	public static Map<PatchShaderType, String> patchSodiumTerrain(String vertex, String geometry, String fragment) {
-		return transform(vertex, geometry, fragment, new Parameters(Patch.SODIUM_TERRAIN));
->>>>>>> 50dd5dbc
 	}
 
 	public static Map<PatchShaderType, String> patchComposite(String vertex, String geometry, String fragment) {
