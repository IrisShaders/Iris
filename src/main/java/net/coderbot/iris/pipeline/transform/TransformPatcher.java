--- conflicted
+++ resolved
@@ -236,35 +236,6 @@
 									versionStatement.version = Version.GLSL33;
 								}
 								versionStatement.profile = Profile.CORE;
-<<<<<<< HEAD
-							}
-							switch (parameters.patch) {
-								case COMPOSITE:
-									CompositeParameters compositeParameters = (CompositeParameters) parameters;
-									CompositeTransformer.transform(transformer, tree, root, parameters);
-									TextureTransformer.transform(transformer, tree, root,
-											compositeParameters.stage,
-											compositeParameters.getTextureMap());
-									break;
-								case SODIUM:
-									SodiumParameters sodiumParameters = (SodiumParameters) parameters;
-									SodiumTransformer.transform(transformer, tree, root, sodiumParameters);
-									TextureTransformer.transform(transformer, tree, root,
-											TextureStage.GBUFFERS_AND_SHADOW,
-											sodiumParameters.getTextureMap());
-									break;
-								case VANILLA:
-									VanillaParameters vanillaParameters = (VanillaParameters) parameters;
-									VanillaTransformer.transform(transformer, tree, root, vanillaParameters);
-									TextureTransformer.transform(transformer, tree, root,
-											TextureStage.GBUFFERS_AND_SHADOW,
-											vanillaParameters.getTextureMap());
-									break;
-								default:
-									throw new UnsupportedOperationException("Unknown patch type: " + parameters.patch);
-							}
-=======
->>>>>>> 7371c473
 
 								switch (parameters.patch) {
 									case COMPOSITE:
@@ -272,7 +243,6 @@
 										break;
 									case SODIUM:
 										SodiumParameters sodiumParameters = (SodiumParameters) parameters;
-										sodiumParameters.setAlphaFor(type);
 										SodiumTransformer.transform(transformer, tree, root, sodiumParameters);
 										break;
 									case VANILLA:
@@ -322,15 +292,6 @@
 			inputs.put(PatchShaderType.GEOMETRY, geometry);
 			inputs.put(PatchShaderType.FRAGMENT, fragment);
 
-<<<<<<< HEAD
-=======
-			// the sodium terrain transformer transforms the fragment shader in two
-			// different ways
-			if (parameters instanceof SodiumParameters && ((SodiumParameters) parameters).hasCutoutAlpha()) {
-				inputs.put(PatchShaderType.FRAGMENT_CUTOUT, fragment);
-			}
-
->>>>>>> 7371c473
 			result = transformer.transform(inputs, parameters);
 			if (useCache) {
 				cache.put(key, result);
@@ -387,26 +348,13 @@
 				new VanillaParameters(Patch.VANILLA, textureMap, alpha, hasChunkOffset, inputs, geometry != null));
 	}
 
-<<<<<<< HEAD
 	public static Map<PatchShaderType, String> patchSodium(String vertex, String geometry, String fragment,
 			AlphaTest alpha, ShaderAttributeInputs inputs,
 			float positionScale, float positionOffset, float textureScale,
 			Object2ObjectMap<Tri<String, TextureType, TextureStage>, String> textureMap) {
 		return transform(vertex, geometry, fragment,
-				new SodiumParameters(Patch.SODIUM, alpha, inputs, positionScale, positionOffset,
-						textureScale, textureMap));
-=======
-	public static Map<PatchShaderType, String> patchSodium(
-			String vertex, String geometry, String fragment,
-			AlphaTest cutoutAlpha,
-			AlphaTest defaultAlpha,
-			ShaderAttributeInputs inputs,
-			float positionScale, float positionOffset, float textureScale,
-			Object2ObjectMap<Tri<String, TextureType, TextureStage>, String> textureMap) {
-		return transform(vertex, geometry, fragment,
-				new SodiumParameters(Patch.SODIUM, textureMap, cutoutAlpha, defaultAlpha, inputs, positionScale, positionOffset,
-						textureScale));
->>>>>>> 7371c473
+			new SodiumParameters(Patch.SODIUM, textureMap, alpha, inputs, positionScale, positionOffset,
+				textureScale));
 	}
 
 	public static Map<PatchShaderType, String> patchComposite(
