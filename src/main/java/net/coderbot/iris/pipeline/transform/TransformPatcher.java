--- conflicted
+++ resolved
@@ -24,8 +24,8 @@
 import net.coderbot.iris.gbuffer_overrides.matching.InputAvailability;
 import net.coderbot.iris.gl.blending.AlphaTest;
 import net.coderbot.iris.gl.shader.ShaderType;
+import net.coderbot.iris.pipeline.PatchedShaderPrinter;
 import net.coderbot.iris.pipeline.newshader.ShaderAttributeInputs;
-import net.coderbot.iris.pipeline.PatchedShaderPrinter;
 
 /**
  * The transform patcher (triforce 2) uses glsl-transformer's ASTTransformer to
@@ -108,7 +108,6 @@
 
 	// TODO: Only do the NewLines patches if the source code isn't from
 	// gbuffers_lines (what does this mean?)
-
 	static TokenFilter<Parameters> parseTokenFilter = new ChannelFilter<Parameters>(TokenChannel.PREPROCESSOR) {
 		@Override
 		public boolean isTokenAllowed(Token token) {
@@ -121,38 +120,6 @@
 	};
 
 	static {
-<<<<<<< HEAD
-		transformer = new ASTTransformer<>();
-		transformer.setTransformation((tree, root, parameters) -> {
-			// check for illegal references to internal Iris shader interfaces
-			Optional<Identifier> violation = root.identifierIndex.prefixQueryFlat("iris_").findAny();
-			if (!violation.isPresent()) {
-				violation = root.identifierIndex.prefixQueryFlat("irisMain").findAny();
-			}
-			if (!violation.isPresent()) {
-				violation = root.identifierIndex.prefixQueryFlat("moj_import").findAny();
-			}
-			violation.ifPresent(id -> {
-				throw new SemanticException(
-						"Detected a potential reference to unstable and internal Iris shader interfaces (iris_, irisMain and moj_import). This isn't currently supported. Violation: "
-								+ id.getName());
-			});
-
-			Root.indexBuildSession(tree, () -> {
-				switch (parameters.patch) {
-					case ATTRIBUTES:
-						AttributeTransformer.transform(transformer, tree, root, (AttributeParameters) parameters);
-						break;
-					case COMPOSITE:
-						CompositeTransformer.transform(transformer, tree, root, parameters);
-						break;
-					case SODIUM:
-						SodiumTransformer.transform(transformer, tree, root, (SodiumParameters) parameters);
-						break;
-					case VANILLA:
-						VanillaTransformer.transform(transformer, tree, root, (VanillaParameters) parameters);
-						break;
-=======
 		transformer = new TriASTTransformer<Parameters, ShaderType>(ShaderType.class,
 				ShaderType.VERTEX,
 				ShaderType.GEOMETRY,
@@ -164,9 +131,11 @@
 				Matcher matcher = versionPattern.matcher(input);
 				if (!matcher.find()) {
 					throw new IllegalArgumentException("No #version directive found in source code!");
->>>>>>> 31fd91b0
 				}
 				Version version = Version.fromNumber(Integer.parseInt(matcher.group(1)));
+				if (version.number >= 200) {
+					version = Version.GL33;
+				}
 				transformer.getLexer().version = version;
 
 				return super.parseTranslationUnit(input);
@@ -186,9 +155,12 @@
 				if (!violation.isPresent()) {
 					violation = root.identifierIndex.prefixQueryFlat("irisMain").findAny();
 				}
+				if (!violation.isPresent()) {
+					violation = root.identifierIndex.prefixQueryFlat("moj_import").findAny();
+				}
 				violation.ifPresent(id -> {
 					throw new SemanticException(
-							"Detected a potential reference to unstable and internal Iris shader interfaces (iris_ and irisMain). This isn't currently supported. Violation: "
+							"Detected a potential reference to unstable and internal Iris shader interfaces (iris_, irisMain and moj_import). This isn't currently supported. Violation: "
 									+ id.getName());
 				});
 
@@ -197,11 +169,14 @@
 						case ATTRIBUTES:
 							AttributeTransformer.transform(transformer, tree, root, (AttributeParameters) parameters);
 							break;
-						case SODIUM_TERRAIN:
-							SodiumTerrainTransformer.transform(transformer, tree, root, parameters);
-							break;
 						case COMPOSITE:
-							CompositeTransformer.transform(transformer, tree, root);
+							CompositeTransformer.transform(transformer, tree, root, parameters);
+							break;
+						case SODIUM:
+							SodiumTransformer.transform(transformer, tree, root, (SodiumParameters) parameters);
+							break;
+						case VANILLA:
+							VanillaTransformer.transform(transformer, tree, root, (VanillaParameters) parameters);
 							break;
 					}
 					CompatibilityTransformer.transformEach(transformer, tree, root, parameters);
@@ -216,7 +191,8 @@
 
 	private static final Pattern versionPattern = Pattern.compile("^.*#version\\s+(\\d+)", Pattern.DOTALL);
 
-	private static Map<ShaderType, String> transform(String vertex, String geometry, String fragment, Parameters parameters) {
+	private static Map<ShaderType, String> transform(String vertex, String geometry, String fragment,
+			Parameters parameters) {
 		// stop if all are null
 		if (vertex == null && geometry == null && fragment == null) {
 			return null;
@@ -240,60 +216,26 @@
 				cache.put(key, result);
 			}
 		}
-<<<<<<< HEAD
-		Version version = Version.fromNumber(Integer.parseInt(matcher.group(1)));
-		if (version.number >= 200) {
-			version = Version.GL33;
-		}
-		transformer.getLexer().version = version;
-
-		String result = transformer.transform(
-				PatchedShaderPrinter.prettyPrintShaders ? PrintType.INDENTED : PrintType.COMPACT,
-				source, parameters);
-=======
->>>>>>> 31fd91b0
-
 		return result;
 	}
 
-<<<<<<< HEAD
-	public static String patchAttributes(String source, ShaderType type, boolean hasGeometry, InputAvailability inputs) {
-		return inspectPatch(source, "TYPE: " + type + " HAS_GEOMETRY: " + hasGeometry,
-				str -> transform(str, new AttributeParameters(Patch.ATTRIBUTES, type,
-						hasGeometry, inputs)));
-	}
-
-	public static String patchVanilla(
-			String source, ShaderType type, AlphaTest alpha,
+	public static Map<ShaderType, String> patchAttributes(String vertex, String geometry, String fragment,
+			InputAvailability inputs) {
+		return transform(vertex, geometry, fragment, new AttributeParameters(Patch.ATTRIBUTES, geometry != null, inputs));
+	}
+
+	public static Map<ShaderType, String> patchVanilla(
+			String vertex, String geometry, String fragment, AlphaTest alpha,
 			boolean hasChunkOffset, ShaderAttributeInputs inputs, boolean hasGeometry) {
-		return inspectPatch(source, " TYPE: " + type + "HAS_GEOMETRY: " + hasGeometry,
-				str -> transform(str, new VanillaParameters(Patch.VANILLA,
-						type, alpha, hasChunkOffset, inputs, hasGeometry)));
-	}
-
-	public static String patchSodium(
-			String source, ShaderType type, AlphaTest alpha,
-			ShaderAttributeInputs inputs, float positionScale, float positionOffset, float textureScale) {
-		return inspectPatch(source, " TYPE: " + type,
-				str -> transform(str, new SodiumParameters(Patch.SODIUM,
-						type, alpha, inputs, positionScale, positionOffset, textureScale)));
-	}
-
-	public static String patchComposite(String source, ShaderType type) {
-		return inspectPatch(source,
-				" TYPE: " + type,
-				str -> transform(str, new Parameters(Patch.COMPOSITE, type)));
-=======
-	public static Map<ShaderType, String> patchAttributes(String vertex, String geometry, String fragment, InputAvailability inputs) {
-		return transform(vertex, geometry, fragment, new AttributeParameters(Patch.ATTRIBUTES, geometry != null, inputs));
-	}
-
-	public static Map<ShaderType, String> patchSodiumTerrain(String vertex, String geometry, String fragment) {
-		return transform(vertex, geometry, fragment, new Parameters(Patch.SODIUM_TERRAIN));
+		return transform(vertex, geometry, fragment,
+				new VanillaParameters(Patch.VANILLA, alpha, hasChunkOffset, inputs, hasGeometry));
+	}
+
+	public static Map<ShaderType, String> patchSodium(String vertex, String geometry, String fragment) {
+		return transform(vertex, geometry, fragment, new Parameters(Patch.SODIUM));
 	}
 
 	public static Map<ShaderType, String> patchComposite(String vertex, String geometry, String fragment) {
 		return transform(vertex, geometry, fragment, new Parameters(Patch.COMPOSITE));
->>>>>>> 31fd91b0
 	}
 }