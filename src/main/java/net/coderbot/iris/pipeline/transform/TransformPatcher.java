--- conflicted
+++ resolved
@@ -212,12 +212,7 @@
 						case COMPUTE:
 							// we can assume the version is at least 400 because it's a compute shader
 							versionStatement.profile = Profile.CORE;
-<<<<<<< HEAD
-							CommonTransformer.transform(transformer, tree, root, parameters, null);
-							TextureTransformer.transform(transformer, tree, root, ((ComputeParameters) parameters).getStage(), ((ComputeParameters) parameters).getTextureMap());
-=======
 							CommonTransformer.transform(transformer, tree, root, parameters);
->>>>>>> a11c0a39
 							break;
 						default:
 							// TODO: Implement Optifine's special core profile mode
