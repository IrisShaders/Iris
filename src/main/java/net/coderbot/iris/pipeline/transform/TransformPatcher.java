--- conflicted
+++ resolved
@@ -210,19 +210,7 @@
 						type, alpha, inputs, positionScale, positionOffset, textureScale)));
 	}
 
-<<<<<<< HEAD
 	public static String patchComposite(String source, ShaderType type) {
-=======
-	public static String patchSodiumTerrainVertex(String source) {
-		return patchSodiumTerrain(source, ShaderType.VERTEX);
-	}
-
-	public static String patchSodiumTerrainFragment(String source) {
-		return patchSodiumTerrain(source, ShaderType.FRAGMENT);
-	}
-
-	public static String patchCompositeDepth(String source) {
->>>>>>> 43a7a132
 		return inspectPatch(source,
 				" TYPE: " + type,
 				str -> transform(str, new Parameters(Patch.COMPOSITE, type)));
