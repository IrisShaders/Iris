--- conflicted
+++ resolved
@@ -6,10 +6,6 @@
 import java.util.regex.Matcher;
 import java.util.regex.Pattern;
 
-import it.unimi.dsi.fastutil.objects.Object2ObjectMap;
-import net.coderbot.iris.gl.texture.TextureType;
-import net.coderbot.iris.helpers.Tri;
-import net.coderbot.iris.shaderpack.texture.TextureStage;
 import org.antlr.v4.runtime.RecognitionException;
 import org.antlr.v4.runtime.Token;
 import org.apache.logging.log4j.LogManager;
@@ -212,16 +208,11 @@
 					Version version = versionStatement.version;
 					switch (parameters.patch) {
 						case ATTRIBUTES:
-<<<<<<< HEAD
-							AttributeTransformer.transform(transformer, tree, root, (AttributeParameters) parameters);
-							TextureTransformer.transform(transformer, tree, root, TextureStage.GBUFFERS_AND_SHADOW, ((AttributeParameters) parameters).getTextureMap());
-=======
 							AttributeParameters attributeParameters = (AttributeParameters) parameters;
 							AttributeTransformer.transform(transformer, tree, root, attributeParameters);
 							TextureTransformer.transform(transformer, tree, root,
 									TextureStage.GBUFFERS_AND_SHADOW,
 									attributeParameters.getTextureMap());
->>>>>>> 370d03d1
 							break;
 						case COMPUTE:
 							// we can assume the version is at least 400 because it's a compute shader
@@ -260,26 +251,14 @@
 								case COMPOSITE:
 									CompositeParameters compositeParameters = (CompositeParameters) parameters;
 									CompositeTransformer.transform(transformer, tree, root, parameters);
-<<<<<<< HEAD
-									TextureTransformer.transform(transformer, tree, root, ((CompositeParameters) parameters).stage, ((CompositeParameters) parameters).getTextureMap());
-=======
 									TextureTransformer.transform(transformer, tree, root,
 											compositeParameters.stage,
 											compositeParameters.getTextureMap());
->>>>>>> 370d03d1
 									break;
 								case SODIUM:
 									SodiumParameters sodiumParameters = (SodiumParameters) parameters;
 									sodiumParameters.setAlphaFor(type);
 									SodiumTransformer.transform(transformer, tree, root, sodiumParameters);
-<<<<<<< HEAD
-									TextureTransformer.transform(transformer, tree, root, TextureStage.GBUFFERS_AND_SHADOW, ((SodiumParameters) parameters).getTextureMap());
-									break;
-								case VANILLA:
-									VanillaTransformer.transform(transformer, tree, root, (VanillaParameters) parameters);
-									TextureTransformer.transform(transformer, tree, root, TextureStage.GBUFFERS_AND_SHADOW, ((VanillaParameters) parameters).getTextureMap());
-
-=======
 									TextureTransformer.transform(transformer, tree, root,
 											TextureStage.GBUFFERS_AND_SHADOW,
 											sodiumParameters.getTextureMap());
@@ -290,7 +269,6 @@
 									TextureTransformer.transform(transformer, tree, root,
 											TextureStage.GBUFFERS_AND_SHADOW,
 											vanillaParameters.getTextureMap());
->>>>>>> 370d03d1
 									break;
 								default:
 									throw new UnsupportedOperationException("Unknown patch type: " + parameters.patch);
@@ -379,45 +357,29 @@
 
 	public static Map<PatchShaderType, String> patchAttributes(String vertex, String geometry, String fragment,
 			InputAvailability inputs, Object2ObjectMap<Tri<String, TextureType, TextureStage>, String> textureMap) {
-<<<<<<< HEAD
-		return transform(vertex, geometry, fragment, new AttributeParameters(Patch.ATTRIBUTES, geometry != null, inputs, textureMap));
-=======
 		return transform(vertex, geometry, fragment,
 				new AttributeParameters(Patch.ATTRIBUTES, geometry != null, inputs, textureMap));
->>>>>>> 370d03d1
 	}
 
 	public static Map<PatchShaderType, String> patchVanilla(
 			String vertex, String geometry, String fragment, AlphaTest alpha,
-<<<<<<< HEAD
-			boolean hasChunkOffset, ShaderAttributeInputs inputs, Object2ObjectMap<Tri<String, TextureType, TextureStage>, String> textureMap) {
-=======
 			boolean hasChunkOffset, ShaderAttributeInputs inputs,
 			Object2ObjectMap<Tri<String, TextureType, TextureStage>, String> textureMap) {
->>>>>>> 370d03d1
 		return transform(vertex, geometry, fragment,
 				new VanillaParameters(Patch.VANILLA, alpha, hasChunkOffset, inputs, geometry != null, textureMap));
 	}
 
 	public static Map<PatchShaderType, String> patchSodium(String vertex, String geometry, String fragment,
 			AlphaTest cutoutAlpha, AlphaTest defaultAlpha, ShaderAttributeInputs inputs,
-<<<<<<< HEAD
-			float positionScale, float positionOffset, float textureScale, Object2ObjectMap<Tri<String, TextureType, TextureStage>, String> textureMap) {
-=======
 			float positionScale, float positionOffset, float textureScale,
 			Object2ObjectMap<Tri<String, TextureType, TextureStage>, String> textureMap) {
->>>>>>> 370d03d1
 		return transform(vertex, geometry, fragment,
 				new SodiumParameters(Patch.SODIUM, cutoutAlpha, defaultAlpha, inputs, positionScale, positionOffset,
 						textureScale, textureMap));
 	}
 
-<<<<<<< HEAD
-	public static Map<PatchShaderType, String> patchComposite(String vertex, String geometry, String fragment, TextureStage stage, Object2ObjectMap<Tri<String, TextureType, TextureStage>, String> textureMap) {
-=======
 	public static Map<PatchShaderType, String> patchComposite(String vertex, String geometry, String fragment,
 			TextureStage stage, Object2ObjectMap<Tri<String, TextureType, TextureStage>, String> textureMap) {
->>>>>>> 370d03d1
 		return transform(vertex, geometry, fragment, new CompositeParameters(Patch.COMPOSITE, stage, textureMap));
 	}
 
