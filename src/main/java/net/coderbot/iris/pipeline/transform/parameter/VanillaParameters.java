package net.coderbot.iris.pipeline.transform.parameter;

import it.unimi.dsi.fastutil.objects.Object2ObjectMap;
import net.coderbot.iris.gl.blending.AlphaTest;
import net.coderbot.iris.gl.texture.TextureType;
import net.coderbot.iris.helpers.Tri;
import net.coderbot.iris.pipeline.newshader.ShaderAttributeInputs;
import net.coderbot.iris.pipeline.transform.Patch;
import net.coderbot.iris.shaderpack.texture.TextureStage;

public class VanillaParameters extends GeometryInfoParameters {
	public final AlphaTest alpha;
	public final ShaderAttributeInputs inputs;
	public final boolean hasChunkOffset;
<<<<<<< HEAD
	private final Object2ObjectMap<Tri<String, TextureType, TextureStage>, String> textureMap;
	// WARNING: adding new fields requires updating hashCode and equals methods!

	public VanillaParameters(Patch patch, AlphaTest alpha, boolean hasChunkOffset,
			ShaderAttributeInputs inputs, boolean hasGeometry,
			Object2ObjectMap<Tri<String, TextureType, TextureStage>, String> textureMap) {
		super(patch, hasGeometry);
=======
	// WARNING: adding new fields requires updating hashCode and equals methods!

	public VanillaParameters(
			Patch patch,
			Object2ObjectMap<Tri<String, TextureType, TextureStage>, String> textureMap,
			AlphaTest alpha, boolean hasChunkOffset,
			ShaderAttributeInputs inputs, boolean hasGeometry) {
		super(patch, textureMap, hasGeometry);
>>>>>>> 4a4783c9
		this.alpha = alpha;
		this.hasChunkOffset = hasChunkOffset;
		this.inputs = inputs;
	}

	@Override
	public AlphaTest getAlphaTest() {
		return alpha;
	}

	@Override
	public TextureStage getTextureStage() {
		return TextureStage.GBUFFERS_AND_SHADOW;
	}

	@Override
	public int hashCode() {
		final int prime = 31;
		int result = super.hashCode();
		result = prime * result + ((alpha == null) ? 0 : alpha.hashCode());
		result = prime * result + ((inputs == null) ? 0 : inputs.hashCode());
		result = prime * result + (hasChunkOffset ? 1231 : 1237);
		return result;
	}

	@Override
	public boolean equals(Object obj) {
		if (this == obj)
			return true;
		if (!super.equals(obj))
			return false;
		if (getClass() != obj.getClass())
			return false;
		VanillaParameters other = (VanillaParameters) obj;
		if (alpha == null) {
			if (other.alpha != null)
				return false;
		} else if (!alpha.equals(other.alpha))
			return false;
		if (inputs == null) {
			if (other.inputs != null)
				return false;
		} else if (!inputs.equals(other.inputs))
			return false;
		if (hasChunkOffset != other.hasChunkOffset)
			return false;
		return true;
	}
}<|MERGE_RESOLUTION|>--- conflicted
+++ resolved
@@ -12,15 +12,6 @@
 	public final AlphaTest alpha;
 	public final ShaderAttributeInputs inputs;
 	public final boolean hasChunkOffset;
-<<<<<<< HEAD
-	private final Object2ObjectMap<Tri<String, TextureType, TextureStage>, String> textureMap;
-	// WARNING: adding new fields requires updating hashCode and equals methods!
-
-	public VanillaParameters(Patch patch, AlphaTest alpha, boolean hasChunkOffset,
-			ShaderAttributeInputs inputs, boolean hasGeometry,
-			Object2ObjectMap<Tri<String, TextureType, TextureStage>, String> textureMap) {
-		super(patch, hasGeometry);
-=======
 	// WARNING: adding new fields requires updating hashCode and equals methods!
 
 	public VanillaParameters(
@@ -29,7 +20,6 @@
 			AlphaTest alpha, boolean hasChunkOffset,
 			ShaderAttributeInputs inputs, boolean hasGeometry) {
 		super(patch, textureMap, hasGeometry);
->>>>>>> 4a4783c9
 		this.alpha = alpha;
 		this.hasChunkOffset = hasChunkOffset;
 		this.inputs = inputs;
