--- conflicted
+++ resolved
@@ -19,12 +19,6 @@
 	public AlphaTest alpha;
 	// WARNING: adding new fields requires updating hashCode and equals methods!
 
-<<<<<<< HEAD
-	public SodiumParameters(Patch patch, AlphaTest cutoutAlpha, AlphaTest defaultAlpha, ShaderAttributeInputs inputs,
-			float positionScale, float positionOffset, float textureScale,
-			Object2ObjectMap<Tri<String, TextureType, TextureStage>, String> textureMap) {
-		super(patch);
-=======
 	public SodiumParameters(Patch patch,
 			Object2ObjectMap<Tri<String, TextureType, TextureStage>, String> textureMap,
 			AlphaTest cutoutAlpha,
@@ -32,7 +26,6 @@
 			ShaderAttributeInputs inputs,
 			float positionScale, float positionOffset, float textureScale) {
 		super(patch, textureMap);
->>>>>>> 4a4783c9
 		this.cutoutAlpha = cutoutAlpha;
 		this.defaultAlpha = defaultAlpha;
 		this.inputs = inputs;
