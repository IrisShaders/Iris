package net.coderbot.iris.pipeline.transform.parameter;

import it.unimi.dsi.fastutil.objects.Object2ObjectMap;
import net.coderbot.iris.block_rendering.BlockRenderingSettings;
import net.coderbot.iris.gl.blending.AlphaTest;
import net.coderbot.iris.gl.texture.TextureType;
import net.coderbot.iris.helpers.Tri;
import net.coderbot.iris.pipeline.newshader.ShaderAttributeInputs;
import net.coderbot.iris.pipeline.transform.Patch;
import net.coderbot.iris.pipeline.transform.PatchShaderType;
import net.coderbot.iris.shaderpack.texture.TextureStage;

public class SodiumParameters extends Parameters {
	public final ShaderAttributeInputs inputs;
	public final float positionScale;
	public final float positionOffset;
	public final float textureScale;
	// WARNING: adding new fields requires updating hashCode and equals methods!

	// DO NOT include this field in hashCode or equals, it's mutable!
	// (See use of setAlphaFor in TransformPatcher)
	public AlphaTest alpha;
	public boolean isSeparateAo;

	public SodiumParameters(Patch patch,
			Object2ObjectMap<Tri<String, TextureType, TextureStage>, String> textureMap,
			AlphaTest alpha,
			ShaderAttributeInputs inputs,
			float positionScale, float positionOffset, float textureScale) {
		super(patch, textureMap);
		this.inputs = inputs;
		this.positionScale = positionScale;
		this.positionOffset = positionOffset;
		this.textureScale = textureScale;
<<<<<<< HEAD
		this.textureMap = textureMap;
		this.isSeparateAo = BlockRenderingSettings.INSTANCE.shouldUseSeparateAo();
=======
>>>>>>> a11c0a39

		this.alpha = alpha;
	}
	@Override
	public AlphaTest getAlphaTest() {
		return alpha;
	}

	@Override
	public TextureStage getTextureStage() {
		return TextureStage.GBUFFERS_AND_SHADOW;
	}

	@Override
	public int hashCode() {
		final int prime = 31;
		int result = super.hashCode();
		result = prime * result + ((inputs == null) ? 0 : inputs.hashCode());
		result = prime * result + Float.floatToIntBits(positionScale);
		result = prime * result + Float.floatToIntBits(positionOffset);
		result = prime * result + Float.floatToIntBits(textureScale);
		result = prime * result + ((alpha == null) ? 0 : alpha.hashCode());
		result = prime * result + ((isSeparateAo) ? 0 : 91);
		return result;
	}

	@Override
	public boolean equals(Object obj) {
		if (this == obj)
			return true;
		if (!super.equals(obj))
			return false;
		if (getClass() != obj.getClass())
			return false;
		SodiumParameters other = (SodiumParameters) obj;
		if (inputs == null) {
			if (other.inputs != null)
				return false;
		} else if (!inputs.equals(other.inputs))
			return false;
		if (Float.floatToIntBits(positionScale) != Float.floatToIntBits(other.positionScale))
			return false;
		if (Float.floatToIntBits(positionOffset) != Float.floatToIntBits(other.positionOffset))
			return false;
		if (Float.floatToIntBits(textureScale) != Float.floatToIntBits(other.textureScale))
			return false;
		if (alpha == null) {
			if (other.alpha != null)
				return false;
		} else if (!alpha.equals(other.alpha)) {
			return false;
	    } else if (isSeparateAo == other.isSeparateAo)
			return false;
		return true;
	}
}<|MERGE_RESOLUTION|>--- conflicted
+++ resolved
@@ -32,14 +32,11 @@
 		this.positionScale = positionScale;
 		this.positionOffset = positionOffset;
 		this.textureScale = textureScale;
-<<<<<<< HEAD
-		this.textureMap = textureMap;
 		this.isSeparateAo = BlockRenderingSettings.INSTANCE.shouldUseSeparateAo();
-=======
->>>>>>> a11c0a39
 
 		this.alpha = alpha;
 	}
+
 	@Override
 	public AlphaTest getAlphaTest() {
 		return alpha;
