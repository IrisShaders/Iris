--- conflicted
+++ resolved
@@ -21,23 +21,13 @@
 	// (See use of setAlphaFor in TransformPatcher)
 	public AlphaTest alpha;
 	public boolean isSeparateAo;
-	// WARNING: adding new fields requires updating hashCode and equals methods!
 
-<<<<<<< HEAD
-	public SodiumParameters(Patch patch, AlphaTest cutoutAlpha, AlphaTest defaultAlpha, ShaderAttributeInputs inputs,
-			float positionScale, float positionOffset, float textureScale,
-			Object2ObjectMap<Tri<String, TextureType, TextureStage>, String> textureMap) {
-		super(patch);
-		this.cutoutAlpha = cutoutAlpha;
-		this.defaultAlpha = defaultAlpha;
-=======
 	public SodiumParameters(Patch patch, boolean hasGeometry,
 			Object2ObjectMap<Tri<String, TextureType, TextureStage>, String> textureMap,
 			AlphaTest alpha,
 			ShaderAttributeInputs inputs,
 			float positionScale, float positionOffset, float textureScale) {
 		super(patch, textureMap, hasGeometry);
->>>>>>> 2a1d78aa
 		this.inputs = inputs;
 		this.positionScale = positionScale;
 		this.positionOffset = positionOffset;
