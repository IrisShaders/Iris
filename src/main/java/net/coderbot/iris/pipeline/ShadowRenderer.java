--- conflicted
+++ resolved
@@ -2,18 +2,16 @@
 
 import com.google.common.collect.ImmutableList;
 import com.google.common.collect.ImmutableSet;
-<<<<<<< HEAD
-import com.mojang.blaze3d.platform.GlStateManager;
 import com.mojang.blaze3d.shaders.ProgramManager;
 import com.mojang.blaze3d.systems.RenderSystem;
 import com.mojang.blaze3d.vertex.PoseStack;
 import com.mojang.math.Matrix4f;
-=======
-import com.mojang.blaze3d.systems.RenderSystem;
+import com.mojang.math.Vector3d;
+import com.mojang.math.Vector3f;
+import com.mojang.math.Vector4f;
 import net.coderbot.batchedentityrendering.impl.BatchingDebugMessageHelper;
 import net.coderbot.batchedentityrendering.impl.DrawCallTrackingBufferBuilderStorage;
 import net.coderbot.batchedentityrendering.impl.ExtendedBufferStorage;
->>>>>>> acb691ea
 import net.coderbot.iris.Iris;
 import net.coderbot.iris.gl.program.Program;
 import net.coderbot.iris.gl.program.ProgramBuilder;
@@ -39,7 +37,6 @@
 import net.coderbot.iris.shadows.frustum.fallback.BoxCullingFrustum;
 import net.coderbot.iris.shadows.frustum.fallback.NonCullingFrustum;
 import net.coderbot.iris.uniforms.*;
-<<<<<<< HEAD
 import net.minecraft.client.Camera;
 import net.minecraft.client.Minecraft;
 import net.minecraft.client.multiplayer.ClientLevel;
@@ -52,26 +49,10 @@
 import net.minecraft.client.renderer.entity.EntityRenderDispatcher;
 import net.minecraft.client.renderer.texture.AbstractTexture;
 import net.minecraft.core.BlockPos;
+import net.minecraft.core.Direction;
 import net.minecraft.world.entity.Entity;
 import net.minecraft.world.level.block.entity.BlockEntity;
 import net.minecraft.world.phys.Vec3;
-=======
-import net.minecraft.block.entity.BlockEntity;
-import net.minecraft.client.MinecraftClient;
-import net.minecraft.client.gl.GlProgramManager;
-import net.minecraft.client.render.*;
-import net.minecraft.client.render.block.entity.BlockEntityRenderDispatcher;
-import net.minecraft.client.render.entity.EntityRenderDispatcher;
-import net.minecraft.client.texture.AbstractTexture;
-import net.minecraft.client.util.math.MatrixStack;
-import net.minecraft.client.util.math.Vector3f;
-import net.minecraft.client.util.math.Vector4f;
-import net.minecraft.client.world.ClientWorld;
-import net.minecraft.entity.Entity;
-import net.minecraft.util.math.BlockPos;
-import net.minecraft.util.math.Matrix4f;
-import net.minecraft.util.math.Vec3d;
->>>>>>> acb691ea
 import org.lwjgl.opengl.GL11;
 import org.lwjgl.opengl.GL11C;
 import org.lwjgl.opengl.GL20;
@@ -196,15 +177,6 @@
 		final ImmutableList<PackShadowDirectives.DepthSamplingSettings> depthSamplingSettings =
 				shadowDirectives.getDepthSamplingSettings();
 
-<<<<<<< HEAD
-		GlStateManager._activeTexture(GL20C.GL_TEXTURE4);
-
-		GlStateManager._bindTexture(getDepthTextureId());
-		configureDepthSampler(depthSamplingSettings.get(0));
-
-		GlStateManager._bindTexture(getDepthTextureNoTranslucentsId());
-		configureDepthSampler(depthSamplingSettings.get(1));
-=======
 		final ImmutableList<PackShadowDirectives.SamplingSettings> colorSamplingSettings =
 				shadowDirectives.getColorSamplingSettings();
 
@@ -212,19 +184,12 @@
 
 		RenderSystem.bindTexture(getDepthTextureId());
 		configureDepthSampler(getDepthTextureId(), depthSamplingSettings.get(0));
->>>>>>> acb691ea
 
 		RenderSystem.bindTexture(getDepthTextureNoTranslucentsId());
 		configureDepthSampler(getDepthTextureNoTranslucentsId(), depthSamplingSettings.get(1));
 
-<<<<<<< HEAD
-		GlStateManager._bindTexture(0);
-		GlStateManager._activeTexture(GL20C.GL_TEXTURE0);
-	}
-=======
 		for (int i = 0; i < colorSamplingSettings.size(); i++) {
 			int glTextureId = targets.getColorTextureId(i);
->>>>>>> acb691ea
 
 			RenderSystem.bindTexture(glTextureId);
 			configureSampler(glTextureId, colorSamplingSettings.get(i));
@@ -325,9 +290,9 @@
 		// Determine the camera position
 		Vec3 cameraPos = CameraUniforms.getCameraPosition();
 
-		double cameraX = cameraPos.x();
-		double cameraY = cameraPos.y();
-		double cameraZ = cameraPos.z();
+		double cameraX = cameraPos.get(Direction.Axis.X);
+		double cameraY = cameraPos.get(Direction.Axis.Y);
+		double cameraZ = cameraPos.get(Direction.Axis.Z);
 
 		// Set up our modelview matrix stack
 		PoseStack modelView = new PoseStack();
@@ -336,38 +301,21 @@
 		return modelView;
 	}
 
-<<<<<<< HEAD
-	private Frustum createShadowFrustum(PoseStack modelview, float[] ortho) {
-		Matrix4f orthoMatrix = new Matrix4f();
-=======
 	private Frustum createShadowFrustum() {
 		// TODO: Cull entities / block entities with Advanced Frustum Culling even if voxelization is detected.
 		if (packHasVoxelization || packHasIndirectSunBounceGi) {
 			double distance = halfPlaneLength * renderDistanceMultiplier;
->>>>>>> acb691ea
 
 			String reason;
 
-<<<<<<< HEAD
-		// TODO: Don't use the box culling thing if the render distance is less than the shadow distance, saves a few operations
-		if (renderDistanceMultiplier <= 0) {
-			return new Frustum(modelview.last().pose(), orthoMatrix);
-		}
-
-		return new ShadowFrustum(modelview.last().pose(), orthoMatrix, halfPlaneLength * renderDistanceMultiplier);
-	}
-
-	private Frustum createEntityShadowFrustum(PoseStack modelview) {
-		return createShadowFrustum(modelview, ShadowMatrices.createOrthoMatrix(16.0f));
-=======
 			if (packHasVoxelization) {
 				reason = "(voxelization detected)";
 			} else {
 				reason = "(indirect sunlight GI detected)";
 			}
 
-			if (distance <= 0 || distance > MinecraftClient.getInstance().options.viewDistance * 16) {
-				debugStringShadowDistance = "render distance = " + MinecraftClient.getInstance().options.viewDistance * 16
+			if (distance <= 0 || distance > Minecraft.getInstance().options.renderDistance * 16) {
+				debugStringShadowDistance = "render distance = " + Minecraft.getInstance().options.renderDistance * 16
 						+ " blocks (capped by normal render distance)";
 				debugStringShadowCulling = "disabled " + reason;
 				return new NonCullingFrustum();
@@ -388,8 +336,8 @@
 				setter = "(set by user)";
 			}
 
-			if (distance >= MinecraftClient.getInstance().options.viewDistance * 16) {
-				debugStringShadowDistance = "render distance = " + MinecraftClient.getInstance().options.viewDistance * 16
+			if (distance >= Minecraft.getInstance().options.renderDistance * 16) {
+				debugStringShadowDistance = "render distance = " + Minecraft.getInstance().options.renderDistance * 16
 						+ " blocks (capped by normal render distance)";
 				boxCuller = null;
 			} else {
@@ -408,21 +356,20 @@
 			Vector4f shadowLightPosition = new CelestialUniforms(sunPathRotation).getShadowLightPositionInWorldSpace();
 
 			Vector3f shadowLightVectorFromOrigin =
-					new Vector3f(shadowLightPosition.getX(), shadowLightPosition.getY(), shadowLightPosition.getZ());
+					new Vector3f(shadowLightPosition.x(), shadowLightPosition.y(), shadowLightPosition.z());
 
 			shadowLightVectorFromOrigin.normalize();
 
 			return new AdvancedShadowCullingFrustum(CapturedRenderingState.INSTANCE.getGbufferModelView(),
 					CapturedRenderingState.INSTANCE.getGbufferProjection(), shadowLightVectorFromOrigin, boxCuller);
 		}
->>>>>>> acb691ea
 	}
 
 	@Override
-	public void renderShadows(LevelRendererAccessor levelRenderer, Camera playerCamera) {
+	public void renderShadows(LevelRendererAccessor worldRenderer, Camera playerCamera) {
 		Minecraft client = Minecraft.getInstance();
 
-		levelRenderer.getLevel().getProfiler().popPush("shadows");
+		worldRenderer.getLevel().getProfiler().popPush("shadows");
 		ACTIVE = true;
 
 		// Create our camera
@@ -433,13 +380,13 @@
 		ORTHO = new Matrix4f();
 		((Matrix4fAccess) (Object) ORTHO).copyFromArray(orthoMatrix);
 
-		levelRenderer.getLevel().getProfiler().push("terrain_setup");
-
-		if (levelRenderer instanceof CullingDataCache) {
-			((CullingDataCache) levelRenderer).saveState();
-		}
-
-		worldRenderer.getWorld().getProfiler().push("initialize frustum");
+		worldRenderer.getLevel().getProfiler().push("terrain_setup");
+
+		if (worldRenderer instanceof CullingDataCache) {
+			((CullingDataCache) worldRenderer).saveState();
+		}
+
+		worldRenderer.getLevel().getProfiler().push("initialize frustum");
 
 		Frustum frustum = createShadowFrustum();
 
@@ -453,7 +400,7 @@
 		// Center the frustum on the player camera position
 		frustum.prepare(cameraX, cameraY, cameraZ);
 
-		worldRenderer.getWorld().getProfiler().pop();
+		worldRenderer.getLevel().getProfiler().pop();
 
 		// Disable chunk occlusion culling - it's a bit complex to get this properly working with shadow rendering
 		// as-is, however in the future it will be good to work on restoring it for a nice performance boost.
@@ -464,19 +411,19 @@
 
 		// Always schedule a terrain update
 		// TODO: Only schedule a terrain update if the sun / moon is moving, or the shadow map camera moved.
-		((LevelRenderer) levelRenderer).needsUpdate();
+		((LevelRenderer) worldRenderer).needsUpdate();
 
 		// Execute the vanilla terrain setup / culling routines using our shadow frustum.
-		levelRenderer.invokeSetupRender(playerCamera, frustum, false, levelRenderer.getFrameId(), false);
+		worldRenderer.invokeSetupRender(playerCamera, frustum, false, worldRenderer.getFrameId(), false);
 
 		// Don't forget to increment the frame counter! This variable is arbitrary and only used in terrain setup,
 		// and if it's not incremented, the vanilla culling code will get confused and think that it's already seen
 		// chunks during traversal, and break rendering in concerning ways.
-		levelRenderer.setFrameId(levelRenderer.getFrameId() + 1);
+		worldRenderer.setFrameId(worldRenderer.getFrameId() + 1);
 
 		client.smartCull = wasChunkCullingEnabled;
 
-		levelRenderer.getLevel().getProfiler().popPush("terrain");
+		worldRenderer.getLevel().getProfiler().popPush("terrain");
 
 		pipeline.pushProgram(GbufferProgram.NONE);
 		pipeline.beginShadowRender();
@@ -512,9 +459,9 @@
 		RenderSystem.disableCull();
 
 		// Render all opaque terrain
-		levelRenderer.invokeRenderChunkLayer(RenderType.solid(), modelView, cameraX, cameraY, cameraZ);
-		levelRenderer.invokeRenderChunkLayer(RenderType.cutout(), modelView, cameraX, cameraY, cameraZ);
-		levelRenderer.invokeRenderChunkLayer(RenderType.cutoutMipped(), modelView, cameraX, cameraY, cameraZ);
+		worldRenderer.invokeRenderChunkLayer(RenderType.solid(), modelView, cameraX, cameraY, cameraZ);
+		worldRenderer.invokeRenderChunkLayer(RenderType.cutout(), modelView, cameraX, cameraY, cameraZ);
+		worldRenderer.invokeRenderChunkLayer(RenderType.cutoutMipped(), modelView, cameraX, cameraY, cameraZ);
 
 		// Reset our shader program in case Sodium overrode it.
 		//
@@ -522,7 +469,7 @@
 		// without shaders, which doesn't integrate with their shadow distortion code.
 		setupShadowProgram();
 
-		levelRenderer.getLevel().getProfiler().popPush("entities");
+		worldRenderer.getLevel().getProfiler().popPush("entities");
 
 		// Get the current tick delta. Normally this is the same as client.getTickDelta(), but when the game is paused,
 		// it is set to a fixed value.
@@ -535,32 +482,27 @@
 
 		// Render nearby entities
 		//
-		// Note: We must use a separate RenderBuffers object here, or else very weird things will happen during
+		// Note: We must use a separate BuilderBufferStorage object here, or else very weird things will happen during
 		// rendering.
 		if (extendedBufferStorage != null) {
 			extendedBufferStorage.beginLevelRendering();
 		}
 
-<<<<<<< HEAD
-		MultiBufferSource.BufferSource provider = buffers.bufferSource();
-		EntityRenderDispatcher dispatcher = levelRenderer.getEntityRenderDispatcher();
-=======
 		if (buffers instanceof DrawCallTrackingBufferBuilderStorage) {
 			((DrawCallTrackingBufferBuilderStorage) buffers).resetDrawCounts();
 		}
 
-		VertexConsumerProvider.Immediate provider = buffers.getEntityVertexConsumers();
+		MultiBufferSource.BufferSource provider = buffers.bufferSource();
 		EntityRenderDispatcher dispatcher = worldRenderer.getEntityRenderDispatcher();
->>>>>>> acb691ea
 
 		int shadowEntities = 0;
 
-		levelRenderer.getLevel().getProfiler().push("cull");
+		worldRenderer.getLevel().getProfiler().push("cull");
 
 		List<Entity> renderedEntities = new ArrayList<>(32);
 
 		// TODO: I'm sure that this can be improved / optimized.
-		for (Entity entity : getWorld().entitiesForRendering()) {
+		for (Entity entity : getLevel().entitiesForRendering()) {
 			if (!dispatcher.shouldRender(entity, entityShadowFrustum, cameraX, cameraY, cameraZ) || entity.isSpectator()) {
 				continue;
 			}
@@ -568,26 +510,26 @@
 			renderedEntities.add(entity);
 		}
 
-		levelRenderer.getLevel().getProfiler().popPush("sort");
+		worldRenderer.getLevel().getProfiler().popPush("sort");
 
 		// Sort the entities by type first in order to allow vanilla's entity batching system to work better.
 		renderedEntities.sort(Comparator.comparingInt(entity -> entity.getType().hashCode()));
 
-		levelRenderer.getLevel().getProfiler().popPush("build geometry");
+		worldRenderer.getLevel().getProfiler().popPush("build geometry");
 
 		for (Entity entity : renderedEntities) {
-			levelRenderer.invokeRenderEntity(entity, cameraX, cameraY, cameraZ, tickDelta, modelView, provider);
+			worldRenderer.invokeRenderEntity(entity, cameraX, cameraY, cameraZ, tickDelta, modelView, provider);
 			shadowEntities++;
 		}
 
-		levelRenderer.getLevel().getProfiler().pop();
-
-		levelRenderer.getLevel().getProfiler().popPush("build blockentities");
+		worldRenderer.getLevel().getProfiler().pop();
+
+		worldRenderer.getLevel().getProfiler().popPush("build blockentities");
 
 		int shadowBlockEntities = 0;
 
 		// TODO: Use visibleChunks to cull block entities
-		for (BlockEntity entity : getWorld().blockEntityList) {
+		for (BlockEntity entity : getLevel().blockEntityList) {
 			modelView.pushPose();
 			BlockPos pos = entity.getBlockPos();
 			modelView.translate(pos.getX() - cameraX, pos.getY() - cameraY, pos.getZ() - cameraZ);
@@ -600,14 +542,14 @@
 		renderedShadowEntities = shadowEntities;
 		renderedShadowBlockEntities = shadowBlockEntities;
 
-		levelRenderer.getLevel().getProfiler().popPush("draw entities");
+		worldRenderer.getLevel().getProfiler().popPush("draw entities");
 
 		// NB: Don't try to draw the translucent parts of entities afterwards. It'll cause problems since some
 		// shader packs assume that everything drawn afterwards is actually translucent and should cast a colored
 		// shadow...
 		provider.endBatch();
 
-		levelRenderer.getLevel().getProfiler().popPush("translucent depth copy");
+		worldRenderer.getLevel().getProfiler().popPush("translucent depth copy");
 
 		// Copy the content of the depth texture before rendering translucent content.
 		// This is needed for the shadowtex0 / shadowtex1 split.
@@ -616,14 +558,14 @@
 		GL20C.glCopyTexImage2D(GL20C.GL_TEXTURE_2D, 0, GL20C.GL_DEPTH_COMPONENT, 0, 0, resolution, resolution, 0);
 		RenderSystem.bindTexture(0);
 
-		levelRenderer.getLevel().getProfiler().popPush("translucent terrain");
+		worldRenderer.getLevel().getProfiler().popPush("translucent terrain");
 
 		// TODO: Prevent these calls from scheduling translucent sorting...
 		// It doesn't matter a ton, since this just means that they won't be sorted in the normal rendering pass.
 		// Just something to watch out for, however...
-		levelRenderer.invokeRenderChunkLayer(RenderType.translucent(), modelView, cameraX, cameraY, cameraZ);
+		worldRenderer.invokeRenderChunkLayer(RenderType.translucent(), modelView, cameraX, cameraY, cameraZ);
 		// Note: Apparently tripwire isn't rendered in the shadow pass.
-		// levelRenderer.renderChunkLayer(RenderLayer.tripwire(), modelView, cameraX, cameraY, cameraZ);
+		// worldRenderer.invokeRenderType(RenderType.getTripwire(), modelView, cameraX, cameraY, cameraZ);
 
 		// NB: If we want to render anything after translucent terrain, we need to uncomment this line!
 		// setupShadowProgram();
@@ -632,17 +574,13 @@
 			extendedBufferStorage.endLevelRendering();
 		}
 
-<<<<<<< HEAD
-		SHADOW_DEBUG_STRING = ((LevelRenderer) levelRenderer).getChunkStatistics();
-=======
-		debugStringTerrain = ((WorldRenderer) worldRenderer).getChunksDebugString();
-
-		worldRenderer.getWorld().getProfiler().swap("generate mipmaps");
+		debugStringTerrain = ((LevelRenderer) worldRenderer).getChunkStatistics();
+
+		worldRenderer.getLevel().getProfiler().popPush("generate mipmaps");
 
 		generateMipmaps();
->>>>>>> acb691ea
-
-		levelRenderer.getLevel().getProfiler().pop();
+
+		worldRenderer.getLevel().getProfiler().pop();
 
 		// Restore backface culling
 		RenderSystem.enableCull();
@@ -659,12 +597,12 @@
 		// Restore the old viewport
 		RenderSystem.viewport(0, 0, client.getWindow().getWidth(), client.getWindow().getHeight());
 
-		if (levelRenderer instanceof CullingDataCache) {
-			((CullingDataCache) levelRenderer).restoreState();
+		if (worldRenderer instanceof CullingDataCache) {
+			((CullingDataCache) worldRenderer).restoreState();
 		}
 
 		ACTIVE = false;
-		levelRenderer.getLevel().getProfiler().popPush("updatechunks");
+		worldRenderer.getLevel().getProfiler().popPush("updatechunks");
 	}
 
 	@Override
@@ -691,29 +629,20 @@
 		}
 	}
 
-<<<<<<< HEAD
-	public static String getEntitiesDebugString() {
+	private String getEntitiesDebugString() {
 		return renderedShadowEntities + "/" + Minecraft.getInstance().level.getEntityCount();
 	}
 
-	public static String getBlockEntitiesDebugString() {
+	private String getBlockEntitiesDebugString() {
 		return renderedShadowBlockEntities + "/" + Minecraft.getInstance().level.blockEntityList.size();
-=======
-	private String getEntitiesDebugString() {
-		return renderedShadowEntities + "/" + MinecraftClient.getInstance().world.getRegularEntityCount();
-	}
-
-	private String getBlockEntitiesDebugString() {
-		return renderedShadowBlockEntities + "/" + MinecraftClient.getInstance().world.blockEntities.size();
->>>>>>> acb691ea
-	}
-
-	private static ClientLevel getWorld() {
+	}
+
+	private static ClientLevel getLevel() {
 		return Objects.requireNonNull(Minecraft.getInstance().level);
 	}
 
 	private static float getSkyAngle() {
-		return getWorld().getTimeOfDay(CapturedRenderingState.INSTANCE.getTickDelta());
+		return getLevel().getTimeOfDay(CapturedRenderingState.INSTANCE.getTickDelta());
 	}
 
 	private static float getSunAngle() {
