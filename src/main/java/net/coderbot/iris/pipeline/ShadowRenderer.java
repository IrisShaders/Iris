--- conflicted
+++ resolved
@@ -47,6 +47,7 @@
 import net.minecraft.client.renderer.MultiBufferSource;
 import net.minecraft.client.renderer.RenderBuffers;
 import net.minecraft.client.renderer.RenderType;
+import net.minecraft.client.renderer.blockentity.BlockEntityRenderDispatcher;
 import net.minecraft.client.renderer.culling.Frustum;
 import net.minecraft.client.renderer.entity.EntityRenderDispatcher;
 import net.minecraft.core.BlockPos;
@@ -83,18 +84,7 @@
 	private final boolean shouldRenderBlockEntities;
 	private final float sunPathRotation;
 	private final RenderBuffers buffers;
-<<<<<<< HEAD
-	private final RenderBuffersExt RenderBuffersExt;
-=======
 	private final RenderBuffersExt renderBuffersExt;
-
-	private final RenderTargets gbufferRenderTargets;
-	private final AbstractTexture normals;
-	private final AbstractTexture specular;
-	private final IntSupplier noise;
-
-	public static List<BlockEntity> visibleBlockEntities;
->>>>>>> 3e6e7b45
 	private final List<MipmapPass> mipmapPasses = new ArrayList<>();
 	private final String debugStringOverall;
 	private FrustumHolder terrainFrustumHolder;
@@ -294,77 +284,7 @@
 		RenderSystem.texParameter(GL20C.GL_TEXTURE_2D, GL20C.GL_TEXTURE_MIN_FILTER, filteringMode);
 	}
 
-<<<<<<< HEAD
-	private Frustum createShadowFrustum() {
-=======
-	// TODO: Don't just copy this from ShaderPipeline
-	private Program createProgram(ProgramSource source, PackDirectives directives,
-								  Supplier<ImmutableSet<Integer>> flipped) {
-		// TODO: Properly handle empty shaders
-		Objects.requireNonNull(source.getVertexSource());
-		Objects.requireNonNull(source.getFragmentSource());
-		ProgramBuilder builder;
-
-		try {
-			builder = ProgramBuilder.begin(source.getName(), source.getVertexSource().orElse(null), source.getGeometrySource().orElse(null),
-					source.getFragmentSource().orElse(null), IrisSamplers.WORLD_RESERVED_TEXTURE_UNITS);
-		} catch (RuntimeException e) {
-			// TODO: Better error handling
-			throw new RuntimeException("Shader compilation failed!", e);
-		}
-
-		ProgramSamplers.CustomTextureSamplerInterceptor customTextureSamplerInterceptor = ProgramSamplers.customTextureSamplerInterceptor(builder, customTextureIds);
-
-		CommonUniforms.addCommonUniforms(builder, source.getParent().getPack().getIdMap(), directives, pipeline.getFrameUpdateNotifier());
-		IrisSamplers.addRenderTargetSamplers(customTextureSamplerInterceptor, flipped, gbufferRenderTargets, false);
-		IrisImages.addRenderTargetImages(builder, flipped, gbufferRenderTargets);
-
-		IrisSamplers.addLevelSamplers(customTextureSamplerInterceptor, normals, specular);
-		IrisSamplers.addNoiseSampler(customTextureSamplerInterceptor, noise);
-
-		IrisSamplers.addShadowSamplers(customTextureSamplerInterceptor, this);
-		IrisImages.addShadowColorImages(builder, this);
-
-		return builder.build();
-	}
-
-	private static void setupAttributes(Program program) {
-		// Add default attribute values to avoid undefined behavior on content rendered without an extended vertex format
-		// TODO: Avoid duplication with DeferredWorldRenderingPipeline
-		setupAttribute(program, "mc_Entity", 11, -1.0F, -1.0F, -1.0F, -1.0F);
-		setupAttribute(program, "mc_midTexCoord", 12, 0.0F, 0.0F, 0.0F, 0.0F);
-		setupAttribute(program, "at_tangent", 13, 1.0F, 0.0F, 0.0F, 1.0F);
-	}
-
-	private static void setupAttribute(Program program, String name, int expectedLocation, float v0, float v1, float v2, float v3) {
-		int location = IrisRenderSystem.getAttribLocation(program.getProgramId(), name);
-
-		if (location != -1) {
-			if (location != expectedLocation) {
-				throw new IllegalStateException();
-			}
-
-			IrisRenderSystem.vertexAttrib4f(location, v0, v1, v2, v3);
-		}
-	}
-
-	public static PoseStack createShadowModelView(float sunPathRotation, float intervalSize) {
-		// Determine the camera position
-		Vector3d cameraPos = CameraUniforms.getUnshiftedCameraPosition();
-
-		double cameraX = cameraPos.x;
-		double cameraY = cameraPos.y;
-		double cameraZ = cameraPos.z;
-
-		// Set up our modelview matrix stack
-		PoseStack modelView = new PoseStack();
-		ShadowMatrices.createModelViewMatrix(modelView.last().pose(), getShadowAngle(), intervalSize, sunPathRotation, cameraX, cameraY, cameraZ);
-
-		return modelView;
-	}
-
 	private FrustumHolder createShadowFrustum(float renderMultiplier, FrustumHolder holder) {
->>>>>>> 3e6e7b45
 		// TODO: Cull entities / block entities with Advanced Frustum Culling even if voxelization is detected.
 		String distanceInfo;
 		String cullingInfo;
@@ -450,11 +370,85 @@
 
 		// Set up the viewport
 		RenderSystem.viewport(0, 0, resolution, resolution);
-<<<<<<< HEAD
-=======
-
-		// Set up our orthographic projection matrix and load it into the legacy matrix stack
-		IrisRenderSystem.setupProjectionMatrix(projMatrix);
+	}
+
+	@Override
+	public void renderShadows(LevelRendererAccessor levelRenderer, Camera playerCamera) {
+		Minecraft client = Minecraft.getInstance();
+
+		levelRenderer.getLevel().getProfiler().popPush("shadows");
+		ACTIVE = true;
+		visibleBlockEntities = new ArrayList<>();
+
+		visibleBlockEntities = new ArrayList<>();
+
+		// Create our camera
+		PoseStack modelView = createShadowModelView(this.sunPathRotation, this.intervalSize);
+		MODELVIEW = modelView.last().pose().copy();
+
+		levelRenderer.getLevel().getProfiler().push("terrain_setup");
+
+		if (levelRenderer instanceof CullingDataCache) {
+			((CullingDataCache) levelRenderer).saveState();
+		}
+
+		levelRenderer.getLevel().getProfiler().push("initialize frustum");
+
+		terrainFrustumHolder = createShadowFrustum(renderDistanceMultiplier, terrainFrustumHolder);
+
+		// Determine the player camera position
+		Vector3d cameraPos = CameraUniforms.getUnshiftedCameraPosition();
+
+		double cameraX = cameraPos.x();
+		double cameraY = cameraPos.y();
+		double cameraZ = cameraPos.z();
+
+		// Center the frustum on the player camera position
+		terrainFrustumHolder.getFrustum().prepare(cameraX, cameraY, cameraZ);
+
+		levelRenderer.getLevel().getProfiler().pop();
+
+		// Disable chunk occlusion culling - it's a bit complex to get this properly working with shadow rendering
+		// as-is, however in the future it will be good to work on restoring it for a nice performance boost.
+		//
+		// TODO: Get chunk occlusion working with shadows
+		boolean wasChunkCullingEnabled = client.smartCull;
+		client.smartCull = false;
+
+		// Always schedule a terrain update
+		// TODO: Only schedule a terrain update if the sun / moon is moving, or the shadow map camera moved.
+		((LevelRenderer) levelRenderer).needsUpdate();
+
+		// Execute the vanilla terrain setup / culling routines using our shadow frustum.
+		levelRenderer.invokeSetupRender(playerCamera, terrainFrustumHolder.getFrustum(), false, levelRenderer.getFrameId(), false);
+
+		// Don't forget to increment the frame counter! This variable is arbitrary and only used in terrain setup,
+		// and if it's not incremented, the vanilla culling code will get confused and think that it's already seen
+		// chunks during traversal, and break rendering in concerning ways.
+		levelRenderer.setFrameId(levelRenderer.getFrameId() + 1);
+
+		client.smartCull = wasChunkCullingEnabled;
+
+		levelRenderer.getLevel().getProfiler().popPush("terrain");
+
+		pipeline.pushProgram(GbufferProgram.NONE);
+		pipeline.beginShadowRender();
+
+		setupShadowViewport();
+
+		// Set up our orthographic projection matrix and load it into RenderSystem
+		float[] projMatrix;
+		if (this.fov != null) {
+			// If FOV is not null, the pack wants a perspective based projection matrix. (This is to support legacy packs)
+			projMatrix = ShadowMatrices.createPerspectiveMatrix(this.fov);
+		} else {
+			projMatrix = ShadowMatrices.createOrthoMatrix(halfPlaneLength);
+		}
+
+		Matrix4f shadowProjection = new Matrix4f();
+		((Matrix4fAccess) (Object) shadowProjection).copyFromArray(projMatrix);
+
+		IrisRenderSystem.setShadowProjection(shadowProjection);
 
 		// Disable backface culling
 		// This partially works around an issue where if the front face of a mountain isn't visible, it casts no
@@ -464,64 +458,117 @@
 		//
 		// TODO: Better way of preventing light from leaking into places where it shouldn't
 		RenderSystem.disableCull();
-	}
-
-	private void restoreGlState(Minecraft client) {
+
+		// Render all opaque terrain unless pack requests not to
+		if (shouldRenderTerrain) {
+			levelRenderer.invokeRenderChunkLayer(RenderType.solid(), modelView, cameraX, cameraY, cameraZ, shadowProjection);
+			levelRenderer.invokeRenderChunkLayer(RenderType.cutout(), modelView, cameraX, cameraY, cameraZ, shadowProjection);
+			levelRenderer.invokeRenderChunkLayer(RenderType.cutoutMipped(), modelView, cameraX, cameraY, cameraZ, shadowProjection);
+		}
+
+		// TODO: Restore entity & block entity rendering
+
+		// Reset our viewport in case Sodium overrode it
+		RenderSystem.viewport(0, 0, resolution, resolution);
+
+		levelRenderer.getLevel().getProfiler().popPush("entities");
+
+		// Get the current tick delta. Normally this is the same as client.getTickDelta(), but when the game is paused,
+		// it is set to a fixed value.
+		final float tickDelta = CapturedRenderingState.INSTANCE.getTickDelta();
+
+		// Create a constrained shadow frustum for entities to avoid rendering faraway entities in the shadow pass
+		// TODO: Make this configurable and disable-able
+		boolean hasEntityFrustum = false;
+		if (entityShadowDistanceMultiplier == 1.0F || entityShadowDistanceMultiplier < 0.0F) {
+			entityFrustumHolder.setInfo(terrainFrustumHolder.getFrustum(), terrainFrustumHolder.getDistanceInfo(), terrainFrustumHolder.getCullingInfo());
+		} else {
+			hasEntityFrustum = true;
+			entityFrustumHolder = createShadowFrustum(renderDistanceMultiplier * entityShadowDistanceMultiplier, entityFrustumHolder);
+		}
+		Frustum entityShadowFrustum = entityFrustumHolder.getFrustum();
+		entityShadowFrustum.prepare(cameraX, cameraY, cameraZ);
+
+		// Render nearby entities
+		//
+		// Note: We must use a separate BuilderBufferStorage object here, or else very weird things will happen during
+		// rendering.
+		if (RenderBuffersExt != null) {
+			RenderBuffersExt.beginLevelRendering();
+		}
+
+		if (buffers instanceof DrawCallTrackingRenderBuffers) {
+			((DrawCallTrackingRenderBuffers) buffers).resetDrawCounts();
+		}
+
+		MultiBufferSource.BufferSource bufferSource = buffers.bufferSource();
+		EntityRenderDispatcher dispatcher = levelRenderer.getEntityRenderDispatcher();
+
+		if (shouldRenderEntities) {
+			renderedShadowEntities = renderEntities(levelRenderer, dispatcher, bufferSource, modelView, tickDelta, entityShadowFrustum, cameraX, cameraY, cameraZ);
+		}
+
+		levelRenderer.getLevel().getProfiler().popPush("build blockentities");
+
+		if (shouldRenderBlockEntities) {
+			renderedShadowBlockEntities = renderBlockEntities(modelView, tickDelta, cameraX, cameraY, cameraZ, bufferSource, hasEntityFrustum);
+		}
+
+		levelRenderer.getLevel().getProfiler().popPush("draw entities");
+
+		// NB: Don't try to draw the translucent parts of entities afterwards. It'll cause problems since some
+		// shader packs assume that everything drawn afterwards is actually translucent and should cast a colored
+		// shadow...
+		bufferSource.endBatch();
+
+		copyPreTranslucentDepth(levelRenderer);
+
+		levelRenderer.getLevel().getProfiler().popPush("translucent terrain");
+
+		// TODO: Prevent these calls from scheduling translucent sorting...
+		// It doesn't matter a ton, since this just means that they won't be sorted in the normal rendering pass.
+		// Just something to watch out for, however...
+		if (shouldRenderTranslucent) {
+			levelRenderer.invokeRenderChunkLayer(RenderType.translucent(), modelView, cameraX, cameraY, cameraZ, shadowProjection);
+		}
+		// Note: Apparently tripwire isn't rendered in the shadow pass.
+		// levelRenderer.invokeRenderLayer(RenderLayer.getTripwire(), modelView, cameraX, cameraY, cameraZ, shadowProjection);
+
+		if (renderBuffersExt != null) {
+			renderBuffersExt.endLevelRendering();
+		}
+
+		IrisRenderSystem.restorePlayerProjection();
+
+		debugStringTerrain = ((LevelRenderer) levelRenderer).getChunkStatistics();
+
+		levelRenderer.getLevel().getProfiler().popPush("generate mipmaps");
+
+		generateMipmaps();
+
+		levelRenderer.getLevel().getProfiler().pop();
+
 		// Restore backface culling
 		RenderSystem.enableCull();
 
-		// Make sure to unload the projection matrix
-		IrisRenderSystem.restoreProjectionMatrix();
+		pipeline.endShadowRender();
+		Minecraft.getInstance().getMainRenderTarget().bindWrite(false);
 
 		// Restore the old viewport
 		RenderSystem.viewport(0, 0, client.getWindow().getWidth(), client.getWindow().getHeight());
-	}
-
-	private void copyPreTranslucentDepth() {
-		profiler.popPush("translucent depth copy");
-
-		// Copy the content of the depth texture before rendering translucent content.
-		// This is needed for the shadowtex0 / shadowtex1 split.
-		RenderSystem.activeTexture(GL20C.GL_TEXTURE0);
-		RenderSystem.bindTexture(targets.getDepthTextureNoTranslucents().getTextureId());
-		IrisRenderSystem.copyTexImage2D(GL20C.GL_TEXTURE_2D, 0, GL20C.GL_DEPTH_COMPONENT, 0, 0, resolution, resolution, 0);
-		RenderSystem.bindTexture(0);
-	}
-
-	private void renderEntities(LevelRendererAccessor levelRenderer, Frustum frustum, MultiBufferSource.BufferSource bufferSource, PoseStack modelView, double cameraX, double cameraY, double cameraZ, float tickDelta) {
-		EntityRenderDispatcher dispatcher = levelRenderer.getEntityRenderDispatcher();
-
-		int shadowEntities = 0;
-
-		profiler.push("cull");
-
-		List<Entity> renderedEntities = new ArrayList<>(32);
-
-		// TODO: I'm sure that this can be improved / optimized.
-		for (Entity entity : getLevel().entitiesForRendering()) {
-			if (!dispatcher.shouldRender(entity, frustum, cameraX, cameraY, cameraZ) || entity.isSpectator()) {
-				continue;
-			}
-
-			renderedEntities.add(entity);
-		}
-
-		profiler.popPush("sort");
-
-		// Sort the entities by type first in order to allow vanilla's entity batching system to work better.
-		renderedEntities.sort(Comparator.comparingInt(entity -> entity.getType().hashCode()));
-
-		profiler.popPush("build geometry");
-
-		for (Entity entity : renderedEntities) {
-			levelRenderer.invokeRenderEntity(entity, cameraX, cameraY, cameraZ, tickDelta, modelView, bufferSource);
-			shadowEntities++;
-		}
-
-		renderedShadowEntities = shadowEntities;
-	}
-
-	private void renderBlockEntities(MultiBufferSource.BufferSource bufferSource, PoseStack modelView, double cameraX, double cameraY, double cameraZ, float tickDelta, boolean hasEntityFrustum) {
+
+		if (levelRenderer instanceof CullingDataCache) {
+			((CullingDataCache) levelRenderer).restoreState();
+		}
+
+		visibleBlockEntities = null;
+		ACTIVE = false;
+		levelRenderer.getLevel().getProfiler().popPush("updatechunks");
+
+		BlendModeOverride.restore();
+	}
+
+	private int renderBlockEntities(MultiBufferSource.BufferSource bufferSource, PoseStack modelView, double cameraX, double cameraY, double cameraZ, float tickDelta, boolean hasEntityFrustum) {
 		profiler.push("build blockentities");
 
 		int shadowBlockEntities = 0;
@@ -546,226 +593,8 @@
 			shadowBlockEntities++;
 		}
 
-		renderedShadowBlockEntities = shadowBlockEntities;
->>>>>>> 3e6e7b45
-	}
-
-	@Override
-	public void renderShadows(LevelRendererAccessor levelRenderer, Camera playerCamera) {
-		Minecraft client = Minecraft.getInstance();
-
-		levelRenderer.getLevel().getProfiler().popPush("shadows");
-		ACTIVE = true;
-		visibleBlockEntities = new ArrayList<>();
-
-		visibleBlockEntities = new ArrayList<>();
-
-		// Create our camera
-		PoseStack modelView = createShadowModelView(this.sunPathRotation, this.intervalSize);
-		MODELVIEW = modelView.last().pose().copy();
-
-		levelRenderer.getLevel().getProfiler().push("terrain_setup");
-
-		if (levelRenderer instanceof CullingDataCache) {
-			((CullingDataCache) levelRenderer).saveState();
-		}
-
-		levelRenderer.getLevel().getProfiler().push("initialize frustum");
-
-		terrainFrustumHolder = createShadowFrustum(renderDistanceMultiplier, terrainFrustumHolder);
-
-		// Determine the player camera position
-		Vector3d cameraPos = CameraUniforms.getUnshiftedCameraPosition();
-
-		double cameraX = cameraPos.x();
-		double cameraY = cameraPos.y();
-		double cameraZ = cameraPos.z();
-
-		// Center the frustum on the player camera position
-		terrainFrustumHolder.getFrustum().prepare(cameraX, cameraY, cameraZ);
-
-		levelRenderer.getLevel().getProfiler().pop();
-
-		// Disable chunk occlusion culling - it's a bit complex to get this properly working with shadow rendering
-		// as-is, however in the future it will be good to work on restoring it for a nice performance boost.
-		//
-		// TODO: Get chunk occlusion working with shadows
-		boolean wasChunkCullingEnabled = client.smartCull;
-		client.smartCull = false;
-
-		// Always schedule a terrain update
-		// TODO: Only schedule a terrain update if the sun / moon is moving, or the shadow map camera moved.
-		((LevelRenderer) levelRenderer).needsUpdate();
-
-		// Execute the vanilla terrain setup / culling routines using our shadow frustum.
-		levelRenderer.invokeSetupRender(playerCamera, terrainFrustumHolder.getFrustum(), false, levelRenderer.getFrameId(), false);
-
-		// Don't forget to increment the frame counter! This variable is arbitrary and only used in terrain setup,
-		// and if it's not incremented, the vanilla culling code will get confused and think that it's already seen
-		// chunks during traversal, and break rendering in concerning ways.
-		levelRenderer.setFrameId(levelRenderer.getFrameId() + 1);
-
-		client.smartCull = wasChunkCullingEnabled;
-
-		levelRenderer.getLevel().getProfiler().popPush("terrain");
-
-		pipeline.pushProgram(GbufferProgram.NONE);
-		pipeline.beginShadowRender();
-
-		setupShadowViewport();
-
-		// Set up our orthographic projection matrix and load it into RenderSystem
-		float[] projMatrix;
-		if (this.fov != null) {
-			// If FOV is not null, the pack wants a perspective based projection matrix. (This is to support legacy packs)
-			projMatrix = ShadowMatrices.createPerspectiveMatrix(this.fov);
-		} else {
-			projMatrix = ShadowMatrices.createOrthoMatrix(halfPlaneLength);
-		}
-
-		Matrix4f shadowProjection = new Matrix4f();
-		((Matrix4fAccess) (Object) shadowProjection).copyFromArray(projMatrix);
-
-		IrisRenderSystem.setShadowProjection(shadowProjection);
-
-		// Disable backface culling
-		// This partially works around an issue where if the front face of a mountain isn't visible, it casts no
-		// shadow.
-		//
-		// However, it only partially resolves issues of light leaking into caves.
-		//
-		// TODO: Better way of preventing light from leaking into places where it shouldn't
-		RenderSystem.disableCull();
-
-		// Render all opaque terrain unless pack requests not to
-		if (shouldRenderTerrain) {
-			levelRenderer.invokeRenderChunkLayer(RenderType.solid(), modelView, cameraX, cameraY, cameraZ, shadowProjection);
-			levelRenderer.invokeRenderChunkLayer(RenderType.cutout(), modelView, cameraX, cameraY, cameraZ, shadowProjection);
-			levelRenderer.invokeRenderChunkLayer(RenderType.cutoutMipped(), modelView, cameraX, cameraY, cameraZ, shadowProjection);
-		}
-
-		// TODO: Restore entity & block entity rendering
-
-		// Reset our viewport in case Sodium overrode it
-		RenderSystem.viewport(0, 0, resolution, resolution);
-
-		levelRenderer.getLevel().getProfiler().popPush("entities");
-
-		// Get the current tick delta. Normally this is the same as client.getTickDelta(), but when the game is paused,
-		// it is set to a fixed value.
-		final float tickDelta = CapturedRenderingState.INSTANCE.getTickDelta();
-
-		// Create a constrained shadow frustum for entities to avoid rendering faraway entities in the shadow pass
-		// TODO: Make this configurable and disable-able
-		boolean hasEntityFrustum = false;
-		if (entityShadowDistanceMultiplier == 1.0F || entityShadowDistanceMultiplier < 0.0F) {
-			entityFrustumHolder.setInfo(terrainFrustumHolder.getFrustum(), terrainFrustumHolder.getDistanceInfo(), terrainFrustumHolder.getCullingInfo());
-		} else {
-			hasEntityFrustum = true;
-			entityFrustumHolder = createShadowFrustum(renderDistanceMultiplier * entityShadowDistanceMultiplier, entityFrustumHolder);
-		}
-		Frustum entityShadowFrustum = entityFrustumHolder.getFrustum();
-		entityShadowFrustum.prepare(cameraX, cameraY, cameraZ);
-
-		// Render nearby entities
-		//
-		// Note: We must use a separate BuilderBufferStorage object here, or else very weird things will happen during
-		// rendering.
-		if (RenderBuffersExt != null) {
-			RenderBuffersExt.beginLevelRendering();
-		}
-
-		if (buffers instanceof DrawCallTrackingRenderBuffers) {
-			((DrawCallTrackingRenderBuffers) buffers).resetDrawCounts();
-		}
-
-		MultiBufferSource.BufferSource bufferSource = buffers.bufferSource();
-		EntityRenderDispatcher dispatcher = levelRenderer.getEntityRenderDispatcher();
-
-		if (shouldRenderEntities) {
-			renderedShadowEntities = renderEntities(levelRenderer, dispatcher, bufferSource, modelView, tickDelta, entityShadowFrustum, cameraX, cameraY, cameraZ);
-		}
-
-		levelRenderer.getLevel().getProfiler().popPush("build blockentities");
-
-		if (shouldRenderBlockEntities) {
-<<<<<<< HEAD
-			renderedShadowBlockEntities = renderBlockEntities(modelView, tickDelta, cameraX, cameraY, cameraZ, bufferSource);
-=======
-			renderBlockEntities(bufferSource, modelView, cameraX, cameraY, cameraZ, tickDelta, hasEntityFrustum);
->>>>>>> 3e6e7b45
-		}
-
-		levelRenderer.getLevel().getProfiler().popPush("draw entities");
-
-		// NB: Don't try to draw the translucent parts of entities afterwards. It'll cause problems since some
-		// shader packs assume that everything drawn afterwards is actually translucent and should cast a colored
-		// shadow...
-		bufferSource.endBatch();
-
-		copyPreTranslucentDepth(levelRenderer);
-
-		levelRenderer.getLevel().getProfiler().popPush("translucent terrain");
-
-		// TODO: Prevent these calls from scheduling translucent sorting...
-		// It doesn't matter a ton, since this just means that they won't be sorted in the normal rendering pass.
-		// Just something to watch out for, however...
-		if (shouldRenderTranslucent) {
-			levelRenderer.invokeRenderChunkLayer(RenderType.translucent(), modelView, cameraX, cameraY, cameraZ, shadowProjection);
-		}
-		// Note: Apparently tripwire isn't rendered in the shadow pass.
-		// levelRenderer.invokeRenderLayer(RenderLayer.getTripwire(), modelView, cameraX, cameraY, cameraZ, shadowProjection);
-
-		if (RenderBuffersExt != null) {
-			RenderBuffersExt.endLevelRendering();
-		}
-
-		IrisRenderSystem.restorePlayerProjection();
-
-		debugStringTerrain = ((LevelRenderer) levelRenderer).getChunkStatistics();
-
-		levelRenderer.getLevel().getProfiler().popPush("generate mipmaps");
-
-		generateMipmaps();
-
-		levelRenderer.getLevel().getProfiler().pop();
-
-		// Restore backface culling
-		RenderSystem.enableCull();
-
-		pipeline.endShadowRender();
-		Minecraft.getInstance().getMainRenderTarget().bindWrite(false);
-
-		// Restore the old viewport
-		RenderSystem.viewport(0, 0, client.getWindow().getWidth(), client.getWindow().getHeight());
-
-		if (levelRenderer instanceof CullingDataCache) {
-			((CullingDataCache) levelRenderer).restoreState();
-		}
-
-		visibleBlockEntities = null;
-		ACTIVE = false;
-		levelRenderer.getLevel().getProfiler().popPush("updatechunks");
-
-		BlendModeOverride.restore();
-	}
-
-	private int renderBlockEntities(PoseStack modelView, float tickDelta, double cameraX, double cameraY, double cameraZ, MultiBufferSource.BufferSource bufferSource) {
-		int shadowBlockEntities = 0;
-
-		for (BlockEntity entity : visibleBlockEntities) {
-			modelView.pushPose();
-			BlockPos pos = entity.getBlockPos();
-			modelView.translate(pos.getX() - cameraX, pos.getY() - cameraY, pos.getZ() - cameraZ);
-			Minecraft.getInstance().getBlockEntityRenderDispatcher().render(entity, tickDelta, modelView, bufferSource);
-			modelView.popPose();
-
-			shadowBlockEntities++;
-		}
-
 		return shadowBlockEntities;
 	}
-
 	private int renderEntities(LevelRendererAccessor levelRenderer, EntityRenderDispatcher dispatcher, MultiBufferSource.BufferSource bufferSource, PoseStack modelView, float tickDelta, Frustum frustum, double cameraX, double cameraY, double cameraZ) {
 		levelRenderer.getLevel().getProfiler().push("cull");
 
