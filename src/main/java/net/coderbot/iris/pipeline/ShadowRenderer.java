package net.coderbot.iris.pipeline;

import com.google.common.collect.ImmutableList;
import com.mojang.blaze3d.systems.RenderSystem;
import com.mojang.blaze3d.vertex.PoseStack;
import com.mojang.math.Matrix4f;
import net.coderbot.batchedentityrendering.impl.BatchingDebugMessageHelper;
import net.coderbot.batchedentityrendering.impl.DrawCallTrackingRenderBuffers;
import net.coderbot.batchedentityrendering.impl.MemoryTrackingRenderBuffers;
import net.coderbot.batchedentityrendering.impl.RenderBuffersExt;
import net.coderbot.iris.Iris;
import net.coderbot.iris.gl.IrisRenderSystem;
import net.coderbot.iris.gl.program.ComputeProgram;
import net.coderbot.iris.gl.texture.DepthCopyStrategy;
import net.coderbot.iris.gui.option.IrisVideoSettings;
import net.coderbot.iris.mixin.LevelRendererAccessor;
import net.coderbot.iris.shaderpack.ComputeSource;
import net.coderbot.iris.shaderpack.OptionalBoolean;
import net.coderbot.iris.shaderpack.PackDirectives;
import net.coderbot.iris.shaderpack.PackShadowDirectives;
import net.coderbot.iris.shaderpack.ProgramSource;
import net.coderbot.iris.shadows.ShadowMatrices;
import net.coderbot.iris.shadows.CullingDataCache;
import net.coderbot.iris.shadows.Matrix4fAccess;
import net.coderbot.iris.shadows.ShadowCompositeRenderer;
import net.coderbot.iris.shadows.ShadowRenderTargets;
import net.coderbot.iris.shadows.frustum.BoxCuller;
import net.coderbot.iris.shadows.frustum.CullEverythingFrustum;
import net.coderbot.iris.shadows.frustum.FrustumHolder;
import net.coderbot.iris.shadows.frustum.advanced.AdvancedShadowCullingFrustum;
import net.coderbot.iris.shadows.frustum.fallback.BoxCullingFrustum;
import net.coderbot.iris.shadows.frustum.fallback.NonCullingFrustum;
import net.coderbot.iris.uniforms.custom.CustomUniforms;
import net.coderbot.iris.uniforms.CameraUniforms;
import net.coderbot.iris.uniforms.CapturedRenderingState;
import net.coderbot.iris.uniforms.CelestialUniforms;
import net.coderbot.iris.vendored.joml.Vector3d;
import net.coderbot.iris.vendored.joml.Vector3i;
import net.coderbot.iris.vendored.joml.Vector4f;
import net.minecraft.client.Camera;
import net.minecraft.client.Minecraft;
import net.minecraft.client.multiplayer.ClientLevel;
import net.minecraft.client.renderer.LevelRenderer;
import net.minecraft.client.renderer.MultiBufferSource;
import net.minecraft.client.renderer.RenderBuffers;
import net.minecraft.client.renderer.RenderType;
import net.minecraft.client.renderer.culling.Frustum;
import net.minecraft.client.renderer.entity.EntityRenderDispatcher;
import net.minecraft.core.BlockPos;
import net.minecraft.world.entity.Entity;
import net.minecraft.world.level.block.entity.BlockEntity;
import org.lwjgl.opengl.ARBTextureSwizzle;
import org.lwjgl.opengl.GL20C;
import org.lwjgl.opengl.GL30C;
import org.lwjgl.opengl.GL43C;

import java.util.ArrayList;
import java.util.Comparator;
import java.util.List;
import java.util.Objects;

public class ShadowRenderer {
	public static boolean ACTIVE = false;
	public static List<BlockEntity> visibleBlockEntities;

	private final float halfPlaneLength;
	private final float renderDistanceMultiplier;
	private final float entityShadowDistanceMultiplier;
	private final int resolution;
	private final float intervalSize;
	private final Float fov;
	public static Matrix4f MODELVIEW;

	private final ShadowRenderTargets targets;
	private final OptionalBoolean packCullingState;
	private final ShadowCompositeRenderer compositeRenderer;
	private boolean packHasVoxelization;
	private final boolean shouldRenderTerrain;
	private final boolean shouldRenderTranslucent;
	private final boolean shouldRenderEntities;
	private final boolean shouldRenderPlayer;
	private final boolean shouldRenderBlockEntities;
	private final float sunPathRotation;
	private final RenderBuffers buffers;
	private final RenderBuffersExt renderBuffersExt;
	private final List<MipmapPass> mipmapPasses = new ArrayList<>();
	private final String debugStringOverall;
	private FrustumHolder terrainFrustumHolder;
	private FrustumHolder entityFrustumHolder;
	private String debugStringTerrain = "(unavailable)";
	private int renderedShadowEntities = 0;
	private int renderedShadowBlockEntities = 0;

	private final CustomUniforms customUniforms;

	public ShadowRenderer(ProgramSource shadow, PackDirectives directives,
<<<<<<< HEAD
						  ShadowRenderTargets shadowRenderTargets, CustomUniforms customUniforms) {
=======
						  ShadowRenderTargets shadowRenderTargets, ShadowCompositeRenderer compositeRenderer) {
>>>>>>> 819f475f

		this.customUniforms = customUniforms;

		final PackShadowDirectives shadowDirectives = directives.getShadowDirectives();

		this.halfPlaneLength = shadowDirectives.getDistance();
		this.renderDistanceMultiplier = shadowDirectives.getDistanceRenderMul();
		this.entityShadowDistanceMultiplier = shadowDirectives.getEntityShadowDistanceMul();
		this.resolution = shadowDirectives.getResolution();
		this.intervalSize = shadowDirectives.getIntervalSize();
		this.shouldRenderTerrain = shadowDirectives.shouldRenderTerrain();
		this.shouldRenderTranslucent = shadowDirectives.shouldRenderTranslucent();
		this.shouldRenderEntities = shadowDirectives.shouldRenderEntities();
		this.shouldRenderPlayer = shadowDirectives.shouldRenderPlayer();
		this.shouldRenderBlockEntities = shadowDirectives.shouldRenderBlockEntities();

		this.compositeRenderer = compositeRenderer;

		debugStringOverall = "half plane = " + halfPlaneLength + " meters @ " + resolution + "x" + resolution;

		this.terrainFrustumHolder = new FrustumHolder();
		this.entityFrustumHolder = new FrustumHolder();

		this.fov = shadowDirectives.getFov();
		this.targets = shadowRenderTargets;

		if (shadow != null) {
			// Assume that the shader pack is doing voxelization if a geometry shader is detected.
			// Also assume voxelization if image load / store is detected.
			this.packHasVoxelization = shadow.getGeometrySource().isPresent();
			this.packCullingState = shadowDirectives.getCullingState();
		} else {
			this.packHasVoxelization = false;
			this.packCullingState = OptionalBoolean.DEFAULT;
		}

		this.sunPathRotation = directives.getSunPathRotation();

		this.buffers = new RenderBuffers();

		if (this.buffers instanceof RenderBuffersExt) {
			this.renderBuffersExt = (RenderBuffersExt) buffers;
		} else {
			this.renderBuffersExt = null;
		}

		configureSamplingSettings(shadowDirectives);
	}

	public void setUsesImages(boolean usesImages) {
		this.packHasVoxelization = packHasVoxelization || usesImages;
	}

	public static PoseStack createShadowModelView(float sunPathRotation, float intervalSize) {
		// Determine the camera position
		Vector3d cameraPos = CameraUniforms.getUnshiftedCameraPosition();

		double cameraX = cameraPos.x;
		double cameraY = cameraPos.y;
		double cameraZ = cameraPos.z;

		// Set up our modelview matrix stack
		PoseStack modelView = new PoseStack();
		ShadowMatrices.createModelViewMatrix(modelView.last().pose(), getShadowAngle(), intervalSize, sunPathRotation, cameraX, cameraY, cameraZ);

		return modelView;
	}

	private static ClientLevel getLevel() {
		return Objects.requireNonNull(Minecraft.getInstance().level);
	}

	private static float getSkyAngle() {
		return getLevel().getTimeOfDay(CapturedRenderingState.INSTANCE.getTickDelta());
	}

	private static float getSunAngle() {
		float skyAngle = getSkyAngle();

		if (skyAngle < 0.75F) {
			return skyAngle + 0.25F;
		} else {
			return skyAngle - 0.75F;
		}
	}

	private static float getShadowAngle() {
		float shadowAngle = getSunAngle();

		if (!CelestialUniforms.isDay()) {
			shadowAngle -= 0.5F;
		}

		return shadowAngle;
	}

	private void configureSamplingSettings(PackShadowDirectives shadowDirectives) {
		final ImmutableList<PackShadowDirectives.DepthSamplingSettings> depthSamplingSettings =
			shadowDirectives.getDepthSamplingSettings();

		final ImmutableList<PackShadowDirectives.SamplingSettings> colorSamplingSettings =
			shadowDirectives.getColorSamplingSettings();

		RenderSystem.activeTexture(GL20C.GL_TEXTURE4);

		configureDepthSampler(targets.getDepthTexture().getTextureId(), depthSamplingSettings.get(0));

		configureDepthSampler(targets.getDepthTextureNoTranslucents().getTextureId(), depthSamplingSettings.get(1));

		for (int i = 0; i < colorSamplingSettings.size(); i++) {
			int glTextureId = targets.get(i).getMainTexture();

			configureSampler(glTextureId, colorSamplingSettings.get(i));
		}

		RenderSystem.activeTexture(GL20C.GL_TEXTURE0);
	}

	private void configureDepthSampler(int glTextureId, PackShadowDirectives.DepthSamplingSettings settings) {
		if (settings.getHardwareFiltering()) {
			// We have to do this or else shadow hardware filtering breaks entirely!
			IrisRenderSystem.texParameteri(glTextureId, GL20C.GL_TEXTURE_2D, GL20C.GL_TEXTURE_COMPARE_MODE, GL30C.GL_COMPARE_REF_TO_TEXTURE);
		}

		// Workaround for issues with old shader packs like Chocapic v4.
		// They expected the driver to put the depth value in z, but it's supposed to only
		// be available in r. So we set up the swizzle to fix that.
		IrisRenderSystem.texParameteriv(glTextureId, GL20C.GL_TEXTURE_2D, ARBTextureSwizzle.GL_TEXTURE_SWIZZLE_RGBA,
			new int[] { GL30C.GL_RED, GL30C.GL_RED, GL30C.GL_RED, GL30C.GL_ONE });

		configureSampler(glTextureId, settings);
	}

	private void configureSampler(int glTextureId, PackShadowDirectives.SamplingSettings settings) {
		if (settings.getMipmap()) {
			int filteringMode = settings.getNearest() ? GL20C.GL_NEAREST_MIPMAP_NEAREST : GL20C.GL_LINEAR_MIPMAP_LINEAR;
			mipmapPasses.add(new MipmapPass(glTextureId, filteringMode));
		}

		if (!settings.getNearest()) {
			// Make sure that things are smoothed
			IrisRenderSystem.texParameteri(glTextureId, GL20C.GL_TEXTURE_2D, GL20C.GL_TEXTURE_MIN_FILTER, GL20C.GL_LINEAR);
			IrisRenderSystem.texParameteri(glTextureId, GL20C.GL_TEXTURE_2D, GL20C.GL_TEXTURE_MAG_FILTER, GL20C.GL_LINEAR);
		} else {
			IrisRenderSystem.texParameteri(glTextureId, GL20C.GL_TEXTURE_2D, GL20C.GL_TEXTURE_MIN_FILTER, GL20C.GL_NEAREST);
			IrisRenderSystem.texParameteri(glTextureId, GL20C.GL_TEXTURE_2D, GL20C.GL_TEXTURE_MAG_FILTER, GL20C.GL_NEAREST);
		}
	}

	private void generateMipmaps() {
		RenderSystem.activeTexture(GL20C.GL_TEXTURE4);

		for (MipmapPass mipmapPass : mipmapPasses) {
			setupMipmappingForTexture(mipmapPass.getTexture(), mipmapPass.getTargetFilteringMode());
		}

		RenderSystem.activeTexture(GL20C.GL_TEXTURE0);
	}

	private void setupMipmappingForTexture(int texture, int filteringMode) {
		IrisRenderSystem.generateMipmaps(texture, GL20C.GL_TEXTURE_2D);
		IrisRenderSystem.texParameteri(texture, GL20C.GL_TEXTURE_2D, GL20C.GL_TEXTURE_MIN_FILTER, filteringMode);
	}

	private FrustumHolder createShadowFrustum(float renderMultiplier, FrustumHolder holder) {
		// TODO: Cull entities / block entities with Advanced Frustum Culling even if voxelization is detected.
		String distanceInfo;
		String cullingInfo;
		if ((packCullingState == OptionalBoolean.FALSE || packHasVoxelization) && packCullingState != OptionalBoolean.TRUE) {
			double distance = halfPlaneLength * renderMultiplier;

			String reason;

			if (packCullingState == OptionalBoolean.FALSE) {
				reason = "(set by shader pack)";
			} else /*if (packHasVoxelization)*/ {
				reason = "(voxelization detected)";
			}

			if (distance <= 0 || distance > Minecraft.getInstance().options.getEffectiveRenderDistance() * 16) {
				distanceInfo = "render distance = " + Minecraft.getInstance().options.getEffectiveRenderDistance() * 16
					+ " blocks ";
				distanceInfo += Minecraft.getInstance().isLocalServer() ? "(capped by normal render distance)" : "(capped by normal/server render distance)";
				cullingInfo = "disabled " + reason;
				return holder.setInfo(new NonCullingFrustum(), distanceInfo, cullingInfo);
			} else {
				distanceInfo = distance + " blocks (set by shader pack)";
				cullingInfo = "distance only " + reason;
				BoxCuller boxCuller = new BoxCuller(distance);
				holder.setInfo(new BoxCullingFrustum(boxCuller), distanceInfo, cullingInfo);
			}
		} else {
			BoxCuller boxCuller;

			double distance = halfPlaneLength * renderMultiplier;
			String setter = "(set by shader pack)";

			if (renderMultiplier < 0) {
				distance = IrisVideoSettings.shadowDistance * 16;
				setter = "(set by user)";
			}

			if (distance >= Minecraft.getInstance().options.renderDistance * 16) {
				distanceInfo = "render distance = " + Minecraft.getInstance().options.getEffectiveRenderDistance() * 16
					+ " blocks ";
				distanceInfo += Minecraft.getInstance().isLocalServer() ? "(capped by normal render distance)" : "(capped by normal/server render distance)";
				boxCuller = null;
			} else {
				distanceInfo = distance + " blocks " + setter;

				if (distance == 0.0) {
					cullingInfo = "no shadows rendered";
					holder.setInfo(new CullEverythingFrustum(), distanceInfo, cullingInfo);
				}

				boxCuller = new BoxCuller(distance);
			}

			cullingInfo = "Advanced Frustum Culling enabled";

			Vector4f shadowLightPosition = new CelestialUniforms(sunPathRotation).getShadowLightPositionInWorldSpace();

			net.coderbot.iris.vendored.joml.Vector3f shadowLightVectorFromOrigin =
				new net.coderbot.iris.vendored.joml.Vector3f(shadowLightPosition.x(), shadowLightPosition.y(), shadowLightPosition.z());

			shadowLightVectorFromOrigin.normalize();

			return holder.setInfo(new AdvancedShadowCullingFrustum(((Matrix4fAccess) (Object) CapturedRenderingState.INSTANCE.getGbufferModelView()).convertToJOML(),
				((Matrix4fAccess) (Object) CapturedRenderingState.INSTANCE.getGbufferProjection()).convertToJOML(), shadowLightVectorFromOrigin, boxCuller), distanceInfo, cullingInfo);

		}

		return holder;
	}

	public void setupShadowViewport() {
		// Set up the viewport
		RenderSystem.viewport(0, 0, resolution, resolution);
	}

	public void renderShadows(LevelRendererAccessor levelRenderer, Camera playerCamera) {
		Minecraft client = Minecraft.getInstance();

		levelRenderer.getLevel().getProfiler().popPush("shadows");
		ACTIVE = true;
		visibleBlockEntities = new ArrayList<>();

		// NB: We store the previous player buffers in order to be able to allow mods rendering entities in the shadow pass (Flywheel) to use the shadow buffers instead.
		RenderBuffers playerBuffers = levelRenderer.getRenderBuffers();
		levelRenderer.setRenderBuffers(buffers);

		visibleBlockEntities = new ArrayList<>();

		// Create our camera
		PoseStack modelView = createShadowModelView(this.sunPathRotation, this.intervalSize);
		MODELVIEW = modelView.last().pose().copy();

		levelRenderer.getLevel().getProfiler().push("terrain_setup");

		if (levelRenderer instanceof CullingDataCache) {
			((CullingDataCache) levelRenderer).saveState();
		}

		levelRenderer.getLevel().getProfiler().push("initialize frustum");

		terrainFrustumHolder = createShadowFrustum(renderDistanceMultiplier, terrainFrustumHolder);

		// Determine the player camera position
		Vector3d cameraPos = CameraUniforms.getUnshiftedCameraPosition();

		double cameraX = cameraPos.x();
		double cameraY = cameraPos.y();
		double cameraZ = cameraPos.z();

		// Center the frustum on the player camera position
		terrainFrustumHolder.getFrustum().prepare(cameraX, cameraY, cameraZ);

		levelRenderer.getLevel().getProfiler().pop();

		// Disable chunk occlusion culling - it's a bit complex to get this properly working with shadow rendering
		// as-is, however in the future it will be good to work on restoring it for a nice performance boost.
		//
		// TODO: Get chunk occlusion working with shadows
		boolean wasChunkCullingEnabled = client.smartCull;
		client.smartCull = false;

		// Always schedule a terrain update
		// TODO: Only schedule a terrain update if the sun / moon is moving, or the shadow map camera moved.
		// We have to ensure that we don't regenerate clouds every frame, since that's what needsUpdate ends up doing.
		// This took up to 10% of the frame time before we applied this fix! That's really bad!
		boolean regenerateClouds = levelRenderer.shouldRegenerateClouds();
		((LevelRenderer) levelRenderer).needsUpdate();
		levelRenderer.setShouldRegenerateClouds(regenerateClouds);

		// Execute the vanilla terrain setup / culling routines using our shadow frustum.
		levelRenderer.invokeSetupRender(playerCamera, terrainFrustumHolder.getFrustum(), false, false);

		// Don't forget to increment the frame counter! This variable is arbitrary and only used in terrain setup,
		// and if it's not incremented, the vanilla culling code will get confused and think that it's already seen
		// chunks during traversal, and break rendering in concerning ways.
		//worldRenderer.setFrameId(worldRenderer.getFrameId() + 1);

		client.smartCull = wasChunkCullingEnabled;

		levelRenderer.getLevel().getProfiler().popPush("terrain");

		setupShadowViewport();

		// Set up our orthographic projection matrix and load it into RenderSystem
		float[] projMatrix;
		if (this.fov != null) {
			// If FOV is not null, the pack wants a perspective based projection matrix. (This is to support legacy packs)
			projMatrix = ShadowMatrices.createPerspectiveMatrix(this.fov);
		} else {
			projMatrix = ShadowMatrices.createOrthoMatrix(halfPlaneLength);
		}

		Matrix4f shadowProjection = new Matrix4f();
		((Matrix4fAccess) (Object) shadowProjection).copyFromArray(projMatrix);

		IrisRenderSystem.setShadowProjection(shadowProjection);

		// Disable backface culling
		// This partially works around an issue where if the front face of a mountain isn't visible, it casts no
		// shadow.
		//
		// However, it only partially resolves issues of light leaking into caves.
		//
		// TODO: Better way of preventing light from leaking into places where it shouldn't
		RenderSystem.disableCull();

		// Render all opaque terrain unless pack requests not to
		if (shouldRenderTerrain) {
			levelRenderer.invokeRenderChunkLayer(RenderType.solid(), modelView, cameraX, cameraY, cameraZ, shadowProjection);
			levelRenderer.invokeRenderChunkLayer(RenderType.cutout(), modelView, cameraX, cameraY, cameraZ, shadowProjection);
			levelRenderer.invokeRenderChunkLayer(RenderType.cutoutMipped(), modelView, cameraX, cameraY, cameraZ, shadowProjection);
		}

		// Reset our viewport in case Sodium overrode it
		RenderSystem.viewport(0, 0, resolution, resolution);

		levelRenderer.getLevel().getProfiler().popPush("entities");

		// Get the current tick delta. Normally this is the same as client.getTickDelta(), but when the game is paused,
		// it is set to a fixed value.
		final float tickDelta = CapturedRenderingState.INSTANCE.getTickDelta();

		// Create a constrained shadow frustum for entities to avoid rendering faraway entities in the shadow pass,
		// if the shader pack has requested it. Otherwise, use the same frustum as for terrain.
		boolean hasEntityFrustum = false;

		if (entityShadowDistanceMultiplier == 1.0F || entityShadowDistanceMultiplier < 0.0F) {
			entityFrustumHolder.setInfo(terrainFrustumHolder.getFrustum(), terrainFrustumHolder.getDistanceInfo(), terrainFrustumHolder.getCullingInfo());
		} else {
			hasEntityFrustum = true;
			entityFrustumHolder = createShadowFrustum(renderDistanceMultiplier * entityShadowDistanceMultiplier, entityFrustumHolder);
		}

		Frustum entityShadowFrustum = entityFrustumHolder.getFrustum();
		entityShadowFrustum.prepare(cameraX, cameraY, cameraZ);

		// Render nearby entities
		//
		// Note: We must use a separate BuilderBufferStorage object here, or else very weird things will happen during
		// rendering.
		if (renderBuffersExt != null) {
			renderBuffersExt.beginLevelRendering();
		}

		if (buffers instanceof DrawCallTrackingRenderBuffers) {
			((DrawCallTrackingRenderBuffers) buffers).resetDrawCounts();
		}

		MultiBufferSource.BufferSource bufferSource = buffers.bufferSource();
		EntityRenderDispatcher dispatcher = levelRenderer.getEntityRenderDispatcher();

		if (shouldRenderEntities) {
			renderedShadowEntities = renderEntities(levelRenderer, dispatcher, bufferSource, modelView, tickDelta, entityShadowFrustum, cameraX, cameraY, cameraZ);
		} else if (shouldRenderPlayer) {
			renderedShadowEntities = renderPlayerEntity(levelRenderer, dispatcher, bufferSource, modelView, tickDelta, entityShadowFrustum, cameraX, cameraY, cameraZ);
		}

		levelRenderer.getLevel().getProfiler().popPush("build blockentities");

		if (shouldRenderBlockEntities) {
			renderedShadowBlockEntities = renderBlockEntities(bufferSource, modelView, cameraX, cameraY, cameraZ, tickDelta, hasEntityFrustum);
		}

		levelRenderer.getLevel().getProfiler().popPush("draw entities");

		// NB: Don't try to draw the translucent parts of entities afterwards. It'll cause problems since some
		// shader packs assume that everything drawn afterwards is actually translucent and should cast a colored
		// shadow...
		bufferSource.endBatch();

		copyPreTranslucentDepth(levelRenderer);

		levelRenderer.getLevel().getProfiler().popPush("translucent terrain");

		// TODO: Prevent these calls from scheduling translucent sorting...
		// It doesn't matter a ton, since this just means that they won't be sorted in the normal rendering pass.
		// Just something to watch out for, however...
		if (shouldRenderTranslucent) {
			levelRenderer.invokeRenderChunkLayer(RenderType.translucent(), modelView, cameraX, cameraY, cameraZ, shadowProjection);
		}

		// Note: Apparently tripwire isn't rendered in the shadow pass.
		// levelRenderer.invokeRenderChunkLayer(RenderType.tripwire(), modelView, cameraX, cameraY, cameraZ, shadowProjection);

		if (renderBuffersExt != null) {
			renderBuffersExt.endLevelRendering();
		}

		IrisRenderSystem.restorePlayerProjection();

		debugStringTerrain = ((LevelRenderer) levelRenderer).getChunkStatistics();

		levelRenderer.getLevel().getProfiler().popPush("generate mipmaps");

		generateMipmaps();

		levelRenderer.getLevel().getProfiler().popPush("restore gl state");

		// Restore backface culling
		RenderSystem.enableCull();

		Minecraft.getInstance().getMainRenderTarget().bindWrite(false);

		// Restore the old viewport
		RenderSystem.viewport(0, 0, client.getMainRenderTarget().width, client.getMainRenderTarget().height);

		if (levelRenderer instanceof CullingDataCache) {
			((CullingDataCache) levelRenderer).restoreState();
		}

		compositeRenderer.renderAll();

		levelRenderer.setRenderBuffers(playerBuffers);

		visibleBlockEntities = null;
		ACTIVE = false;

		levelRenderer.getLevel().getProfiler().pop();
		levelRenderer.getLevel().getProfiler().popPush("updatechunks");
	}

	private int renderBlockEntities(MultiBufferSource.BufferSource bufferSource, PoseStack modelView, double cameraX, double cameraY, double cameraZ, float tickDelta, boolean hasEntityFrustum) {
		getLevel().getProfiler().push("build blockentities");

		int shadowBlockEntities = 0;
		BoxCuller culler = null;
		if (hasEntityFrustum) {
			culler = new BoxCuller(halfPlaneLength * (renderDistanceMultiplier * entityShadowDistanceMultiplier));
			culler.setPosition(cameraX, cameraY, cameraZ);
		}

		for (BlockEntity entity : visibleBlockEntities) {
			BlockPos pos = entity.getBlockPos();
			if (hasEntityFrustum) {
				if (culler.isCulled(pos.getX() - 1, pos.getY() - 1, pos.getZ() - 1, pos.getX() + 1, pos.getY() + 1, pos.getZ() + 1)) {
					continue;
				}
			}
			modelView.pushPose();
			modelView.translate(pos.getX() - cameraX, pos.getY() - cameraY, pos.getZ() - cameraZ);
			Minecraft.getInstance().getBlockEntityRenderDispatcher().render(entity, tickDelta, modelView, bufferSource);
			modelView.popPose();

			shadowBlockEntities++;
		}

		getLevel().getProfiler().pop();

		return shadowBlockEntities;
	}

	private int renderEntities(LevelRendererAccessor levelRenderer, EntityRenderDispatcher dispatcher, MultiBufferSource.BufferSource bufferSource, PoseStack modelView, float tickDelta, Frustum frustum, double cameraX, double cameraY, double cameraZ) {
		levelRenderer.getLevel().getProfiler().push("cull");

		List<Entity> renderedEntities = new ArrayList<>(32);

		// TODO: I'm sure that this can be improved / optimized.
		for (Entity entity : getLevel().entitiesForRendering()) {
			if (!dispatcher.shouldRender(entity, frustum, cameraX, cameraY, cameraZ) || entity.isSpectator()) {
				continue;
			}

			renderedEntities.add(entity);
		}

		levelRenderer.getLevel().getProfiler().popPush("sort");

		// Sort the entities by type first in order to allow vanilla's entity batching system to work better.
		renderedEntities.sort(Comparator.comparingInt(entity -> entity.getType().hashCode()));

		levelRenderer.getLevel().getProfiler().popPush("build entity geometry");

		for (Entity entity : renderedEntities) {
			levelRenderer.invokeRenderEntity(entity, cameraX, cameraY, cameraZ, tickDelta, modelView, bufferSource);
		}

		levelRenderer.getLevel().getProfiler().pop();

		return renderedEntities.size();
	}

	private int renderPlayerEntity(LevelRendererAccessor levelRenderer, EntityRenderDispatcher dispatcher, MultiBufferSource.BufferSource bufferSource, PoseStack modelView, float tickDelta, Frustum frustum, double cameraX, double cameraY, double cameraZ) {
		levelRenderer.getLevel().getProfiler().push("cull");

		Entity player = Minecraft.getInstance().player;

		int shadowEntities = 0;

		if (!dispatcher.shouldRender(player, frustum, cameraX, cameraY, cameraZ) || player.isSpectator()) {
			return 0;
		}

		levelRenderer.getLevel().getProfiler().popPush("build geometry");

		if (!player.getPassengers().isEmpty()) {
			for (int i = 0; i < player.getPassengers().size(); i++) {
				levelRenderer.invokeRenderEntity(player.getPassengers().get(i), cameraX, cameraY, cameraZ, tickDelta, modelView, bufferSource);
				shadowEntities++;
			}
		}

		if (player.getVehicle() != null) {
			levelRenderer.invokeRenderEntity(player.getVehicle(), cameraX, cameraY, cameraZ, tickDelta, modelView, bufferSource);
			shadowEntities++;
		}

		levelRenderer.invokeRenderEntity(player, cameraX, cameraY, cameraZ, tickDelta, modelView, bufferSource);

		shadowEntities++;

		levelRenderer.getLevel().getProfiler().pop();

		return shadowEntities;
	}

	private void copyPreTranslucentDepth(LevelRendererAccessor levelRenderer) {
		levelRenderer.getLevel().getProfiler().popPush("translucent depth copy");

		targets.copyPreTranslucentDepth();
	}

		public void addDebugText(List<String> messages) {
		messages.add("[" + Iris.MODNAME + "] Shadow Maps: " + debugStringOverall);
		messages.add("[" + Iris.MODNAME + "] Shadow Distance Terrain: " + terrainFrustumHolder.getDistanceInfo() + " Entity: " + entityFrustumHolder.getDistanceInfo());
		messages.add("[" + Iris.MODNAME + "] Shadow Culling Terrain: " + terrainFrustumHolder.getCullingInfo() + " Entity: " + entityFrustumHolder.getCullingInfo());
		messages.add("[" + Iris.MODNAME + "] Shadow Terrain: " + debugStringTerrain
			+ (shouldRenderTerrain ? "" : " (no terrain) ") + (shouldRenderTranslucent ? "" : "(no translucent)"));
		messages.add("[" + Iris.MODNAME + "] Shadow Entities: " + getEntitiesDebugString());
		messages.add("[" + Iris.MODNAME + "] Shadow Block Entities: " + getBlockEntitiesDebugString());

		if (buffers instanceof DrawCallTrackingRenderBuffers && (shouldRenderEntities || shouldRenderPlayer)) {
			DrawCallTrackingRenderBuffers drawCallTracker = (DrawCallTrackingRenderBuffers) buffers;
			messages.add("[" + Iris.MODNAME + "] Shadow Entity Batching: " + BatchingDebugMessageHelper.getDebugMessage(drawCallTracker));
		}
	}

	private String getEntitiesDebugString() {
		return (shouldRenderEntities || shouldRenderPlayer) ? (renderedShadowEntities + "/" + Minecraft.getInstance().level.getEntityCount()) : "disabled by pack";
	}

	private String getBlockEntitiesDebugString() {
		return shouldRenderBlockEntities ? renderedShadowBlockEntities + "" : "disabled by pack"; // TODO: + "/" + MinecraftClient.getInstance().world.blockEntities.size();
	}

	public void destroy() {
		targets.destroy();
		((MemoryTrackingRenderBuffers) buffers).freeAndDeleteBuffers();
	}

	private static class MipmapPass {
		private final int texture;
		private final int targetFilteringMode;

		public MipmapPass(int texture, int targetFilteringMode) {
			this.texture = texture;
			this.targetFilteringMode = targetFilteringMode;
		}

		public int getTexture() {
			return texture;
		}

		public int getTargetFilteringMode() {
			return targetFilteringMode;
		}
	}
}<|MERGE_RESOLUTION|>--- conflicted
+++ resolved
@@ -94,11 +94,7 @@
 	private final CustomUniforms customUniforms;
 
 	public ShadowRenderer(ProgramSource shadow, PackDirectives directives,
-<<<<<<< HEAD
-						  ShadowRenderTargets shadowRenderTargets, CustomUniforms customUniforms) {
-=======
-						  ShadowRenderTargets shadowRenderTargets, ShadowCompositeRenderer compositeRenderer) {
->>>>>>> 819f475f
+						  ShadowRenderTargets shadowRenderTargets, ShadowCompositeRenderer compositeRenderer, CustomUniforms customUniforms) {
 
 		this.customUniforms = customUniforms;
 
