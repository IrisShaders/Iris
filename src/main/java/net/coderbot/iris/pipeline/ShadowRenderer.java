--- conflicted
+++ resolved
@@ -76,13 +76,9 @@
 public class ShadowRenderer implements ShadowMapRenderer {
 	private final float halfPlaneLength;
 	private final float renderDistanceMultiplier;
-<<<<<<< HEAD
+	private final float entityShadowDistanceMultiplier;
 	// TODO: Don't make this public
 	public final int resolution;
-=======
-	private final float entityShadowDistanceMultiplier;
-	private final int resolution;
->>>>>>> b83ee02a
 	private final float intervalSize;
 	private final Float fov;
 	public static Matrix4f MODELVIEW;
