--- conflicted
+++ resolved
@@ -409,20 +409,12 @@
 		((LevelRenderer) worldRenderer).needsUpdate();
 
 		// Execute the vanilla terrain setup / culling routines using our shadow frustum.
-<<<<<<< HEAD
-		worldRenderer.invokeSetupTerrain(playerCamera, frustum, false, false);
-=======
 		worldRenderer.invokeSetupRender(playerCamera, frustum, false, worldRenderer.getFrameId(), false);
->>>>>>> 83e76b25
 
 		// Don't forget to increment the frame counter! This variable is arbitrary and only used in terrain setup,
 		// and if it's not incremented, the vanilla culling code will get confused and think that it's already seen
 		// chunks during traversal, and break rendering in concerning ways.
-<<<<<<< HEAD
-		//worldRenderer.setFrame(worldRenderer.getFrame() + 1);
-=======
 		worldRenderer.setFrameId(worldRenderer.getFrameId() + 1);
->>>>>>> 83e76b25
 
 		client.smartCull = wasChunkCullingEnabled;
 
