package net.coderbot.iris.pipeline;

import com.google.common.collect.ImmutableList;
import com.google.common.collect.ImmutableSet;
import com.mojang.blaze3d.systems.RenderSystem;
import com.mojang.blaze3d.vertex.PoseStack;
import com.mojang.math.Matrix4f;
import com.mojang.math.Vector3f;
import net.coderbot.batchedentityrendering.impl.BatchingDebugMessageHelper;
import net.coderbot.batchedentityrendering.impl.DrawCallTrackingRenderBuffers;
import net.coderbot.batchedentityrendering.impl.MemoryTrackingRenderBuffers;
import net.coderbot.batchedentityrendering.impl.RenderBuffersExt;
import net.coderbot.iris.Iris;
import net.coderbot.iris.gl.IrisRenderSystem;
import net.coderbot.iris.gl.texture.DepthCopyStrategy;
import net.coderbot.iris.gui.option.IrisVideoSettings;
import net.coderbot.iris.mixin.LevelRendererAccessor;
import net.coderbot.iris.shaderpack.OptionalBoolean;
import net.coderbot.iris.shaderpack.PackDirectives;
import net.coderbot.iris.shaderpack.PackShadowDirectives;
import net.coderbot.iris.shaderpack.ProgramSource;
import net.coderbot.iris.shadow.ShadowMatrices;
import net.coderbot.iris.shadows.CullingDataCache;
import net.coderbot.iris.shadows.Matrix4fAccess;
import net.coderbot.iris.shadows.ShadowRenderTargets;
import net.coderbot.iris.shadows.frustum.BoxCuller;
import net.coderbot.iris.shadows.frustum.CullEverythingFrustum;
import net.coderbot.iris.shadows.frustum.FrustumHolder;
import net.coderbot.iris.shadows.frustum.advanced.AdvancedShadowCullingFrustum;
import net.coderbot.iris.shadows.frustum.fallback.BoxCullingFrustum;
import net.coderbot.iris.shadows.frustum.fallback.NonCullingFrustum;
import net.coderbot.iris.uniforms.CameraUniforms;
import net.coderbot.iris.uniforms.CapturedRenderingState;
import net.coderbot.iris.uniforms.CelestialUniforms;
import net.coderbot.iris.vendored.joml.Vector3d;
import net.coderbot.iris.vendored.joml.Vector4f;
import net.minecraft.client.Camera;
import net.minecraft.client.Minecraft;
import net.minecraft.client.multiplayer.ClientLevel;
import net.minecraft.client.renderer.LevelRenderer;
import net.minecraft.client.renderer.MultiBufferSource;
import net.minecraft.client.renderer.RenderBuffers;
import net.minecraft.client.renderer.RenderType;
import net.minecraft.client.renderer.culling.Frustum;
import net.minecraft.client.renderer.entity.EntityRenderDispatcher;
import net.minecraft.core.BlockPos;
import net.minecraft.world.entity.Entity;
import net.minecraft.world.level.block.entity.BlockEntity;
import org.lwjgl.opengl.ARBTextureSwizzle;
import org.lwjgl.opengl.GL20C;
import org.lwjgl.opengl.GL30C;

import java.util.ArrayList;
import java.util.Comparator;
import java.util.List;
import java.util.Objects;

public class ShadowRenderer {
	public static boolean ACTIVE = false;
	public static List<BlockEntity> visibleBlockEntities;

	private final float halfPlaneLength;
	private final float renderDistanceMultiplier;
	private final float entityShadowDistanceMultiplier;
	private final int resolution;
	private final float intervalSize;
	private final Float fov;
	public static Matrix4f MODELVIEW;

	private final ShadowRenderTargets targets;
	private final OptionalBoolean packCullingState;
	private boolean packHasVoxelization;
	private final boolean shouldRenderTerrain;
	private final boolean shouldRenderTranslucent;
	private final boolean shouldRenderEntities;
	private final boolean shouldRenderPlayer;
	private final boolean shouldRenderBlockEntities;
	private final float sunPathRotation;
	private final RenderBuffers buffers;
	private final RenderBuffersExt renderBuffersExt;
	private final List<MipmapPass> mipmapPasses = new ArrayList<>();
	private final String debugStringOverall;
	private FrustumHolder terrainFrustumHolder;
	private FrustumHolder entityFrustumHolder;
	private String debugStringTerrain = "(unavailable)";
	private int renderedShadowEntities = 0;
	private int renderedShadowBlockEntities = 0;

	public ShadowRenderer(ProgramSource shadow, PackDirectives directives,
						  ShadowRenderTargets shadowRenderTargets, boolean shadowUsesImages) {
		final PackShadowDirectives shadowDirectives = directives.getShadowDirectives();

		this.halfPlaneLength = shadowDirectives.getDistance();
		this.renderDistanceMultiplier = shadowDirectives.getDistanceRenderMul();
		this.entityShadowDistanceMultiplier = shadowDirectives.getEntityShadowDistanceMul();
		this.resolution = shadowDirectives.getResolution();
		this.intervalSize = shadowDirectives.getIntervalSize();
		this.shouldRenderTerrain = shadowDirectives.shouldRenderTerrain();
		this.shouldRenderTranslucent = shadowDirectives.shouldRenderTranslucent();
		this.shouldRenderEntities = shadowDirectives.shouldRenderEntities();
		this.shouldRenderPlayer = shadowDirectives.shouldRenderPlayer();
		this.shouldRenderBlockEntities = shadowDirectives.shouldRenderBlockEntities();

		debugStringOverall = "half plane = " + halfPlaneLength + " meters @ " + resolution + "x" + resolution;

		this.terrainFrustumHolder = new FrustumHolder();
		this.entityFrustumHolder = new FrustumHolder();

		this.fov = shadowDirectives.getFov();
		this.targets = shadowRenderTargets;

		if (shadow != null) {
			// Assume that the shader pack is doing voxelization if a geometry shader is detected.
			// Also assume voxelization if image load / store is detected.
			this.packHasVoxelization = shadow.getGeometrySource().isPresent();
			this.packCullingState = shadowDirectives.getCullingState();
		} else {
			this.packHasVoxelization = false;
			this.packCullingState = OptionalBoolean.DEFAULT;
		}

		this.sunPathRotation = directives.getSunPathRotation();

		this.buffers = new RenderBuffers();

		if (this.buffers instanceof RenderBuffersExt) {
			this.renderBuffersExt = (RenderBuffersExt) buffers;
		} else {
			this.renderBuffersExt = null;
		}

		configureSamplingSettings(shadowDirectives);
	}

	public void setUsesImages(boolean usesImages) {
		this.packHasVoxelization = packHasVoxelization || usesImages;
	}

	public static PoseStack createShadowModelView(float sunPathRotation, float intervalSize) {
		// Determine the camera position
		Vector3d cameraPos = CameraUniforms.getUnshiftedCameraPosition();

		double cameraX = cameraPos.x;
		double cameraY = cameraPos.y;
		double cameraZ = cameraPos.z;

		// Set up our modelview matrix stack
		PoseStack modelView = new PoseStack();
		ShadowMatrices.createModelViewMatrix(modelView.last().pose(), getShadowAngle(), intervalSize, sunPathRotation, cameraX, cameraY, cameraZ);

		return modelView;
	}

	private static ClientLevel getLevel() {
		return Objects.requireNonNull(Minecraft.getInstance().level);
	}

	private static float getSkyAngle() {
		return getLevel().getTimeOfDay(CapturedRenderingState.INSTANCE.getTickDelta());
	}

	private static float getSunAngle() {
		float skyAngle = getSkyAngle();

		if (skyAngle < 0.75F) {
			return skyAngle + 0.25F;
		} else {
			return skyAngle - 0.75F;
		}
	}

	private static float getShadowAngle() {
		float shadowAngle = getSunAngle();

		if (!CelestialUniforms.isDay()) {
			shadowAngle -= 0.5F;
		}

		return shadowAngle;
	}

	private void configureSamplingSettings(PackShadowDirectives shadowDirectives) {
		final ImmutableList<PackShadowDirectives.DepthSamplingSettings> depthSamplingSettings =
			shadowDirectives.getDepthSamplingSettings();

		final ImmutableList<PackShadowDirectives.SamplingSettings> colorSamplingSettings =
			shadowDirectives.getColorSamplingSettings();

		RenderSystem.activeTexture(GL20C.GL_TEXTURE4);

		RenderSystem.bindTexture(targets.getDepthTexture().getTextureId());
		configureDepthSampler(targets.getDepthTexture().getTextureId(), depthSamplingSettings.get(0));

		RenderSystem.bindTexture(targets.getDepthTextureNoTranslucents().getTextureId());
		configureDepthSampler(targets.getDepthTextureNoTranslucents().getTextureId(), depthSamplingSettings.get(1));

		for (int i = 0; i < colorSamplingSettings.size(); i++) {
			int glTextureId = targets.get(i).getMainTexture();

			RenderSystem.bindTexture(glTextureId);
			configureSampler(glTextureId, colorSamplingSettings.get(i));
		}

		RenderSystem.bindTexture(0);
		RenderSystem.activeTexture(GL20C.GL_TEXTURE0);
	}

	private void configureDepthSampler(int glTextureId, PackShadowDirectives.DepthSamplingSettings settings) {
		if (settings.getHardwareFiltering()) {
			// We have to do this or else shadow hardware filtering breaks entirely!
			RenderSystem.texParameter(GL20C.GL_TEXTURE_2D, GL20C.GL_TEXTURE_COMPARE_MODE, GL30C.GL_COMPARE_REF_TO_TEXTURE);
		}

		// Workaround for issues with old shader packs like Chocapic v4.
		// They expected the driver to put the depth value in z, but it's supposed to only
		// be available in r. So we set up the swizzle to fix that.
		IrisRenderSystem.texParameteriv(GL20C.GL_TEXTURE_2D, ARBTextureSwizzle.GL_TEXTURE_SWIZZLE_RGBA,
			new int[] { GL30C.GL_RED, GL30C.GL_RED, GL30C.GL_RED, GL30C.GL_ONE });

		configureSampler(glTextureId, settings);
	}

	private void configureSampler(int glTextureId, PackShadowDirectives.SamplingSettings settings) {
		if (settings.getMipmap()) {
			int filteringMode = settings.getNearest() ? GL20C.GL_NEAREST_MIPMAP_NEAREST : GL20C.GL_LINEAR_MIPMAP_LINEAR;
			mipmapPasses.add(new MipmapPass(glTextureId, filteringMode));
		}

		if (!settings.getNearest()) {
			// Make sure that things are smoothed
			RenderSystem.texParameter(GL20C.GL_TEXTURE_2D, GL20C.GL_TEXTURE_MIN_FILTER, GL20C.GL_LINEAR);
			RenderSystem.texParameter(GL20C.GL_TEXTURE_2D, GL20C.GL_TEXTURE_MAG_FILTER, GL20C.GL_LINEAR);
		} else {
			RenderSystem.texParameter(GL20C.GL_TEXTURE_2D, GL20C.GL_TEXTURE_MIN_FILTER, GL20C.GL_NEAREST);
			RenderSystem.texParameter(GL20C.GL_TEXTURE_2D, GL20C.GL_TEXTURE_MAG_FILTER, GL20C.GL_NEAREST);
		}
	}

	private void generateMipmaps() {
		RenderSystem.activeTexture(GL20C.GL_TEXTURE4);

		for (MipmapPass mipmapPass : mipmapPasses) {
			RenderSystem.bindTexture(mipmapPass.getTexture());
			setupMipmappingForBoundTexture(mipmapPass.getTargetFilteringMode());
		}

		RenderSystem.bindTexture(0);
		RenderSystem.activeTexture(GL20C.GL_TEXTURE0);
	}

	private void setupMipmappingForBoundTexture(int filteringMode) {
		IrisRenderSystem.generateMipmaps(GL20C.GL_TEXTURE_2D);
		RenderSystem.texParameter(GL20C.GL_TEXTURE_2D, GL20C.GL_TEXTURE_MIN_FILTER, filteringMode);
	}

	private FrustumHolder createShadowFrustum(float renderMultiplier, FrustumHolder holder) {
		// TODO: Cull entities / block entities with Advanced Frustum Culling even if voxelization is detected.
		String distanceInfo;
		String cullingInfo;
		if ((packCullingState == OptionalBoolean.FALSE || packHasVoxelization) && packCullingState != OptionalBoolean.TRUE) {
			double distance = halfPlaneLength * renderMultiplier;

			String reason;

			if (packCullingState == OptionalBoolean.FALSE) {
				reason = "(set by shader pack)";
			} else /*if (packHasVoxelization)*/ {
				reason = "(voxelization detected)";
			}

			if (distance <= 0 || distance > Minecraft.getInstance().options.getEffectiveRenderDistance() * 16) {
				distanceInfo = "render distance = " + Minecraft.getInstance().options.getEffectiveRenderDistance() * 16
					+ " blocks ";
				distanceInfo += Minecraft.getInstance().isLocalServer() ? "(capped by normal render distance)" : "(capped by normal/server render distance)";
				cullingInfo = "disabled " + reason;
				return holder.setInfo(new NonCullingFrustum(), distanceInfo, cullingInfo);
			} else {
				distanceInfo = distance + " blocks (set by shader pack)";
				cullingInfo = "distance only " + reason;
				BoxCuller boxCuller = new BoxCuller(distance);
				holder.setInfo(new BoxCullingFrustum(boxCuller), distanceInfo, cullingInfo);
			}
		} else {
			BoxCuller boxCuller;

			double distance = halfPlaneLength * renderMultiplier;
			String setter = "(set by shader pack)";

			if (renderMultiplier < 0) {
				distance = IrisVideoSettings.shadowDistance * 16;
				setter = "(set by user)";
			}

			if (distance >= Minecraft.getInstance().options.renderDistance * 16) {
				distanceInfo = "render distance = " + Minecraft.getInstance().options.getEffectiveRenderDistance() * 16
					+ " blocks ";
				distanceInfo += Minecraft.getInstance().isLocalServer() ? "(capped by normal render distance)" : "(capped by normal/server render distance)";
				boxCuller = null;
			} else {
				distanceInfo = distance + " blocks " + setter;

				if (distance == 0.0) {
					cullingInfo = "no shadows rendered";
					holder.setInfo(new CullEverythingFrustum(), distanceInfo, cullingInfo);
				}

				boxCuller = new BoxCuller(distance);
			}

			cullingInfo = "Advanced Frustum Culling enabled";

			Vector4f shadowLightPosition = new CelestialUniforms(sunPathRotation).getShadowLightPositionInWorldSpace();

			Vector3f shadowLightVectorFromOrigin =
				new Vector3f(shadowLightPosition.x(), shadowLightPosition.y(), shadowLightPosition.z());

			shadowLightVectorFromOrigin.normalize();

			return holder.setInfo(new AdvancedShadowCullingFrustum(CapturedRenderingState.INSTANCE.getGbufferModelView(),
				CapturedRenderingState.INSTANCE.getGbufferProjection(), shadowLightVectorFromOrigin, boxCuller), distanceInfo, cullingInfo);

		}

		return holder;
	}

	public void setupShadowViewport() {
		// Set up the viewport
		RenderSystem.viewport(0, 0, resolution, resolution);
	}

	public void renderShadows(LevelRendererAccessor levelRenderer, Camera playerCamera) {
		Minecraft client = Minecraft.getInstance();

		levelRenderer.getLevel().getProfiler().popPush("shadows");
		ACTIVE = true;
		visibleBlockEntities = new ArrayList<>();

		// NB: We store the previous player buffers in order to be able to allow mods rendering entities in the shadow pass (Flywheel) to use the shadow buffers instead.
		RenderBuffers playerBuffers = levelRenderer.getRenderBuffers();
		levelRenderer.setRenderBuffers(buffers);

		visibleBlockEntities = new ArrayList<>();

		// Create our camera
		PoseStack modelView = createShadowModelView(this.sunPathRotation, this.intervalSize);
		MODELVIEW = modelView.last().pose().copy();

		levelRenderer.getLevel().getProfiler().push("terrain_setup");

		if (levelRenderer instanceof CullingDataCache) {
			((CullingDataCache) levelRenderer).saveState();
		}

		levelRenderer.getLevel().getProfiler().push("initialize frustum");

		terrainFrustumHolder = createShadowFrustum(renderDistanceMultiplier, terrainFrustumHolder);

		// Determine the player camera position
		Vector3d cameraPos = CameraUniforms.getUnshiftedCameraPosition();

		double cameraX = cameraPos.x();
		double cameraY = cameraPos.y();
		double cameraZ = cameraPos.z();

		// Center the frustum on the player camera position
		terrainFrustumHolder.getFrustum().prepare(cameraX, cameraY, cameraZ);

		levelRenderer.getLevel().getProfiler().pop();

		// Disable chunk occlusion culling - it's a bit complex to get this properly working with shadow rendering
		// as-is, however in the future it will be good to work on restoring it for a nice performance boost.
		//
		// TODO: Get chunk occlusion working with shadows
		boolean wasChunkCullingEnabled = client.smartCull;
		client.smartCull = false;

		// Always schedule a terrain update
		// TODO: Only schedule a terrain update if the sun / moon is moving, or the shadow map camera moved.
		// We have to ensure that we don't regenerate clouds every frame, since that's what needsUpdate ends up doing.
		// This took up to 10% of the frame time before we applied this fix! That's really bad!
		boolean regenerateClouds = levelRenderer.shouldRegenerateClouds();
		((LevelRenderer) levelRenderer).needsUpdate();
		levelRenderer.setShouldRegenerateClouds(regenerateClouds);

		// Execute the vanilla terrain setup / culling routines using our shadow frustum.
		levelRenderer.invokeSetupRender(playerCamera, terrainFrustumHolder.getFrustum(), false, false);

		// Don't forget to increment the frame counter! This variable is arbitrary and only used in terrain setup,
		// and if it's not incremented, the vanilla culling code will get confused and think that it's already seen
		// chunks during traversal, and break rendering in concerning ways.
		//worldRenderer.setFrameId(worldRenderer.getFrameId() + 1);

		client.smartCull = wasChunkCullingEnabled;

		levelRenderer.getLevel().getProfiler().popPush("terrain");
<<<<<<< HEAD

		setupShadowViewport();

		// Set up our orthographic projection matrix and load it into RenderSystem
		float[] projMatrix;
		if (this.fov != null) {
			// If FOV is not null, the pack wants a perspective based projection matrix. (This is to support legacy packs)
			projMatrix = ShadowMatrices.createPerspectiveMatrix(this.fov);
		} else {
			projMatrix = ShadowMatrices.createOrthoMatrix(halfPlaneLength);
		}

		Matrix4f shadowProjection = new Matrix4f();
		((Matrix4fAccess) (Object) shadowProjection).copyFromArray(projMatrix);

=======

		setupShadowViewport();

		// Set up our orthographic projection matrix and load it into RenderSystem
		float[] projMatrix;
		if (this.fov != null) {
			// If FOV is not null, the pack wants a perspective based projection matrix. (This is to support legacy packs)
			projMatrix = ShadowMatrices.createPerspectiveMatrix(this.fov);
		} else {
			projMatrix = ShadowMatrices.createOrthoMatrix(halfPlaneLength);
		}

		Matrix4f shadowProjection = new Matrix4f();
		((Matrix4fAccess) (Object) shadowProjection).copyFromArray(projMatrix);

>>>>>>> d50ca03b
		IrisRenderSystem.setShadowProjection(shadowProjection);

		// Disable backface culling
		// This partially works around an issue where if the front face of a mountain isn't visible, it casts no
		// shadow.
		//
		// However, it only partially resolves issues of light leaking into caves.
		//
		// TODO: Better way of preventing light from leaking into places where it shouldn't
		RenderSystem.disableCull();

		// Render all opaque terrain unless pack requests not to
		if (shouldRenderTerrain) {
			levelRenderer.invokeRenderChunkLayer(RenderType.solid(), modelView, cameraX, cameraY, cameraZ, shadowProjection);
			levelRenderer.invokeRenderChunkLayer(RenderType.cutout(), modelView, cameraX, cameraY, cameraZ, shadowProjection);
			levelRenderer.invokeRenderChunkLayer(RenderType.cutoutMipped(), modelView, cameraX, cameraY, cameraZ, shadowProjection);
		}

		// Reset our viewport in case Sodium overrode it
		RenderSystem.viewport(0, 0, resolution, resolution);

		levelRenderer.getLevel().getProfiler().popPush("entities");

		// Get the current tick delta. Normally this is the same as client.getTickDelta(), but when the game is paused,
		// it is set to a fixed value.
		final float tickDelta = CapturedRenderingState.INSTANCE.getTickDelta();

		// Create a constrained shadow frustum for entities to avoid rendering faraway entities in the shadow pass,
		// if the shader pack has requested it. Otherwise, use the same frustum as for terrain.
		boolean hasEntityFrustum = false;

		if (entityShadowDistanceMultiplier == 1.0F || entityShadowDistanceMultiplier < 0.0F) {
			entityFrustumHolder.setInfo(terrainFrustumHolder.getFrustum(), terrainFrustumHolder.getDistanceInfo(), terrainFrustumHolder.getCullingInfo());
		} else {
			hasEntityFrustum = true;
			entityFrustumHolder = createShadowFrustum(renderDistanceMultiplier * entityShadowDistanceMultiplier, entityFrustumHolder);
		}

		Frustum entityShadowFrustum = entityFrustumHolder.getFrustum();
		entityShadowFrustum.prepare(cameraX, cameraY, cameraZ);

		// Render nearby entities
		//
		// Note: We must use a separate BuilderBufferStorage object here, or else very weird things will happen during
		// rendering.
		if (renderBuffersExt != null) {
			renderBuffersExt.beginLevelRendering();
		}

		if (buffers instanceof DrawCallTrackingRenderBuffers) {
			((DrawCallTrackingRenderBuffers) buffers).resetDrawCounts();
		}

		MultiBufferSource.BufferSource bufferSource = buffers.bufferSource();
		EntityRenderDispatcher dispatcher = levelRenderer.getEntityRenderDispatcher();

		if (shouldRenderEntities) {
			renderedShadowEntities = renderEntities(levelRenderer, dispatcher, bufferSource, modelView, tickDelta, entityShadowFrustum, cameraX, cameraY, cameraZ);
		} else if (shouldRenderPlayer) {
			renderedShadowEntities = renderPlayerEntity(levelRenderer, dispatcher, bufferSource, modelView, tickDelta, entityShadowFrustum, cameraX, cameraY, cameraZ);
		}

		levelRenderer.getLevel().getProfiler().popPush("build blockentities");

		if (shouldRenderBlockEntities) {
			renderedShadowBlockEntities = renderBlockEntities(bufferSource, modelView, cameraX, cameraY, cameraZ, tickDelta, hasEntityFrustum);
		}

		levelRenderer.getLevel().getProfiler().popPush("draw entities");

		// NB: Don't try to draw the translucent parts of entities afterwards. It'll cause problems since some
		// shader packs assume that everything drawn afterwards is actually translucent and should cast a colored
		// shadow...
		bufferSource.endBatch();

		copyPreTranslucentDepth(levelRenderer);

		levelRenderer.getLevel().getProfiler().popPush("translucent terrain");

		// TODO: Prevent these calls from scheduling translucent sorting...
		// It doesn't matter a ton, since this just means that they won't be sorted in the normal rendering pass.
		// Just something to watch out for, however...
		if (shouldRenderTranslucent) {
			levelRenderer.invokeRenderChunkLayer(RenderType.translucent(), modelView, cameraX, cameraY, cameraZ, shadowProjection);
		}

		// Note: Apparently tripwire isn't rendered in the shadow pass.
		// levelRenderer.invokeRenderChunkLayer(RenderType.tripwire(), modelView, cameraX, cameraY, cameraZ, shadowProjection);

		if (renderBuffersExt != null) {
			renderBuffersExt.endLevelRendering();
		}

		IrisRenderSystem.restorePlayerProjection();

		debugStringTerrain = ((LevelRenderer) levelRenderer).getChunkStatistics();

		levelRenderer.getLevel().getProfiler().popPush("generate mipmaps");

		generateMipmaps();

		levelRenderer.getLevel().getProfiler().popPush("restore gl state");

		// Restore backface culling
		RenderSystem.enableCull();
<<<<<<< HEAD

		Minecraft.getInstance().getMainRenderTarget().bindWrite(false);

=======

		Minecraft.getInstance().getMainRenderTarget().bindWrite(false);

>>>>>>> d50ca03b
		// Restore the old viewport
		RenderSystem.viewport(0, 0, client.getMainRenderTarget().width, client.getMainRenderTarget().height);

		if (levelRenderer instanceof CullingDataCache) {
			((CullingDataCache) levelRenderer).restoreState();
		}

		levelRenderer.setRenderBuffers(playerBuffers);

		visibleBlockEntities = null;
		ACTIVE = false;

		levelRenderer.getLevel().getProfiler().pop();
		levelRenderer.getLevel().getProfiler().popPush("updatechunks");
<<<<<<< HEAD
	}

	private int renderBlockEntities(MultiBufferSource.BufferSource bufferSource, PoseStack modelView, double cameraX, double cameraY, double cameraZ, float tickDelta, boolean hasEntityFrustum) {
		getLevel().getProfiler().push("build blockentities");

		int shadowBlockEntities = 0;
		BoxCuller culler = null;
		if (hasEntityFrustum) {
			culler = new BoxCuller(halfPlaneLength * (renderDistanceMultiplier * entityShadowDistanceMultiplier));
			culler.setPosition(cameraX, cameraY, cameraZ);
		}

		for (BlockEntity entity : visibleBlockEntities) {
			BlockPos pos = entity.getBlockPos();
			if (hasEntityFrustum) {
				if (culler.isCulled(pos.getX() - 1, pos.getY() - 1, pos.getZ() - 1, pos.getX() + 1, pos.getY() + 1, pos.getZ() + 1)) {
					continue;
				}
			}
			modelView.pushPose();
			modelView.translate(pos.getX() - cameraX, pos.getY() - cameraY, pos.getZ() - cameraZ);
			Minecraft.getInstance().getBlockEntityRenderDispatcher().render(entity, tickDelta, modelView, bufferSource);
			modelView.popPose();

			shadowBlockEntities++;
		}

		getLevel().getProfiler().pop();

		return shadowBlockEntities;
	}

=======
	}

	private int renderBlockEntities(MultiBufferSource.BufferSource bufferSource, PoseStack modelView, double cameraX, double cameraY, double cameraZ, float tickDelta, boolean hasEntityFrustum) {
		getLevel().getProfiler().push("build blockentities");

		int shadowBlockEntities = 0;
		BoxCuller culler = null;
		if (hasEntityFrustum) {
			culler = new BoxCuller(halfPlaneLength * (renderDistanceMultiplier * entityShadowDistanceMultiplier));
			culler.setPosition(cameraX, cameraY, cameraZ);
		}

		for (BlockEntity entity : visibleBlockEntities) {
			BlockPos pos = entity.getBlockPos();
			if (hasEntityFrustum) {
				if (culler.isCulled(pos.getX() - 1, pos.getY() - 1, pos.getZ() - 1, pos.getX() + 1, pos.getY() + 1, pos.getZ() + 1)) {
					continue;
				}
			}
			modelView.pushPose();
			modelView.translate(pos.getX() - cameraX, pos.getY() - cameraY, pos.getZ() - cameraZ);
			Minecraft.getInstance().getBlockEntityRenderDispatcher().render(entity, tickDelta, modelView, bufferSource);
			modelView.popPose();

			shadowBlockEntities++;
		}

		getLevel().getProfiler().pop();

		return shadowBlockEntities;
	}

>>>>>>> d50ca03b
	private int renderEntities(LevelRendererAccessor levelRenderer, EntityRenderDispatcher dispatcher, MultiBufferSource.BufferSource bufferSource, PoseStack modelView, float tickDelta, Frustum frustum, double cameraX, double cameraY, double cameraZ) {
		levelRenderer.getLevel().getProfiler().push("cull");

		List<Entity> renderedEntities = new ArrayList<>(32);

		// TODO: I'm sure that this can be improved / optimized.
		for (Entity entity : getLevel().entitiesForRendering()) {
			if (!dispatcher.shouldRender(entity, frustum, cameraX, cameraY, cameraZ) || entity.isSpectator()) {
				continue;
			}

			renderedEntities.add(entity);
		}

		levelRenderer.getLevel().getProfiler().popPush("sort");

		// Sort the entities by type first in order to allow vanilla's entity batching system to work better.
		renderedEntities.sort(Comparator.comparingInt(entity -> entity.getType().hashCode()));

		levelRenderer.getLevel().getProfiler().popPush("build entity geometry");

		for (Entity entity : renderedEntities) {
			levelRenderer.invokeRenderEntity(entity, cameraX, cameraY, cameraZ, tickDelta, modelView, bufferSource);
		}

		levelRenderer.getLevel().getProfiler().pop();

		return renderedEntities.size();
	}

	private int renderPlayerEntity(LevelRendererAccessor levelRenderer, EntityRenderDispatcher dispatcher, MultiBufferSource.BufferSource bufferSource, PoseStack modelView, float tickDelta, Frustum frustum, double cameraX, double cameraY, double cameraZ) {
		levelRenderer.getLevel().getProfiler().push("cull");

		Entity player = Minecraft.getInstance().player;

		int shadowEntities = 0;

		if (!dispatcher.shouldRender(player, frustum, cameraX, cameraY, cameraZ) || player.isSpectator()) {
			return 0;
		}

		levelRenderer.getLevel().getProfiler().popPush("build geometry");

		if (!player.getPassengers().isEmpty()) {
			for (int i = 0; i < player.getPassengers().size(); i++) {
				levelRenderer.invokeRenderEntity(player.getPassengers().get(i), cameraX, cameraY, cameraZ, tickDelta, modelView, bufferSource);
				shadowEntities++;
			}
		}

		if (player.getVehicle() != null) {
			levelRenderer.invokeRenderEntity(player.getVehicle(), cameraX, cameraY, cameraZ, tickDelta, modelView, bufferSource);
			shadowEntities++;
		}

		levelRenderer.invokeRenderEntity(player, cameraX, cameraY, cameraZ, tickDelta, modelView, bufferSource);

		shadowEntities++;

		levelRenderer.getLevel().getProfiler().pop();

		return shadowEntities;
	}

	private void copyPreTranslucentDepth(LevelRendererAccessor levelRenderer) {
		levelRenderer.getLevel().getProfiler().popPush("translucent depth copy");

		targets.copyPreTranslucentDepth();
	}

		public void addDebugText(List<String> messages) {
		messages.add("[" + Iris.MODNAME + "] Shadow Maps: " + debugStringOverall);
		messages.add("[" + Iris.MODNAME + "] Shadow Distance Terrain: " + terrainFrustumHolder.getDistanceInfo() + " Entity: " + entityFrustumHolder.getDistanceInfo());
		messages.add("[" + Iris.MODNAME + "] Shadow Culling Terrain: " + terrainFrustumHolder.getCullingInfo() + " Entity: " + entityFrustumHolder.getCullingInfo());
		messages.add("[" + Iris.MODNAME + "] Shadow Terrain: " + debugStringTerrain
			+ (shouldRenderTerrain ? "" : " (no terrain) ") + (shouldRenderTranslucent ? "" : "(no translucent)"));
		messages.add("[" + Iris.MODNAME + "] Shadow Entities: " + getEntitiesDebugString());
		messages.add("[" + Iris.MODNAME + "] Shadow Block Entities: " + getBlockEntitiesDebugString());

		if (buffers instanceof DrawCallTrackingRenderBuffers && (shouldRenderEntities || shouldRenderPlayer)) {
			DrawCallTrackingRenderBuffers drawCallTracker = (DrawCallTrackingRenderBuffers) buffers;
			messages.add("[" + Iris.MODNAME + "] Shadow Entity Batching: " + BatchingDebugMessageHelper.getDebugMessage(drawCallTracker));
		}
	}

	private String getEntitiesDebugString() {
		return (shouldRenderEntities || shouldRenderPlayer) ? (renderedShadowEntities + "/" + Minecraft.getInstance().level.getEntityCount()) : "disabled by pack";
	}

	private String getBlockEntitiesDebugString() {
		return shouldRenderBlockEntities ? renderedShadowBlockEntities + "" : "disabled by pack"; // TODO: + "/" + MinecraftClient.getInstance().world.blockEntities.size();
	}

	public void destroy() {
		targets.destroy();
		((MemoryTrackingRenderBuffers) buffers).freeAndDeleteBuffers();
	}

	private static class MipmapPass {
		private final int texture;
		private final int targetFilteringMode;

		public MipmapPass(int texture, int targetFilteringMode) {
			this.texture = texture;
			this.targetFilteringMode = targetFilteringMode;
		}

		public int getTexture() {
			return texture;
		}

		public int getTargetFilteringMode() {
			return targetFilteringMode;
		}
	}
}<|MERGE_RESOLUTION|>--- conflicted
+++ resolved
@@ -394,7 +394,6 @@
 		client.smartCull = wasChunkCullingEnabled;
 
 		levelRenderer.getLevel().getProfiler().popPush("terrain");
-<<<<<<< HEAD
 
 		setupShadowViewport();
 
@@ -410,23 +409,6 @@
 		Matrix4f shadowProjection = new Matrix4f();
 		((Matrix4fAccess) (Object) shadowProjection).copyFromArray(projMatrix);
 
-=======
-
-		setupShadowViewport();
-
-		// Set up our orthographic projection matrix and load it into RenderSystem
-		float[] projMatrix;
-		if (this.fov != null) {
-			// If FOV is not null, the pack wants a perspective based projection matrix. (This is to support legacy packs)
-			projMatrix = ShadowMatrices.createPerspectiveMatrix(this.fov);
-		} else {
-			projMatrix = ShadowMatrices.createOrthoMatrix(halfPlaneLength);
-		}
-
-		Matrix4f shadowProjection = new Matrix4f();
-		((Matrix4fAccess) (Object) shadowProjection).copyFromArray(projMatrix);
-
->>>>>>> d50ca03b
 		IrisRenderSystem.setShadowProjection(shadowProjection);
 
 		// Disable backface culling
@@ -532,15 +514,9 @@
 
 		// Restore backface culling
 		RenderSystem.enableCull();
-<<<<<<< HEAD
 
 		Minecraft.getInstance().getMainRenderTarget().bindWrite(false);
 
-=======
-
-		Minecraft.getInstance().getMainRenderTarget().bindWrite(false);
-
->>>>>>> d50ca03b
 		// Restore the old viewport
 		RenderSystem.viewport(0, 0, client.getMainRenderTarget().width, client.getMainRenderTarget().height);
 
@@ -555,7 +531,6 @@
 
 		levelRenderer.getLevel().getProfiler().pop();
 		levelRenderer.getLevel().getProfiler().popPush("updatechunks");
-<<<<<<< HEAD
 	}
 
 	private int renderBlockEntities(MultiBufferSource.BufferSource bufferSource, PoseStack modelView, double cameraX, double cameraY, double cameraZ, float tickDelta, boolean hasEntityFrustum) {
@@ -588,40 +563,6 @@
 		return shadowBlockEntities;
 	}
 
-=======
-	}
-
-	private int renderBlockEntities(MultiBufferSource.BufferSource bufferSource, PoseStack modelView, double cameraX, double cameraY, double cameraZ, float tickDelta, boolean hasEntityFrustum) {
-		getLevel().getProfiler().push("build blockentities");
-
-		int shadowBlockEntities = 0;
-		BoxCuller culler = null;
-		if (hasEntityFrustum) {
-			culler = new BoxCuller(halfPlaneLength * (renderDistanceMultiplier * entityShadowDistanceMultiplier));
-			culler.setPosition(cameraX, cameraY, cameraZ);
-		}
-
-		for (BlockEntity entity : visibleBlockEntities) {
-			BlockPos pos = entity.getBlockPos();
-			if (hasEntityFrustum) {
-				if (culler.isCulled(pos.getX() - 1, pos.getY() - 1, pos.getZ() - 1, pos.getX() + 1, pos.getY() + 1, pos.getZ() + 1)) {
-					continue;
-				}
-			}
-			modelView.pushPose();
-			modelView.translate(pos.getX() - cameraX, pos.getY() - cameraY, pos.getZ() - cameraZ);
-			Minecraft.getInstance().getBlockEntityRenderDispatcher().render(entity, tickDelta, modelView, bufferSource);
-			modelView.popPose();
-
-			shadowBlockEntities++;
-		}
-
-		getLevel().getProfiler().pop();
-
-		return shadowBlockEntities;
-	}
-
->>>>>>> d50ca03b
 	private int renderEntities(LevelRendererAccessor levelRenderer, EntityRenderDispatcher dispatcher, MultiBufferSource.BufferSource bufferSource, PoseStack modelView, float tickDelta, Frustum frustum, double cameraX, double cameraY, double cameraZ) {
 		levelRenderer.getLevel().getProfiler().push("cull");
 
