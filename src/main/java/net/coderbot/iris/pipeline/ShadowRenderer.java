package net.coderbot.iris.pipeline;

import com.google.common.collect.ImmutableList;
import com.google.common.collect.ImmutableSet;
import com.mojang.blaze3d.systems.RenderSystem;
import com.mojang.blaze3d.vertex.PoseStack;
import com.mojang.math.Matrix4f;
import com.mojang.math.Vector3f;
import it.unimi.dsi.fastutil.objects.Object2ObjectMap;
import net.coderbot.batchedentityrendering.impl.BatchingDebugMessageHelper;
import net.coderbot.batchedentityrendering.impl.DrawCallTrackingRenderBuffers;
import net.coderbot.batchedentityrendering.impl.RenderBuffersExt;
import net.coderbot.iris.Iris;
import net.coderbot.iris.gl.blending.BlendModeOverride;
import net.coderbot.iris.gl.program.Program;
import net.coderbot.iris.gl.program.ProgramBuilder;
import net.coderbot.iris.gl.program.ProgramSamplers;
import net.coderbot.iris.gl.texture.InternalTextureFormat;
import net.coderbot.iris.gl.framebuffer.GlFramebuffer;
import net.coderbot.iris.gui.option.IrisVideoSettings;
import net.coderbot.iris.layer.GbufferProgram;
import net.coderbot.iris.mixin.LevelRendererAccessor;
import net.coderbot.iris.pipeline.newshader.FogMode;
import net.coderbot.iris.rendertarget.RenderTargets;
import net.coderbot.iris.samplers.IrisSamplers;
import net.coderbot.iris.shaderpack.*;
import net.coderbot.iris.shadow.ShadowMatrices;
import net.coderbot.iris.shadows.CullingDataCache;
import net.coderbot.iris.shadows.Matrix4fAccess;
import net.coderbot.iris.shadows.ShadowMapRenderer;
import net.coderbot.iris.shadows.ShadowRenderTargets;
import net.coderbot.iris.shadows.frustum.BoxCuller;
import net.coderbot.iris.shadows.frustum.CullEverythingFrustum;
import net.coderbot.iris.shadows.frustum.advanced.AdvancedShadowCullingFrustum;
import net.coderbot.iris.shadows.frustum.fallback.BoxCullingFrustum;
import net.coderbot.iris.shadows.frustum.fallback.NonCullingFrustum;
import net.coderbot.iris.uniforms.CameraUniforms;
import net.coderbot.iris.uniforms.CapturedRenderingState;
import net.coderbot.iris.uniforms.CelestialUniforms;
import net.coderbot.iris.uniforms.CommonUniforms;
import net.coderbot.iris.vendored.joml.Vector3d;
import net.coderbot.iris.vendored.joml.Vector4f;
import net.minecraft.client.Camera;
import net.minecraft.client.Minecraft;
import net.minecraft.client.multiplayer.ClientLevel;
import net.minecraft.client.renderer.LevelRenderer;
import net.minecraft.client.renderer.MultiBufferSource;
import net.minecraft.client.renderer.RenderBuffers;
import net.minecraft.client.renderer.RenderType;
import net.minecraft.client.renderer.culling.Frustum;
import net.minecraft.client.renderer.entity.EntityRenderDispatcher;
import net.minecraft.client.renderer.texture.AbstractTexture;
import net.minecraft.core.BlockPos;
import net.minecraft.world.entity.Entity;
import net.minecraft.world.level.block.entity.BlockEntity;
import org.jetbrains.annotations.Nullable;
import org.lwjgl.opengl.GL11;
import org.lwjgl.opengl.GL11C;
import org.lwjgl.opengl.GL20;
import org.lwjgl.opengl.GL20C;
import org.lwjgl.opengl.GL30C;

import java.util.ArrayList;
import java.util.Comparator;
import java.util.List;
import java.nio.FloatBuffer;
import java.util.Objects;
import java.util.function.IntSupplier;
import java.util.function.Supplier;

public class ShadowRenderer implements ShadowMapRenderer {
	private final float halfPlaneLength;
	private final float renderDistanceMultiplier;
	private final int resolution;
	private final float intervalSize;
	public static Matrix4f MODELVIEW;
	public static Matrix4f ORTHO;

	private final WorldRenderingPipeline pipeline;
	private final ShadowRenderTargets targets;

<<<<<<< HEAD
	//private final Program shadowProgram;
	@NotNull
=======
	private final Program shadowProgram;
	@Nullable
>>>>>>> 61f5ac89
	private final BlendModeOverride blendModeOverride;
	private final OptionalBoolean packCullingState;
	private final boolean packHasVoxelization;
	private final boolean packHasIndirectSunBounceGi;
	private final float sunPathRotation;

	private final RenderBuffers buffers;
	private final RenderBuffersExt RenderBuffersExt;

	private final RenderTargets gbufferRenderTargets;
	private final AbstractTexture normals;
	private final AbstractTexture specular;
	private final IntSupplier noise;

	private final List<MipmapPass> mipmapPasses = new ArrayList<>();
	private final Object2ObjectMap<String, IntSupplier> customTextureIds;

	public static boolean ACTIVE = false;
	public static List<BlockEntity> visibleBlockEntities;
	private final String debugStringOverall;
	private String debugStringShadowDistance = "(unavailable)";
	private String debugStringShadowCulling = "(unavailable)";
	private String debugStringTerrain = "(unavailable)";
	private int renderedShadowEntities = 0;
	private int renderedShadowBlockEntities = 0;

	public ShadowRenderer(WorldRenderingPipeline pipeline, ProgramSource shadow, PackDirectives directives,
                          Supplier<ImmutableSet<Integer>> flipped, RenderTargets gbufferRenderTargets,
                          AbstractTexture normals, AbstractTexture specular, IntSupplier noise, ProgramSet programSet,
													Object2ObjectMap<String, IntSupplier> customTextureIds) {
		this.pipeline = pipeline;

		final PackShadowDirectives shadowDirectives = directives.getShadowDirectives();

		this.halfPlaneLength = shadowDirectives.getDistance();
		this.renderDistanceMultiplier = shadowDirectives.getDistanceRenderMul();
		this.resolution = shadowDirectives.getResolution();
		this.intervalSize = shadowDirectives.getIntervalSize();

		debugStringOverall = "half plane = " + halfPlaneLength + " meters @ " + resolution + "x" + resolution;

		if (shadowDirectives.getFov() != null) {
			// TODO: Support FOV in the shadow map for legacy shaders
			Iris.logger.warn("The shaderpack specifies a shadow FOV of " + shadowDirectives.getFov() + ", but Iris does not currently support perspective projections in the shadow pass.");
		}

		// TODO: Support more than two shadowcolor render targets
		this.targets = new ShadowRenderTargets(resolution, new InternalTextureFormat[]{
			// TODO: Custom shadowcolor format support
			InternalTextureFormat.RGBA,
			InternalTextureFormat.RGBA
		});

		this.gbufferRenderTargets = gbufferRenderTargets;
		this.normals = normals;
		this.specular = specular;
		this.noise = noise;
		this.customTextureIds = customTextureIds;

		if (shadow != null) {
			//this.shadowProgram = createProgram(shadow, directives, flipped);

			// Note: ProgramSet handles defaulting this to "OFF" on the shadow program.
			this.blendModeOverride = shadow.getDirectives().getBlendModeOverride();

			// Assume that the shader pack is doing voxelization if a geometry shader is detected.
			// TODO: Check for image load / store too once supported.
			this.packHasVoxelization = shadow.getGeometrySource().isPresent();
			this.packCullingState = shadow.getParent().getPackDirectives().getCullingState();
		} else {
<<<<<<< HEAD
			//this.shadowProgram = null;
			blendModeOverride = BlendModeOverride.OFF;
=======
			this.shadowProgram = null;
			this.blendModeOverride = BlendModeOverride.OFF;
>>>>>>> 61f5ac89
			this.packHasVoxelization = false;
			this.packCullingState = OptionalBoolean.DEFAULT;
		}

		ProgramSource[] composite = programSet.getComposite();

		if (composite.length > 0) {
			String fsh = composite[0].getFragmentSource().orElse("");

			// Detect the sun-bounce GI in SEUS Renewed and SEUS v11.
			// TODO: This is very hacky, we need a better way to detect sun-bounce GI.
			if (fsh.contains("GI_QUALITY") && fsh.contains("GI_RENDER_RESOLUTION")
					&& fsh.contains("GI_RADIUS")
					&& fsh.contains("#define GI\t// Indirect lighting from sunlight.")
					&& !fsh.contains("//#define GI\t// Indirect lighting from sunlight.")
					&& !fsh.contains("// #define GI\t// Indirect lighting from sunlight.")) {
				this.packHasIndirectSunBounceGi = true;
			} else {
				this.packHasIndirectSunBounceGi = false;
			}
		} else {
			this.packHasIndirectSunBounceGi = false;
		}

		this.sunPathRotation = directives.getSunPathRotation();

		this.buffers = new RenderBuffers();

		if (this.buffers instanceof RenderBuffersExt) {
			this.RenderBuffersExt = (RenderBuffersExt) buffers;
		} else {
			this.RenderBuffersExt = null;
		}

		configureSamplingSettings(shadowDirectives);
	}

	private void configureSamplingSettings(PackShadowDirectives shadowDirectives) {
		final ImmutableList<PackShadowDirectives.DepthSamplingSettings> depthSamplingSettings =
				shadowDirectives.getDepthSamplingSettings();

		final ImmutableList<PackShadowDirectives.SamplingSettings> colorSamplingSettings =
				shadowDirectives.getColorSamplingSettings();

		RenderSystem.activeTexture(GL20C.GL_TEXTURE4);

		RenderSystem.bindTexture(getDepthTextureId());
		configureDepthSampler(getDepthTextureId(), depthSamplingSettings.get(0));

		RenderSystem.bindTexture(getDepthTextureNoTranslucentsId());
		configureDepthSampler(getDepthTextureNoTranslucentsId(), depthSamplingSettings.get(1));

		for (int i = 0; i < colorSamplingSettings.size(); i++) {
			int glTextureId = targets.getColorTextureId(i);

			RenderSystem.bindTexture(glTextureId);
			configureSampler(glTextureId, colorSamplingSettings.get(i));
		}

		RenderSystem.bindTexture(0);
		RenderSystem.activeTexture(GL20C.GL_TEXTURE0);
	}

	private void configureDepthSampler(int glTextureId, PackShadowDirectives.DepthSamplingSettings settings) {
		if (settings.getHardwareFiltering()) {
			// We have to do this or else shadow hardware filtering breaks entirely!
			GL20C.glTexParameteri(GL20C.GL_TEXTURE_2D, GL20C.GL_TEXTURE_COMPARE_MODE, GL30C.GL_COMPARE_REF_TO_TEXTURE);
		}

		configureSampler(glTextureId, settings);
	}

	private void configureSampler(int glTextureId, PackShadowDirectives.SamplingSettings settings) {
		if (settings.getMipmap()) {
			int filteringMode = settings.getNearest() ? GL20C.GL_NEAREST_MIPMAP_NEAREST : GL20C.GL_LINEAR_MIPMAP_LINEAR;
			mipmapPasses.add(new MipmapPass(glTextureId, filteringMode));
		}

		if (!settings.getNearest()) {
			// Make sure that things are smoothed
			GL20C.glTexParameteri(GL20C.GL_TEXTURE_2D, GL20C.GL_TEXTURE_MIN_FILTER, GL20C.GL_LINEAR);
			GL20C.glTexParameteri(GL20C.GL_TEXTURE_2D, GL20C.GL_TEXTURE_MAG_FILTER, GL20C.GL_LINEAR);
		} else {
			GL20C.glTexParameteri(GL20C.GL_TEXTURE_2D, GL20C.GL_TEXTURE_MIN_FILTER, GL20C.GL_NEAREST);
			GL20C.glTexParameteri(GL20C.GL_TEXTURE_2D, GL20C.GL_TEXTURE_MAG_FILTER, GL20C.GL_NEAREST);
		}
	}

	private void generateMipmaps() {
		RenderSystem.activeTexture(GL20C.GL_TEXTURE4);

		for (MipmapPass mipmapPass : mipmapPasses) {
			RenderSystem.bindTexture(mipmapPass.getTexture());
			setupMipmappingForBoundTexture(mipmapPass.getTargetFilteringMode());
		}

		RenderSystem.bindTexture(0);
		RenderSystem.activeTexture(GL20C.GL_TEXTURE0);
	}

	private void setupMipmappingForBoundTexture(int filteringMode) {
		GL30C.glGenerateMipmap(GL20C.GL_TEXTURE_2D);
		GL30C.glTexParameteri(GL20C.GL_TEXTURE_2D, GL20C.GL_TEXTURE_MIN_FILTER, filteringMode);
	}

	// TODO: Don't just copy this from ShaderPipeline
	private Program createProgram(ProgramSource source, PackDirectives directives,
								  Supplier<ImmutableSet<Integer>> flipped) {
		// TODO: Properly handle empty shaders
		Objects.requireNonNull(source.getVertexSource());
		Objects.requireNonNull(source.getFragmentSource());
		ProgramBuilder builder;

		try {
			builder = ProgramBuilder.begin(source.getName(), source.getVertexSource().orElse(null), source.getGeometrySource().orElse(null),
					source.getFragmentSource().orElse(null), IrisSamplers.WORLD_RESERVED_TEXTURE_UNITS);
		} catch (RuntimeException e) {
			// TODO: Better error handling
			throw new RuntimeException("Shader compilation failed!", e);
		}

		ProgramSamplers.CustomTextureSamplerInterceptor customTextureSamplerInterceptor = ProgramSamplers.customTextureSamplerInterceptor(builder, customTextureIds);

		CommonUniforms.addCommonUniforms(builder, source.getParent().getPack().getIdMap(), directives, pipeline.getFrameUpdateNotifier(), FogMode.LINEAR);
		IrisSamplers.addRenderTargetSamplers(customTextureSamplerInterceptor, flipped, gbufferRenderTargets, false);
		IrisSamplers.addLevelSamplers(customTextureSamplerInterceptor, normals, specular);
		IrisSamplers.addNoiseSampler(customTextureSamplerInterceptor, noise);
		IrisSamplers.addShadowSamplers(customTextureSamplerInterceptor, this);

		return builder.build();
	}

	private static void setupAttributes(Program program) {
		// Add default attribute values to avoid undefined behavior on content rendered without an extended vertex format
		// TODO: Avoid duplication with DeferredWorldRenderingPipeline
		setupAttribute(program, "mc_Entity", 10, -1.0F, -1.0F, -1.0F, -1.0F);
		setupAttribute(program, "mc_midTexCoord", 11, 0.0F, 0.0F, 0.0F, 0.0F);
		setupAttribute(program, "at_tangent", 12, 1.0F, 0.0F, 0.0F, 1.0F);
	}

	private static void setupAttribute(Program program, String name, int expectedLocation, float v0, float v1, float v2, float v3) {
		int location = GL20.glGetAttribLocation(program.getProgramId(), name);

		if (location != -1) {
			if (location != expectedLocation) {
				throw new IllegalStateException();
			}

			GL20.glVertexAttrib4f(location, v0, v1, v2, v3);
		}
	}

	public static PoseStack createShadowModelView(float sunPathRotation, float intervalSize) {
		// Determine the camera position
		Vector3d cameraPos = CameraUniforms.getUnshiftedCameraPosition();

		double cameraX = cameraPos.x;
		double cameraY = cameraPos.y;
		double cameraZ = cameraPos.z;

		// Set up our modelview matrix stack
		PoseStack modelView = new PoseStack();
		ShadowMatrices.createModelViewMatrix(modelView.last().pose(), getShadowAngle(), intervalSize, sunPathRotation, cameraX, cameraY, cameraZ);

		return modelView;
	}

	private Frustum createShadowFrustum() {
		// TODO: Cull entities / block entities with Advanced Frustum Culling even if voxelization is detected.
		if ((packCullingState == OptionalBoolean.FALSE || packHasVoxelization || packHasIndirectSunBounceGi) && packCullingState != OptionalBoolean.TRUE) {
			double distance = halfPlaneLength * renderDistanceMultiplier;

			String reason;

			if (packCullingState == OptionalBoolean.FALSE) {
				reason = "(set by shader pack)";
			} else if (packHasVoxelization) {
				reason = "(voxelization detected)";
			} else {
				reason = "(indirect sunlight GI detected)";
			}

			if (distance <= 0 || distance > Minecraft.getInstance().options.renderDistance * 16) {
				debugStringShadowDistance = "render distance = " + Minecraft.getInstance().options.renderDistance * 16
						+ " blocks (capped by normal render distance)";
				debugStringShadowCulling = "disabled " + reason;
				return new NonCullingFrustum();
			} else {
				debugStringShadowDistance = "render distance = " + distance + " blocks (set by shader pack)";
				debugStringShadowCulling = "distance only " + reason;
				BoxCuller boxCuller = new BoxCuller(distance);
				return new BoxCullingFrustum(boxCuller);
			}
		} else {
			BoxCuller boxCuller;

			double distance = halfPlaneLength * renderDistanceMultiplier;
			String setter = "(set by shader pack)";

			if (renderDistanceMultiplier < 0) {
				distance = IrisVideoSettings.shadowDistance * 16;
				setter = "(set by user)";
			}

			if (distance >= Minecraft.getInstance().options.renderDistance * 16) {
				debugStringShadowDistance = "render distance = " + Minecraft.getInstance().options.renderDistance * 16
						+ " blocks (capped by normal render distance)";
				boxCuller = null;
			} else {
				debugStringShadowDistance = "render distance = " + distance + " blocks " + setter;

				if (distance == 0.0) {
					debugStringShadowCulling = "no shadows rendered";
					return new CullEverythingFrustum();
				}

				boxCuller = new BoxCuller(distance);
			}

			debugStringShadowCulling = "Advanced Frustum Culling enabled";

			Vector4f shadowLightPosition = new CelestialUniforms(sunPathRotation).getShadowLightPositionInWorldSpace();

			Vector3f shadowLightVectorFromOrigin =
					new Vector3f(shadowLightPosition.x(), shadowLightPosition.y(), shadowLightPosition.z());

			shadowLightVectorFromOrigin.normalize();

			return new AdvancedShadowCullingFrustum(CapturedRenderingState.INSTANCE.getGbufferModelView(),
					CapturedRenderingState.INSTANCE.getGbufferProjection(), shadowLightVectorFromOrigin, boxCuller);
		}
	}

	@Override
	public void renderShadows(LevelRendererAccessor levelRenderer, Camera playerCamera) {
<<<<<<< HEAD
		blendModeOverride.apply();
=======
		// Note: This will probably be done differently in 1.17 since blend mode overrides are now associated with
		//       vanilla ShaderInstances.
		if (blendModeOverride != null) {
			blendModeOverride.apply();
		} else {
			BlendModeOverride.restore();
		}
>>>>>>> 61f5ac89

		Minecraft client = Minecraft.getInstance();

		levelRenderer.getLevel().getProfiler().popPush("shadows");
		ACTIVE = true;
		this.visibleBlockEntities = new ArrayList<>();

		// Create our camera
		PoseStack modelView = createShadowModelView(this.sunPathRotation, this.intervalSize);
		MODELVIEW = modelView.last().pose().copy();
		float[] orthoMatrix = ShadowMatrices.createOrthoMatrix(halfPlaneLength);

		ORTHO = new Matrix4f();
		((Matrix4fAccess) (Object) ORTHO).copyFromArray(orthoMatrix);

		levelRenderer.getLevel().getProfiler().push("terrain_setup");

		if (levelRenderer instanceof CullingDataCache) {
			((CullingDataCache) levelRenderer).saveState();
		}

		levelRenderer.getLevel().getProfiler().push("initialize frustum");

		Frustum frustum = createShadowFrustum();

		// Determine the player camera position
		Vector3d cameraPos = CameraUniforms.getUnshiftedCameraPosition();

		double cameraX = cameraPos.x();
		double cameraY = cameraPos.y();
		double cameraZ = cameraPos.z();

		// Center the frustum on the player camera position
		frustum.prepare(cameraX, cameraY, cameraZ);

		levelRenderer.getLevel().getProfiler().pop();

		// Disable chunk occlusion culling - it's a bit complex to get this properly working with shadow rendering
		// as-is, however in the future it will be good to work on restoring it for a nice performance boost.
		//
		// TODO: Get chunk occlusion working with shadows
		boolean wasChunkCullingEnabled = client.smartCull;
		client.smartCull = false;

		// Always schedule a terrain update
		// TODO: Only schedule a terrain update if the sun / moon is moving, or the shadow map camera moved.
		((LevelRenderer) levelRenderer).needsUpdate();

		// Execute the vanilla terrain setup / culling routines using our shadow frustum.
		levelRenderer.invokeSetupRender(playerCamera, frustum, false, levelRenderer.getFrameId(), false);

		// Don't forget to increment the frame counter! This variable is arbitrary and only used in terrain setup,
		// and if it's not incremented, the vanilla culling code will get confused and think that it's already seen
		// chunks during traversal, and break rendering in concerning ways.
		levelRenderer.setFrameId(levelRenderer.getFrameId() + 1);

		client.smartCull = wasChunkCullingEnabled;

		levelRenderer.getLevel().getProfiler().popPush("terrain");

		pipeline.pushProgram(GbufferProgram.NONE);
		pipeline.beginShadowRender();

		// Set up the shadow program
		setupShadowProgram();

		// Set up and clear our framebuffer
		targets.getFramebuffer().bind();

		// TODO: Support shadow clear color directives & disable buffer clearing
		// Ensure that the color and depth values are cleared appropriately
		RenderSystem.clearColor(1.0f, 1.0f, 1.0f, 1.0f);
		RenderSystem.clearDepth(1.0f);
		RenderSystem.clear(GL11C.GL_DEPTH_BUFFER_BIT | GL11C.GL_COLOR_BUFFER_BIT, false);

		// Set up the viewport
		RenderSystem.viewport(0, 0, resolution, resolution);

		// Set up our orthographic projection matrix and load it into the legacy matrix stack
		FloatBuffer projMatBuf = FloatBuffer.allocate(16);
		projMatBuf.put(orthoMatrix);
		projMatBuf.flip();

		Matrix4f projectionMatrix = new Matrix4f();
		projectionMatrix.load(projMatBuf);

		Matrix4f previousProjectionMatrix = RenderSystem.getProjectionMatrix();
		RenderSystem.setProjectionMatrix(projectionMatrix);

		// Disable backface culling
		// This partially works around an issue where if the front face of a mountain isn't visible, it casts no
		// shadow.
		//
		// However, it only partially resolves issues of light leaking into caves.
		//
		// TODO: Better way of preventing light from leaking into places where it shouldn't
		RenderSystem.disableCull();

		// Render all opaque terrain
		levelRenderer.invokeRenderChunkLayer(RenderType.solid(), modelView, cameraX, cameraY, cameraZ, projectionMatrix);
		levelRenderer.invokeRenderChunkLayer(RenderType.cutout(), modelView, cameraX, cameraY, cameraZ, projectionMatrix);
		levelRenderer.invokeRenderChunkLayer(RenderType.cutoutMipped(), modelView, cameraX, cameraY, cameraZ, projectionMatrix);

		// TODO: Restore entity & block entity rendering

		// Reset our shader program in case Sodium overrode it.
		//
		// If we forget to do this entities will be very small on most shaderpacks since they're being rendered
		// without shaders, which doesn't integrate with their shadow distortion code.
		setupShadowProgram();

		levelRenderer.getLevel().getProfiler().popPush("entities");

		// Get the current tick delta. Normally this is the same as client.getTickDelta(), but when the game is paused,
		// it is set to a fixed value.
		final float tickDelta = CapturedRenderingState.INSTANCE.getTickDelta();

		// Create a constrained shadow frustum for entities to avoid rendering faraway entities in the shadow pass
		// TODO: Make this configurable and disable-able
		final Frustum entityShadowFrustum = frustum; // createEntityShadowFrustum(modelView);
		// entityShadowFrustum.setPosition(cameraX, cameraY, cameraZ);

		// Render nearby entities
		//
		// Note: We must use a separate BuilderBufferStorage object here, or else very weird things will happen during
		// rendering.
		if (RenderBuffersExt != null) {
			RenderBuffersExt.beginLevelRendering();
		}

		if (buffers instanceof DrawCallTrackingRenderBuffers) {
			((DrawCallTrackingRenderBuffers) buffers).resetDrawCounts();
		}

		MultiBufferSource.BufferSource bufferSource = buffers.bufferSource();
		EntityRenderDispatcher dispatcher = levelRenderer.getEntityRenderDispatcher();

		int shadowEntities = 0;

		levelRenderer.getLevel().getProfiler().push("cull");

		List<Entity> renderedEntities = new ArrayList<>(32);

		// TODO: I'm sure that this can be improved / optimized.
		for (Entity entity : getLevel().entitiesForRendering()) {
			if (!dispatcher.shouldRender(entity, entityShadowFrustum, cameraX, cameraY, cameraZ) || entity.isSpectator()) {
				continue;
			}

			renderedEntities.add(entity);
		}

		levelRenderer.getLevel().getProfiler().popPush("sort");

		// Sort the entities by type first in order to allow vanilla's entity batching system to work better.
		renderedEntities.sort(Comparator.comparingInt(entity -> entity.getType().hashCode()));

		levelRenderer.getLevel().getProfiler().popPush("build geometry");

		for (Entity entity : renderedEntities) {
			levelRenderer.invokeRenderEntity(entity, cameraX, cameraY, cameraZ, tickDelta, modelView, bufferSource);
			shadowEntities++;
		}

		levelRenderer.getLevel().getProfiler().pop();

		levelRenderer.getLevel().getProfiler().popPush("build blockentities");

		int shadowBlockEntities = 0;

		for (BlockEntity entity : visibleBlockEntities) {
			modelView.pushPose();
			BlockPos pos = entity.getBlockPos();
			modelView.translate(pos.getX() - cameraX, pos.getY() - cameraY, pos.getZ() - cameraZ);
			Minecraft.getInstance().getBlockEntityRenderDispatcher().render(entity, tickDelta, modelView, bufferSource);
			modelView.popPose();

			shadowBlockEntities++;
		}

		renderedShadowEntities = shadowEntities;
		renderedShadowBlockEntities = shadowBlockEntities;

		levelRenderer.getLevel().getProfiler().popPush("draw entities");

		// NB: Don't try to draw the translucent parts of entities afterwards. It'll cause problems since some
		// shader packs assume that everything drawn afterwards is actually translucent and should cast a colored
		// shadow...
		bufferSource.endBatch();

		levelRenderer.getLevel().getProfiler().popPush("translucent depth copy");

		// Copy the content of the depth texture before rendering translucent content.
		// This is needed for the shadowtex0 / shadowtex1 split.
		targets.getFramebuffer().bindAsReadBuffer();
		RenderSystem.activeTexture(GL20C.GL_TEXTURE0);
		RenderSystem.bindTexture(targets.getDepthTextureNoTranslucents().getTextureId());
		GL20C.glCopyTexImage2D(GL20C.GL_TEXTURE_2D, 0, GL20C.GL_DEPTH_COMPONENT, 0, 0, resolution, resolution, 0);
		RenderSystem.bindTexture(0);

		levelRenderer.getLevel().getProfiler().popPush("translucent terrain");

		// TODO: Prevent these calls from scheduling translucent sorting...
		// It doesn't matter a ton, since this just means that they won't be sorted in the normal rendering pass.
		// Just something to watch out for, however...
		levelRenderer.invokeRenderChunkLayer(RenderType.translucent(), modelView, cameraX, cameraY, cameraZ, projectionMatrix);
		// Note: Apparently tripwire isn't rendered in the shadow pass.
		// levelRenderer.invokeRenderLayer(RenderLayer.getTripwire(), modelView, cameraX, cameraY, cameraZ, projectionMatrix);

		// NB: If we want to render anything after translucent terrain, we need to uncomment this line!
		// setupShadowProgram();

		if (RenderBuffersExt != null) {
			RenderBuffersExt.endLevelRendering();
		}

		RenderSystem.setProjectionMatrix(previousProjectionMatrix);

		debugStringTerrain = ((LevelRenderer) levelRenderer).getChunkStatistics();

		levelRenderer.getLevel().getProfiler().popPush("generate mipmaps");

		generateMipmaps();

		levelRenderer.getLevel().getProfiler().pop();

		// Restore backface culling
		RenderSystem.enableCull();

		pipeline.endShadowRender();
		// Note: This unbinds the shadow framebuffer
		pipeline.popProgram(GbufferProgram.NONE);
		// TODO: That doesn't unbind the framebuffer on NewWorldRenderingPipeline, so we need this
		Minecraft.getInstance().getMainRenderTarget().bindWrite(false);

		// Restore the old viewport
		RenderSystem.viewport(0, 0, client.getWindow().getWidth(), client.getWindow().getHeight());

		if (levelRenderer instanceof CullingDataCache) {
			((CullingDataCache) levelRenderer).restoreState();
		}

		this.visibleBlockEntities = null;
		ACTIVE = false;
		levelRenderer.getLevel().getProfiler().popPush("updatechunks");

		BlendModeOverride.restore();
	}

	@Override
	public void addDebugText(List<String> messages) {
		messages.add("[Iris] Shadow Maps: " + debugStringOverall);
		messages.add("[Iris] Shadow Distance: " + debugStringShadowDistance);
		messages.add("[Iris] Shadow Culling: " + debugStringShadowCulling);
		messages.add("[Iris] Shadow Terrain: " + debugStringTerrain);
		messages.add("[Iris] Shadow Entities: " + getEntitiesDebugString());
		messages.add("[Iris] Shadow Block Entities: " + getBlockEntitiesDebugString());

		if (buffers instanceof DrawCallTrackingRenderBuffers) {
			DrawCallTrackingRenderBuffers drawCallTracker = (DrawCallTrackingRenderBuffers) buffers;
			messages.add("[Iris] Shadow Entity Batching: " + BatchingDebugMessageHelper.getDebugMessage(drawCallTracker));
		}
	}

	private void setupShadowProgram() {
		/*if (shadowProgram != null) {
			shadowProgram.use();
			setupAttributes(shadowProgram);
		} else {
			GlProgramManager.useProgram(0);
		}*/
		// Set up the viewport
		RenderSystem.viewport(0, 0, resolution, resolution);
	}

	private String getEntitiesDebugString() {
		return renderedShadowEntities + "/" + Minecraft.getInstance().level.getEntityCount();
	}

	private String getBlockEntitiesDebugString() {
		return renderedShadowBlockEntities + ""; // TODO: + "/" + MinecraftClient.getInstance().world.blockEntities.size();
	}

	private static ClientLevel getLevel() {
		return Objects.requireNonNull(Minecraft.getInstance().level);
	}

	private static float getSkyAngle() {
		return getLevel().getTimeOfDay(CapturedRenderingState.INSTANCE.getTickDelta());
	}

	private static float getSunAngle() {
		float skyAngle = getSkyAngle();

		if (skyAngle < 0.75F) {
			return skyAngle + 0.25F;
		} else {
			return skyAngle - 0.75F;
		}
	}

	private static float getShadowAngle() {
		float shadowAngle = getSunAngle();

		if (!CelestialUniforms.isDay()) {
			shadowAngle -= 0.5F;
		}

		return shadowAngle;
	}

	@Override
	public int getDepthTextureId() {
		return targets.getDepthTexture().getTextureId();
	}

	@Override
	public int getDepthTextureNoTranslucentsId() {
		return targets.getDepthTextureNoTranslucents().getTextureId();
	}

	// TODO: Support more shadow color textures as well as support there being no shadow color textures.
	@Override
	public int getColorTexture0Id() {
		return targets.getColorTextureId(0);
	}

	@Override
	public int getColorTexture1Id() {
		return targets.getColorTextureId(1);
	}

	@Override
	public void destroy() {
		this.targets.destroy();

		/*if (this.shadowProgram != null) {
			this.shadowProgram.destroy();
		}*/
	}

	public GlFramebuffer getFramebuffer() {
		return targets.getFramebuffer();
	}

	private static class MipmapPass {
		private final int texture;
		private final int targetFilteringMode;

		public MipmapPass(int texture, int targetFilteringMode) {
			this.texture = texture;
			this.targetFilteringMode = targetFilteringMode;
		}

		public int getTexture() {
			return texture;
		}

		public int getTargetFilteringMode() {
			return targetFilteringMode;
		}
	}
}<|MERGE_RESOLUTION|>--- conflicted
+++ resolved
@@ -79,13 +79,8 @@
 	private final WorldRenderingPipeline pipeline;
 	private final ShadowRenderTargets targets;
 
-<<<<<<< HEAD
 	//private final Program shadowProgram;
-	@NotNull
-=======
-	private final Program shadowProgram;
 	@Nullable
->>>>>>> 61f5ac89
 	private final BlendModeOverride blendModeOverride;
 	private final OptionalBoolean packCullingState;
 	private final boolean packHasVoxelization;
@@ -156,13 +151,8 @@
 			this.packHasVoxelization = shadow.getGeometrySource().isPresent();
 			this.packCullingState = shadow.getParent().getPackDirectives().getCullingState();
 		} else {
-<<<<<<< HEAD
 			//this.shadowProgram = null;
-			blendModeOverride = BlendModeOverride.OFF;
-=======
-			this.shadowProgram = null;
 			this.blendModeOverride = BlendModeOverride.OFF;
->>>>>>> 61f5ac89
 			this.packHasVoxelization = false;
 			this.packCullingState = OptionalBoolean.DEFAULT;
 		}
@@ -398,17 +388,11 @@
 
 	@Override
 	public void renderShadows(LevelRendererAccessor levelRenderer, Camera playerCamera) {
-<<<<<<< HEAD
-		blendModeOverride.apply();
-=======
-		// Note: This will probably be done differently in 1.17 since blend mode overrides are now associated with
-		//       vanilla ShaderInstances.
 		if (blendModeOverride != null) {
 			blendModeOverride.apply();
 		} else {
 			BlendModeOverride.restore();
 		}
->>>>>>> 61f5ac89
 
 		Minecraft client = Minecraft.getInstance();
 
