package net.coderbot.iris.pipeline;

import com.google.common.collect.ImmutableList;
import com.mojang.blaze3d.systems.RenderSystem;
import com.mojang.blaze3d.vertex.PoseStack;
import com.mojang.math.Matrix4f;
import com.mojang.math.Vector3f;
import net.coderbot.batchedentityrendering.impl.BatchingDebugMessageHelper;
import net.coderbot.batchedentityrendering.impl.DrawCallTrackingRenderBuffers;
import net.coderbot.batchedentityrendering.impl.RenderBuffersExt;
import net.coderbot.iris.Iris;
import net.coderbot.iris.gl.IrisRenderSystem;
import net.coderbot.iris.gl.texture.DepthCopyStrategy;
import net.coderbot.iris.gui.option.IrisVideoSettings;
import net.coderbot.iris.mixin.LevelRendererAccessor;
import net.coderbot.iris.shaderpack.OptionalBoolean;
import net.coderbot.iris.shaderpack.PackDirectives;
import net.coderbot.iris.shaderpack.PackShadowDirectives;
import net.coderbot.iris.shaderpack.ProgramSource;
import net.coderbot.iris.shadow.ShadowMatrices;
import net.coderbot.iris.shadows.CullingDataCache;
import net.coderbot.iris.shadows.Matrix4fAccess;
import net.coderbot.iris.shadows.ShadowRenderTargets;
import net.coderbot.iris.shadows.frustum.BoxCuller;
import net.coderbot.iris.shadows.frustum.CullEverythingFrustum;
import net.coderbot.iris.shadows.frustum.FrustumHolder;
import net.coderbot.iris.shadows.frustum.advanced.AdvancedShadowCullingFrustum;
import net.coderbot.iris.shadows.frustum.fallback.BoxCullingFrustum;
import net.coderbot.iris.shadows.frustum.fallback.NonCullingFrustum;
import net.coderbot.iris.uniforms.CameraUniforms;
import net.coderbot.iris.uniforms.CapturedRenderingState;
import net.coderbot.iris.uniforms.CelestialUniforms;
import net.coderbot.iris.vendored.joml.Vector3d;
import net.coderbot.iris.vendored.joml.Vector4f;
import net.minecraft.client.Camera;
import net.minecraft.client.Minecraft;
import net.minecraft.client.multiplayer.ClientLevel;
import net.minecraft.client.renderer.LevelRenderer;
import net.minecraft.client.renderer.MultiBufferSource;
import net.minecraft.client.renderer.RenderBuffers;
import net.minecraft.client.renderer.RenderType;
import net.minecraft.client.renderer.culling.Frustum;
import net.minecraft.client.renderer.entity.EntityRenderDispatcher;
import net.minecraft.core.BlockPos;
import net.minecraft.world.entity.Entity;
import net.minecraft.world.level.block.entity.BlockEntity;
import org.lwjgl.opengl.GL20C;
import org.lwjgl.opengl.GL30C;

import java.util.ArrayList;
import java.util.Comparator;
import java.util.List;
import java.util.Objects;

public class ShadowRenderer {
	public static boolean ACTIVE = false;
	public static List<BlockEntity> visibleBlockEntities;

	private final float halfPlaneLength;
	private final float renderDistanceMultiplier;
	private final float entityShadowDistanceMultiplier;
	private final int resolution;
	private final float intervalSize;
	private final Float fov;
	public static Matrix4f MODELVIEW;

	private final ShadowRenderTargets targets;

	private final OptionalBoolean packCullingState;
	private final boolean packHasVoxelization;
	private final boolean shouldRenderTerrain;
	private final boolean shouldRenderTranslucent;
	private final boolean shouldRenderEntities;
	private final boolean shouldRenderPlayer;
	private final boolean shouldRenderBlockEntities;
	private final float sunPathRotation;

	private final RenderBuffers buffers;
	private final RenderBuffersExt renderBuffersExt;
	private final List<MipmapPass> mipmapPasses = new ArrayList<>();
	private final String debugStringOverall;
	private FrustumHolder terrainFrustumHolder;
	private FrustumHolder entityFrustumHolder;
	private String debugStringTerrain = "(unavailable)";
	private int renderedShadowEntities = 0;
	private int renderedShadowBlockEntities = 0;

	public ShadowRenderer(ProgramSource shadow, PackDirectives directives,
						  ShadowRenderTargets shadowRenderTargets, boolean shadowUsesImages) {
		final PackShadowDirectives shadowDirectives = directives.getShadowDirectives();

		this.halfPlaneLength = shadowDirectives.getDistance();
		this.renderDistanceMultiplier = shadowDirectives.getDistanceRenderMul();
		this.entityShadowDistanceMultiplier = shadowDirectives.getEntityShadowDistanceMul();
		this.resolution = shadowDirectives.getResolution();
		this.intervalSize = shadowDirectives.getIntervalSize();
		this.shouldRenderTerrain = shadowDirectives.shouldRenderTerrain();
		this.shouldRenderTranslucent = shadowDirectives.shouldRenderTranslucent();
		this.shouldRenderEntities = shadowDirectives.shouldRenderEntities();
		this.shouldRenderPlayer = shadowDirectives.shouldRenderPlayer();
		this.shouldRenderBlockEntities = shadowDirectives.shouldRenderBlockEntities();

		debugStringOverall = "half plane = " + halfPlaneLength + " meters @ " + resolution + "x" + resolution;

		this.terrainFrustumHolder = new FrustumHolder();
		this.entityFrustumHolder = new FrustumHolder();

		this.fov = shadowDirectives.getFov();
		this.targets = shadowRenderTargets;

		if (shadow != null) {
			// Assume that the shader pack is doing voxelization if a geometry shader is detected.
			// Also assume voxelization if image load / store is detected.
			this.packHasVoxelization = shadow.getGeometrySource().isPresent() || shadowUsesImages;
			this.packCullingState = shadowDirectives.getCullingState();
		} else {
			this.packHasVoxelization = false;
			this.packCullingState = OptionalBoolean.DEFAULT;
		}

		this.sunPathRotation = directives.getSunPathRotation();

		this.buffers = new RenderBuffers();

		if (this.buffers instanceof RenderBuffersExt) {
			this.renderBuffersExt = (RenderBuffersExt) buffers;
		} else {
			this.renderBuffersExt = null;
		}

		configureSamplingSettings(shadowDirectives);
	}

	public static PoseStack createShadowModelView(float sunPathRotation, float intervalSize) {
		// Determine the camera position
		Vector3d cameraPos = CameraUniforms.getUnshiftedCameraPosition();

		double cameraX = cameraPos.x;
		double cameraY = cameraPos.y;
		double cameraZ = cameraPos.z;

		// Set up our modelview matrix stack
		PoseStack modelView = new PoseStack();
		ShadowMatrices.createModelViewMatrix(modelView.last().pose(), getShadowAngle(), intervalSize, sunPathRotation, cameraX, cameraY, cameraZ);

		return modelView;
	}

	private static ClientLevel getLevel() {
		return Objects.requireNonNull(Minecraft.getInstance().level);
	}

	private static float getSkyAngle() {
		return getLevel().getTimeOfDay(CapturedRenderingState.INSTANCE.getTickDelta());
	}

	private static float getSunAngle() {
		float skyAngle = getSkyAngle();

		if (skyAngle < 0.75F) {
			return skyAngle + 0.25F;
		} else {
			return skyAngle - 0.75F;
		}
	}

	private static float getShadowAngle() {
		float shadowAngle = getSunAngle();

		if (!CelestialUniforms.isDay()) {
			shadowAngle -= 0.5F;
		}

		return shadowAngle;
	}

	private void configureSamplingSettings(PackShadowDirectives shadowDirectives) {
		final ImmutableList<PackShadowDirectives.DepthSamplingSettings> depthSamplingSettings =
				shadowDirectives.getDepthSamplingSettings();

		final ImmutableList<PackShadowDirectives.SamplingSettings> colorSamplingSettings =
				shadowDirectives.getColorSamplingSettings();

		RenderSystem.activeTexture(GL20C.GL_TEXTURE4);

		RenderSystem.bindTexture(targets.getDepthTexture().getTextureId());
		configureDepthSampler(targets.getDepthTexture().getTextureId(), depthSamplingSettings.get(0));

		RenderSystem.bindTexture(targets.getDepthTextureNoTranslucents().getTextureId());
		configureDepthSampler(targets.getDepthTextureNoTranslucents().getTextureId(), depthSamplingSettings.get(1));

		for (int i = 0; i < colorSamplingSettings.size(); i++) {
			int glTextureId = targets.getColorTextureId(i);

			RenderSystem.bindTexture(glTextureId);
			configureSampler(glTextureId, colorSamplingSettings.get(i));
		}

		RenderSystem.bindTexture(0);
		RenderSystem.activeTexture(GL20C.GL_TEXTURE0);
	}

	private void configureDepthSampler(int glTextureId, PackShadowDirectives.DepthSamplingSettings settings) {
		if (settings.getHardwareFiltering()) {
			// We have to do this or else shadow hardware filtering breaks entirely!
			RenderSystem.texParameter(GL20C.GL_TEXTURE_2D, GL20C.GL_TEXTURE_COMPARE_MODE, GL30C.GL_COMPARE_REF_TO_TEXTURE);
		}

		configureSampler(glTextureId, settings);
	}

	private void configureSampler(int glTextureId, PackShadowDirectives.SamplingSettings settings) {
		if (settings.getMipmap()) {
			int filteringMode = settings.getNearest() ? GL20C.GL_NEAREST_MIPMAP_NEAREST : GL20C.GL_LINEAR_MIPMAP_LINEAR;
			mipmapPasses.add(new MipmapPass(glTextureId, filteringMode));
		}

		if (!settings.getNearest()) {
			// Make sure that things are smoothed
			RenderSystem.texParameter(GL20C.GL_TEXTURE_2D, GL20C.GL_TEXTURE_MIN_FILTER, GL20C.GL_LINEAR);
			RenderSystem.texParameter(GL20C.GL_TEXTURE_2D, GL20C.GL_TEXTURE_MAG_FILTER, GL20C.GL_LINEAR);
		} else {
			RenderSystem.texParameter(GL20C.GL_TEXTURE_2D, GL20C.GL_TEXTURE_MIN_FILTER, GL20C.GL_NEAREST);
			RenderSystem.texParameter(GL20C.GL_TEXTURE_2D, GL20C.GL_TEXTURE_MAG_FILTER, GL20C.GL_NEAREST);
		}
	}

	private void generateMipmaps() {
		RenderSystem.activeTexture(GL20C.GL_TEXTURE4);

		for (MipmapPass mipmapPass : mipmapPasses) {
			RenderSystem.bindTexture(mipmapPass.getTexture());
			setupMipmappingForBoundTexture(mipmapPass.getTargetFilteringMode());
		}

		RenderSystem.bindTexture(0);
		RenderSystem.activeTexture(GL20C.GL_TEXTURE0);
	}

	private void setupMipmappingForBoundTexture(int filteringMode) {
		IrisRenderSystem.generateMipmaps(GL20C.GL_TEXTURE_2D);
		RenderSystem.texParameter(GL20C.GL_TEXTURE_2D, GL20C.GL_TEXTURE_MIN_FILTER, filteringMode);
	}

	private FrustumHolder createShadowFrustum(float renderMultiplier, FrustumHolder holder) {
		// TODO: Cull entities / block entities with Advanced Frustum Culling even if voxelization is detected.
		String distanceInfo;
		String cullingInfo;
		if ((packCullingState == OptionalBoolean.FALSE || packHasVoxelization) && packCullingState != OptionalBoolean.TRUE) {
			double distance = halfPlaneLength * renderMultiplier;

			String reason;

			if (packCullingState == OptionalBoolean.FALSE) {
				reason = "(set by shader pack)";
			} else /*if (packHasVoxelization)*/ {
				reason = "(voxelization detected)";
			}

			if (distance <= 0 || distance > Minecraft.getInstance().options.renderDistance * 16) {
<<<<<<< HEAD
				distanceInfo = "render distance = " + Minecraft.getInstance().options.getEffectiveRenderDistance() * 16
					+ " blocks ";
				distanceInfo += Minecraft.getInstance().isLocalServer() ? "(capped by normal render distance)" : "(capped by normal/server render distance)";
=======
				distanceInfo = Minecraft.getInstance().options.renderDistance * 16
						+ " blocks (capped by normal render distance)";
>>>>>>> 75de7097
				cullingInfo = "disabled " + reason;
				return holder.setInfo(new NonCullingFrustum(), distanceInfo, cullingInfo);
			} else {
				distanceInfo = distance + " blocks (set by shader pack)";
				cullingInfo = "distance only " + reason;
				BoxCuller boxCuller = new BoxCuller(distance);
				holder.setInfo(new BoxCullingFrustum(boxCuller), distanceInfo, cullingInfo);
			}
		} else {
			BoxCuller boxCuller;

			double distance = halfPlaneLength * renderMultiplier;
			String setter = "(set by shader pack)";

			if (renderMultiplier < 0) {
				distance = IrisVideoSettings.shadowDistance * 16;
				setter = "(set by user)";
			}

			if (distance >= Minecraft.getInstance().options.renderDistance * 16) {
				distanceInfo = "render distance = " + Minecraft.getInstance().options.getEffectiveRenderDistance() * 16
					+ " blocks ";
				distanceInfo += Minecraft.getInstance().isLocalServer() ? "(capped by normal render distance)" : "(capped by normal/server render distance)";
				boxCuller = null;
			} else {
				distanceInfo = distance + " blocks " + setter;

				if (distance == 0.0) {
					cullingInfo = "no shadows rendered";
					holder.setInfo(new CullEverythingFrustum(), distanceInfo, cullingInfo);
				}

				boxCuller = new BoxCuller(distance);
			}

			cullingInfo = "Advanced Frustum Culling enabled";

			Vector4f shadowLightPosition = new CelestialUniforms(sunPathRotation).getShadowLightPositionInWorldSpace();

			Vector3f shadowLightVectorFromOrigin =
					new Vector3f(shadowLightPosition.x(), shadowLightPosition.y(), shadowLightPosition.z());

			shadowLightVectorFromOrigin.normalize();

			return holder.setInfo(new AdvancedShadowCullingFrustum(CapturedRenderingState.INSTANCE.getGbufferModelView(),
				CapturedRenderingState.INSTANCE.getGbufferProjection(), shadowLightVectorFromOrigin, boxCuller), distanceInfo, cullingInfo);

		}

		return holder;
	}

	public void setupShadowViewport() {
		// Set up the viewport
		RenderSystem.viewport(0, 0, resolution, resolution);
	}

	public void renderShadows(LevelRendererAccessor levelRenderer, Camera playerCamera) {
		Minecraft client = Minecraft.getInstance();

		levelRenderer.getLevel().getProfiler().popPush("shadows");
		ACTIVE = true;
		visibleBlockEntities = new ArrayList<>();

		// NB: We store the previous player buffers in order to be able to allow mods rendering entities in the shadow pass (Flywheel) to use the shadow buffers instead.
		RenderBuffers playerBuffers = levelRenderer.getRenderBuffers();
		levelRenderer.setRenderBuffers(buffers);

		visibleBlockEntities = new ArrayList<>();

		// Create our camera
		PoseStack modelView = createShadowModelView(this.sunPathRotation, this.intervalSize);
		MODELVIEW = modelView.last().pose().copy();

		levelRenderer.getLevel().getProfiler().push("terrain_setup");

		if (levelRenderer instanceof CullingDataCache) {
			((CullingDataCache) levelRenderer).saveState();
		}

		levelRenderer.getLevel().getProfiler().push("initialize frustum");

		terrainFrustumHolder = createShadowFrustum(renderDistanceMultiplier, terrainFrustumHolder);

		// Determine the player camera position
		Vector3d cameraPos = CameraUniforms.getUnshiftedCameraPosition();

		double cameraX = cameraPos.x();
		double cameraY = cameraPos.y();
		double cameraZ = cameraPos.z();

		// Center the frustum on the player camera position
		terrainFrustumHolder.getFrustum().prepare(cameraX, cameraY, cameraZ);

		levelRenderer.getLevel().getProfiler().pop();

		// Disable chunk occlusion culling - it's a bit complex to get this properly working with shadow rendering
		// as-is, however in the future it will be good to work on restoring it for a nice performance boost.
		//
		// TODO: Get chunk occlusion working with shadows
		boolean wasChunkCullingEnabled = client.smartCull;
		client.smartCull = false;

		// Always schedule a terrain update
		// TODO: Only schedule a terrain update if the sun / moon is moving, or the shadow map camera moved.
		((LevelRenderer) levelRenderer).needsUpdate();

		// Execute the vanilla terrain setup / culling routines using our shadow frustum.
		levelRenderer.invokeSetupRender(playerCamera, terrainFrustumHolder.getFrustum(), false, false);

		// Don't forget to increment the frame counter! This variable is arbitrary and only used in terrain setup,
		// and if it's not incremented, the vanilla culling code will get confused and think that it's already seen
		// chunks during traversal, and break rendering in concerning ways.
		//worldRenderer.setFrameId(worldRenderer.getFrameId() + 1);

		client.smartCull = wasChunkCullingEnabled;

		levelRenderer.getLevel().getProfiler().popPush("terrain");

		setupShadowViewport();

		// Set up our orthographic projection matrix and load it into RenderSystem
		float[] projMatrix;
		if (this.fov != null) {
			// If FOV is not null, the pack wants a perspective based projection matrix. (This is to support legacy packs)
			projMatrix = ShadowMatrices.createPerspectiveMatrix(this.fov);
		} else {
			projMatrix = ShadowMatrices.createOrthoMatrix(halfPlaneLength);
		}

		Matrix4f shadowProjection = new Matrix4f();
		((Matrix4fAccess) (Object) shadowProjection).copyFromArray(projMatrix);

		IrisRenderSystem.setShadowProjection(shadowProjection);

		// Disable backface culling
		// This partially works around an issue where if the front face of a mountain isn't visible, it casts no
		// shadow.
		//
		// However, it only partially resolves issues of light leaking into caves.
		//
		// TODO: Better way of preventing light from leaking into places where it shouldn't
		RenderSystem.disableCull();

		// Render all opaque terrain unless pack requests not to
		if (shouldRenderTerrain) {
			levelRenderer.invokeRenderChunkLayer(RenderType.solid(), modelView, cameraX, cameraY, cameraZ, shadowProjection);
			levelRenderer.invokeRenderChunkLayer(RenderType.cutout(), modelView, cameraX, cameraY, cameraZ, shadowProjection);
			levelRenderer.invokeRenderChunkLayer(RenderType.cutoutMipped(), modelView, cameraX, cameraY, cameraZ, shadowProjection);
		}

		// Reset our viewport in case Sodium overrode it
		RenderSystem.viewport(0, 0, resolution, resolution);

		levelRenderer.getLevel().getProfiler().popPush("entities");

		// Get the current tick delta. Normally this is the same as client.getTickDelta(), but when the game is paused,
		// it is set to a fixed value.
		final float tickDelta = CapturedRenderingState.INSTANCE.getTickDelta();

		// Create a constrained shadow frustum for entities to avoid rendering faraway entities in the shadow pass,
		// if the shader pack has requested it. Otherwise, use the same frustum as for terrain.
		boolean hasEntityFrustum = false;

		if (entityShadowDistanceMultiplier == 1.0F || entityShadowDistanceMultiplier < 0.0F) {
			entityFrustumHolder.setInfo(terrainFrustumHolder.getFrustum(), terrainFrustumHolder.getDistanceInfo(), terrainFrustumHolder.getCullingInfo());
		} else {
			hasEntityFrustum = true;
			entityFrustumHolder = createShadowFrustum(renderDistanceMultiplier * entityShadowDistanceMultiplier, entityFrustumHolder);
		}

		Frustum entityShadowFrustum = entityFrustumHolder.getFrustum();
		entityShadowFrustum.prepare(cameraX, cameraY, cameraZ);

		// Render nearby entities
		//
		// Note: We must use a separate BuilderBufferStorage object here, or else very weird things will happen during
		// rendering.
		if (renderBuffersExt != null) {
			renderBuffersExt.beginLevelRendering();
		}

		if (buffers instanceof DrawCallTrackingRenderBuffers) {
			((DrawCallTrackingRenderBuffers) buffers).resetDrawCounts();
		}

		MultiBufferSource.BufferSource bufferSource = buffers.bufferSource();
		EntityRenderDispatcher dispatcher = levelRenderer.getEntityRenderDispatcher();

		if (shouldRenderEntities) {
			renderedShadowEntities = renderEntities(levelRenderer, dispatcher, bufferSource, modelView, tickDelta, entityShadowFrustum, cameraX, cameraY, cameraZ);
		} else if (shouldRenderPlayer) {
			renderedShadowEntities = renderPlayerEntity(levelRenderer, dispatcher, bufferSource, modelView, tickDelta, entityShadowFrustum, cameraX, cameraY, cameraZ);
		}

		levelRenderer.getLevel().getProfiler().popPush("build blockentities");

		if (shouldRenderBlockEntities) {
			renderedShadowBlockEntities = renderBlockEntities(bufferSource, modelView, cameraX, cameraY, cameraZ, tickDelta, hasEntityFrustum);
		}

		levelRenderer.getLevel().getProfiler().popPush("draw entities");

		// NB: Don't try to draw the translucent parts of entities afterwards. It'll cause problems since some
		// shader packs assume that everything drawn afterwards is actually translucent and should cast a colored
		// shadow...
		bufferSource.endBatch();

		copyPreTranslucentDepth(levelRenderer);

		levelRenderer.getLevel().getProfiler().popPush("translucent terrain");

		// TODO: Prevent these calls from scheduling translucent sorting...
		// It doesn't matter a ton, since this just means that they won't be sorted in the normal rendering pass.
		// Just something to watch out for, however...
		if (shouldRenderTranslucent) {
			levelRenderer.invokeRenderChunkLayer(RenderType.translucent(), modelView, cameraX, cameraY, cameraZ, shadowProjection);
		}

		// Note: Apparently tripwire isn't rendered in the shadow pass.
		// levelRenderer.invokeRenderChunkLayer(RenderType.tripwire(), modelView, cameraX, cameraY, cameraZ, shadowProjection);

		if (renderBuffersExt != null) {
			renderBuffersExt.endLevelRendering();
		}

		IrisRenderSystem.restorePlayerProjection();

		debugStringTerrain = ((LevelRenderer) levelRenderer).getChunkStatistics();

		levelRenderer.getLevel().getProfiler().popPush("generate mipmaps");

		generateMipmaps();

		levelRenderer.getLevel().getProfiler().popPush("restore gl state");

		// Restore backface culling
		RenderSystem.enableCull();

		Minecraft.getInstance().getMainRenderTarget().bindWrite(false);

		// Restore the old viewport
		RenderSystem.viewport(0, 0, client.getMainRenderTarget().width, client.getMainRenderTarget().height);

		if (levelRenderer instanceof CullingDataCache) {
			((CullingDataCache) levelRenderer).restoreState();
		}

		levelRenderer.setRenderBuffers(playerBuffers);

		visibleBlockEntities = null;
		ACTIVE = false;

		levelRenderer.getLevel().getProfiler().pop();
		levelRenderer.getLevel().getProfiler().popPush("updatechunks");
	}

	private int renderBlockEntities(MultiBufferSource.BufferSource bufferSource, PoseStack modelView, double cameraX, double cameraY, double cameraZ, float tickDelta, boolean hasEntityFrustum) {
		getLevel().getProfiler().push("build blockentities");

		int shadowBlockEntities = 0;
		BoxCuller culler = null;
		if (hasEntityFrustum) {
			culler = new BoxCuller(halfPlaneLength * (renderDistanceMultiplier * entityShadowDistanceMultiplier));
			culler.setPosition(cameraX, cameraY, cameraZ);
		}

		for (BlockEntity entity : visibleBlockEntities) {
			BlockPos pos = entity.getBlockPos();
			if (hasEntityFrustum) {
				if (culler.isCulled(pos.getX() - 1, pos.getY() - 1, pos.getZ() - 1, pos.getX() + 1, pos.getY() + 1, pos.getZ() + 1)) {
					continue;
				}
			}
			modelView.pushPose();
			modelView.translate(pos.getX() - cameraX, pos.getY() - cameraY, pos.getZ() - cameraZ);
			Minecraft.getInstance().getBlockEntityRenderDispatcher().render(entity, tickDelta, modelView, bufferSource);
			modelView.popPose();

			shadowBlockEntities++;
		}

		getLevel().getProfiler().pop();

		return shadowBlockEntities;
	}

	private int renderEntities(LevelRendererAccessor levelRenderer, EntityRenderDispatcher dispatcher, MultiBufferSource.BufferSource bufferSource, PoseStack modelView, float tickDelta, Frustum frustum, double cameraX, double cameraY, double cameraZ) {
		levelRenderer.getLevel().getProfiler().push("cull");

		List<Entity> renderedEntities = new ArrayList<>(32);

		// TODO: I'm sure that this can be improved / optimized.
		for (Entity entity : getLevel().entitiesForRendering()) {
			if (!dispatcher.shouldRender(entity, frustum, cameraX, cameraY, cameraZ) || entity.isSpectator()) {
				continue;
			}

			renderedEntities.add(entity);
		}

		levelRenderer.getLevel().getProfiler().popPush("sort");

		// Sort the entities by type first in order to allow vanilla's entity batching system to work better.
		renderedEntities.sort(Comparator.comparingInt(entity -> entity.getType().hashCode()));

		levelRenderer.getLevel().getProfiler().popPush("build entity geometry");

		for (Entity entity : renderedEntities) {
			levelRenderer.invokeRenderEntity(entity, cameraX, cameraY, cameraZ, tickDelta, modelView, bufferSource);
		}

		levelRenderer.getLevel().getProfiler().pop();

		return renderedEntities.size();
	}

	private int renderPlayerEntity(LevelRendererAccessor levelRenderer, EntityRenderDispatcher dispatcher, MultiBufferSource.BufferSource bufferSource, PoseStack modelView, float tickDelta, Frustum frustum, double cameraX, double cameraY, double cameraZ) {
		levelRenderer.getLevel().getProfiler().push("cull");

		Entity player = Minecraft.getInstance().player;

		int shadowEntities = 0;

		if (!dispatcher.shouldRender(player, frustum, cameraX, cameraY, cameraZ) || player.isSpectator()) {
			return 0;
		}

		levelRenderer.getLevel().getProfiler().popPush("build geometry");

		if (!player.getPassengers().isEmpty()) {
			for (int i = 0; i < player.getPassengers().size(); i++) {
				levelRenderer.invokeRenderEntity(player.getPassengers().get(i), cameraX, cameraY, cameraZ, tickDelta, modelView, bufferSource);
				shadowEntities++;
			}
		}

		if (player.getVehicle() != null) {
			levelRenderer.invokeRenderEntity(player.getVehicle(), cameraX, cameraY, cameraZ, tickDelta, modelView, bufferSource);
			shadowEntities++;
		}

		levelRenderer.invokeRenderEntity(player, cameraX, cameraY, cameraZ, tickDelta, modelView, bufferSource);

		shadowEntities++;

		levelRenderer.getLevel().getProfiler().pop();

		return shadowEntities;
	}

	private void copyPreTranslucentDepth(LevelRendererAccessor levelRenderer) {
		levelRenderer.getLevel().getProfiler().popPush("translucent depth copy");

		// Copy the content of the depth texture before rendering translucent content.
		// This is needed for the shadowtex0 / shadowtex1 split.

		// note: destFb is null since we never end up getting a strategy that requires the target framebuffer
		// this is a bit of an assumption but it works for now
		DepthCopyStrategy.fastest(false).copy(targets.getFramebuffer(), targets.getDepthTexture().getTextureId(), null,
			targets.getDepthTextureNoTranslucents().getTextureId(), resolution, resolution);
	}

	public void addDebugText(List<String> messages) {
		messages.add("[" + Iris.MODNAME + "] Shadow Maps: " + debugStringOverall);
		messages.add("[" + Iris.MODNAME + "] Shadow Distance Terrain: " + terrainFrustumHolder.getDistanceInfo() + " Entity: " + entityFrustumHolder.getDistanceInfo());
		messages.add("[" + Iris.MODNAME + "] Shadow Culling Terrain: " + terrainFrustumHolder.getCullingInfo() + " Entity: " + entityFrustumHolder.getCullingInfo());
		messages.add("[" + Iris.MODNAME + "] Shadow Terrain: " + debugStringTerrain
				+ (shouldRenderTerrain ? "" : " (no terrain) ") + (shouldRenderTranslucent ? "" : "(no translucent)"));
		messages.add("[" + Iris.MODNAME + "] Shadow Entities: " + getEntitiesDebugString());
		messages.add("[" + Iris.MODNAME + "] Shadow Block Entities: " + getBlockEntitiesDebugString());

		if (buffers instanceof DrawCallTrackingRenderBuffers && (shouldRenderEntities || shouldRenderPlayer)) {
			DrawCallTrackingRenderBuffers drawCallTracker = (DrawCallTrackingRenderBuffers) buffers;
			messages.add("[" + Iris.MODNAME + "] Shadow Entity Batching: " + BatchingDebugMessageHelper.getDebugMessage(drawCallTracker));
		}
	}

	private String getEntitiesDebugString() {
		return (shouldRenderEntities || shouldRenderPlayer) ? (renderedShadowEntities + "/" + Minecraft.getInstance().level.getEntityCount()) : "disabled by pack";
	}

	private String getBlockEntitiesDebugString() {
		return shouldRenderBlockEntities ? renderedShadowBlockEntities + "" : "disabled by pack"; // TODO: + "/" + MinecraftClient.getInstance().world.blockEntities.size();
	}

	private static class MipmapPass {
		private final int texture;
		private final int targetFilteringMode;

		public MipmapPass(int texture, int targetFilteringMode) {
			this.texture = texture;
			this.targetFilteringMode = targetFilteringMode;
		}

		public int getTexture() {
			return texture;
		}

		public int getTargetFilteringMode() {
			return targetFilteringMode;
		}
	}
}<|MERGE_RESOLUTION|>--- conflicted
+++ resolved
@@ -257,15 +257,10 @@
 				reason = "(voxelization detected)";
 			}
 
-			if (distance <= 0 || distance > Minecraft.getInstance().options.renderDistance * 16) {
-<<<<<<< HEAD
+			if (distance <= 0 || distance > Minecraft.getInstance().options.getEffectiveRenderDistance() * 16) {
 				distanceInfo = "render distance = " + Minecraft.getInstance().options.getEffectiveRenderDistance() * 16
 					+ " blocks ";
 				distanceInfo += Minecraft.getInstance().isLocalServer() ? "(capped by normal render distance)" : "(capped by normal/server render distance)";
-=======
-				distanceInfo = Minecraft.getInstance().options.renderDistance * 16
-						+ " blocks (capped by normal render distance)";
->>>>>>> 75de7097
 				cullingInfo = "disabled " + reason;
 				return holder.setInfo(new NonCullingFrustum(), distanceInfo, cullingInfo);
 			} else {
