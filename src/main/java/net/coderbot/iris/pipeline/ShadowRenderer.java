package net.coderbot.iris.pipeline;

import com.google.common.collect.ImmutableList;
import com.google.common.collect.ImmutableSet;
import com.mojang.blaze3d.platform.GlStateManager;
import com.mojang.blaze3d.shaders.ProgramManager;
import com.mojang.blaze3d.systems.RenderSystem;
import com.mojang.blaze3d.vertex.PoseStack;
import com.mojang.math.Matrix4f;
import com.mojang.math.Vector3f;
import it.unimi.dsi.fastutil.objects.Object2ObjectMap;
import net.coderbot.batchedentityrendering.impl.BatchingDebugMessageHelper;
import net.coderbot.batchedentityrendering.impl.DrawCallTrackingRenderBuffers;
import net.coderbot.batchedentityrendering.impl.RenderBuffersExt;
import net.coderbot.iris.Iris;
<<<<<<< HEAD
import net.coderbot.iris.gl.IrisRenderSystem;
=======
import net.coderbot.iris.gl.blending.BlendModeOverride;
>>>>>>> a691fdf5
import net.coderbot.iris.gl.program.Program;
import net.coderbot.iris.gl.program.ProgramBuilder;
import net.coderbot.iris.gl.program.ProgramSamplers;
import net.coderbot.iris.gl.texture.InternalTextureFormat;
import net.coderbot.iris.gui.option.IrisVideoSettings;
import net.coderbot.iris.layer.GbufferProgram;
import net.coderbot.iris.mixin.LevelRendererAccessor;
import net.coderbot.iris.rendertarget.RenderTargets;
import net.coderbot.iris.samplers.IrisImages;
import net.coderbot.iris.samplers.IrisSamplers;
import net.coderbot.iris.shaderpack.*;
import net.coderbot.iris.shadow.ShadowMatrices;
import net.coderbot.iris.shadows.CullingDataCache;
import net.coderbot.iris.shadows.Matrix4fAccess;
import net.coderbot.iris.shadows.ShadowMapRenderer;
import net.coderbot.iris.shadows.ShadowRenderTargets;
import net.coderbot.iris.shadows.frustum.BoxCuller;
import net.coderbot.iris.shadows.frustum.CullEverythingFrustum;
import net.coderbot.iris.shadows.frustum.advanced.AdvancedShadowCullingFrustum;
import net.coderbot.iris.shadows.frustum.fallback.BoxCullingFrustum;
import net.coderbot.iris.shadows.frustum.fallback.NonCullingFrustum;
import net.coderbot.iris.uniforms.CameraUniforms;
import net.coderbot.iris.uniforms.CapturedRenderingState;
import net.coderbot.iris.uniforms.CelestialUniforms;
import net.coderbot.iris.uniforms.CommonUniforms;
import net.coderbot.iris.vendored.joml.Vector3d;
import net.coderbot.iris.vendored.joml.Vector4f;
import net.minecraft.client.Camera;
import net.minecraft.client.Minecraft;
import net.minecraft.client.multiplayer.ClientLevel;
import net.minecraft.client.renderer.LevelRenderer;
import net.minecraft.client.renderer.MultiBufferSource;
import net.minecraft.client.renderer.RenderBuffers;
import net.minecraft.client.renderer.RenderType;
import net.minecraft.client.renderer.blockentity.BlockEntityRenderDispatcher;
import net.minecraft.client.renderer.culling.Frustum;
import net.minecraft.client.renderer.entity.EntityRenderDispatcher;
import net.minecraft.client.renderer.texture.AbstractTexture;
import net.minecraft.core.BlockPos;
import net.minecraft.util.profiling.ProfilerFiller;
import net.minecraft.world.entity.Entity;
import net.minecraft.world.level.block.entity.BlockEntity;
import org.jetbrains.annotations.Nullable;
import org.lwjgl.opengl.GL11;
import org.lwjgl.opengl.GL11C;
import org.lwjgl.opengl.GL20;
import org.lwjgl.opengl.GL20C;
import org.lwjgl.opengl.GL30C;

import java.util.ArrayList;
import java.util.Comparator;
import java.util.List;
import java.util.Objects;
import java.util.function.IntSupplier;
import java.util.function.Supplier;

public class ShadowRenderer implements ShadowMapRenderer {
	private final float halfPlaneLength;
	private final float renderDistanceMultiplier;
	private final int resolution;
	private final float intervalSize;
	public static Matrix4f MODELVIEW;
	public static Matrix4f ORTHO;

	private final WorldRenderingPipeline pipeline;
	private final ShadowRenderTargets targets;

	private final Program shadowProgram;
	@Nullable
	private final BlendModeOverride blendModeOverride;
	private final OptionalBoolean packCullingState;
	private final boolean packHasVoxelization;
	private final boolean packHasIndirectSunBounceGi;
	private final float sunPathRotation;

	private final RenderBuffers buffers;
	private final RenderBuffersExt renderBuffersExt;

	private final RenderTargets gbufferRenderTargets;
	private final AbstractTexture normals;
	private final AbstractTexture specular;
	private final IntSupplier noise;

	private final List<MipmapPass> mipmapPasses = new ArrayList<>();
	private final Object2ObjectMap<String, IntSupplier> customTextureIds;

	public static boolean ACTIVE = false;
	private final String debugStringOverall;
	private String debugStringShadowDistance = "(unavailable)";
	private String debugStringShadowCulling = "(unavailable)";
	private String debugStringTerrain = "(unavailable)";
	private int renderedShadowEntities = 0;
	private int renderedShadowBlockEntities = 0;
	private final ProfilerFiller profiler;

	public ShadowRenderer(WorldRenderingPipeline pipeline, ProgramSource shadow, PackDirectives directives,
                          Supplier<ImmutableSet<Integer>> flipped, RenderTargets gbufferRenderTargets,
                          AbstractTexture normals, AbstractTexture specular, IntSupplier noise, ProgramSet programSet,
													Object2ObjectMap<String, IntSupplier> customTextureIds) {
		this.pipeline = pipeline;
		this.profiler = Minecraft.getInstance().getProfiler();

		final PackShadowDirectives shadowDirectives = directives.getShadowDirectives();

		this.halfPlaneLength = shadowDirectives.getDistance();
		this.renderDistanceMultiplier = shadowDirectives.getDistanceRenderMul();
		this.resolution = shadowDirectives.getResolution();
		this.intervalSize = shadowDirectives.getIntervalSize();

		debugStringOverall = "half plane = " + halfPlaneLength + " meters @ " + resolution + "x" + resolution;

		if (shadowDirectives.getFov() != null) {
			// TODO: Support FOV in the shadow map for legacy shaders
			Iris.logger.warn("The shaderpack specifies a shadow FOV of " + shadowDirectives.getFov()
					+ ", but Iris does not currently support perspective projections in the shadow pass.");
		}

		// TODO: Support more than two shadowcolor render targets
		this.targets = new ShadowRenderTargets(resolution, new InternalTextureFormat[]{
			// TODO: Custom shadowcolor format support
			InternalTextureFormat.RGBA,
			InternalTextureFormat.RGBA
		});

		this.gbufferRenderTargets = gbufferRenderTargets;
		this.normals = normals;
		this.specular = specular;
		this.noise = noise;
		this.customTextureIds = customTextureIds;

		if (shadow != null) {
			this.shadowProgram = createProgram(shadow, directives, flipped);

			// Note: ProgramSet handles defaulting this to "OFF" on the shadow program.
			this.blendModeOverride = shadow.getDirectives().getBlendModeOverride();

			// Assume that the shader pack is doing voxelization if a geometry shader is detected.
			// Also assume voxelization if image load / store is detected.
			this.packHasVoxelization = shadow.getGeometrySource().isPresent() || shadowProgram.getActiveImages() > 0;
			this.packCullingState = shadow.getParent().getPackDirectives().getCullingState();
		} else {
			this.shadowProgram = null;
			this.blendModeOverride = BlendModeOverride.OFF;
			this.packHasVoxelization = false;
			this.packCullingState = OptionalBoolean.DEFAULT;
		}

		ProgramSource[] composite = programSet.getComposite();

		if (composite.length > 0) {
			String fsh = composite[0].getFragmentSource().orElse("");

			// Detect the sun-bounce GI in SEUS Renewed and SEUS v11.
			// TODO: This is very hacky, we need a better way to detect sun-bounce GI.
			if (fsh.contains("GI_QUALITY") && fsh.contains("GI_RENDER_RESOLUTION")
					&& fsh.contains("GI_RADIUS")
					&& fsh.contains("#define GI\t// Indirect lighting from sunlight.")
					&& !fsh.contains("//#define GI\t// Indirect lighting from sunlight.")
					&& !fsh.contains("// #define GI\t// Indirect lighting from sunlight.")) {
				this.packHasIndirectSunBounceGi = true;
			} else {
				this.packHasIndirectSunBounceGi = false;
			}
		} else {
			this.packHasIndirectSunBounceGi = false;
		}

		this.sunPathRotation = directives.getSunPathRotation();

		this.buffers = new RenderBuffers();

		if (this.buffers instanceof RenderBuffersExt) {
			this.renderBuffersExt = (RenderBuffersExt) buffers;
		} else {
			this.renderBuffersExt = null;
		}

		configureSamplingSettings(shadowDirectives);
	}

	private void configureSamplingSettings(PackShadowDirectives shadowDirectives) {
		final ImmutableList<PackShadowDirectives.DepthSamplingSettings> depthSamplingSettings =
				shadowDirectives.getDepthSamplingSettings();

		final ImmutableList<PackShadowDirectives.SamplingSettings> colorSamplingSettings =
				shadowDirectives.getColorSamplingSettings();

		RenderSystem.activeTexture(GL20C.GL_TEXTURE4);

		RenderSystem.bindTexture(getDepthTextureId());
		configureDepthSampler(getDepthTextureId(), depthSamplingSettings.get(0));

		RenderSystem.bindTexture(getDepthTextureNoTranslucentsId());
		configureDepthSampler(getDepthTextureNoTranslucentsId(), depthSamplingSettings.get(1));

		for (int i = 0; i < colorSamplingSettings.size(); i++) {
			int glTextureId = targets.getColorTextureId(i);

			RenderSystem.bindTexture(glTextureId);
			configureSampler(glTextureId, colorSamplingSettings.get(i));
		}

		RenderSystem.bindTexture(0);
		RenderSystem.activeTexture(GL20C.GL_TEXTURE0);
	}

	private void configureDepthSampler(int glTextureId, PackShadowDirectives.DepthSamplingSettings settings) {
		if (settings.getHardwareFiltering()) {
			// We have to do this or else shadow hardware filtering breaks entirely!
			RenderSystem.texParameter(GL20C.GL_TEXTURE_2D, GL20C.GL_TEXTURE_COMPARE_MODE, GL30C.GL_COMPARE_REF_TO_TEXTURE);
		}

		configureSampler(glTextureId, settings);
	}

	private void configureSampler(int glTextureId, PackShadowDirectives.SamplingSettings settings) {
		if (settings.getMipmap()) {
			int filteringMode = settings.getNearest() ? GL20C.GL_NEAREST_MIPMAP_NEAREST : GL20C.GL_LINEAR_MIPMAP_LINEAR;
			mipmapPasses.add(new MipmapPass(glTextureId, filteringMode));
		}

		if (!settings.getNearest()) {
			// Make sure that things are smoothed
			RenderSystem.texParameter(GL20C.GL_TEXTURE_2D, GL20C.GL_TEXTURE_MIN_FILTER, GL20C.GL_LINEAR);
			RenderSystem.texParameter(GL20C.GL_TEXTURE_2D, GL20C.GL_TEXTURE_MAG_FILTER, GL20C.GL_LINEAR);
		} else {
			RenderSystem.texParameter(GL20C.GL_TEXTURE_2D, GL20C.GL_TEXTURE_MIN_FILTER, GL20C.GL_NEAREST);
			RenderSystem.texParameter(GL20C.GL_TEXTURE_2D, GL20C.GL_TEXTURE_MAG_FILTER, GL20C.GL_NEAREST);
		}
	}

	private void generateMipmaps() {
		RenderSystem.activeTexture(GL20C.GL_TEXTURE4);

		for (MipmapPass mipmapPass : mipmapPasses) {
			RenderSystem.bindTexture(mipmapPass.getTexture());
			setupMipmappingForBoundTexture(mipmapPass.getTargetFilteringMode());
		}

		RenderSystem.bindTexture(0);
		RenderSystem.activeTexture(GL20C.GL_TEXTURE0);
	}

	private void setupMipmappingForBoundTexture(int filteringMode) {
		IrisRenderSystem.generateMipmaps(GL20C.GL_TEXTURE_2D);
		RenderSystem.texParameter(GL20C.GL_TEXTURE_2D, GL20C.GL_TEXTURE_MIN_FILTER, filteringMode);
	}

	// TODO: Don't just copy this from ShaderPipeline
	private Program createProgram(ProgramSource source, PackDirectives directives,
								  Supplier<ImmutableSet<Integer>> flipped) {
		// TODO: Properly handle empty shaders
		Objects.requireNonNull(source.getVertexSource());
		Objects.requireNonNull(source.getFragmentSource());
		ProgramBuilder builder;

		try {
			builder = ProgramBuilder.begin(source.getName(), source.getVertexSource().orElse(null), source.getGeometrySource().orElse(null),
					source.getFragmentSource().orElse(null), IrisSamplers.WORLD_RESERVED_TEXTURE_UNITS);
		} catch (RuntimeException e) {
			// TODO: Better error handling
			throw new RuntimeException("Shader compilation failed!", e);
		}

		ProgramSamplers.CustomTextureSamplerInterceptor customTextureSamplerInterceptor = ProgramSamplers.customTextureSamplerInterceptor(builder, customTextureIds);

		CommonUniforms.addCommonUniforms(builder, source.getParent().getPack().getIdMap(), directives, pipeline.getFrameUpdateNotifier());
		IrisSamplers.addRenderTargetSamplers(customTextureSamplerInterceptor, flipped, gbufferRenderTargets, false);
		IrisImages.addRenderTargetImages(builder, flipped, gbufferRenderTargets);

		IrisSamplers.addLevelSamplers(customTextureSamplerInterceptor, normals, specular);
		IrisSamplers.addNoiseSampler(customTextureSamplerInterceptor, noise);

		IrisSamplers.addShadowSamplers(customTextureSamplerInterceptor, this);
		IrisImages.addShadowColorImages(builder, this);

		return builder.build();
	}

	private static void setupAttributes(Program program) {
		// Add default attribute values to avoid undefined behavior on content rendered without an extended vertex format
		// TODO: Avoid duplication with DeferredWorldRenderingPipeline
		setupAttribute(program, "mc_Entity", 10, -1.0F, -1.0F, -1.0F, -1.0F);
		setupAttribute(program, "mc_midTexCoord", 11, 0.0F, 0.0F, 0.0F, 0.0F);
		setupAttribute(program, "at_tangent", 12, 1.0F, 0.0F, 0.0F, 1.0F);
	}

	private static void setupAttribute(Program program, String name, int expectedLocation, float v0, float v1, float v2, float v3) {
		int location = IrisRenderSystem.getAttribLocation(program.getProgramId(), name);

		if (location != -1) {
			if (location != expectedLocation) {
				throw new IllegalStateException();
			}

			IrisRenderSystem.vertexAttrib4f(location, v0, v1, v2, v3);
		}
	}

	public static PoseStack createShadowModelView(float sunPathRotation, float intervalSize) {
		// Determine the camera position
		Vector3d cameraPos = CameraUniforms.getUnshiftedCameraPosition();

		double cameraX = cameraPos.x;
		double cameraY = cameraPos.y;
		double cameraZ = cameraPos.z;

		// Set up our modelview matrix stack
		PoseStack modelView = new PoseStack();
		ShadowMatrices.createModelViewMatrix(modelView.last().pose(), getShadowAngle(), intervalSize, sunPathRotation, cameraX, cameraY, cameraZ);

		return modelView;
	}

	private Frustum createShadowFrustum() {
		// TODO: Cull entities / block entities with Advanced Frustum Culling even if voxelization is detected.
		if ((packCullingState == OptionalBoolean.FALSE || packHasVoxelization || packHasIndirectSunBounceGi) && packCullingState != OptionalBoolean.TRUE) {
			double distance = halfPlaneLength * renderDistanceMultiplier;

			String reason;

			if (packCullingState == OptionalBoolean.FALSE) {
				reason = "(set by shader pack)";
			} else if (packHasVoxelization) {
				reason = "(voxelization detected)";
			} else {
				reason = "(indirect sunlight GI detected)";
			}

			if (distance <= 0 || distance > Minecraft.getInstance().options.renderDistance * 16) {
				debugStringShadowDistance = "render distance = " + Minecraft.getInstance().options.renderDistance * 16
						+ " blocks (capped by normal render distance)";
				debugStringShadowCulling = "disabled " + reason;
				return new NonCullingFrustum();
			} else {
				debugStringShadowDistance = "render distance = " + distance + " blocks (set by shader pack)";
				debugStringShadowCulling = "distance only " + reason;
				BoxCuller boxCuller = new BoxCuller(distance);
				return new BoxCullingFrustum(boxCuller);
			}
		} else {
			BoxCuller boxCuller;

			double distance = halfPlaneLength * renderDistanceMultiplier;
			String setter = "(set by shader pack)";

			if (renderDistanceMultiplier < 0) {
				distance = IrisVideoSettings.shadowDistance * 16;
				setter = "(set by user)";
			}

			if (distance >= Minecraft.getInstance().options.renderDistance * 16) {
				debugStringShadowDistance = "render distance = " + Minecraft.getInstance().options.renderDistance * 16
						+ " blocks (capped by normal render distance)";
				boxCuller = null;
			} else {
				debugStringShadowDistance = "render distance = " + distance + " blocks " + setter;

				if (distance == 0.0) {
					debugStringShadowCulling = "no shadows rendered";
					return new CullEverythingFrustum();
				}

				boxCuller = new BoxCuller(distance);
			}

			debugStringShadowCulling = "Advanced Frustum Culling enabled";

			Vector4f shadowLightPosition = new CelestialUniforms(sunPathRotation).getShadowLightPositionInWorldSpace();

			Vector3f shadowLightVectorFromOrigin =
					new Vector3f(shadowLightPosition.x(), shadowLightPosition.y(), shadowLightPosition.z());

			shadowLightVectorFromOrigin.normalize();

			return new AdvancedShadowCullingFrustum(CapturedRenderingState.INSTANCE.getGbufferModelView(),
					CapturedRenderingState.INSTANCE.getGbufferProjection(), shadowLightVectorFromOrigin, boxCuller);
		}
	}

	private void setupGlState(float[] orthoMatrix) {
		// Set up the shadow program
		setupShadowProgram();

		// Set up and clear our framebuffer
		targets.getFramebuffer().bind();

		// TODO: Support shadow clear color directives & disable buffer clearing
		// Ensure that the color and depth values are cleared appropriately
		RenderSystem.clearColor(1.0f, 1.0f, 1.0f, 1.0f);
		RenderSystem.clearDepth(1.0f);
		RenderSystem.clear(GL11C.GL_DEPTH_BUFFER_BIT | GL11C.GL_COLOR_BUFFER_BIT, false);

		// Set up the viewport
		RenderSystem.viewport(0, 0, resolution, resolution);

		// Set up our orthographic projection matrix and load it into the legacy matrix stack
		RenderSystem.matrixMode(GL11.GL_PROJECTION);
		RenderSystem.pushMatrix();
		GL11.glLoadMatrixf(orthoMatrix);
		RenderSystem.matrixMode(GL11.GL_MODELVIEW);

		// Disable backface culling
		// This partially works around an issue where if the front face of a mountain isn't visible, it casts no
		// shadow.
		//
		// However, it only partially resolves issues of light leaking into caves.
		//
		// TODO: Better way of preventing light from leaking into places where it shouldn't
		RenderSystem.disableCull();
	}

	private void restoreGlState(Minecraft client) {
		// Restore backface culling
		RenderSystem.enableCull();

		// Make sure to unload the projection matrix
		RenderSystem.matrixMode(GL11.GL_PROJECTION);
		RenderSystem.popMatrix();
		RenderSystem.matrixMode(GL11.GL_MODELVIEW);

		// Restore the old viewport
		RenderSystem.viewport(0, 0, client.getWindow().getWidth(), client.getWindow().getHeight());
	}

	private void copyPreTranslucentDepth() {
		profiler.popPush("translucent depth copy");

		// Copy the content of the depth texture before rendering translucent content.
		// This is needed for the shadowtex0 / shadowtex1 split.
		RenderSystem.activeTexture(GL20C.GL_TEXTURE0);
		RenderSystem.bindTexture(targets.getDepthTextureNoTranslucents().getTextureId());
		GL20C.glCopyTexImage2D(GL20C.GL_TEXTURE_2D, 0, GL20C.GL_DEPTH_COMPONENT, 0, 0, resolution, resolution, 0);
		RenderSystem.bindTexture(0);
	}

	private void renderEntities(LevelRendererAccessor levelRenderer, Frustum frustum, MultiBufferSource.BufferSource bufferSource, PoseStack modelView, double cameraX, double cameraY, double cameraZ, float tickDelta) {
		EntityRenderDispatcher dispatcher = levelRenderer.getEntityRenderDispatcher();

		int shadowEntities = 0;

		profiler.push("cull");

		List<Entity> renderedEntities = new ArrayList<>(32);

		// TODO: I'm sure that this can be improved / optimized.
		for (Entity entity : getLevel().entitiesForRendering()) {
			if (!dispatcher.shouldRender(entity, frustum, cameraX, cameraY, cameraZ) || entity.isSpectator()) {
				continue;
			}

			renderedEntities.add(entity);
		}

		profiler.popPush("sort");

		// Sort the entities by type first in order to allow vanilla's entity batching system to work better.
		renderedEntities.sort(Comparator.comparingInt(entity -> entity.getType().hashCode()));

		profiler.popPush("build geometry");

		for (Entity entity : renderedEntities) {
			levelRenderer.invokeRenderEntity(entity, cameraX, cameraY, cameraZ, tickDelta, modelView, bufferSource);
			shadowEntities++;
		}

		renderedShadowEntities = shadowEntities;
	}

	private void renderBlockEntities(MultiBufferSource.BufferSource bufferSource, PoseStack modelView, double cameraX, double cameraY, double cameraZ, float tickDelta) {
		profiler.push("build blockentities");

		int shadowBlockEntities = 0;

		// TODO: Use visibleChunks to cull block entities
		for (BlockEntity entity : getLevel().blockEntityList) {
			modelView.pushPose();
			BlockPos pos = entity.getBlockPos();
			modelView.translate(pos.getX() - cameraX, pos.getY() - cameraY, pos.getZ() - cameraZ);
			BlockEntityRenderDispatcher.instance.render(entity, tickDelta, modelView, bufferSource);
			modelView.popPose();

			shadowBlockEntities++;
		}

		renderedShadowBlockEntities = shadowBlockEntities;
	}

	@Override
	public void renderShadows(LevelRendererAccessor levelRenderer, Camera playerCamera) {
		// Note: This will probably be done differently in 1.17 since blend mode overrides are now associated with
		//       vanilla ShaderInstances.
		if (blendModeOverride != null) {
			blendModeOverride.apply();
		} else {
			BlendModeOverride.restore();
		}

		Minecraft client = Minecraft.getInstance();

		profiler.popPush("shadows");
		ACTIVE = true;

		// Create our camera
		PoseStack modelView = createShadowModelView(this.sunPathRotation, this.intervalSize);
		MODELVIEW = modelView.last().pose().copy();
		float[] orthoMatrix = ShadowMatrices.createOrthoMatrix(halfPlaneLength);

		ORTHO = new Matrix4f();
		((Matrix4fAccess) (Object) ORTHO).copyFromArray(orthoMatrix);

		profiler.push("terrain_setup");

		if (levelRenderer instanceof CullingDataCache) {
			((CullingDataCache) levelRenderer).saveState();
		}

		profiler.push("initialize frustum");

		Frustum frustum = createShadowFrustum();

		// Determine the player camera position
		Vector3d cameraPos = CameraUniforms.getUnshiftedCameraPosition();

		double cameraX = cameraPos.x();
		double cameraY = cameraPos.y();
		double cameraZ = cameraPos.z();

		// Center the frustum on the player camera position
		frustum.prepare(cameraX, cameraY, cameraZ);

		profiler.pop();

		// Disable chunk occlusion culling - it's a bit complex to get this properly working with shadow rendering
		// as-is, however in the future it will be good to work on restoring it for a nice performance boost.
		//
		// TODO: Get chunk occlusion working with shadows
		boolean wasChunkCullingEnabled = client.smartCull;
		client.smartCull = false;

		// Always schedule a terrain update
		// TODO: Only schedule a terrain update if the sun / moon is moving, or the shadow map camera moved.
		((LevelRenderer) levelRenderer).needsUpdate();

		// Execute the vanilla terrain setup / culling routines using our shadow frustum.
		levelRenderer.invokeSetupRender(playerCamera, frustum, false, levelRenderer.getFrameId(), false);

		// Don't forget to increment the frame counter! This variable is arbitrary and only used in terrain setup,
		// and if it's not incremented, the vanilla culling code will get confused and think that it's already seen
		// chunks during traversal, and break rendering in concerning ways.
		levelRenderer.setFrameId(levelRenderer.getFrameId() + 1);

		client.smartCull = wasChunkCullingEnabled;

		profiler.popPush("terrain");

		pipeline.pushProgram(GbufferProgram.NONE);
		pipeline.beginShadowRender();

<<<<<<< HEAD
		// Set up the shadow program
		setupShadowProgram();

		// Set up and clear our framebuffer
		targets.getFramebuffer().bind();

		// TODO: Support shadow clear color directives & disable buffer clearing
		// Ensure that the color and depth values are cleared appropriately
		RenderSystem.clearColor(1.0f, 1.0f, 1.0f, 1.0f);
		RenderSystem.clearDepth(1.0f);
		RenderSystem.clear(GL11C.GL_DEPTH_BUFFER_BIT | GL11C.GL_COLOR_BUFFER_BIT, false);

		// Set up the viewport
		RenderSystem.viewport(0, 0, resolution, resolution);

		// Set up our orthographic projection matrix and load it into the legacy matrix stack
		RenderSystem.matrixMode(GL11.GL_PROJECTION);
		RenderSystem.pushMatrix();
		IrisRenderSystem.loadMatrixf(orthoMatrix);
		RenderSystem.matrixMode(GL11.GL_MODELVIEW);

		// Disable backface culling
		// This partially works around an issue where if the front face of a mountain isn't visible, it casts no
		// shadow.
		//
		// However, it only partially resolves issues of light leaking into caves.
		//
		// TODO: Better way of preventing light from leaking into places where it shouldn't
		RenderSystem.disableCull();
=======
		setupGlState(orthoMatrix);
>>>>>>> a691fdf5

		// Render all opaque terrain
		levelRenderer.invokeRenderChunkLayer(RenderType.solid(), modelView, cameraX, cameraY, cameraZ);
		levelRenderer.invokeRenderChunkLayer(RenderType.cutout(), modelView, cameraX, cameraY, cameraZ);
		levelRenderer.invokeRenderChunkLayer(RenderType.cutoutMipped(), modelView, cameraX, cameraY, cameraZ);

		// Reset our shader program in case Sodium overrode it.
		//
		// If we forget to do this entities will be very small on most shaderpacks since they're being rendered
		// without shaders, which doesn't integrate with their shadow distortion code.
		setupShadowProgram();

		profiler.popPush("entities");

		// Get the current tick delta. Normally this is the same as client.getTickDelta(), but when the game is paused,
		// it is set to a fixed value.
		final float tickDelta = CapturedRenderingState.INSTANCE.getTickDelta();

		// Create a constrained shadow frustum for entities to avoid rendering faraway entities in the shadow pass
		// TODO: Make this configurable and disable-able
		final Frustum entityShadowFrustum = frustum; // createEntityShadowFrustum(modelView);
		// entityShadowFrustum.setPosition(cameraX, cameraY, cameraZ);

		// Render nearby entities
		//
		// Note: We must use a separate BuilderBufferStorage object here, or else very weird things will happen during
		// rendering.
		if (renderBuffersExt != null) {
			renderBuffersExt.beginLevelRendering();
		}

		if (buffers instanceof DrawCallTrackingRenderBuffers) {
			((DrawCallTrackingRenderBuffers) buffers).resetDrawCounts();
		}

		MultiBufferSource.BufferSource bufferSource = buffers.bufferSource();

		renderEntities(levelRenderer, entityShadowFrustum, bufferSource, modelView, cameraX, cameraY, cameraZ, tickDelta);

		renderBlockEntities(bufferSource, modelView, cameraX, cameraY, cameraZ, tickDelta);

		profiler.popPush("draw entities");

		// NB: Don't try to draw the translucent parts of entities afterwards. It'll cause problems since some
		// shader packs assume that everything drawn afterwards is actually translucent and should cast a colored
		// shadow...
		bufferSource.endBatch();

<<<<<<< HEAD
		levelRenderer.getLevel().getProfiler().popPush("translucent depth copy");

		// Copy the content of the depth texture before rendering translucent content.
		// This is needed for the shadowtex0 / shadowtex1 split.
		RenderSystem.activeTexture(GL20C.GL_TEXTURE0);
		RenderSystem.bindTexture(targets.getDepthTextureNoTranslucents().getTextureId());
		IrisRenderSystem.copyTexImage2D(GL20C.GL_TEXTURE_2D, 0, GL20C.GL_DEPTH_COMPONENT, 0, 0, resolution, resolution, 0);
		RenderSystem.bindTexture(0);
=======
		copyPreTranslucentDepth();
>>>>>>> a691fdf5

		profiler.popPush("translucent terrain");

		// TODO: Prevent these calls from scheduling translucent sorting...
		// It doesn't matter a ton, since this just means that they won't be sorted in the normal rendering pass.
		// Just something to watch out for, however...
		levelRenderer.invokeRenderChunkLayer(RenderType.translucent(), modelView, cameraX, cameraY, cameraZ);
		// Note: Apparently tripwire isn't rendered in the shadow pass.
		// worldRenderer.invokeRenderType(RenderType.getTripwire(), modelView, cameraX, cameraY, cameraZ);

		// NB: If we want to render anything after translucent terrain, we need to uncomment this line!
		// setupShadowProgram();

		if (renderBuffersExt != null) {
			renderBuffersExt.endLevelRendering();
		}

		debugStringTerrain = ((LevelRenderer) levelRenderer).getChunkStatistics();

		profiler.popPush("generate mipmaps");

		generateMipmaps();

		profiler.pop();

		restoreGlState(client);

		pipeline.endShadowRender();

		// Note: This MUST happen before popProgram, otherwise we'll mess up the blend mode override of the program that
		//       is being restored.
		BlendModeOverride.restore();

		// Note: This unbinds the shadow framebuffer
		pipeline.popProgram(GbufferProgram.NONE);

		if (levelRenderer instanceof CullingDataCache) {
			((CullingDataCache) levelRenderer).restoreState();
		}

		ACTIVE = false;
		profiler.popPush("updatechunks");
	}

	@Override
	public void addDebugText(List<String> messages) {
		messages.add("[Iris] Shadow Maps: " + debugStringOverall);
		messages.add("[Iris] Shadow Distance: " + debugStringShadowDistance);
		messages.add("[Iris] Shadow Culling: " + debugStringShadowCulling);
		messages.add("[Iris] Shadow Terrain: " + debugStringTerrain);
		messages.add("[Iris] Shadow Entities: " + getEntitiesDebugString());
		messages.add("[Iris] Shadow Block Entities: " + getBlockEntitiesDebugString());

		if (buffers instanceof DrawCallTrackingRenderBuffers) {
			DrawCallTrackingRenderBuffers drawCallTracker = (DrawCallTrackingRenderBuffers) buffers;
			messages.add("[Iris] Shadow Entity Batching: " + BatchingDebugMessageHelper.getDebugMessage(drawCallTracker));
		}
	}

	private void setupShadowProgram() {
		if (shadowProgram != null) {
			shadowProgram.use();
			setupAttributes(shadowProgram);
		} else {
			ProgramManager.glUseProgram(0);
		}
	}

	private String getEntitiesDebugString() {
		return renderedShadowEntities + "/" + Minecraft.getInstance().level.getEntityCount();
	}

	private String getBlockEntitiesDebugString() {
		return renderedShadowBlockEntities + "/" + Minecraft.getInstance().level.blockEntityList.size();
	}

	private static ClientLevel getLevel() {
		return Objects.requireNonNull(Minecraft.getInstance().level);
	}

	private static float getSkyAngle() {
		return getLevel().getTimeOfDay(CapturedRenderingState.INSTANCE.getTickDelta());
	}

	private static float getSunAngle() {
		float skyAngle = getSkyAngle();

		if (skyAngle < 0.75F) {
			return skyAngle + 0.25F;
		} else {
			return skyAngle - 0.75F;
		}
	}

	private static float getShadowAngle() {
		float shadowAngle = getSunAngle();

		if (!CelestialUniforms.isDay()) {
			shadowAngle -= 0.5F;
		}

		return shadowAngle;
	}

	@Override
	public int getDepthTextureId() {
		return targets.getDepthTexture().getTextureId();
	}

	@Override
	public int getDepthTextureNoTranslucentsId() {
		return targets.getDepthTextureNoTranslucents().getTextureId();
	}

	// TODO: Support more shadow color textures as well as support there being no shadow color textures.
	@Override
	public int getColorTexture0Id() {
		return targets.getColorTextureId(0);
	}

	@Override
	public int getColorTexture1Id() {
		return targets.getColorTextureId(1);
	}

	@Override
	public ShadowRenderTargets getRenderTargets() {
		return targets;
	}

	@Override
	public void destroy() {
		this.targets.destroy();

		if (this.shadowProgram != null) {
			this.shadowProgram.destroy();
		}
	}

	private static class MipmapPass {
		private final int texture;
		private final int targetFilteringMode;

		public MipmapPass(int texture, int targetFilteringMode) {
			this.texture = texture;
			this.targetFilteringMode = targetFilteringMode;
		}

		public int getTexture() {
			return texture;
		}

		public int getTargetFilteringMode() {
			return targetFilteringMode;
		}
	}
}<|MERGE_RESOLUTION|>--- conflicted
+++ resolved
@@ -13,11 +13,8 @@
 import net.coderbot.batchedentityrendering.impl.DrawCallTrackingRenderBuffers;
 import net.coderbot.batchedentityrendering.impl.RenderBuffersExt;
 import net.coderbot.iris.Iris;
-<<<<<<< HEAD
 import net.coderbot.iris.gl.IrisRenderSystem;
-=======
 import net.coderbot.iris.gl.blending.BlendModeOverride;
->>>>>>> a691fdf5
 import net.coderbot.iris.gl.program.Program;
 import net.coderbot.iris.gl.program.ProgramBuilder;
 import net.coderbot.iris.gl.program.ProgramSamplers;
@@ -577,39 +574,7 @@
 		pipeline.pushProgram(GbufferProgram.NONE);
 		pipeline.beginShadowRender();
 
-<<<<<<< HEAD
-		// Set up the shadow program
-		setupShadowProgram();
-
-		// Set up and clear our framebuffer
-		targets.getFramebuffer().bind();
-
-		// TODO: Support shadow clear color directives & disable buffer clearing
-		// Ensure that the color and depth values are cleared appropriately
-		RenderSystem.clearColor(1.0f, 1.0f, 1.0f, 1.0f);
-		RenderSystem.clearDepth(1.0f);
-		RenderSystem.clear(GL11C.GL_DEPTH_BUFFER_BIT | GL11C.GL_COLOR_BUFFER_BIT, false);
-
-		// Set up the viewport
-		RenderSystem.viewport(0, 0, resolution, resolution);
-
-		// Set up our orthographic projection matrix and load it into the legacy matrix stack
-		RenderSystem.matrixMode(GL11.GL_PROJECTION);
-		RenderSystem.pushMatrix();
-		IrisRenderSystem.loadMatrixf(orthoMatrix);
-		RenderSystem.matrixMode(GL11.GL_MODELVIEW);
-
-		// Disable backface culling
-		// This partially works around an issue where if the front face of a mountain isn't visible, it casts no
-		// shadow.
-		//
-		// However, it only partially resolves issues of light leaking into caves.
-		//
-		// TODO: Better way of preventing light from leaking into places where it shouldn't
-		RenderSystem.disableCull();
-=======
 		setupGlState(orthoMatrix);
->>>>>>> a691fdf5
 
 		// Render all opaque terrain
 		levelRenderer.invokeRenderChunkLayer(RenderType.solid(), modelView, cameraX, cameraY, cameraZ);
@@ -658,18 +623,7 @@
 		// shadow...
 		bufferSource.endBatch();
 
-<<<<<<< HEAD
-		levelRenderer.getLevel().getProfiler().popPush("translucent depth copy");
-
-		// Copy the content of the depth texture before rendering translucent content.
-		// This is needed for the shadowtex0 / shadowtex1 split.
-		RenderSystem.activeTexture(GL20C.GL_TEXTURE0);
-		RenderSystem.bindTexture(targets.getDepthTextureNoTranslucents().getTextureId());
-		IrisRenderSystem.copyTexImage2D(GL20C.GL_TEXTURE_2D, 0, GL20C.GL_DEPTH_COMPONENT, 0, 0, resolution, resolution, 0);
-		RenderSystem.bindTexture(0);
-=======
 		copyPreTranslucentDepth();
->>>>>>> a691fdf5
 
 		profiler.popPush("translucent terrain");
 
