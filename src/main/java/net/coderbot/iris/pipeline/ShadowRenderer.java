--- conflicted
+++ resolved
@@ -53,30 +53,18 @@
 import java.util.Objects;
 
 public class ShadowRenderer {
-<<<<<<< HEAD
 	public static boolean ACTIVE = false;
 	public static List<BlockEntity> visibleBlockEntities;
 
-=======
-	public static Matrix4f MODELVIEW;
-	public static Matrix4f PROJECTION;
-	public static List<BlockEntity> visibleBlockEntities;
-	public static boolean ACTIVE = false;
->>>>>>> e8865694
 	private final float halfPlaneLength;
 	private final float renderDistanceMultiplier;
 	private final float entityShadowDistanceMultiplier;
 	private final int resolution;
 	private final float intervalSize;
 	private final Float fov;
-<<<<<<< HEAD
 	public static Matrix4f MODELVIEW;
 
 	private final ShadowRenderTargets targets;
-
-=======
-	private final ShadowRenderTargets targets;
->>>>>>> e8865694
 	private final OptionalBoolean packCullingState;
 	private final boolean packHasVoxelization;
 	private final boolean shouldRenderTerrain;
@@ -94,15 +82,6 @@
 	private String debugStringTerrain = "(unavailable)";
 	private int renderedShadowEntities = 0;
 	private int renderedShadowBlockEntities = 0;
-<<<<<<< HEAD
-=======
-	private ProfilerFiller profiler;
-
-	public ShadowRenderer(ProgramSource shadow, PackDirectives directives,
-						  ShadowRenderTargets shadowRenderTargets, boolean shadowUsesImages) {
-
-		this.profiler = Minecraft.getInstance().getProfiler();
->>>>>>> e8865694
 
 	public ShadowRenderer(ProgramSource shadow, PackDirectives directives,
 						  ShadowRenderTargets shadowRenderTargets, boolean shadowUsesImages) {
@@ -278,11 +257,7 @@
 
 			if (distance <= 0 || distance > Minecraft.getInstance().options.renderDistance * 16) {
 				distanceInfo = Minecraft.getInstance().options.renderDistance * 16
-<<<<<<< HEAD
-						+ " blocks (capped by normal render distance)";
-=======
 					+ " blocks (capped by normal render distance)";
->>>>>>> e8865694
 				cullingInfo = "disabled " + reason;
 				return holder.setInfo(new NonCullingFrustum(), distanceInfo, cullingInfo);
 			} else {
@@ -334,17 +309,88 @@
 		return holder;
 	}
 
-<<<<<<< HEAD
 	public void setupShadowViewport() {
 		// Set up the viewport
 		RenderSystem.viewport(0, 0, resolution, resolution);
 	}
 
 	public void renderShadows(LevelRendererAccessor levelRenderer, Camera playerCamera) {
-=======
-	private void setupGlState(float[] projMatrix) {
-		// Set up our projection matrix and load it into the legacy matrix stack
-		IrisRenderSystem.setupProjectionMatrix(projMatrix);
+		Minecraft client = Minecraft.getInstance();
+
+		levelRenderer.getLevel().getProfiler().popPush("shadows");
+		ACTIVE = true;
+		visibleBlockEntities = new ArrayList<>();
+
+		// NB: We store the previous player buffers in order to be able to allow mods rendering entities in the shadow pass (Flywheel) to use the shadow buffers instead.
+		RenderBuffers playerBuffers = levelRenderer.getRenderBuffers();
+		levelRenderer.setRenderBuffers(buffers);
+
+		visibleBlockEntities = new ArrayList<>();
+
+		// Create our camera
+		PoseStack modelView = createShadowModelView(this.sunPathRotation, this.intervalSize);
+		MODELVIEW = modelView.last().pose().copy();
+
+		levelRenderer.getLevel().getProfiler().push("terrain_setup");
+
+		if (levelRenderer instanceof CullingDataCache) {
+			((CullingDataCache) levelRenderer).saveState();
+		}
+
+		levelRenderer.getLevel().getProfiler().push("initialize frustum");
+
+		terrainFrustumHolder = createShadowFrustum(renderDistanceMultiplier, terrainFrustumHolder);
+
+		// Determine the player camera position
+		Vector3d cameraPos = CameraUniforms.getUnshiftedCameraPosition();
+
+		double cameraX = cameraPos.x();
+		double cameraY = cameraPos.y();
+		double cameraZ = cameraPos.z();
+
+		// Center the frustum on the player camera position
+		terrainFrustumHolder.getFrustum().prepare(cameraX, cameraY, cameraZ);
+
+		levelRenderer.getLevel().getProfiler().pop();
+
+		// Disable chunk occlusion culling - it's a bit complex to get this properly working with shadow rendering
+		// as-is, however in the future it will be good to work on restoring it for a nice performance boost.
+		//
+		// TODO: Get chunk occlusion working with shadows
+		boolean wasChunkCullingEnabled = client.smartCull;
+		client.smartCull = false;
+
+		// Always schedule a terrain update
+		// TODO: Only schedule a terrain update if the sun / moon is moving, or the shadow map camera moved.
+		((LevelRenderer) levelRenderer).needsUpdate();
+
+		// Execute the vanilla terrain setup / culling routines using our shadow frustum.
+		levelRenderer.invokeSetupRender(playerCamera, terrainFrustumHolder.getFrustum(), false, levelRenderer.getFrameId(), false);
+
+		// Don't forget to increment the frame counter! This variable is arbitrary and only used in terrain setup,
+		// and if it's not incremented, the vanilla culling code will get confused and think that it's already seen
+		// chunks during traversal, and break rendering in concerning ways.
+		levelRenderer.setFrameId(levelRenderer.getFrameId() + 1);
+
+		client.smartCull = wasChunkCullingEnabled;
+
+		levelRenderer.getLevel().getProfiler().popPush("terrain");
+
+		setupShadowViewport();
+
+		// Set up our orthographic projection matrix and load it into RenderSystem
+		float[] projMatrix;
+		if (this.fov != null) {
+			// If FOV is not null, the pack wants a perspective based projection matrix. (This is to support legacy packs)
+			projMatrix = ShadowMatrices.createPerspectiveMatrix(this.fov);
+		} else {
+			projMatrix = ShadowMatrices.createOrthoMatrix(halfPlaneLength);
+		}
+
+		Matrix4f shadowProjection = new Matrix4f();
+		((Matrix4fAccess) (Object) shadowProjection).copyFromArray(projMatrix);
+
+		IrisRenderSystem.setShadowProjection(shadowProjection);
 
 		// Disable backface culling
 		// This partially works around an issue where if the front face of a mountain isn't visible, it casts no
@@ -354,220 +400,6 @@
 		//
 		// TODO: Better way of preventing light from leaking into places where it shouldn't
 		RenderSystem.disableCull();
-	}
-
-	private void restoreGlState() {
-		// Restore backface culling
-		RenderSystem.enableCull();
-
-		// Make sure to unload the projection matrix
-		IrisRenderSystem.restoreProjectionMatrix();
-	}
-
-	private void copyPreTranslucentDepth() {
-		profiler.popPush("translucent depth copy");
-
-		// Copy the content of the depth texture before rendering translucent content.
-		// This is needed for the shadowtex0 / shadowtex1 split.
-
-		// note: destFb is null since we never end up getting a strategy that requires the target framebuffer
-		// this is a bit of an assumption but it works for now
-		DepthCopyStrategy.fastest(false).copy(targets.getFramebuffer(), targets.getDepthTexture().getTextureId(), null,
-			targets.getDepthTextureNoTranslucents().getTextureId(), resolution, resolution);
-	}
-
-	private void renderEntities(LevelRendererAccessor levelRenderer, Frustum frustum, MultiBufferSource.BufferSource bufferSource, PoseStack modelView, double cameraX, double cameraY, double cameraZ, float tickDelta) {
-		EntityRenderDispatcher dispatcher = levelRenderer.getEntityRenderDispatcher();
-
-		int shadowEntities = 0;
-
-		profiler.push("cull");
-
-		List<Entity> renderedEntities = new ArrayList<>(32);
-
-		// TODO: I'm sure that this can be improved / optimized.
-		for (Entity entity : getLevel().entitiesForRendering()) {
-			if (!dispatcher.shouldRender(entity, frustum, cameraX, cameraY, cameraZ) || entity.isSpectator()) {
-				continue;
-			}
-
-			renderedEntities.add(entity);
-		}
-
-		profiler.popPush("sort");
-
-		// Sort the entities by type first in order to allow vanilla's entity batching system to work better.
-		renderedEntities.sort(Comparator.comparingInt(entity -> entity.getType().hashCode()));
-
-		profiler.popPush("build geometry");
-
-		for (Entity entity : renderedEntities) {
-			levelRenderer.invokeRenderEntity(entity, cameraX, cameraY, cameraZ, tickDelta, modelView, bufferSource);
-			shadowEntities++;
-		}
-
-		renderedShadowEntities = shadowEntities;
-
-		profiler.pop();
-	}
-
-	private void renderPlayerEntity(LevelRendererAccessor levelRenderer, Frustum frustum, MultiBufferSource.BufferSource bufferSource, PoseStack modelView, double cameraX, double cameraY, double cameraZ, float tickDelta) {
-		EntityRenderDispatcher dispatcher = levelRenderer.getEntityRenderDispatcher();
-
-		profiler.push("cull");
-
-		Entity player = Minecraft.getInstance().player;
-
-		if (!dispatcher.shouldRender(player, frustum, cameraX, cameraY, cameraZ) || player.isSpectator()) {
-			return;
-		}
-
-		profiler.popPush("build geometry");
-
-		if (!player.getPassengers().isEmpty()) {
-			for (int i = 0; i < player.getPassengers().size(); i++) {
-				levelRenderer.invokeRenderEntity(player.getPassengers().get(i), cameraX, cameraY, cameraZ, tickDelta, modelView, bufferSource);
-				renderedShadowEntities++;
-			}
-		}
-
-		if (player.getVehicle() != null) {
-			levelRenderer.invokeRenderEntity(player.getVehicle(), cameraX, cameraY, cameraZ, tickDelta, modelView, bufferSource);
-			renderedShadowEntities++;
-		}
-
-		levelRenderer.invokeRenderEntity(player, cameraX, cameraY, cameraZ, tickDelta, modelView, bufferSource);
-
-		renderedShadowEntities++;
-
-		profiler.pop();
-	}
-
-	private void renderBlockEntities(MultiBufferSource.BufferSource bufferSource, PoseStack modelView, double cameraX, double cameraY, double cameraZ, float tickDelta, boolean hasEntityFrustum) {
-		profiler.push("build blockentities");
-
-		int shadowBlockEntities = 0;
-		BoxCuller culler = null;
-		if (hasEntityFrustum) {
-			culler = new BoxCuller(halfPlaneLength * (renderDistanceMultiplier * entityShadowDistanceMultiplier));
-			culler.setPosition(cameraX, cameraY, cameraZ);
-		}
-
-		for (BlockEntity entity : visibleBlockEntities) {
-			BlockPos pos = entity.getBlockPos();
-			if (hasEntityFrustum) {
-				if (culler.isCulled(pos.getX() - 1, pos.getY() - 1, pos.getZ() - 1, pos.getX() + 1, pos.getY() + 1, pos.getZ() + 1)) {
-					continue;
-				}
-			}
-			modelView.pushPose();
-			modelView.translate(pos.getX() - cameraX, pos.getY() - cameraY, pos.getZ() - cameraZ);
-			BlockEntityRenderDispatcher.instance.render(entity, tickDelta, modelView, bufferSource);
-			modelView.popPose();
-
-			shadowBlockEntities++;
-		}
-
-		renderedShadowBlockEntities = shadowBlockEntities;
-
-		profiler.pop();
-	}
-
-	public void renderShadows(LevelRendererAccessor levelRenderer, Camera playerCamera) {
-		// We have to re-query this each frame since this changes based on whether the profiler is active
-		// If the profiler is inactive, it will return InactiveProfiler.INSTANCE
-		this.profiler = Minecraft.getInstance().getProfiler();
-
->>>>>>> e8865694
-		Minecraft client = Minecraft.getInstance();
-
-		levelRenderer.getLevel().getProfiler().popPush("shadows");
-		ACTIVE = true;
-		visibleBlockEntities = new ArrayList<>();
-
-		// NB: We store the previous player buffers in order to be able to allow mods rendering entities in the shadow pass (Flywheel) to use the shadow buffers instead.
-		RenderBuffers playerBuffers = levelRenderer.getRenderBuffers();
-		levelRenderer.setRenderBuffers(buffers);
-
-		visibleBlockEntities = new ArrayList<>();
-
-		// Create our camera
-		PoseStack modelView = createShadowModelView(this.sunPathRotation, this.intervalSize);
-		MODELVIEW = modelView.last().pose().copy();
-
-		levelRenderer.getLevel().getProfiler().push("terrain_setup");
-
-		if (levelRenderer instanceof CullingDataCache) {
-			((CullingDataCache) levelRenderer).saveState();
-		}
-
-		levelRenderer.getLevel().getProfiler().push("initialize frustum");
-
-		terrainFrustumHolder = createShadowFrustum(renderDistanceMultiplier, terrainFrustumHolder);
-
-		// Determine the player camera position
-		Vector3d cameraPos = CameraUniforms.getUnshiftedCameraPosition();
-
-		double cameraX = cameraPos.x();
-		double cameraY = cameraPos.y();
-		double cameraZ = cameraPos.z();
-
-		// Center the frustum on the player camera position
-		terrainFrustumHolder.getFrustum().prepare(cameraX, cameraY, cameraZ);
-
-		levelRenderer.getLevel().getProfiler().pop();
-
-		// Disable chunk occlusion culling - it's a bit complex to get this properly working with shadow rendering
-		// as-is, however in the future it will be good to work on restoring it for a nice performance boost.
-		//
-		// TODO: Get chunk occlusion working with shadows
-		boolean wasChunkCullingEnabled = client.smartCull;
-		client.smartCull = false;
-
-		// Always schedule a terrain update
-		// TODO: Only schedule a terrain update if the sun / moon is moving, or the shadow map camera moved.
-		((LevelRenderer) levelRenderer).needsUpdate();
-
-		// Execute the vanilla terrain setup / culling routines using our shadow frustum.
-		levelRenderer.invokeSetupRender(playerCamera, terrainFrustumHolder.getFrustum(), false, levelRenderer.getFrameId(), false);
-
-		// Don't forget to increment the frame counter! This variable is arbitrary and only used in terrain setup,
-		// and if it's not incremented, the vanilla culling code will get confused and think that it's already seen
-		// chunks during traversal, and break rendering in concerning ways.
-		levelRenderer.setFrameId(levelRenderer.getFrameId() + 1);
-
-		client.smartCull = wasChunkCullingEnabled;
-
-		levelRenderer.getLevel().getProfiler().popPush("terrain");
-
-		setupShadowViewport();
-
-		// Set up our orthographic projection matrix and load it into RenderSystem
-		float[] projMatrix;
-		if (this.fov != null) {
-			// If FOV is not null, the pack wants a perspective based projection matrix. (This is to support legacy packs)
-			projMatrix = ShadowMatrices.createPerspectiveMatrix(this.fov);
-		} else {
-			projMatrix = ShadowMatrices.createOrthoMatrix(halfPlaneLength);
-		}
-
-		Matrix4f shadowProjection = new Matrix4f();
-		((Matrix4fAccess) (Object) shadowProjection).copyFromArray(projMatrix);
-
-<<<<<<< HEAD
-		IrisRenderSystem.setShadowProjection(shadowProjection);
-
-		// Disable backface culling
-		// This partially works around an issue where if the front face of a mountain isn't visible, it casts no
-		// shadow.
-		//
-		// However, it only partially resolves issues of light leaking into caves.
-		//
-		// TODO: Better way of preventing light from leaking into places where it shouldn't
-		RenderSystem.disableCull();
-=======
-		setupGlState(projMatrix);
->>>>>>> e8865694
 
 		// Render all opaque terrain unless pack requests not to
 		if (shouldRenderTerrain) {
@@ -576,14 +408,10 @@
 			levelRenderer.invokeRenderChunkLayer(RenderType.cutoutMipped(), modelView, cameraX, cameraY, cameraZ, shadowProjection);
 		}
 
-<<<<<<< HEAD
 		// Reset our viewport in case Sodium overrode it
 		RenderSystem.viewport(0, 0, resolution, resolution);
 
 		levelRenderer.getLevel().getProfiler().popPush("entities");
-=======
-		profiler.popPush("entities");
->>>>>>> e8865694
 
 		// Get the current tick delta. Normally this is the same as client.getTickDelta(), but when the game is paused,
 		// it is set to a fixed value.
@@ -647,17 +475,10 @@
 		if (shouldRenderTranslucent) {
 			levelRenderer.invokeRenderChunkLayer(RenderType.translucent(), modelView, cameraX, cameraY, cameraZ, shadowProjection);
 		}
-<<<<<<< HEAD
 
 		// Note: Apparently tripwire isn't rendered in the shadow pass.
 		// levelRenderer.invokeRenderChunkLayer(RenderType.tripwire(), modelView, cameraX, cameraY, cameraZ, shadowProjection);
 
-=======
-
-		// Note: Apparently tripwire isn't rendered in the shadow pass.
-		// worldRenderer.invokeRenderType(RenderType.getTripwire(), modelView, cameraX, cameraY, cameraZ);
-
->>>>>>> e8865694
 		if (renderBuffersExt != null) {
 			renderBuffersExt.endLevelRendering();
 		}
@@ -670,7 +491,6 @@
 
 		generateMipmaps();
 
-<<<<<<< HEAD
 		levelRenderer.getLevel().getProfiler().popPush("restore gl state");
 
 		// Restore backface culling
@@ -680,11 +500,6 @@
 
 		// Restore the old viewport
 		RenderSystem.viewport(0, 0, client.getMainRenderTarget().width, client.getMainRenderTarget().height);
-=======
-		profiler.popPush("restore gl state");
-
-		restoreGlState();
->>>>>>> e8865694
 
 		if (levelRenderer instanceof CullingDataCache) {
 			((CullingDataCache) levelRenderer).restoreState();
@@ -699,19 +514,8 @@
 		levelRenderer.getLevel().getProfiler().popPush("updatechunks");
 	}
 
-<<<<<<< HEAD
 	private int renderBlockEntities(MultiBufferSource.BufferSource bufferSource, PoseStack modelView, double cameraX, double cameraY, double cameraZ, float tickDelta, boolean hasEntityFrustum) {
 		getLevel().getProfiler().push("build blockentities");
-=======
-	public void addDebugText(List<String> messages) {
-		messages.add("[" + Iris.MODNAME + "] Shadow Maps: " + debugStringOverall);
-		messages.add("[" + Iris.MODNAME + "] Shadow Distance Terrain: " + terrainFrustumHolder.getDistanceInfo() + " Entity: " + entityFrustumHolder.getDistanceInfo());
-		messages.add("[" + Iris.MODNAME + "] Shadow Culling Terrain: " + terrainFrustumHolder.getCullingInfo() + " Entity: " + entityFrustumHolder.getCullingInfo());
-		messages.add("[" + Iris.MODNAME + "] Shadow Terrain: " + debugStringTerrain
-			+ (shouldRenderTerrain ? "" : " (no terrain) ") + (shouldRenderTranslucent ? "" : "(no translucent)"));
-		messages.add("[" + Iris.MODNAME + "] Shadow Entities: " + getEntitiesDebugString());
-		messages.add("[" + Iris.MODNAME + "] Shadow Block Entities: " + getBlockEntitiesDebugString());
->>>>>>> e8865694
 
 		int shadowBlockEntities = 0;
 		BoxCuller culler = null;
@@ -720,7 +524,6 @@
 			culler.setPosition(cameraX, cameraY, cameraZ);
 		}
 
-<<<<<<< HEAD
 		for (BlockEntity entity : visibleBlockEntities) {
 			BlockPos pos = entity.getBlockPos();
 			if (hasEntityFrustum) {
@@ -737,16 +540,10 @@
 		}
 
 		getLevel().getProfiler().pop();
-=======
-	private String getEntitiesDebugString() {
-		return (shouldRenderEntities || shouldRenderPlayer) ? (renderedShadowEntities + "/" + Minecraft.getInstance().level.getEntityCount()) : "disabled by pack";
-	}
->>>>>>> e8865694
 
 		return shadowBlockEntities;
 	}
 
-<<<<<<< HEAD
 	private int renderEntities(LevelRendererAccessor levelRenderer, EntityRenderDispatcher dispatcher, MultiBufferSource.BufferSource bufferSource, PoseStack modelView, float tickDelta, Frustum frustum, double cameraX, double cameraY, double cameraZ) {
 		levelRenderer.getLevel().getProfiler().push("cull");
 
@@ -828,7 +625,7 @@
 		messages.add("[" + Iris.MODNAME + "] Shadow Distance Terrain: " + terrainFrustumHolder.getDistanceInfo() + " Entity: " + entityFrustumHolder.getDistanceInfo());
 		messages.add("[" + Iris.MODNAME + "] Shadow Culling Terrain: " + terrainFrustumHolder.getCullingInfo() + " Entity: " + entityFrustumHolder.getCullingInfo());
 		messages.add("[" + Iris.MODNAME + "] Shadow Terrain: " + debugStringTerrain
-				+ (shouldRenderTerrain ? "" : " (no terrain) ") + (shouldRenderTranslucent ? "" : "(no translucent)"));
+			+ (shouldRenderTerrain ? "" : " (no terrain) ") + (shouldRenderTranslucent ? "" : "(no translucent)"));
 		messages.add("[" + Iris.MODNAME + "] Shadow Entities: " + getEntitiesDebugString());
 		messages.add("[" + Iris.MODNAME + "] Shadow Block Entities: " + getBlockEntitiesDebugString());
 
@@ -846,8 +643,6 @@
 		return shouldRenderBlockEntities ? renderedShadowBlockEntities + "" : "disabled by pack"; // TODO: + "/" + MinecraftClient.getInstance().world.blockEntities.size();
 	}
 
-=======
->>>>>>> e8865694
 	private static class MipmapPass {
 		private final int texture;
 		private final int targetFilteringMode;
