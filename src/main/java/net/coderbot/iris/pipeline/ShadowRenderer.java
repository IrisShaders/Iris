--- conflicted
+++ resolved
@@ -1,11 +1,6 @@
 package net.coderbot.iris.pipeline;
 
 import com.google.common.collect.ImmutableList;
-<<<<<<< HEAD
-=======
-import com.google.common.collect.ImmutableSet;
-import com.mojang.blaze3d.shaders.ProgramManager;
->>>>>>> 98323ac5
 import com.mojang.blaze3d.systems.RenderSystem;
 import com.mojang.blaze3d.vertex.PoseStack;
 import com.mojang.math.Matrix4f;
@@ -54,10 +49,6 @@
 import net.minecraft.core.BlockPos;
 import net.minecraft.world.entity.Entity;
 import net.minecraft.world.level.block.entity.BlockEntity;
-<<<<<<< HEAD
-=======
-import org.jetbrains.annotations.Nullable;
->>>>>>> 98323ac5
 import org.lwjgl.opengl.GL11C;
 import org.lwjgl.opengl.GL20C;
 import org.lwjgl.opengl.GL30C;
@@ -137,15 +128,9 @@
 
 		if (shadow != null) {
 			// Assume that the shader pack is doing voxelization if a geometry shader is detected.
-<<<<<<< HEAD
 			// Also assume voxelization if image load / store is detected (set elsewhere)
 			this.packHasVoxelization = shadow.getGeometrySource().isPresent();
-			this.packCullingState = shadow.getParent().getPackDirectives().getCullingState();
-=======
-			// Also assume voxelization if image load / store is detected.
-			this.packHasVoxelization = shadow.getGeometrySource().isPresent() || shadowProgram.getActiveImages() > 0;
 			this.packCullingState = shadowDirectives.getCullingState();
->>>>>>> 98323ac5
 		} else {
 			this.packHasVoxelization = false;
 			this.packCullingState = OptionalBoolean.DEFAULT;
@@ -436,17 +421,8 @@
 
 		setupShadowViewport();
 
-<<<<<<< HEAD
 		// Set up our orthographic projection matrix and load it into RenderSystem
 		float[] orthoMatrix = ShadowMatrices.createOrthoMatrix(halfPlaneLength);
-=======
-		// Render all opaque terrain unless pack requests not to
-		if (shouldRenderTerrain) {
-			levelRenderer.invokeRenderChunkLayer(RenderType.solid(), modelView, cameraX, cameraY, cameraZ);
-			levelRenderer.invokeRenderChunkLayer(RenderType.cutout(), modelView, cameraX, cameraY, cameraZ);
-			levelRenderer.invokeRenderChunkLayer(RenderType.cutoutMipped(), modelView, cameraX, cameraY, cameraZ);
-		}
->>>>>>> 98323ac5
 
 		Matrix4f shadowProjection = new Matrix4f();
 		((Matrix4fAccess) (Object) shadowProjection).copyFromArray(orthoMatrix);
@@ -462,10 +438,12 @@
 		// TODO: Better way of preventing light from leaking into places where it shouldn't
 		RenderSystem.disableCull();
 
-		// Render all opaque terrain
-		levelRenderer.invokeRenderChunkLayer(RenderType.solid(), modelView, cameraX, cameraY, cameraZ, shadowProjection);
-		levelRenderer.invokeRenderChunkLayer(RenderType.cutout(), modelView, cameraX, cameraY, cameraZ, shadowProjection);
-		levelRenderer.invokeRenderChunkLayer(RenderType.cutoutMipped(), modelView, cameraX, cameraY, cameraZ, shadowProjection);
+		// Render all opaque terrain unless pack requests not to
+		if (shouldRenderTerrain) {
+			levelRenderer.invokeRenderChunkLayer(RenderType.solid(), modelView, cameraX, cameraY, cameraZ, shadowProjection);
+			levelRenderer.invokeRenderChunkLayer(RenderType.cutout(), modelView, cameraX, cameraY, cameraZ, shadowProjection);
+			levelRenderer.invokeRenderChunkLayer(RenderType.cutoutMipped(), modelView, cameraX, cameraY, cameraZ, shadowProjection);
+		}
 
 		// TODO: Restore entity & block entity rendering
 
@@ -498,21 +476,15 @@
 		MultiBufferSource.BufferSource bufferSource = buffers.bufferSource();
 		EntityRenderDispatcher dispatcher = levelRenderer.getEntityRenderDispatcher();
 
-<<<<<<< HEAD
-		renderedShadowEntities = renderEntities(levelRenderer, dispatcher, bufferSource, modelView, tickDelta, entityShadowFrustum, cameraX, cameraY, cameraZ);
+		if (shouldRenderEntities) {
+			renderedShadowEntities = renderEntities(levelRenderer, entityShadowFrustum, bufferSource, modelView, cameraX, cameraY, cameraZ, tickDelta);
+		}
 
 		levelRenderer.getLevel().getProfiler().popPush("build blockentities");
-=======
-		if (shouldRenderEntities) {
-			renderEntities(levelRenderer, entityShadowFrustum, bufferSource, modelView, cameraX, cameraY, cameraZ, tickDelta);
-		}
 
 		if (shouldRenderBlockEntities) {
-			renderBlockEntities(bufferSource, modelView, cameraX, cameraY, cameraZ, tickDelta);
-		}
->>>>>>> 98323ac5
-
-		renderedShadowBlockEntities = renderBlockEntities(modelView, tickDelta, cameraX, cameraY, cameraZ, bufferSource);
+			renderedShadowBlockEntities = renderBlockEntities(modelView, tickDelta, cameraX, cameraY, cameraZ, bufferSource);
+		}
 
 		levelRenderer.getLevel().getProfiler().popPush("draw entities");
 
@@ -528,13 +500,9 @@
 		// TODO: Prevent these calls from scheduling translucent sorting...
 		// It doesn't matter a ton, since this just means that they won't be sorted in the normal rendering pass.
 		// Just something to watch out for, however...
-<<<<<<< HEAD
-		levelRenderer.invokeRenderChunkLayer(RenderType.translucent(), modelView, cameraX, cameraY, cameraZ, shadowProjection);
-=======
 		if (shouldRenderTranslucent) {
-			levelRenderer.invokeRenderChunkLayer(RenderType.translucent(), modelView, cameraX, cameraY, cameraZ);
-		}
->>>>>>> 98323ac5
+			levelRenderer.invokeRenderChunkLayer(RenderType.translucent(), modelView, cameraX, cameraY, cameraZ, shadowProjection);
+		}
 		// Note: Apparently tripwire isn't rendered in the shadow pass.
 		// levelRenderer.invokeRenderLayer(RenderLayer.getTripwire(), modelView, cameraX, cameraY, cameraZ, shadowProjection);
 
@@ -649,39 +617,7 @@
 	}
 
 	private String getBlockEntitiesDebugString() {
-<<<<<<< HEAD
-		return renderedShadowBlockEntities + ""; // TODO: + "/" + MinecraftClient.getInstance().world.blockEntities.size();
-=======
-		return shouldRenderBlockEntities ? (renderedShadowBlockEntities + "/" + Minecraft.getInstance().level.blockEntityList.size()) : "disabled by pack";
-	}
-
-	private static ClientLevel getLevel() {
-		return Objects.requireNonNull(Minecraft.getInstance().level);
-	}
-
-	private static float getSkyAngle() {
-		return getLevel().getTimeOfDay(CapturedRenderingState.INSTANCE.getTickDelta());
-	}
-
-	private static float getSunAngle() {
-		float skyAngle = getSkyAngle();
-
-		if (skyAngle < 0.75F) {
-			return skyAngle + 0.25F;
-		} else {
-			return skyAngle - 0.75F;
-		}
-	}
-
-	private static float getShadowAngle() {
-		float shadowAngle = getSunAngle();
-
-		if (!CelestialUniforms.isDay()) {
-			shadowAngle -= 0.5F;
-		}
-
-		return shadowAngle;
->>>>>>> 98323ac5
+		return shouldRenderBlockEntities ? renderedShadowBlockEntities + "" : ""; // TODO: + "/" + MinecraftClient.getInstance().world.blockEntities.size();
 	}
 
 	@Override
