package net.coderbot.iris.pipeline;

import com.google.common.collect.ImmutableList;
import com.mojang.blaze3d.platform.GlStateManager;
import com.mojang.blaze3d.systems.RenderSystem;
import com.mojang.blaze3d.vertex.PoseStack;
import com.mojang.math.Matrix4f;
import com.mojang.math.Vector3f;
import net.coderbot.batchedentityrendering.impl.BatchingDebugMessageHelper;
import net.coderbot.batchedentityrendering.impl.DrawCallTrackingRenderBuffers;
import net.coderbot.batchedentityrendering.impl.RenderBuffersExt;
import net.coderbot.iris.Iris;
import net.coderbot.iris.gl.IrisRenderSystem;
import net.coderbot.iris.gl.blending.AlphaTestOverride;
import net.coderbot.iris.gl.blending.BlendModeOverride;
import net.coderbot.iris.gl.framebuffer.GlFramebuffer;
import net.coderbot.iris.gl.texture.DepthCopyStrategy;
import net.coderbot.iris.gl.texture.InternalTextureFormat;
import net.coderbot.iris.gui.option.IrisVideoSettings;
import net.coderbot.iris.layer.GbufferProgram;
import net.coderbot.iris.mixin.LevelRendererAccessor;
import net.coderbot.iris.pipeline.newshader.CoreWorldRenderingPipeline;
import net.coderbot.iris.rendertarget.RenderTargets;
import net.coderbot.iris.samplers.IrisImages;
import net.coderbot.iris.samplers.IrisSamplers;
import net.coderbot.iris.shaderpack.OptionalBoolean;
import net.coderbot.iris.shaderpack.PackDirectives;
import net.coderbot.iris.shaderpack.PackShadowDirectives;
import net.coderbot.iris.shaderpack.ProgramSet;
import net.coderbot.iris.shaderpack.ProgramSource;
import net.coderbot.iris.shadow.ShadowMatrices;
import net.coderbot.iris.shadows.CullingDataCache;
import net.coderbot.iris.shadows.Matrix4fAccess;
import net.coderbot.iris.shadows.ShadowMapRenderer;
import net.coderbot.iris.shadows.ShadowRenderTargets;
import net.coderbot.iris.shadows.frustum.BoxCuller;
import net.coderbot.iris.shadows.frustum.CullEverythingFrustum;
import net.coderbot.iris.shadows.frustum.FrustumHolder;
import net.coderbot.iris.shadows.frustum.advanced.AdvancedShadowCullingFrustum;
import net.coderbot.iris.shadows.frustum.fallback.BoxCullingFrustum;
import net.coderbot.iris.shadows.frustum.fallback.NonCullingFrustum;
import net.coderbot.iris.uniforms.CameraUniforms;
import net.coderbot.iris.uniforms.CapturedRenderingState;
import net.coderbot.iris.uniforms.CelestialUniforms;
import net.coderbot.iris.vendored.joml.Vector3d;
import net.coderbot.iris.vendored.joml.Vector4f;
import net.minecraft.client.Camera;
import net.minecraft.client.Minecraft;
import net.minecraft.client.multiplayer.ClientLevel;
import net.minecraft.client.renderer.LevelRenderer;
import net.minecraft.client.renderer.MultiBufferSource;
import net.minecraft.client.renderer.RenderBuffers;
import net.minecraft.client.renderer.RenderType;
import net.minecraft.client.renderer.blockentity.BlockEntityRenderDispatcher;
import net.minecraft.client.renderer.culling.Frustum;
import net.minecraft.client.renderer.entity.EntityRenderDispatcher;
import net.minecraft.core.BlockPos;
import net.minecraft.world.entity.Entity;
import net.minecraft.world.level.block.entity.BlockEntity;
import org.lwjgl.opengl.GL11C;
import org.lwjgl.opengl.GL20C;
import org.lwjgl.opengl.GL30C;

import java.util.ArrayList;
import java.util.Comparator;
import java.util.List;
import java.util.Objects;

public class ShadowRenderer implements ShadowMapRenderer {
	public static boolean ACTIVE = false;
	public static List<BlockEntity> visibleBlockEntities;
	private final float halfPlaneLength;
	private final float renderDistanceMultiplier;
	private final float entityShadowDistanceMultiplier;
	private final int resolution;
	private final float intervalSize;
	private final Float fov;
	public static Matrix4f MODELVIEW;

	private final WorldRenderingPipeline pipeline;
	private final ShadowRenderTargets targets;
	private final OptionalBoolean packCullingState;
	public boolean packHasVoxelization;
	private final boolean shouldRenderTerrain;
	private final boolean shouldRenderTranslucent;
	private final boolean shouldRenderEntities;
	private final boolean shouldRenderPlayer;
	private final boolean shouldRenderBlockEntities;
	private final float sunPathRotation;
	private final RenderBuffers buffers;
	private final RenderBuffersExt renderBuffersExt;
	private final List<MipmapPass> mipmapPasses = new ArrayList<>();
	private final String debugStringOverall;
	private FrustumHolder terrainFrustumHolder;
	private FrustumHolder entityFrustumHolder;
	private String debugStringTerrain = "(unavailable)";
	private int renderedShadowEntities = 0;
	private int renderedShadowBlockEntities = 0;

	public ShadowRenderer(CoreWorldRenderingPipeline pipeline, ProgramSet set, PackDirectives directives, RenderTargets gbufferRenderTargets) {
		this.pipeline = pipeline;

		final PackShadowDirectives shadowDirectives = directives.getShadowDirectives();

		this.halfPlaneLength = shadowDirectives.getDistance();
		this.renderDistanceMultiplier = shadowDirectives.getDistanceRenderMul();
		this.entityShadowDistanceMultiplier = shadowDirectives.getEntityShadowDistanceMul();
		this.resolution = shadowDirectives.getResolution();
		this.intervalSize = shadowDirectives.getIntervalSize();
		this.shouldRenderTerrain = shadowDirectives.shouldRenderTerrain();
		this.shouldRenderTranslucent = shadowDirectives.shouldRenderTranslucent();
		this.shouldRenderEntities = shadowDirectives.shouldRenderEntities();
		this.shouldRenderPlayer = shadowDirectives.shouldRenderPlayer();
		this.shouldRenderBlockEntities = shadowDirectives.shouldRenderBlockEntities();

		debugStringOverall = "half plane = " + halfPlaneLength + " meters @ " + resolution + "x" + resolution;

		this.terrainFrustumHolder = new FrustumHolder();
		this.entityFrustumHolder = new FrustumHolder();

		this.fov = shadowDirectives.getFov();

		// TODO: Support more than two shadowcolor render targets
		this.targets = new ShadowRenderTargets(resolution, new InternalTextureFormat[]{
				// TODO: Custom shadowcolor format support
				InternalTextureFormat.RGBA,
				InternalTextureFormat.RGBA
		});

		// Note: Ensure that blending is properly overridden during the shadow pass. By default, blending is disabled
		//       in the shadow pass. Shader packs expect this for colored shadows from stained glass and nether portals
		//       to work properly.
		//
		// Note: Enabling blending in the shadow pass results in weird results since translucency sorting happens
		//       relative to the player camera, not the shadow camera, so we can't rely on chunks being properly
		//       sorted in the shadow pass.
		//
		//	On 1.17, this is handled for us by ExtendedShader.
		// - https://github.com/IrisShaders/Iris/issues/483
		// - https://github.com/IrisShaders/Iris/issues/987

		if (set.getShadow().isPresent()) {
			// Assume that the shader pack is doing voxelization if a geometry shader is detected.
			// Also assume voxelization if image load / store is detected (set elsewhere)
			this.packHasVoxelization = set.getShadow().get().getGeometrySource().isPresent();
			this.packCullingState = shadowDirectives.getCullingState();
		} else {
			this.packHasVoxelization = false;
			this.packCullingState = OptionalBoolean.DEFAULT;
		}

		this.sunPathRotation = directives.getSunPathRotation();

		this.buffers = new RenderBuffers();

		if (this.buffers instanceof RenderBuffersExt) {
			this.renderBuffersExt = (RenderBuffersExt) buffers;
		} else {
			this.renderBuffersExt = null;
		}

		configureSamplingSettings(shadowDirectives);
	}

	public static PoseStack createShadowModelView(float sunPathRotation, float intervalSize) {
		// Determine the camera position
		Vector3d cameraPos = CameraUniforms.getUnshiftedCameraPosition();

		double cameraX = cameraPos.x;
		double cameraY = cameraPos.y;
		double cameraZ = cameraPos.z;

		// Set up our modelview matrix stack
		PoseStack modelView = new PoseStack();
		ShadowMatrices.createModelViewMatrix(modelView.last().pose(), getShadowAngle(), intervalSize, sunPathRotation, cameraX, cameraY, cameraZ);

		return modelView;
	}

	private static ClientLevel getLevel() {
		return Objects.requireNonNull(Minecraft.getInstance().level);
	}

	private static float getSkyAngle() {
		return getLevel().getTimeOfDay(CapturedRenderingState.INSTANCE.getTickDelta());
	}

	private static float getSunAngle() {
		float skyAngle = getSkyAngle();

		if (skyAngle < 0.75F) {
			return skyAngle + 0.25F;
		} else {
			return skyAngle - 0.75F;
		}
	}

	private static float getShadowAngle() {
		float shadowAngle = getSunAngle();

		if (!CelestialUniforms.isDay()) {
			shadowAngle -= 0.5F;
		}

		return shadowAngle;
	}

	private void configureSamplingSettings(PackShadowDirectives shadowDirectives) {
		final ImmutableList<PackShadowDirectives.DepthSamplingSettings> depthSamplingSettings =
				shadowDirectives.getDepthSamplingSettings();

		final ImmutableList<PackShadowDirectives.SamplingSettings> colorSamplingSettings =
				shadowDirectives.getColorSamplingSettings();

		RenderSystem.activeTexture(GL20C.GL_TEXTURE4);

		RenderSystem.bindTexture(getDepthTextureId());
		configureDepthSampler(getDepthTextureId(), depthSamplingSettings.get(0));

		RenderSystem.bindTexture(getDepthTextureNoTranslucentsId());
		configureDepthSampler(getDepthTextureNoTranslucentsId(), depthSamplingSettings.get(1));

		for (int i = 0; i < colorSamplingSettings.size(); i++) {
			int glTextureId = targets.getColorTextureId(i);

			RenderSystem.bindTexture(glTextureId);
			configureSampler(glTextureId, colorSamplingSettings.get(i));
		}

		RenderSystem.bindTexture(0);
		RenderSystem.activeTexture(GL20C.GL_TEXTURE0);
	}

	private void configureDepthSampler(int glTextureId, PackShadowDirectives.DepthSamplingSettings settings) {
		if (settings.getHardwareFiltering()) {
			// We have to do this or else shadow hardware filtering breaks entirely!
			RenderSystem.texParameter(GL20C.GL_TEXTURE_2D, GL20C.GL_TEXTURE_COMPARE_MODE, GL30C.GL_COMPARE_REF_TO_TEXTURE);
		}

		configureSampler(glTextureId, settings);
	}

	private void configureSampler(int glTextureId, PackShadowDirectives.SamplingSettings settings) {
		if (settings.getMipmap()) {
			int filteringMode = settings.getNearest() ? GL20C.GL_NEAREST_MIPMAP_NEAREST : GL20C.GL_LINEAR_MIPMAP_LINEAR;
			mipmapPasses.add(new MipmapPass(glTextureId, filteringMode));
		}

		if (!settings.getNearest()) {
			// Make sure that things are smoothed
			RenderSystem.texParameter(GL20C.GL_TEXTURE_2D, GL20C.GL_TEXTURE_MIN_FILTER, GL20C.GL_LINEAR);
			RenderSystem.texParameter(GL20C.GL_TEXTURE_2D, GL20C.GL_TEXTURE_MAG_FILTER, GL20C.GL_LINEAR);
		} else {
			RenderSystem.texParameter(GL20C.GL_TEXTURE_2D, GL20C.GL_TEXTURE_MIN_FILTER, GL20C.GL_NEAREST);
			RenderSystem.texParameter(GL20C.GL_TEXTURE_2D, GL20C.GL_TEXTURE_MAG_FILTER, GL20C.GL_NEAREST);
		}
	}

	private void generateMipmaps() {
		RenderSystem.activeTexture(GL20C.GL_TEXTURE4);

		for (MipmapPass mipmapPass : mipmapPasses) {
			RenderSystem.bindTexture(mipmapPass.getTexture());
			setupMipmappingForBoundTexture(mipmapPass.getTargetFilteringMode());
		}

		RenderSystem.bindTexture(0);
		RenderSystem.activeTexture(GL20C.GL_TEXTURE0);
	}

	private void setupMipmappingForBoundTexture(int filteringMode) {
		IrisRenderSystem.generateMipmaps(GL20C.GL_TEXTURE_2D);
		RenderSystem.texParameter(GL20C.GL_TEXTURE_2D, GL20C.GL_TEXTURE_MIN_FILTER, filteringMode);
	}

	private FrustumHolder createShadowFrustum(float renderMultiplier, FrustumHolder holder) {
		// TODO: Cull entities / block entities with Advanced Frustum Culling even if voxelization is detected.
		String distanceInfo;
		String cullingInfo;
		if ((packCullingState == OptionalBoolean.FALSE || packHasVoxelization) && packCullingState != OptionalBoolean.TRUE) {
			double distance = halfPlaneLength * renderMultiplier;

			String reason;

			if (packCullingState == OptionalBoolean.FALSE) {
				reason = "(set by shader pack)";
			} else /*if (packHasVoxelization)*/ {
				reason = "(voxelization detected)";
			}

			if (distance <= 0 || distance > Minecraft.getInstance().options.renderDistance * 16) {
				distanceInfo = + Minecraft.getInstance().options.renderDistance * 16
						+ " blocks (capped by normal render distance)";
				cullingInfo = "disabled " + reason;
				return holder.setInfo(new NonCullingFrustum(), distanceInfo, cullingInfo);
			} else {
				distanceInfo = distance + " blocks (set by shader pack)";
				cullingInfo = "distance only " + reason;
				BoxCuller boxCuller = new BoxCuller(distance);
				holder.setInfo(new BoxCullingFrustum(boxCuller), distanceInfo, cullingInfo);
			}
		} else {
			BoxCuller boxCuller;

			double distance = halfPlaneLength * renderMultiplier;
			String setter = "(set by shader pack)";

			if (renderMultiplier < 0) {
				distance = IrisVideoSettings.shadowDistance * 16;
				setter = "(set by user)";
			}

			if (distance >= Minecraft.getInstance().options.renderDistance * 16) {
				distanceInfo = Minecraft.getInstance().options.renderDistance * 16
						+ " blocks (capped by normal render distance)";
				boxCuller = null;
			} else {
				distanceInfo = distance + " blocks " + setter;

				if (distance == 0.0) {
					cullingInfo = "no shadows rendered";
					holder.setInfo(new CullEverythingFrustum(), distanceInfo, cullingInfo);
				}

				boxCuller = new BoxCuller(distance);
			}

			cullingInfo = "Advanced Frustum Culling enabled";

			Vector4f shadowLightPosition = new CelestialUniforms(sunPathRotation).getShadowLightPositionInWorldSpace();

			Vector3f shadowLightVectorFromOrigin =
					new Vector3f(shadowLightPosition.x(), shadowLightPosition.y(), shadowLightPosition.z());

			shadowLightVectorFromOrigin.normalize();

			return holder.setInfo(new AdvancedShadowCullingFrustum(CapturedRenderingState.INSTANCE.getGbufferModelView(),
				CapturedRenderingState.INSTANCE.getGbufferProjection(), shadowLightVectorFromOrigin, boxCuller), distanceInfo, cullingInfo);

		}

		return holder;
	}

	public void setupShadowViewport() {
		// Set up the shadow viewport
		RenderSystem.viewport(0, 0, resolution, resolution);

		// Set up and clear our framebuffer
		targets.getFramebuffer().bind();

		// TODO: Support shadow clear color directives & disable buffer clearing
		// Ensure that the color and depth values are cleared appropriately
		RenderSystem.clearColor(1.0f, 1.0f, 1.0f, 1.0f);
		RenderSystem.clearDepth(1.0f);
		RenderSystem.clear(GL11C.GL_DEPTH_BUFFER_BIT | GL11C.GL_COLOR_BUFFER_BIT, false);

		// Set up the viewport
		RenderSystem.viewport(0, 0, resolution, resolution);
<<<<<<< HEAD
=======

		// Set up our orthographic projection matrix and load it into the legacy matrix stack
		IrisRenderSystem.setupProjectionMatrix(projMatrix);

		// Disable backface culling
		// This partially works around an issue where if the front face of a mountain isn't visible, it casts no
		// shadow.
		//
		// However, it only partially resolves issues of light leaking into caves.
		//
		// TODO: Better way of preventing light from leaking into places where it shouldn't
		RenderSystem.disableCull();
	}

	private void restoreGlState(Minecraft client) {
		// Restore backface culling
		RenderSystem.enableCull();

		// Make sure to unload the projection matrix
		IrisRenderSystem.restoreProjectionMatrix();

		// Restore the old viewport
		RenderSystem.viewport(0, 0, client.getMainRenderTarget().width, client.getMainRenderTarget().height);
	}

	private void copyPreTranslucentDepth() {
		profiler.popPush("translucent depth copy");

		// Copy the content of the depth texture before rendering translucent content.
		// This is needed for the shadowtex0 / shadowtex1 split.

		// note: destFb is null since we never end up getting a strategy that requires the target framebuffer
		// this is a bit of an assumption but it works for now
		DepthCopyStrategy.fastest(false).copy(getRenderTargets().getFramebuffer(), getDepthTextureId(), null,
			getDepthTextureNoTranslucentsId(), resolution, resolution);
	}

	private void renderEntities(LevelRendererAccessor levelRenderer, Frustum frustum, MultiBufferSource.BufferSource bufferSource, PoseStack modelView, double cameraX, double cameraY, double cameraZ, float tickDelta) {
		EntityRenderDispatcher dispatcher = levelRenderer.getEntityRenderDispatcher();

		int shadowEntities = 0;

		profiler.push("cull");

		List<Entity> renderedEntities = new ArrayList<>(32);

		// TODO: I'm sure that this can be improved / optimized.
		for (Entity entity : getLevel().entitiesForRendering()) {
			if (!dispatcher.shouldRender(entity, frustum, cameraX, cameraY, cameraZ) || entity.isSpectator()) {
				continue;
			}

			renderedEntities.add(entity);
		}

		profiler.popPush("sort");

		// Sort the entities by type first in order to allow vanilla's entity batching system to work better.
		renderedEntities.sort(Comparator.comparingInt(entity -> entity.getType().hashCode()));

		profiler.popPush("build geometry");

		for (Entity entity : renderedEntities) {
			levelRenderer.invokeRenderEntity(entity, cameraX, cameraY, cameraZ, tickDelta, modelView, bufferSource);
			shadowEntities++;
		}

		renderedShadowEntities = shadowEntities;

		profiler.pop();
	}

	private void renderPlayerEntity(LevelRendererAccessor levelRenderer, Frustum frustum, MultiBufferSource.BufferSource bufferSource, PoseStack modelView, double cameraX, double cameraY, double cameraZ, float tickDelta) {
		EntityRenderDispatcher dispatcher = levelRenderer.getEntityRenderDispatcher();

		profiler.push("cull");

		Entity player = Minecraft.getInstance().player;

		if (!dispatcher.shouldRender(player, frustum, cameraX, cameraY, cameraZ) || player.isSpectator()) {
			return;
		}

		profiler.popPush("build geometry");

		if (!player.getPassengers().isEmpty()) {
			for (int i = 0; i < player.getPassengers().size(); i++) {
				levelRenderer.invokeRenderEntity(player.getPassengers().get(i), cameraX, cameraY, cameraZ, tickDelta, modelView, bufferSource);
				renderedShadowEntities++;
			}
		}

		if (player.getVehicle() != null) {
			levelRenderer.invokeRenderEntity(player.getVehicle(), cameraX, cameraY, cameraZ, tickDelta, modelView, bufferSource);
			renderedShadowEntities++;
		}

		levelRenderer.invokeRenderEntity(player, cameraX, cameraY, cameraZ, tickDelta, modelView, bufferSource);

		renderedShadowEntities++;

		profiler.pop();
	}

	private void renderBlockEntities(MultiBufferSource.BufferSource bufferSource, PoseStack modelView, double cameraX, double cameraY, double cameraZ, float tickDelta, boolean hasEntityFrustum) {
		profiler.push("build blockentities");

		int shadowBlockEntities = 0;
		BoxCuller culler = null;
		if (hasEntityFrustum) {
			culler = new BoxCuller(halfPlaneLength * (renderDistanceMultiplier * entityShadowDistanceMultiplier));
			culler.setPosition(cameraX, cameraY, cameraZ);
		}

		for (BlockEntity entity : visibleBlockEntities) {
			BlockPos pos = entity.getBlockPos();
			if (hasEntityFrustum) {
				if (culler.isCulled(pos.getX() - 1, pos.getY() - 1, pos.getZ() - 1, pos.getX() + 1, pos.getY() + 1, pos.getZ() + 1)) {
					continue;
				}
			}
			modelView.pushPose();
			modelView.translate(pos.getX() - cameraX, pos.getY() - cameraY, pos.getZ() - cameraZ);
			BlockEntityRenderDispatcher.instance.render(entity, tickDelta, modelView, bufferSource);
			modelView.popPose();

			shadowBlockEntities++;
		}

		renderedShadowBlockEntities = shadowBlockEntities;

		profiler.pop();
>>>>>>> 615d1ea4
	}

	@Override
	public void renderShadows(LevelRendererAccessor levelRenderer, Camera playerCamera) {
		Minecraft client = Minecraft.getInstance();

		levelRenderer.getLevel().getProfiler().popPush("shadows");
		ACTIVE = true;
		visibleBlockEntities = new ArrayList<>();

		// NB: We store the previous player buffers in order to be able to allow mods rendering entities in the shadow pass (Flywheel) to use the shadow buffers instead.
		RenderBuffers playerBuffers = levelRenderer.getRenderBuffers();
		levelRenderer.setRenderBuffers(buffers);

		visibleBlockEntities = new ArrayList<>();

		// Create our camera
		PoseStack modelView = createShadowModelView(this.sunPathRotation, this.intervalSize);
		MODELVIEW = modelView.last().pose().copy();

		levelRenderer.getLevel().getProfiler().push("terrain_setup");

		if (levelRenderer instanceof CullingDataCache) {
			((CullingDataCache) levelRenderer).saveState();
		}

		levelRenderer.getLevel().getProfiler().push("initialize frustum");

		terrainFrustumHolder = createShadowFrustum(renderDistanceMultiplier, terrainFrustumHolder);

		// Determine the player camera position
		Vector3d cameraPos = CameraUniforms.getUnshiftedCameraPosition();

		double cameraX = cameraPos.x();
		double cameraY = cameraPos.y();
		double cameraZ = cameraPos.z();

		// Center the frustum on the player camera position
		terrainFrustumHolder.getFrustum().prepare(cameraX, cameraY, cameraZ);

		levelRenderer.getLevel().getProfiler().pop();

		// Disable chunk occlusion culling - it's a bit complex to get this properly working with shadow rendering
		// as-is, however in the future it will be good to work on restoring it for a nice performance boost.
		//
		// TODO: Get chunk occlusion working with shadows
		boolean wasChunkCullingEnabled = client.smartCull;
		client.smartCull = false;

		// Always schedule a terrain update
		// TODO: Only schedule a terrain update if the sun / moon is moving, or the shadow map camera moved.
		((LevelRenderer) levelRenderer).needsUpdate();

		// Execute the vanilla terrain setup / culling routines using our shadow frustum.
		levelRenderer.invokeSetupRender(playerCamera, terrainFrustumHolder.getFrustum(), false, levelRenderer.getFrameId(), false);

		// Don't forget to increment the frame counter! This variable is arbitrary and only used in terrain setup,
		// and if it's not incremented, the vanilla culling code will get confused and think that it's already seen
		// chunks during traversal, and break rendering in concerning ways.
		levelRenderer.setFrameId(levelRenderer.getFrameId() + 1);

		client.smartCull = wasChunkCullingEnabled;

		levelRenderer.getLevel().getProfiler().popPush("terrain");

		pipeline.pushProgram(GbufferProgram.NONE);
		pipeline.beginShadowRender();

		setupShadowViewport();

		// Set up our orthographic projection matrix and load it into RenderSystem
		float[] projMatrix;
		if (this.fov != null) {
			// If FOV is not null, the pack wants a perspective based projection matrix. (This is to support legacy packs)
			projMatrix = ShadowMatrices.createPerspectiveMatrix(this.fov);
		} else {
			projMatrix = ShadowMatrices.createOrthoMatrix(halfPlaneLength);
		}

		Matrix4f shadowProjection = new Matrix4f();
		((Matrix4fAccess) (Object) shadowProjection).copyFromArray(projMatrix);

		IrisRenderSystem.setShadowProjection(shadowProjection);

		// Disable backface culling
		// This partially works around an issue where if the front face of a mountain isn't visible, it casts no
		// shadow.
		//
		// However, it only partially resolves issues of light leaking into caves.
		//
		// TODO: Better way of preventing light from leaking into places where it shouldn't
		RenderSystem.disableCull();

		// Render all opaque terrain unless pack requests not to
		if (shouldRenderTerrain) {
			levelRenderer.invokeRenderChunkLayer(RenderType.solid(), modelView, cameraX, cameraY, cameraZ, shadowProjection);
			levelRenderer.invokeRenderChunkLayer(RenderType.cutout(), modelView, cameraX, cameraY, cameraZ, shadowProjection);
			levelRenderer.invokeRenderChunkLayer(RenderType.cutoutMipped(), modelView, cameraX, cameraY, cameraZ, shadowProjection);
		}

		// TODO: Restore entity & block entity rendering

		// Reset our viewport in case Sodium overrode it
		RenderSystem.viewport(0, 0, resolution, resolution);

		levelRenderer.getLevel().getProfiler().popPush("entities");

		// Get the current tick delta. Normally this is the same as client.getTickDelta(), but when the game is paused,
		// it is set to a fixed value.
		final float tickDelta = CapturedRenderingState.INSTANCE.getTickDelta();

		// Create a constrained shadow frustum for entities to avoid rendering faraway entities in the shadow pass
		// TODO: Make this configurable and disable-able
		boolean hasEntityFrustum = false;
		if (entityShadowDistanceMultiplier == 1.0F || entityShadowDistanceMultiplier < 0.0F) {
			entityFrustumHolder.setInfo(terrainFrustumHolder.getFrustum(), terrainFrustumHolder.getDistanceInfo(), terrainFrustumHolder.getCullingInfo());
		} else {
			hasEntityFrustum = true;
			entityFrustumHolder = createShadowFrustum(renderDistanceMultiplier * entityShadowDistanceMultiplier, entityFrustumHolder);
		}
		Frustum entityShadowFrustum = entityFrustumHolder.getFrustum();
		entityShadowFrustum.prepare(cameraX, cameraY, cameraZ);

		// Render nearby entities
		//
		// Note: We must use a separate BuilderBufferStorage object here, or else very weird things will happen during
		// rendering.
		if (renderBuffersExt != null) {
			renderBuffersExt.beginLevelRendering();
		}

		if (buffers instanceof DrawCallTrackingRenderBuffers) {
			((DrawCallTrackingRenderBuffers) buffers).resetDrawCounts();
		}

		MultiBufferSource.BufferSource bufferSource = buffers.bufferSource();
		EntityRenderDispatcher dispatcher = levelRenderer.getEntityRenderDispatcher();

		if (shouldRenderEntities) {
<<<<<<< HEAD
			renderedShadowEntities = renderEntities(levelRenderer, dispatcher, bufferSource, modelView, tickDelta, entityShadowFrustum, cameraX, cameraY, cameraZ);
=======
			renderEntities(levelRenderer, entityShadowFrustum, bufferSource, modelView, cameraX, cameraY, cameraZ, tickDelta);
		} else if (shouldRenderPlayer) {
			renderPlayerEntity(levelRenderer, entityShadowFrustum, bufferSource, modelView, cameraX, cameraY, cameraZ, tickDelta);
>>>>>>> 615d1ea4
		}

		levelRenderer.getLevel().getProfiler().popPush("build blockentities");

		if (shouldRenderBlockEntities) {
			renderedShadowBlockEntities = renderBlockEntities(bufferSource, modelView, cameraX, cameraY, cameraZ, tickDelta, hasEntityFrustum);
		}

		levelRenderer.getLevel().getProfiler().popPush("draw entities");

		// NB: Don't try to draw the translucent parts of entities afterwards. It'll cause problems since some
		// shader packs assume that everything drawn afterwards is actually translucent and should cast a colored
		// shadow...
		bufferSource.endBatch();

		copyPreTranslucentDepth(levelRenderer);

		levelRenderer.getLevel().getProfiler().popPush("translucent terrain");

		// TODO: Prevent these calls from scheduling translucent sorting...
		// It doesn't matter a ton, since this just means that they won't be sorted in the normal rendering pass.
		// Just something to watch out for, however...
		if (shouldRenderTranslucent) {
			levelRenderer.invokeRenderChunkLayer(RenderType.translucent(), modelView, cameraX, cameraY, cameraZ, shadowProjection);
		}
		// Note: Apparently tripwire isn't rendered in the shadow pass.
		// levelRenderer.invokeRenderLayer(RenderLayer.getTripwire(), modelView, cameraX, cameraY, cameraZ, shadowProjection);

		if (renderBuffersExt != null) {
			renderBuffersExt.endLevelRendering();
		}

		IrisRenderSystem.restorePlayerProjection();

		debugStringTerrain = ((LevelRenderer) levelRenderer).getChunkStatistics();

		levelRenderer.getLevel().getProfiler().popPush("generate mipmaps");

		generateMipmaps();

		levelRenderer.getLevel().getProfiler().popPush("restore gl state");

		// Restore backface culling
		RenderSystem.enableCull();

		pipeline.endShadowRender();
		Minecraft.getInstance().getMainRenderTarget().bindWrite(false);

		// Restore the old viewport
		RenderSystem.viewport(0, 0, client.getMainRenderTarget().width, client.getMainRenderTarget().height);

		if (levelRenderer instanceof CullingDataCache) {
			((CullingDataCache) levelRenderer).restoreState();
		}

		levelRenderer.setRenderBuffers(playerBuffers);

		visibleBlockEntities = null;
		ACTIVE = false;
		levelRenderer.getLevel().getProfiler().popPush("updatechunks");

		BlendModeOverride.restore();
	}

	private int renderBlockEntities(MultiBufferSource.BufferSource bufferSource, PoseStack modelView, double cameraX, double cameraY, double cameraZ, float tickDelta, boolean hasEntityFrustum) {
		getLevel().getProfiler().push("build blockentities");

		int shadowBlockEntities = 0;
		BoxCuller culler = null;
		if (hasEntityFrustum) {
			culler = new BoxCuller(halfPlaneLength * (renderDistanceMultiplier * entityShadowDistanceMultiplier));
			culler.setPosition(cameraX, cameraY, cameraZ);
		}

		for (BlockEntity entity : visibleBlockEntities) {
			BlockPos pos = entity.getBlockPos();
			if (hasEntityFrustum) {
				if (culler.isCulled(pos.getX() - 1, pos.getY() - 1, pos.getZ() - 1, pos.getX() + 1, pos.getY() + 1, pos.getZ() + 1)) {
					continue;
				}
			}
			modelView.pushPose();
			modelView.translate(pos.getX() - cameraX, pos.getY() - cameraY, pos.getZ() - cameraZ);
			Minecraft.getInstance().getBlockEntityRenderDispatcher().render(entity, tickDelta, modelView, bufferSource);
			modelView.popPose();

			shadowBlockEntities++;
		}

		getLevel().getProfiler().pop();

		return shadowBlockEntities;
	}

	private int renderEntities(LevelRendererAccessor levelRenderer, EntityRenderDispatcher dispatcher, MultiBufferSource.BufferSource bufferSource, PoseStack modelView, float tickDelta, Frustum frustum, double cameraX, double cameraY, double cameraZ) {
		levelRenderer.getLevel().getProfiler().push("cull");

		List<Entity> renderedEntities = new ArrayList<>(32);

		// TODO: I'm sure that this can be improved / optimized.
		for (Entity entity : getLevel().entitiesForRendering()) {
			if (!dispatcher.shouldRender(entity, frustum, cameraX, cameraY, cameraZ) || entity.isSpectator()) {
				continue;
			}

			renderedEntities.add(entity);
		}

		levelRenderer.getLevel().getProfiler().popPush("sort");

		// Sort the entities by type first in order to allow vanilla's entity batching system to work better.
		renderedEntities.sort(Comparator.comparingInt(entity -> entity.getType().hashCode()));

		levelRenderer.getLevel().getProfiler().popPush("build entity geometry");

		for (Entity entity : renderedEntities) {
			levelRenderer.invokeRenderEntity(entity, cameraX, cameraY, cameraZ, tickDelta, modelView, bufferSource);
		}

		levelRenderer.getLevel().getProfiler().pop();

		return renderedEntities.size();
	}

	private void copyPreTranslucentDepth(LevelRendererAccessor levelRenderer) {
		levelRenderer.getLevel().getProfiler().popPush("translucent depth copy");

		// Copy the content of the depth texture before rendering translucent content.
		// This is needed for the shadowtex0 / shadowtex1 split.
		// note: destFb is null since we never end up getting a strategy that requires the target framebuffer
		// this is a bit of an assumption but it works for now
		DepthCopyStrategy.fastest(false).copy(getRenderTargets().getFramebuffer(), getDepthTextureId(), null,
			getDepthTextureNoTranslucentsId(), resolution, resolution);
	}

	@Override
	public void addDebugText(List<String> messages) {
		messages.add("[" + Iris.MODNAME + "] Shadow Maps: " + debugStringOverall);
		messages.add("[" + Iris.MODNAME + "] Shadow Distance Terrain: " + terrainFrustumHolder.getDistanceInfo() + " Entity: " + entityFrustumHolder.getDistanceInfo());
		messages.add("[" + Iris.MODNAME + "] Shadow Culling Terrain: " + terrainFrustumHolder.getCullingInfo() + " Entity: " + entityFrustumHolder.getCullingInfo());
		messages.add("[" + Iris.MODNAME + "] Shadow Terrain: " + debugStringTerrain
				+ (shouldRenderTerrain ? "" : " (no terrain) ") + (shouldRenderTranslucent ? "" : "(no translucent)"));
		messages.add("[" + Iris.MODNAME + "] Shadow Entities: " + getEntitiesDebugString());
		messages.add("[" + Iris.MODNAME + "] Shadow Block Entities: " + getBlockEntitiesDebugString());

		if (buffers instanceof DrawCallTrackingRenderBuffers && (shouldRenderEntities || shouldRenderPlayer)) {
			DrawCallTrackingRenderBuffers drawCallTracker = (DrawCallTrackingRenderBuffers) buffers;
			messages.add("[" + Iris.MODNAME + "] Shadow Entity Batching: " + BatchingDebugMessageHelper.getDebugMessage(drawCallTracker));
		}
	}

	private String getEntitiesDebugString() {
		return (shouldRenderEntities || shouldRenderPlayer) ? (renderedShadowEntities + "/" + Minecraft.getInstance().level.getEntityCount()) : "disabled by pack";
	}

	private String getBlockEntitiesDebugString() {
		return shouldRenderBlockEntities ? renderedShadowBlockEntities + "" : "disabled by pack"; // TODO: + "/" + MinecraftClient.getInstance().world.blockEntities.size();
	}

	@Override
	public int getDepthTextureId() {
		return targets.getDepthTexture().getTextureId();
	}

	@Override
	public int getDepthTextureNoTranslucentsId() {
		return targets.getDepthTextureNoTranslucents().getTextureId();
	}

	// TODO: Support more shadow color textures as well as support there being no shadow color textures.
	@Override
	public int getColorTexture0Id() {
		return targets.getColorTextureId(0);
	}

	@Override
	public int getColorTexture1Id() {
		return targets.getColorTextureId(1);
	}

	@Override
	public ShadowRenderTargets getRenderTargets() {
		return targets;
	}

	@Override
	public void destroy() {
		this.targets.destroy();
	}

	public GlFramebuffer getFramebuffer() {
		return targets.getFramebuffer();
	}

	private static class MipmapPass {
		private final int texture;
		private final int targetFilteringMode;

		public MipmapPass(int texture, int targetFilteringMode) {
			this.texture = texture;
			this.targetFilteringMode = targetFilteringMode;
		}

		public int getTexture() {
			return texture;
		}

		public int getTargetFilteringMode() {
			return targetFilteringMode;
		}
	}
}<|MERGE_RESOLUTION|>--- conflicted
+++ resolved
@@ -357,11 +357,89 @@
 
 		// Set up the viewport
 		RenderSystem.viewport(0, 0, resolution, resolution);
-<<<<<<< HEAD
-=======
-
-		// Set up our orthographic projection matrix and load it into the legacy matrix stack
-		IrisRenderSystem.setupProjectionMatrix(projMatrix);
+	}
+
+	@Override
+	public void renderShadows(LevelRendererAccessor levelRenderer, Camera playerCamera) {
+		Minecraft client = Minecraft.getInstance();
+
+		levelRenderer.getLevel().getProfiler().popPush("shadows");
+		ACTIVE = true;
+		visibleBlockEntities = new ArrayList<>();
+
+		// NB: We store the previous player buffers in order to be able to allow mods rendering entities in the shadow pass (Flywheel) to use the shadow buffers instead.
+		RenderBuffers playerBuffers = levelRenderer.getRenderBuffers();
+		levelRenderer.setRenderBuffers(buffers);
+
+		visibleBlockEntities = new ArrayList<>();
+
+		// Create our camera
+		PoseStack modelView = createShadowModelView(this.sunPathRotation, this.intervalSize);
+		MODELVIEW = modelView.last().pose().copy();
+
+		levelRenderer.getLevel().getProfiler().push("terrain_setup");
+
+		if (levelRenderer instanceof CullingDataCache) {
+			((CullingDataCache) levelRenderer).saveState();
+		}
+
+		levelRenderer.getLevel().getProfiler().push("initialize frustum");
+
+		terrainFrustumHolder = createShadowFrustum(renderDistanceMultiplier, terrainFrustumHolder);
+
+		// Determine the player camera position
+		Vector3d cameraPos = CameraUniforms.getUnshiftedCameraPosition();
+
+		double cameraX = cameraPos.x();
+		double cameraY = cameraPos.y();
+		double cameraZ = cameraPos.z();
+
+		// Center the frustum on the player camera position
+		terrainFrustumHolder.getFrustum().prepare(cameraX, cameraY, cameraZ);
+
+		levelRenderer.getLevel().getProfiler().pop();
+
+		// Disable chunk occlusion culling - it's a bit complex to get this properly working with shadow rendering
+		// as-is, however in the future it will be good to work on restoring it for a nice performance boost.
+		//
+		// TODO: Get chunk occlusion working with shadows
+		boolean wasChunkCullingEnabled = client.smartCull;
+		client.smartCull = false;
+
+		// Always schedule a terrain update
+		// TODO: Only schedule a terrain update if the sun / moon is moving, or the shadow map camera moved.
+		((LevelRenderer) levelRenderer).needsUpdate();
+
+		// Execute the vanilla terrain setup / culling routines using our shadow frustum.
+		levelRenderer.invokeSetupRender(playerCamera, terrainFrustumHolder.getFrustum(), false, levelRenderer.getFrameId(), false);
+
+		// Don't forget to increment the frame counter! This variable is arbitrary and only used in terrain setup,
+		// and if it's not incremented, the vanilla culling code will get confused and think that it's already seen
+		// chunks during traversal, and break rendering in concerning ways.
+		levelRenderer.setFrameId(levelRenderer.getFrameId() + 1);
+
+		client.smartCull = wasChunkCullingEnabled;
+
+		levelRenderer.getLevel().getProfiler().popPush("terrain");
+
+		pipeline.pushProgram(GbufferProgram.NONE);
+		pipeline.beginShadowRender();
+
+		setupShadowViewport();
+
+		// Set up our orthographic projection matrix and load it into RenderSystem
+		float[] projMatrix;
+		if (this.fov != null) {
+			// If FOV is not null, the pack wants a perspective based projection matrix. (This is to support legacy packs)
+			projMatrix = ShadowMatrices.createPerspectiveMatrix(this.fov);
+		} else {
+			projMatrix = ShadowMatrices.createOrthoMatrix(halfPlaneLength);
+		}
+
+		Matrix4f shadowProjection = new Matrix4f();
+		((Matrix4fAccess) (Object) shadowProjection).copyFromArray(projMatrix);
+
+		IrisRenderSystem.setShadowProjection(shadowProjection);
 
 		// Disable backface culling
 		// This partially works around an issue where if the front face of a mountain isn't visible, it casts no
@@ -371,219 +449,6 @@
 		//
 		// TODO: Better way of preventing light from leaking into places where it shouldn't
 		RenderSystem.disableCull();
-	}
-
-	private void restoreGlState(Minecraft client) {
-		// Restore backface culling
-		RenderSystem.enableCull();
-
-		// Make sure to unload the projection matrix
-		IrisRenderSystem.restoreProjectionMatrix();
-
-		// Restore the old viewport
-		RenderSystem.viewport(0, 0, client.getMainRenderTarget().width, client.getMainRenderTarget().height);
-	}
-
-	private void copyPreTranslucentDepth() {
-		profiler.popPush("translucent depth copy");
-
-		// Copy the content of the depth texture before rendering translucent content.
-		// This is needed for the shadowtex0 / shadowtex1 split.
-
-		// note: destFb is null since we never end up getting a strategy that requires the target framebuffer
-		// this is a bit of an assumption but it works for now
-		DepthCopyStrategy.fastest(false).copy(getRenderTargets().getFramebuffer(), getDepthTextureId(), null,
-			getDepthTextureNoTranslucentsId(), resolution, resolution);
-	}
-
-	private void renderEntities(LevelRendererAccessor levelRenderer, Frustum frustum, MultiBufferSource.BufferSource bufferSource, PoseStack modelView, double cameraX, double cameraY, double cameraZ, float tickDelta) {
-		EntityRenderDispatcher dispatcher = levelRenderer.getEntityRenderDispatcher();
-
-		int shadowEntities = 0;
-
-		profiler.push("cull");
-
-		List<Entity> renderedEntities = new ArrayList<>(32);
-
-		// TODO: I'm sure that this can be improved / optimized.
-		for (Entity entity : getLevel().entitiesForRendering()) {
-			if (!dispatcher.shouldRender(entity, frustum, cameraX, cameraY, cameraZ) || entity.isSpectator()) {
-				continue;
-			}
-
-			renderedEntities.add(entity);
-		}
-
-		profiler.popPush("sort");
-
-		// Sort the entities by type first in order to allow vanilla's entity batching system to work better.
-		renderedEntities.sort(Comparator.comparingInt(entity -> entity.getType().hashCode()));
-
-		profiler.popPush("build geometry");
-
-		for (Entity entity : renderedEntities) {
-			levelRenderer.invokeRenderEntity(entity, cameraX, cameraY, cameraZ, tickDelta, modelView, bufferSource);
-			shadowEntities++;
-		}
-
-		renderedShadowEntities = shadowEntities;
-
-		profiler.pop();
-	}
-
-	private void renderPlayerEntity(LevelRendererAccessor levelRenderer, Frustum frustum, MultiBufferSource.BufferSource bufferSource, PoseStack modelView, double cameraX, double cameraY, double cameraZ, float tickDelta) {
-		EntityRenderDispatcher dispatcher = levelRenderer.getEntityRenderDispatcher();
-
-		profiler.push("cull");
-
-		Entity player = Minecraft.getInstance().player;
-
-		if (!dispatcher.shouldRender(player, frustum, cameraX, cameraY, cameraZ) || player.isSpectator()) {
-			return;
-		}
-
-		profiler.popPush("build geometry");
-
-		if (!player.getPassengers().isEmpty()) {
-			for (int i = 0; i < player.getPassengers().size(); i++) {
-				levelRenderer.invokeRenderEntity(player.getPassengers().get(i), cameraX, cameraY, cameraZ, tickDelta, modelView, bufferSource);
-				renderedShadowEntities++;
-			}
-		}
-
-		if (player.getVehicle() != null) {
-			levelRenderer.invokeRenderEntity(player.getVehicle(), cameraX, cameraY, cameraZ, tickDelta, modelView, bufferSource);
-			renderedShadowEntities++;
-		}
-
-		levelRenderer.invokeRenderEntity(player, cameraX, cameraY, cameraZ, tickDelta, modelView, bufferSource);
-
-		renderedShadowEntities++;
-
-		profiler.pop();
-	}
-
-	private void renderBlockEntities(MultiBufferSource.BufferSource bufferSource, PoseStack modelView, double cameraX, double cameraY, double cameraZ, float tickDelta, boolean hasEntityFrustum) {
-		profiler.push("build blockentities");
-
-		int shadowBlockEntities = 0;
-		BoxCuller culler = null;
-		if (hasEntityFrustum) {
-			culler = new BoxCuller(halfPlaneLength * (renderDistanceMultiplier * entityShadowDistanceMultiplier));
-			culler.setPosition(cameraX, cameraY, cameraZ);
-		}
-
-		for (BlockEntity entity : visibleBlockEntities) {
-			BlockPos pos = entity.getBlockPos();
-			if (hasEntityFrustum) {
-				if (culler.isCulled(pos.getX() - 1, pos.getY() - 1, pos.getZ() - 1, pos.getX() + 1, pos.getY() + 1, pos.getZ() + 1)) {
-					continue;
-				}
-			}
-			modelView.pushPose();
-			modelView.translate(pos.getX() - cameraX, pos.getY() - cameraY, pos.getZ() - cameraZ);
-			BlockEntityRenderDispatcher.instance.render(entity, tickDelta, modelView, bufferSource);
-			modelView.popPose();
-
-			shadowBlockEntities++;
-		}
-
-		renderedShadowBlockEntities = shadowBlockEntities;
-
-		profiler.pop();
->>>>>>> 615d1ea4
-	}
-
-	@Override
-	public void renderShadows(LevelRendererAccessor levelRenderer, Camera playerCamera) {
-		Minecraft client = Minecraft.getInstance();
-
-		levelRenderer.getLevel().getProfiler().popPush("shadows");
-		ACTIVE = true;
-		visibleBlockEntities = new ArrayList<>();
-
-		// NB: We store the previous player buffers in order to be able to allow mods rendering entities in the shadow pass (Flywheel) to use the shadow buffers instead.
-		RenderBuffers playerBuffers = levelRenderer.getRenderBuffers();
-		levelRenderer.setRenderBuffers(buffers);
-
-		visibleBlockEntities = new ArrayList<>();
-
-		// Create our camera
-		PoseStack modelView = createShadowModelView(this.sunPathRotation, this.intervalSize);
-		MODELVIEW = modelView.last().pose().copy();
-
-		levelRenderer.getLevel().getProfiler().push("terrain_setup");
-
-		if (levelRenderer instanceof CullingDataCache) {
-			((CullingDataCache) levelRenderer).saveState();
-		}
-
-		levelRenderer.getLevel().getProfiler().push("initialize frustum");
-
-		terrainFrustumHolder = createShadowFrustum(renderDistanceMultiplier, terrainFrustumHolder);
-
-		// Determine the player camera position
-		Vector3d cameraPos = CameraUniforms.getUnshiftedCameraPosition();
-
-		double cameraX = cameraPos.x();
-		double cameraY = cameraPos.y();
-		double cameraZ = cameraPos.z();
-
-		// Center the frustum on the player camera position
-		terrainFrustumHolder.getFrustum().prepare(cameraX, cameraY, cameraZ);
-
-		levelRenderer.getLevel().getProfiler().pop();
-
-		// Disable chunk occlusion culling - it's a bit complex to get this properly working with shadow rendering
-		// as-is, however in the future it will be good to work on restoring it for a nice performance boost.
-		//
-		// TODO: Get chunk occlusion working with shadows
-		boolean wasChunkCullingEnabled = client.smartCull;
-		client.smartCull = false;
-
-		// Always schedule a terrain update
-		// TODO: Only schedule a terrain update if the sun / moon is moving, or the shadow map camera moved.
-		((LevelRenderer) levelRenderer).needsUpdate();
-
-		// Execute the vanilla terrain setup / culling routines using our shadow frustum.
-		levelRenderer.invokeSetupRender(playerCamera, terrainFrustumHolder.getFrustum(), false, levelRenderer.getFrameId(), false);
-
-		// Don't forget to increment the frame counter! This variable is arbitrary and only used in terrain setup,
-		// and if it's not incremented, the vanilla culling code will get confused and think that it's already seen
-		// chunks during traversal, and break rendering in concerning ways.
-		levelRenderer.setFrameId(levelRenderer.getFrameId() + 1);
-
-		client.smartCull = wasChunkCullingEnabled;
-
-		levelRenderer.getLevel().getProfiler().popPush("terrain");
-
-		pipeline.pushProgram(GbufferProgram.NONE);
-		pipeline.beginShadowRender();
-
-		setupShadowViewport();
-
-		// Set up our orthographic projection matrix and load it into RenderSystem
-		float[] projMatrix;
-		if (this.fov != null) {
-			// If FOV is not null, the pack wants a perspective based projection matrix. (This is to support legacy packs)
-			projMatrix = ShadowMatrices.createPerspectiveMatrix(this.fov);
-		} else {
-			projMatrix = ShadowMatrices.createOrthoMatrix(halfPlaneLength);
-		}
-
-		Matrix4f shadowProjection = new Matrix4f();
-		((Matrix4fAccess) (Object) shadowProjection).copyFromArray(projMatrix);
-
-		IrisRenderSystem.setShadowProjection(shadowProjection);
-
-		// Disable backface culling
-		// This partially works around an issue where if the front face of a mountain isn't visible, it casts no
-		// shadow.
-		//
-		// However, it only partially resolves issues of light leaking into caves.
-		//
-		// TODO: Better way of preventing light from leaking into places where it shouldn't
-		RenderSystem.disableCull();
 
 		// Render all opaque terrain unless pack requests not to
 		if (shouldRenderTerrain) {
@@ -631,13 +496,9 @@
 		EntityRenderDispatcher dispatcher = levelRenderer.getEntityRenderDispatcher();
 
 		if (shouldRenderEntities) {
-<<<<<<< HEAD
 			renderedShadowEntities = renderEntities(levelRenderer, dispatcher, bufferSource, modelView, tickDelta, entityShadowFrustum, cameraX, cameraY, cameraZ);
-=======
-			renderEntities(levelRenderer, entityShadowFrustum, bufferSource, modelView, cameraX, cameraY, cameraZ, tickDelta);
 		} else if (shouldRenderPlayer) {
-			renderPlayerEntity(levelRenderer, entityShadowFrustum, bufferSource, modelView, cameraX, cameraY, cameraZ, tickDelta);
->>>>>>> 615d1ea4
+			renderedShadowEntities = renderPlayerEntity(levelRenderer, dispatcher, bufferSource, modelView, tickDelta, entityShadowFrustum, cameraX, cameraY, cameraZ);
 		}
 
 		levelRenderer.getLevel().getProfiler().popPush("build blockentities");
@@ -762,6 +623,40 @@
 		return renderedEntities.size();
 	}
 
+	private int renderPlayerEntity(LevelRendererAccessor levelRenderer, EntityRenderDispatcher dispatcher, MultiBufferSource.BufferSource bufferSource, PoseStack modelView, float tickDelta, Frustum frustum, double cameraX, double cameraY, double cameraZ) {
+		levelRenderer.getLevel().getProfiler().push("cull");
+
+		Entity player = Minecraft.getInstance().player;
+
+		int shadowEntities = 0;
+
+		if (!dispatcher.shouldRender(player, frustum, cameraX, cameraY, cameraZ) || player.isSpectator()) {
+			return 0;
+		}
+
+		levelRenderer.getLevel().getProfiler().popPush("build geometry");
+
+		if (!player.getPassengers().isEmpty()) {
+			for (int i = 0; i < player.getPassengers().size(); i++) {
+				levelRenderer.invokeRenderEntity(player.getPassengers().get(i), cameraX, cameraY, cameraZ, tickDelta, modelView, bufferSource);
+				shadowEntities++;
+			}
+		}
+
+		if (player.getVehicle() != null) {
+			levelRenderer.invokeRenderEntity(player.getVehicle(), cameraX, cameraY, cameraZ, tickDelta, modelView, bufferSource);
+			shadowEntities++;
+		}
+
+		levelRenderer.invokeRenderEntity(player, cameraX, cameraY, cameraZ, tickDelta, modelView, bufferSource);
+
+		shadowEntities++;
+
+		levelRenderer.getLevel().getProfiler().pop();
+
+		return shadowEntities;
+	}
+
 	private void copyPreTranslucentDepth(LevelRendererAccessor levelRenderer) {
 		levelRenderer.getLevel().getProfiler().popPush("translucent depth copy");
 
