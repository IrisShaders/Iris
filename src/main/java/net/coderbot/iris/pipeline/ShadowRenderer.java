package net.coderbot.iris.pipeline;

import com.google.common.collect.ImmutableList;
import com.mojang.blaze3d.systems.RenderSystem;
import com.mojang.blaze3d.vertex.PoseStack;
import com.mojang.math.Matrix4f;
import com.mojang.math.Vector3f;
import net.coderbot.batchedentityrendering.impl.BatchingDebugMessageHelper;
import net.coderbot.batchedentityrendering.impl.DrawCallTrackingRenderBuffers;
import net.coderbot.batchedentityrendering.impl.RenderBuffersExt;
import net.coderbot.iris.Iris;
import net.coderbot.iris.gl.IrisRenderSystem;
import net.coderbot.iris.gl.texture.DepthCopyStrategy;
import net.coderbot.iris.gui.option.IrisVideoSettings;
import net.coderbot.iris.mixin.LevelRendererAccessor;
import net.coderbot.iris.shaderpack.OptionalBoolean;
import net.coderbot.iris.shaderpack.PackDirectives;
import net.coderbot.iris.shaderpack.PackShadowDirectives;
import net.coderbot.iris.shaderpack.ProgramSource;
import net.coderbot.iris.shadow.ShadowMatrices;
import net.coderbot.iris.shadows.CullingDataCache;
import net.coderbot.iris.shadows.Matrix4fAccess;
import net.coderbot.iris.shadows.ShadowRenderTargets;
import net.coderbot.iris.shadows.frustum.BoxCuller;
import net.coderbot.iris.shadows.frustum.CullEverythingFrustum;
import net.coderbot.iris.shadows.frustum.FrustumHolder;
import net.coderbot.iris.shadows.frustum.advanced.AdvancedShadowCullingFrustum;
import net.coderbot.iris.shadows.frustum.fallback.BoxCullingFrustum;
import net.coderbot.iris.shadows.frustum.fallback.NonCullingFrustum;
import net.coderbot.iris.uniforms.CameraUniforms;
import net.coderbot.iris.uniforms.CapturedRenderingState;
import net.coderbot.iris.uniforms.CelestialUniforms;
import net.coderbot.iris.vendored.joml.Vector3d;
import net.coderbot.iris.vendored.joml.Vector4f;
import net.minecraft.client.Camera;
import net.minecraft.client.Minecraft;
import net.minecraft.client.multiplayer.ClientLevel;
import net.minecraft.client.renderer.LevelRenderer;
import net.minecraft.client.renderer.MultiBufferSource;
import net.minecraft.client.renderer.RenderBuffers;
import net.minecraft.client.renderer.RenderType;
import net.minecraft.client.renderer.culling.Frustum;
import net.minecraft.client.renderer.entity.EntityRenderDispatcher;
import net.minecraft.core.BlockPos;
import net.minecraft.world.entity.Entity;
import net.minecraft.world.level.block.entity.BlockEntity;
import org.lwjgl.opengl.GL20C;
import org.lwjgl.opengl.GL30C;

import java.util.ArrayList;
import java.util.Comparator;
import java.util.List;
import java.util.Objects;

public class ShadowRenderer {
	public static boolean ACTIVE = false;
	public static List<BlockEntity> visibleBlockEntities;

	private final float halfPlaneLength;
	private final float renderDistanceMultiplier;
	private final float entityShadowDistanceMultiplier;
	private final int resolution;
	private final float intervalSize;
	private final Float fov;
	public static Matrix4f MODELVIEW;

	private final ShadowRenderTargets targets;
	private final OptionalBoolean packCullingState;
	private final boolean packHasVoxelization;
	private final boolean shouldRenderTerrain;
	private final boolean shouldRenderTranslucent;
	private final boolean shouldRenderEntities;
	private final boolean shouldRenderPlayer;
	private final boolean shouldRenderBlockEntities;
	private final float sunPathRotation;
	private final RenderBuffers buffers;
	private final RenderBuffersExt renderBuffersExt;
	private final List<MipmapPass> mipmapPasses = new ArrayList<>();
	private final String debugStringOverall;
	private FrustumHolder terrainFrustumHolder;
	private FrustumHolder entityFrustumHolder;
	private String debugStringTerrain = "(unavailable)";
	private int renderedShadowEntities = 0;
	private int renderedShadowBlockEntities = 0;

	public ShadowRenderer(ProgramSource shadow, PackDirectives directives,
						  ShadowRenderTargets shadowRenderTargets, boolean shadowUsesImages) {
		final PackShadowDirectives shadowDirectives = directives.getShadowDirectives();

		this.halfPlaneLength = shadowDirectives.getDistance();
		this.renderDistanceMultiplier = shadowDirectives.getDistanceRenderMul();
		this.entityShadowDistanceMultiplier = shadowDirectives.getEntityShadowDistanceMul();
		this.resolution = shadowDirectives.getResolution();
		this.intervalSize = shadowDirectives.getIntervalSize();
		this.shouldRenderTerrain = shadowDirectives.shouldRenderTerrain();
		this.shouldRenderTranslucent = shadowDirectives.shouldRenderTranslucent();
		this.shouldRenderEntities = shadowDirectives.shouldRenderEntities();
		this.shouldRenderPlayer = shadowDirectives.shouldRenderPlayer();
		this.shouldRenderBlockEntities = shadowDirectives.shouldRenderBlockEntities();

		debugStringOverall = "half plane = " + halfPlaneLength + " meters @ " + resolution + "x" + resolution;

		this.terrainFrustumHolder = new FrustumHolder();
		this.entityFrustumHolder = new FrustumHolder();

		this.fov = shadowDirectives.getFov();
		this.targets = shadowRenderTargets;

		if (shadow != null) {
			// Assume that the shader pack is doing voxelization if a geometry shader is detected.
			// Also assume voxelization if image load / store is detected.
			this.packHasVoxelization = shadow.getGeometrySource().isPresent() || shadowUsesImages;
			this.packCullingState = shadowDirectives.getCullingState();
		} else {
			this.packHasVoxelization = false;
			this.packCullingState = OptionalBoolean.DEFAULT;
		}

		this.sunPathRotation = directives.getSunPathRotation();

		this.buffers = new RenderBuffers();

		if (this.buffers instanceof RenderBuffersExt) {
			this.renderBuffersExt = (RenderBuffersExt) buffers;
		} else {
			this.renderBuffersExt = null;
		}

		configureSamplingSettings(shadowDirectives);
	}

	public static PoseStack createShadowModelView(float sunPathRotation, float intervalSize) {
		// Determine the camera position
		Vector3d cameraPos = CameraUniforms.getUnshiftedCameraPosition();

		double cameraX = cameraPos.x;
		double cameraY = cameraPos.y;
		double cameraZ = cameraPos.z;

		// Set up our modelview matrix stack
		PoseStack modelView = new PoseStack();
		ShadowMatrices.createModelViewMatrix(modelView.last().pose(), getShadowAngle(), intervalSize, sunPathRotation, cameraX, cameraY, cameraZ);

		return modelView;
	}

	private static ClientLevel getLevel() {
		return Objects.requireNonNull(Minecraft.getInstance().level);
	}

	private static float getSkyAngle() {
		return getLevel().getTimeOfDay(CapturedRenderingState.INSTANCE.getTickDelta());
	}

	private static float getSunAngle() {
		float skyAngle = getSkyAngle();

		if (skyAngle < 0.75F) {
			return skyAngle + 0.25F;
		} else {
			return skyAngle - 0.75F;
		}
	}

	private static float getShadowAngle() {
		float shadowAngle = getSunAngle();

		if (!CelestialUniforms.isDay()) {
			shadowAngle -= 0.5F;
		}

		return shadowAngle;
	}

	private void configureSamplingSettings(PackShadowDirectives shadowDirectives) {
		final ImmutableList<PackShadowDirectives.DepthSamplingSettings> depthSamplingSettings =
			shadowDirectives.getDepthSamplingSettings();

		final ImmutableList<PackShadowDirectives.SamplingSettings> colorSamplingSettings =
			shadowDirectives.getColorSamplingSettings();

		RenderSystem.activeTexture(GL20C.GL_TEXTURE4);

		RenderSystem.bindTexture(targets.getDepthTexture().getTextureId());
		configureDepthSampler(targets.getDepthTexture().getTextureId(), depthSamplingSettings.get(0));

		RenderSystem.bindTexture(targets.getDepthTextureNoTranslucents().getTextureId());
		configureDepthSampler(targets.getDepthTextureNoTranslucents().getTextureId(), depthSamplingSettings.get(1));

		for (int i = 0; i < colorSamplingSettings.size(); i++) {
			int glTextureId = targets.getColorTextureId(i);

			RenderSystem.bindTexture(glTextureId);
			configureSampler(glTextureId, colorSamplingSettings.get(i));
		}

		RenderSystem.bindTexture(0);
		RenderSystem.activeTexture(GL20C.GL_TEXTURE0);
	}

	private void configureDepthSampler(int glTextureId, PackShadowDirectives.DepthSamplingSettings settings) {
		if (settings.getHardwareFiltering()) {
			// We have to do this or else shadow hardware filtering breaks entirely!
			RenderSystem.texParameter(GL20C.GL_TEXTURE_2D, GL20C.GL_TEXTURE_COMPARE_MODE, GL30C.GL_COMPARE_REF_TO_TEXTURE);
		}

		configureSampler(glTextureId, settings);
	}

	private void configureSampler(int glTextureId, PackShadowDirectives.SamplingSettings settings) {
		if (settings.getMipmap()) {
			int filteringMode = settings.getNearest() ? GL20C.GL_NEAREST_MIPMAP_NEAREST : GL20C.GL_LINEAR_MIPMAP_LINEAR;
			mipmapPasses.add(new MipmapPass(glTextureId, filteringMode));
		}

		if (!settings.getNearest()) {
			// Make sure that things are smoothed
			RenderSystem.texParameter(GL20C.GL_TEXTURE_2D, GL20C.GL_TEXTURE_MIN_FILTER, GL20C.GL_LINEAR);
			RenderSystem.texParameter(GL20C.GL_TEXTURE_2D, GL20C.GL_TEXTURE_MAG_FILTER, GL20C.GL_LINEAR);
		} else {
			RenderSystem.texParameter(GL20C.GL_TEXTURE_2D, GL20C.GL_TEXTURE_MIN_FILTER, GL20C.GL_NEAREST);
			RenderSystem.texParameter(GL20C.GL_TEXTURE_2D, GL20C.GL_TEXTURE_MAG_FILTER, GL20C.GL_NEAREST);
		}
	}

	private void generateMipmaps() {
		RenderSystem.activeTexture(GL20C.GL_TEXTURE4);

		for (MipmapPass mipmapPass : mipmapPasses) {
			RenderSystem.bindTexture(mipmapPass.getTexture());
			setupMipmappingForBoundTexture(mipmapPass.getTargetFilteringMode());
		}

		RenderSystem.bindTexture(0);
		RenderSystem.activeTexture(GL20C.GL_TEXTURE0);
	}

	private void setupMipmappingForBoundTexture(int filteringMode) {
		IrisRenderSystem.generateMipmaps(GL20C.GL_TEXTURE_2D);
		RenderSystem.texParameter(GL20C.GL_TEXTURE_2D, GL20C.GL_TEXTURE_MIN_FILTER, filteringMode);
	}

	private FrustumHolder createShadowFrustum(float renderMultiplier, FrustumHolder holder) {
		// TODO: Cull entities / block entities with Advanced Frustum Culling even if voxelization is detected.
		String distanceInfo;
		String cullingInfo;
		if ((packCullingState == OptionalBoolean.FALSE || packHasVoxelization) && packCullingState != OptionalBoolean.TRUE) {
			double distance = halfPlaneLength * renderMultiplier;

			String reason;

			if (packCullingState == OptionalBoolean.FALSE) {
				reason = "(set by shader pack)";
			} else /*if (packHasVoxelization)*/ {
				reason = "(voxelization detected)";
			}

<<<<<<< HEAD
			if (distance <= 0 || distance > Minecraft.getInstance().options.getEffectiveRenderDistance() * 16) {
				distanceInfo = "render distance = " + Minecraft.getInstance().options.getEffectiveRenderDistance() * 16
					+ " blocks ";
				distanceInfo += Minecraft.getInstance().isLocalServer() ? "(capped by normal render distance)" : "(capped by normal/server render distance)";
=======
			if (distance <= 0 || distance > Minecraft.getInstance().options.renderDistance * 16) {
				distanceInfo = Minecraft.getInstance().options.renderDistance * 16
					+ " blocks (capped by normal render distance)";
>>>>>>> 471abdfb
				cullingInfo = "disabled " + reason;
				return holder.setInfo(new NonCullingFrustum(), distanceInfo, cullingInfo);
			} else {
				distanceInfo = distance + " blocks (set by shader pack)";
				cullingInfo = "distance only " + reason;
				BoxCuller boxCuller = new BoxCuller(distance);
				holder.setInfo(new BoxCullingFrustum(boxCuller), distanceInfo, cullingInfo);
			}
		} else {
			BoxCuller boxCuller;

			double distance = halfPlaneLength * renderMultiplier;
			String setter = "(set by shader pack)";

			if (renderMultiplier < 0) {
				distance = IrisVideoSettings.shadowDistance * 16;
				setter = "(set by user)";
			}

			if (distance >= Minecraft.getInstance().options.renderDistance * 16) {
<<<<<<< HEAD
				distanceInfo = "render distance = " + Minecraft.getInstance().options.getEffectiveRenderDistance() * 16
					+ " blocks ";
				distanceInfo += Minecraft.getInstance().isLocalServer() ? "(capped by normal render distance)" : "(capped by normal/server render distance)";
=======
				distanceInfo = Minecraft.getInstance().options.renderDistance * 16
					+ " blocks (capped by normal render distance)";
>>>>>>> 471abdfb
				boxCuller = null;
			} else {
				distanceInfo = distance + " blocks " + setter;

				if (distance == 0.0) {
					cullingInfo = "no shadows rendered";
					holder.setInfo(new CullEverythingFrustum(), distanceInfo, cullingInfo);
				}

				boxCuller = new BoxCuller(distance);
			}

			cullingInfo = "Advanced Frustum Culling enabled";

			Vector4f shadowLightPosition = new CelestialUniforms(sunPathRotation).getShadowLightPositionInWorldSpace();

			Vector3f shadowLightVectorFromOrigin =
				new Vector3f(shadowLightPosition.x(), shadowLightPosition.y(), shadowLightPosition.z());

			shadowLightVectorFromOrigin.normalize();

			return holder.setInfo(new AdvancedShadowCullingFrustum(CapturedRenderingState.INSTANCE.getGbufferModelView(),
				CapturedRenderingState.INSTANCE.getGbufferProjection(), shadowLightVectorFromOrigin, boxCuller), distanceInfo, cullingInfo);

		}

		return holder;
	}

	public void setupShadowViewport() {
		// Set up the viewport
		RenderSystem.viewport(0, 0, resolution, resolution);
	}

	public void renderShadows(LevelRendererAccessor levelRenderer, Camera playerCamera) {
		Minecraft client = Minecraft.getInstance();

		levelRenderer.getLevel().getProfiler().popPush("shadows");
		ACTIVE = true;
		visibleBlockEntities = new ArrayList<>();

		// NB: We store the previous player buffers in order to be able to allow mods rendering entities in the shadow pass (Flywheel) to use the shadow buffers instead.
		RenderBuffers playerBuffers = levelRenderer.getRenderBuffers();
		levelRenderer.setRenderBuffers(buffers);

		visibleBlockEntities = new ArrayList<>();

		// Create our camera
		PoseStack modelView = createShadowModelView(this.sunPathRotation, this.intervalSize);
		MODELVIEW = modelView.last().pose().copy();

		levelRenderer.getLevel().getProfiler().push("terrain_setup");

		if (levelRenderer instanceof CullingDataCache) {
			((CullingDataCache) levelRenderer).saveState();
		}

		levelRenderer.getLevel().getProfiler().push("initialize frustum");

		terrainFrustumHolder = createShadowFrustum(renderDistanceMultiplier, terrainFrustumHolder);

		// Determine the player camera position
		Vector3d cameraPos = CameraUniforms.getUnshiftedCameraPosition();

		double cameraX = cameraPos.x();
		double cameraY = cameraPos.y();
		double cameraZ = cameraPos.z();

		// Center the frustum on the player camera position
		terrainFrustumHolder.getFrustum().prepare(cameraX, cameraY, cameraZ);

		levelRenderer.getLevel().getProfiler().pop();

		// Disable chunk occlusion culling - it's a bit complex to get this properly working with shadow rendering
		// as-is, however in the future it will be good to work on restoring it for a nice performance boost.
		//
		// TODO: Get chunk occlusion working with shadows
		boolean wasChunkCullingEnabled = client.smartCull;
		client.smartCull = false;

		// Always schedule a terrain update
		// TODO: Only schedule a terrain update if the sun / moon is moving, or the shadow map camera moved.
		// We have to ensure that we don't regenerate clouds every frame, since that's what needsUpdate ends up doing.
		// This took up to 10% of the frame time before we applied this fix! That's really bad!
		boolean regenerateClouds = levelRenderer.shouldRegenerateClouds();
		((LevelRenderer) levelRenderer).needsUpdate();
		levelRenderer.setShouldRegenerateClouds(regenerateClouds);

		// Execute the vanilla terrain setup / culling routines using our shadow frustum.
		levelRenderer.invokeSetupRender(playerCamera, terrainFrustumHolder.getFrustum(), false, false);

		// Don't forget to increment the frame counter! This variable is arbitrary and only used in terrain setup,
		// and if it's not incremented, the vanilla culling code will get confused and think that it's already seen
		// chunks during traversal, and break rendering in concerning ways.
		//worldRenderer.setFrameId(worldRenderer.getFrameId() + 1);

		client.smartCull = wasChunkCullingEnabled;

		levelRenderer.getLevel().getProfiler().popPush("terrain");

		setupShadowViewport();

		// Set up our orthographic projection matrix and load it into RenderSystem
		float[] projMatrix;
		if (this.fov != null) {
			// If FOV is not null, the pack wants a perspective based projection matrix. (This is to support legacy packs)
			projMatrix = ShadowMatrices.createPerspectiveMatrix(this.fov);
		} else {
			projMatrix = ShadowMatrices.createOrthoMatrix(halfPlaneLength);
		}

		Matrix4f shadowProjection = new Matrix4f();
		((Matrix4fAccess) (Object) shadowProjection).copyFromArray(projMatrix);

		IrisRenderSystem.setShadowProjection(shadowProjection);

		// Disable backface culling
		// This partially works around an issue where if the front face of a mountain isn't visible, it casts no
		// shadow.
		//
		// However, it only partially resolves issues of light leaking into caves.
		//
		// TODO: Better way of preventing light from leaking into places where it shouldn't
		RenderSystem.disableCull();

		// Render all opaque terrain unless pack requests not to
		if (shouldRenderTerrain) {
			levelRenderer.invokeRenderChunkLayer(RenderType.solid(), modelView, cameraX, cameraY, cameraZ, shadowProjection);
			levelRenderer.invokeRenderChunkLayer(RenderType.cutout(), modelView, cameraX, cameraY, cameraZ, shadowProjection);
			levelRenderer.invokeRenderChunkLayer(RenderType.cutoutMipped(), modelView, cameraX, cameraY, cameraZ, shadowProjection);
		}

		// Reset our viewport in case Sodium overrode it
		RenderSystem.viewport(0, 0, resolution, resolution);

		levelRenderer.getLevel().getProfiler().popPush("entities");

		// Get the current tick delta. Normally this is the same as client.getTickDelta(), but when the game is paused,
		// it is set to a fixed value.
		final float tickDelta = CapturedRenderingState.INSTANCE.getTickDelta();

		// Create a constrained shadow frustum for entities to avoid rendering faraway entities in the shadow pass,
		// if the shader pack has requested it. Otherwise, use the same frustum as for terrain.
		boolean hasEntityFrustum = false;

		if (entityShadowDistanceMultiplier == 1.0F || entityShadowDistanceMultiplier < 0.0F) {
			entityFrustumHolder.setInfo(terrainFrustumHolder.getFrustum(), terrainFrustumHolder.getDistanceInfo(), terrainFrustumHolder.getCullingInfo());
		} else {
			hasEntityFrustum = true;
			entityFrustumHolder = createShadowFrustum(renderDistanceMultiplier * entityShadowDistanceMultiplier, entityFrustumHolder);
		}

		Frustum entityShadowFrustum = entityFrustumHolder.getFrustum();
		entityShadowFrustum.prepare(cameraX, cameraY, cameraZ);

		// Render nearby entities
		//
		// Note: We must use a separate BuilderBufferStorage object here, or else very weird things will happen during
		// rendering.
		if (renderBuffersExt != null) {
			renderBuffersExt.beginLevelRendering();
		}

		if (buffers instanceof DrawCallTrackingRenderBuffers) {
			((DrawCallTrackingRenderBuffers) buffers).resetDrawCounts();
		}

		MultiBufferSource.BufferSource bufferSource = buffers.bufferSource();
		EntityRenderDispatcher dispatcher = levelRenderer.getEntityRenderDispatcher();

		if (shouldRenderEntities) {
			renderedShadowEntities = renderEntities(levelRenderer, dispatcher, bufferSource, modelView, tickDelta, entityShadowFrustum, cameraX, cameraY, cameraZ);
		} else if (shouldRenderPlayer) {
			renderedShadowEntities = renderPlayerEntity(levelRenderer, dispatcher, bufferSource, modelView, tickDelta, entityShadowFrustum, cameraX, cameraY, cameraZ);
		}

		levelRenderer.getLevel().getProfiler().popPush("build blockentities");

		if (shouldRenderBlockEntities) {
			renderedShadowBlockEntities = renderBlockEntities(bufferSource, modelView, cameraX, cameraY, cameraZ, tickDelta, hasEntityFrustum);
		}

		levelRenderer.getLevel().getProfiler().popPush("draw entities");

		// NB: Don't try to draw the translucent parts of entities afterwards. It'll cause problems since some
		// shader packs assume that everything drawn afterwards is actually translucent and should cast a colored
		// shadow...
		bufferSource.endBatch();

		copyPreTranslucentDepth(levelRenderer);

		levelRenderer.getLevel().getProfiler().popPush("translucent terrain");

		// TODO: Prevent these calls from scheduling translucent sorting...
		// It doesn't matter a ton, since this just means that they won't be sorted in the normal rendering pass.
		// Just something to watch out for, however...
		if (shouldRenderTranslucent) {
			levelRenderer.invokeRenderChunkLayer(RenderType.translucent(), modelView, cameraX, cameraY, cameraZ, shadowProjection);
		}

		// Note: Apparently tripwire isn't rendered in the shadow pass.
		// levelRenderer.invokeRenderChunkLayer(RenderType.tripwire(), modelView, cameraX, cameraY, cameraZ, shadowProjection);

		if (renderBuffersExt != null) {
			renderBuffersExt.endLevelRendering();
		}

		IrisRenderSystem.restorePlayerProjection();

		debugStringTerrain = ((LevelRenderer) levelRenderer).getChunkStatistics();

		levelRenderer.getLevel().getProfiler().popPush("generate mipmaps");

		generateMipmaps();

		levelRenderer.getLevel().getProfiler().popPush("restore gl state");

		// Restore backface culling
		RenderSystem.enableCull();

		Minecraft.getInstance().getMainRenderTarget().bindWrite(false);

		// Restore the old viewport
		RenderSystem.viewport(0, 0, client.getMainRenderTarget().width, client.getMainRenderTarget().height);

		if (levelRenderer instanceof CullingDataCache) {
			((CullingDataCache) levelRenderer).restoreState();
		}

		levelRenderer.setRenderBuffers(playerBuffers);

		visibleBlockEntities = null;
		ACTIVE = false;

		levelRenderer.getLevel().getProfiler().pop();
		levelRenderer.getLevel().getProfiler().popPush("updatechunks");
	}

	private int renderBlockEntities(MultiBufferSource.BufferSource bufferSource, PoseStack modelView, double cameraX, double cameraY, double cameraZ, float tickDelta, boolean hasEntityFrustum) {
		getLevel().getProfiler().push("build blockentities");

		int shadowBlockEntities = 0;
		BoxCuller culler = null;
		if (hasEntityFrustum) {
			culler = new BoxCuller(halfPlaneLength * (renderDistanceMultiplier * entityShadowDistanceMultiplier));
			culler.setPosition(cameraX, cameraY, cameraZ);
		}

		for (BlockEntity entity : visibleBlockEntities) {
			BlockPos pos = entity.getBlockPos();
			if (hasEntityFrustum) {
				if (culler.isCulled(pos.getX() - 1, pos.getY() - 1, pos.getZ() - 1, pos.getX() + 1, pos.getY() + 1, pos.getZ() + 1)) {
					continue;
				}
			}
			modelView.pushPose();
			modelView.translate(pos.getX() - cameraX, pos.getY() - cameraY, pos.getZ() - cameraZ);
			Minecraft.getInstance().getBlockEntityRenderDispatcher().render(entity, tickDelta, modelView, bufferSource);
			modelView.popPose();

			shadowBlockEntities++;
		}

		getLevel().getProfiler().pop();

		return shadowBlockEntities;
	}

	private int renderEntities(LevelRendererAccessor levelRenderer, EntityRenderDispatcher dispatcher, MultiBufferSource.BufferSource bufferSource, PoseStack modelView, float tickDelta, Frustum frustum, double cameraX, double cameraY, double cameraZ) {
		levelRenderer.getLevel().getProfiler().push("cull");

		List<Entity> renderedEntities = new ArrayList<>(32);

		// TODO: I'm sure that this can be improved / optimized.
		for (Entity entity : getLevel().entitiesForRendering()) {
			if (!dispatcher.shouldRender(entity, frustum, cameraX, cameraY, cameraZ) || entity.isSpectator()) {
				continue;
			}

			renderedEntities.add(entity);
		}

		levelRenderer.getLevel().getProfiler().popPush("sort");

		// Sort the entities by type first in order to allow vanilla's entity batching system to work better.
		renderedEntities.sort(Comparator.comparingInt(entity -> entity.getType().hashCode()));

		levelRenderer.getLevel().getProfiler().popPush("build entity geometry");

		for (Entity entity : renderedEntities) {
			levelRenderer.invokeRenderEntity(entity, cameraX, cameraY, cameraZ, tickDelta, modelView, bufferSource);
		}

		levelRenderer.getLevel().getProfiler().pop();

		return renderedEntities.size();
	}

	private int renderPlayerEntity(LevelRendererAccessor levelRenderer, EntityRenderDispatcher dispatcher, MultiBufferSource.BufferSource bufferSource, PoseStack modelView, float tickDelta, Frustum frustum, double cameraX, double cameraY, double cameraZ) {
		levelRenderer.getLevel().getProfiler().push("cull");

		Entity player = Minecraft.getInstance().player;

		int shadowEntities = 0;

		if (!dispatcher.shouldRender(player, frustum, cameraX, cameraY, cameraZ) || player.isSpectator()) {
			return 0;
		}

		levelRenderer.getLevel().getProfiler().popPush("build geometry");

		if (!player.getPassengers().isEmpty()) {
			for (int i = 0; i < player.getPassengers().size(); i++) {
				levelRenderer.invokeRenderEntity(player.getPassengers().get(i), cameraX, cameraY, cameraZ, tickDelta, modelView, bufferSource);
				shadowEntities++;
			}
		}

		if (player.getVehicle() != null) {
			levelRenderer.invokeRenderEntity(player.getVehicle(), cameraX, cameraY, cameraZ, tickDelta, modelView, bufferSource);
			shadowEntities++;
		}

		levelRenderer.invokeRenderEntity(player, cameraX, cameraY, cameraZ, tickDelta, modelView, bufferSource);

		shadowEntities++;

		levelRenderer.getLevel().getProfiler().pop();

		return shadowEntities;
	}

	private void copyPreTranslucentDepth(LevelRendererAccessor levelRenderer) {
		levelRenderer.getLevel().getProfiler().popPush("translucent depth copy");

		// Copy the content of the depth texture before rendering translucent content.
		// This is needed for the shadowtex0 / shadowtex1 split.

		// note: destFb is null since we never end up getting a strategy that requires the target framebuffer
		// this is a bit of an assumption but it works for now
		DepthCopyStrategy.fastest(false).copy(targets.getFramebuffer(), targets.getDepthTexture().getTextureId(), null,
			targets.getDepthTextureNoTranslucents().getTextureId(), resolution, resolution);
	}

	public void addDebugText(List<String> messages) {
		messages.add("[" + Iris.MODNAME + "] Shadow Maps: " + debugStringOverall);
		messages.add("[" + Iris.MODNAME + "] Shadow Distance Terrain: " + terrainFrustumHolder.getDistanceInfo() + " Entity: " + entityFrustumHolder.getDistanceInfo());
		messages.add("[" + Iris.MODNAME + "] Shadow Culling Terrain: " + terrainFrustumHolder.getCullingInfo() + " Entity: " + entityFrustumHolder.getCullingInfo());
		messages.add("[" + Iris.MODNAME + "] Shadow Terrain: " + debugStringTerrain
			+ (shouldRenderTerrain ? "" : " (no terrain) ") + (shouldRenderTranslucent ? "" : "(no translucent)"));
		messages.add("[" + Iris.MODNAME + "] Shadow Entities: " + getEntitiesDebugString());
		messages.add("[" + Iris.MODNAME + "] Shadow Block Entities: " + getBlockEntitiesDebugString());

		if (buffers instanceof DrawCallTrackingRenderBuffers && (shouldRenderEntities || shouldRenderPlayer)) {
			DrawCallTrackingRenderBuffers drawCallTracker = (DrawCallTrackingRenderBuffers) buffers;
			messages.add("[" + Iris.MODNAME + "] Shadow Entity Batching: " + BatchingDebugMessageHelper.getDebugMessage(drawCallTracker));
		}
	}

	private String getEntitiesDebugString() {
		return (shouldRenderEntities || shouldRenderPlayer) ? (renderedShadowEntities + "/" + Minecraft.getInstance().level.getEntityCount()) : "disabled by pack";
	}

	private String getBlockEntitiesDebugString() {
		return shouldRenderBlockEntities ? renderedShadowBlockEntities + "" : "disabled by pack"; // TODO: + "/" + MinecraftClient.getInstance().world.blockEntities.size();
	}

	private static class MipmapPass {
		private final int texture;
		private final int targetFilteringMode;

		public MipmapPass(int texture, int targetFilteringMode) {
			this.texture = texture;
			this.targetFilteringMode = targetFilteringMode;
		}

		public int getTexture() {
			return texture;
		}

		public int getTargetFilteringMode() {
			return targetFilteringMode;
		}
	}
}<|MERGE_RESOLUTION|>--- conflicted
+++ resolved
@@ -255,16 +255,10 @@
 				reason = "(voxelization detected)";
 			}
 
-<<<<<<< HEAD
 			if (distance <= 0 || distance > Minecraft.getInstance().options.getEffectiveRenderDistance() * 16) {
 				distanceInfo = "render distance = " + Minecraft.getInstance().options.getEffectiveRenderDistance() * 16
 					+ " blocks ";
 				distanceInfo += Minecraft.getInstance().isLocalServer() ? "(capped by normal render distance)" : "(capped by normal/server render distance)";
-=======
-			if (distance <= 0 || distance > Minecraft.getInstance().options.renderDistance * 16) {
-				distanceInfo = Minecraft.getInstance().options.renderDistance * 16
-					+ " blocks (capped by normal render distance)";
->>>>>>> 471abdfb
 				cullingInfo = "disabled " + reason;
 				return holder.setInfo(new NonCullingFrustum(), distanceInfo, cullingInfo);
 			} else {
@@ -285,14 +279,9 @@
 			}
 
 			if (distance >= Minecraft.getInstance().options.renderDistance * 16) {
-<<<<<<< HEAD
 				distanceInfo = "render distance = " + Minecraft.getInstance().options.getEffectiveRenderDistance() * 16
 					+ " blocks ";
 				distanceInfo += Minecraft.getInstance().isLocalServer() ? "(capped by normal render distance)" : "(capped by normal/server render distance)";
-=======
-				distanceInfo = Minecraft.getInstance().options.renderDistance * 16
-					+ " blocks (capped by normal render distance)";
->>>>>>> 471abdfb
 				boxCuller = null;
 			} else {
 				distanceInfo = distance + " blocks " + setter;
