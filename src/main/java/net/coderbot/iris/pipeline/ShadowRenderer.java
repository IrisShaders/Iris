package net.coderbot.iris.pipeline;

import com.google.common.collect.ImmutableList;
import com.mojang.blaze3d.systems.RenderSystem;
import com.mojang.blaze3d.vertex.PoseStack;
import com.mojang.math.Matrix4f;
import it.unimi.dsi.fastutil.ints.Int2ObjectMap;
import net.coderbot.batchedentityrendering.impl.BatchingDebugMessageHelper;
import net.coderbot.batchedentityrendering.impl.DrawCallTrackingRenderBuffers;
import net.coderbot.batchedentityrendering.impl.FullyBufferedMultiBufferSource;
import net.coderbot.batchedentityrendering.impl.MemoryTrackingRenderBuffers;
import net.coderbot.batchedentityrendering.impl.RenderBuffersExt;
import net.coderbot.iris.Iris;
import net.coderbot.iris.gl.IrisRenderSystem;
import net.coderbot.iris.gl.program.ComputeProgram;
import net.coderbot.iris.gl.texture.DepthCopyStrategy;
import net.coderbot.iris.gui.option.IrisVideoSettings;
import net.coderbot.iris.mixin.LevelRendererAccessor;
import net.coderbot.iris.shaderpack.ComputeSource;
import net.coderbot.iris.shaderpack.OptionalBoolean;
import net.coderbot.iris.shaderpack.PackDirectives;
import net.coderbot.iris.shaderpack.PackShadowDirectives;
import net.coderbot.iris.shaderpack.ProgramSource;
import net.coderbot.iris.shaderpack.ShadowCullState;
import net.coderbot.iris.shadows.ShadowMatrices;
import net.coderbot.iris.shadows.CullingDataCache;
import net.coderbot.iris.shadows.Matrix4fAccess;
import net.coderbot.iris.shadows.ShadowCompositeRenderer;
import net.coderbot.iris.shadows.ShadowRenderTargets;
import net.coderbot.iris.shadows.frustum.BoxCuller;
import net.coderbot.iris.shadows.frustum.CullEverythingFrustum;
import net.coderbot.iris.shadows.frustum.FrustumHolder;
import net.coderbot.iris.shadows.frustum.advanced.AdvancedShadowCullingFrustum;
import net.coderbot.iris.shadows.frustum.advanced.ReversedAdvancedShadowCullingFrustum;
import net.coderbot.iris.shadows.frustum.fallback.BoxCullingFrustum;
import net.coderbot.iris.shadows.frustum.fallback.NonCullingFrustum;
import net.coderbot.iris.uniforms.custom.CustomUniforms;
import net.coderbot.iris.uniforms.CameraUniforms;
import net.coderbot.iris.uniforms.CapturedRenderingState;
import net.coderbot.iris.uniforms.CelestialUniforms;
import net.coderbot.iris.vendored.joml.Vector3d;
import net.coderbot.iris.vendored.joml.Vector3i;
import net.coderbot.iris.vendored.joml.Vector4f;
import net.minecraft.client.Camera;
import net.minecraft.client.Minecraft;
import net.minecraft.client.multiplayer.ClientLevel;
import net.minecraft.client.renderer.LevelRenderer;
import net.minecraft.client.renderer.MultiBufferSource;
import net.minecraft.client.renderer.RenderBuffers;
import net.minecraft.client.renderer.RenderType;
import net.minecraft.client.renderer.culling.Frustum;
import net.minecraft.client.renderer.entity.EntityRenderDispatcher;
import net.minecraft.core.BlockPos;
import net.minecraft.world.entity.Entity;
import net.minecraft.world.level.block.entity.BlockEntity;
import org.lwjgl.opengl.ARBTextureSwizzle;
import org.lwjgl.opengl.GL20C;
import org.lwjgl.opengl.GL30C;
import org.lwjgl.opengl.GL43C;

import java.util.ArrayList;
import java.util.Comparator;
import java.util.List;
import java.util.Objects;

public class ShadowRenderer {
	public static boolean ACTIVE = false;
	public static List<BlockEntity> visibleBlockEntities;

	private final float halfPlaneLength;
	private final float voxelDistance;
	private final float renderDistanceMultiplier;
	private final float entityShadowDistanceMultiplier;
	private final int resolution;
	private final float intervalSize;
	private final Float fov;
	public static Matrix4f MODELVIEW;

	private final ShadowRenderTargets targets;
	private final ShadowCullState packCullingState;
	private final ShadowCompositeRenderer compositeRenderer;
	private boolean packHasVoxelization;
	private final boolean shouldRenderTerrain;
	private final boolean shouldRenderTranslucent;
	private final boolean shouldRenderEntities;
	private final boolean shouldRenderPlayer;
	private final boolean shouldRenderBlockEntities;
	private final float sunPathRotation;
	private final RenderBuffers buffers;
	private final RenderBuffersExt renderBuffersExt;
	private final List<MipmapPass> mipmapPasses = new ArrayList<>();
	private final String debugStringOverall;
	private FrustumHolder terrainFrustumHolder;
	private FrustumHolder entityFrustumHolder;
	private String debugStringTerrain = "(unavailable)";
	private int renderedShadowEntities = 0;
	private int renderedShadowBlockEntities = 0;

	private final CustomUniforms customUniforms;
	private final boolean separateHardwareSamplers;

	public ShadowRenderer(ProgramSource shadow, PackDirectives directives,
						  ShadowRenderTargets shadowRenderTargets, ShadowCompositeRenderer compositeRenderer, CustomUniforms customUniforms, boolean separateHardwareSamplers) {

		this.customUniforms = customUniforms;

		this.separateHardwareSamplers = separateHardwareSamplers;

		final PackShadowDirectives shadowDirectives = directives.getShadowDirectives();

		this.halfPlaneLength = shadowDirectives.getDistance();
		this.voxelDistance = shadowDirectives.getVoxelDistance();
		this.renderDistanceMultiplier = shadowDirectives.getDistanceRenderMul();
		this.entityShadowDistanceMultiplier = shadowDirectives.getEntityShadowDistanceMul();
		this.resolution = shadowDirectives.getResolution();
		this.intervalSize = shadowDirectives.getIntervalSize();
		this.shouldRenderTerrain = shadowDirectives.shouldRenderTerrain();
		this.shouldRenderTranslucent = shadowDirectives.shouldRenderTranslucent();
		this.shouldRenderEntities = shadowDirectives.shouldRenderEntities();
		this.shouldRenderPlayer = shadowDirectives.shouldRenderPlayer();
		this.shouldRenderBlockEntities = shadowDirectives.shouldRenderBlockEntities();

		this.compositeRenderer = compositeRenderer;

		debugStringOverall = "half plane = " + halfPlaneLength + " meters @ " + resolution + "x" + resolution;

		this.terrainFrustumHolder = new FrustumHolder();
		this.entityFrustumHolder = new FrustumHolder();

		this.fov = shadowDirectives.getFov();
		this.targets = shadowRenderTargets;

		if (shadow != null) {
			// Assume that the shader pack is doing voxelization if a geometry shader is detected.
			// Also assume voxelization if image load / store is detected.
			this.packHasVoxelization = shadow.getGeometrySource().isPresent();
			this.packCullingState = shadowDirectives.getCullingState();
		} else {
			this.packHasVoxelization = false;
			this.packCullingState = ShadowCullState.DEFAULT;
		}

		this.sunPathRotation = directives.getSunPathRotation();

		this.buffers = new RenderBuffers();

		if (this.buffers instanceof RenderBuffersExt) {
			this.renderBuffersExt = (RenderBuffersExt) buffers;
		} else {
			this.renderBuffersExt = null;
		}

		configureSamplingSettings(shadowDirectives);
	}

	public void setUsesImages(boolean usesImages) {
		this.packHasVoxelization = packHasVoxelization || usesImages;
	}

	public static PoseStack createShadowModelView(float sunPathRotation, float intervalSize) {
		// Determine the camera position
		Vector3d cameraPos = CameraUniforms.getUnshiftedCameraPosition();

		double cameraX = cameraPos.x;
		double cameraY = cameraPos.y;
		double cameraZ = cameraPos.z;

		// Set up our modelview matrix stack
		PoseStack modelView = new PoseStack();
		ShadowMatrices.createModelViewMatrix(modelView, getShadowAngle(), intervalSize, sunPathRotation, cameraX, cameraY, cameraZ);

		return modelView;
	}

	private static ClientLevel getLevel() {
		return Objects.requireNonNull(Minecraft.getInstance().level);
	}

	private static float getSkyAngle() {
		return getLevel().getTimeOfDay(CapturedRenderingState.INSTANCE.getTickDelta());
	}

	private static float getSunAngle() {
		float skyAngle = getSkyAngle();

		if (skyAngle < 0.75F) {
			return skyAngle + 0.25F;
		} else {
			return skyAngle - 0.75F;
		}
	}

	private static float getShadowAngle() {
		float shadowAngle = getSunAngle();

		if (!CelestialUniforms.isDay()) {
			shadowAngle -= 0.5F;
		}

		return shadowAngle;
	}

	private void configureSamplingSettings(PackShadowDirectives shadowDirectives) {
		final ImmutableList<PackShadowDirectives.DepthSamplingSettings> depthSamplingSettings =
			shadowDirectives.getDepthSamplingSettings();

		final Int2ObjectMap<PackShadowDirectives.SamplingSettings> colorSamplingSettings =
			shadowDirectives.getColorSamplingSettings();

		RenderSystem.activeTexture(GL20C.GL_TEXTURE4);

		configureDepthSampler(targets.getDepthTexture().getTextureId(), depthSamplingSettings.get(0));

		configureDepthSampler(targets.getDepthTextureNoTranslucents().getTextureId(), depthSamplingSettings.get(1));

		for (int i = 0; i < targets.getNumColorTextures(); i++) {
			if (targets.get(i) != null) {
				int glTextureId = targets.get(i).getMainTexture();

				configureSampler(glTextureId, colorSamplingSettings.computeIfAbsent(i, a -> new PackShadowDirectives.SamplingSettings()));
			}
		}

		RenderSystem.activeTexture(GL20C.GL_TEXTURE0);
	}

	private void configureDepthSampler(int glTextureId, PackShadowDirectives.DepthSamplingSettings settings) {
		if (settings.getHardwareFiltering() && !separateHardwareSamplers) {
			// We have to do this or else shadow hardware filtering breaks entirely!
			IrisRenderSystem.texParameteri(glTextureId, GL20C.GL_TEXTURE_2D, GL20C.GL_TEXTURE_COMPARE_MODE, GL30C.GL_COMPARE_REF_TO_TEXTURE);
		}

		// Workaround for issues with old shader packs like Chocapic v4.
		// They expected the driver to put the depth value in z, but it's supposed to only
		// be available in r. So we set up the swizzle to fix that.
		IrisRenderSystem.texParameteriv(glTextureId, GL20C.GL_TEXTURE_2D, ARBTextureSwizzle.GL_TEXTURE_SWIZZLE_RGBA,
			new int[] { GL30C.GL_RED, GL30C.GL_RED, GL30C.GL_RED, GL30C.GL_ONE });

		configureSampler(glTextureId, settings);
	}

	private void configureSampler(int glTextureId, PackShadowDirectives.SamplingSettings settings) {
		if (settings.getMipmap()) {
			int filteringMode = settings.getNearest() ? GL20C.GL_NEAREST_MIPMAP_NEAREST : GL20C.GL_LINEAR_MIPMAP_LINEAR;
			mipmapPasses.add(new MipmapPass(glTextureId, filteringMode));
		}

		if (!settings.getNearest()) {
			// Make sure that things are smoothed
			IrisRenderSystem.texParameteri(glTextureId, GL20C.GL_TEXTURE_2D, GL20C.GL_TEXTURE_MIN_FILTER, GL20C.GL_LINEAR);
			IrisRenderSystem.texParameteri(glTextureId, GL20C.GL_TEXTURE_2D, GL20C.GL_TEXTURE_MAG_FILTER, GL20C.GL_LINEAR);
		} else {
			IrisRenderSystem.texParameteri(glTextureId, GL20C.GL_TEXTURE_2D, GL20C.GL_TEXTURE_MIN_FILTER, GL20C.GL_NEAREST);
			IrisRenderSystem.texParameteri(glTextureId, GL20C.GL_TEXTURE_2D, GL20C.GL_TEXTURE_MAG_FILTER, GL20C.GL_NEAREST);
		}
	}

	private void generateMipmaps() {
		RenderSystem.activeTexture(GL20C.GL_TEXTURE4);

		for (MipmapPass mipmapPass : mipmapPasses) {
			setupMipmappingForTexture(mipmapPass.getTexture(), mipmapPass.getTargetFilteringMode());
		}

		RenderSystem.activeTexture(GL20C.GL_TEXTURE0);
	}

	private void setupMipmappingForTexture(int texture, int filteringMode) {
		IrisRenderSystem.generateMipmaps(texture, GL20C.GL_TEXTURE_2D);
		IrisRenderSystem.texParameteri(texture, GL20C.GL_TEXTURE_2D, GL20C.GL_TEXTURE_MIN_FILTER, filteringMode);
	}

	private FrustumHolder createShadowFrustum(float renderMultiplier, FrustumHolder holder) {
		// TODO: Cull entities / block entities with Advanced Frustum Culling even if voxelization is detected.
		String distanceInfo;
		String cullingInfo;
		if ((packCullingState == ShadowCullState.DEFAULT && packHasVoxelization) || packCullingState == ShadowCullState.DISTANCE) {
			double distance = halfPlaneLength * renderMultiplier;

			String reason;

			if (packCullingState == ShadowCullState.DISTANCE) {
				reason = "(set by shader pack)";
			} else /*if (packHasVoxelization)*/ {
				reason = "(voxelization detected)";
			}

			if (distance <= 0 || distance > Minecraft.getInstance().options.getEffectiveRenderDistance() * 16) {
				distanceInfo = "render distance = " + Minecraft.getInstance().options.getEffectiveRenderDistance() * 16
					+ " blocks ";
				distanceInfo += Minecraft.getInstance().isLocalServer() ? "(capped by normal render distance)" : "(capped by normal/server render distance)";
				cullingInfo = "disabled " + reason;
				return holder.setInfo(new NonCullingFrustum(), distanceInfo, cullingInfo);
			} else {
				distanceInfo = distance + " blocks (set by shader pack)";
				cullingInfo = "distance only " + reason;
				BoxCuller boxCuller = new BoxCuller(distance);
				holder.setInfo(new BoxCullingFrustum(boxCuller), distanceInfo, cullingInfo);
			}
		} else {
			BoxCuller boxCuller;

			boolean isReversed = packCullingState == ShadowCullState.REVERSED;

			// Assume render multiplier is meant to be 1 if reversed culling is on
			if (isReversed && renderMultiplier < 0) renderMultiplier = 1.0f;

			double distance = (isReversed ? voxelDistance : halfPlaneLength) * renderMultiplier;
			String setter = "(set by shader pack)";

			if (renderMultiplier < 0) {
				distance = IrisVideoSettings.shadowDistance * 16;
				setter = "(set by user)";
			}

<<<<<<< HEAD
			if (distance >= Minecraft.getInstance().options.getEffectiveRenderDistance() * 16) {
=======
			if (distance >= Minecraft.getInstance().options.renderDistance * 16 && !isReversed) {
>>>>>>> 6e667c33
				distanceInfo = "render distance = " + Minecraft.getInstance().options.getEffectiveRenderDistance() * 16
					+ " blocks ";
				distanceInfo += Minecraft.getInstance().isLocalServer() ? "(capped by normal render distance)" : "(capped by normal/server render distance)";
				boxCuller = null;
			} else {
				distanceInfo = distance + " blocks " + setter;

				if (distance == 0.0 && !isReversed) {
					cullingInfo = "no shadows rendered";
					holder.setInfo(new CullEverythingFrustum(), distanceInfo, cullingInfo);
				}

				boxCuller = new BoxCuller(distance);
			}

			cullingInfo = (isReversed ? "Reversed" : "Advanced") + " Frustum Culling enabled";

			Vector4f shadowLightPosition = new CelestialUniforms(sunPathRotation).getShadowLightPositionInWorldSpace();

			net.coderbot.iris.vendored.joml.Vector3f shadowLightVectorFromOrigin =
				new net.coderbot.iris.vendored.joml.Vector3f(shadowLightPosition.x(), shadowLightPosition.y(), shadowLightPosition.z());

			shadowLightVectorFromOrigin.normalize();

			if (isReversed) {
				return holder.setInfo(new ReversedAdvancedShadowCullingFrustum(((Matrix4fAccess) (Object) CapturedRenderingState.INSTANCE.getGbufferModelView()).convertToJOML(),
					((Matrix4fAccess) (Object) CapturedRenderingState.INSTANCE.getGbufferProjection()).convertToJOML(), shadowLightVectorFromOrigin, boxCuller), distanceInfo, cullingInfo);
			} else {
				return holder.setInfo(new AdvancedShadowCullingFrustum(((Matrix4fAccess) (Object) CapturedRenderingState.INSTANCE.getGbufferModelView()).convertToJOML(),
					((Matrix4fAccess) (Object) CapturedRenderingState.INSTANCE.getGbufferProjection()).convertToJOML(), shadowLightVectorFromOrigin, boxCuller), distanceInfo, cullingInfo);
			}
		}

		return holder;
	}

	public void setupShadowViewport() {
		// Set up the viewport
		RenderSystem.viewport(0, 0, resolution, resolution);
	}

	public void renderShadows(LevelRendererAccessor levelRenderer, Camera playerCamera) {
		if (IrisVideoSettings.getOverriddenShadowDistance(IrisVideoSettings.shadowDistance) == 0) {
			return;
		}

		Minecraft client = Minecraft.getInstance();

		levelRenderer.getLevel().getProfiler().popPush("shadows");
		ACTIVE = true;
		visibleBlockEntities = new ArrayList<>();

		// NB: We store the previous player buffers in order to be able to allow mods rendering entities in the shadow pass (Flywheel) to use the shadow buffers instead.
		RenderBuffers playerBuffers = levelRenderer.getRenderBuffers();
		levelRenderer.setRenderBuffers(buffers);

		visibleBlockEntities = new ArrayList<>();

		// Create our camera
		PoseStack modelView = createShadowModelView(this.sunPathRotation, this.intervalSize);
		MODELVIEW = modelView.last().pose().copy();

		levelRenderer.getLevel().getProfiler().push("terrain_setup");

		if (levelRenderer instanceof CullingDataCache) {
			((CullingDataCache) levelRenderer).saveState();
		}

		levelRenderer.getLevel().getProfiler().push("initialize frustum");

		terrainFrustumHolder = createShadowFrustum(renderDistanceMultiplier, terrainFrustumHolder);

		// Determine the player camera position
		Vector3d cameraPos = CameraUniforms.getUnshiftedCameraPosition();

		double cameraX = cameraPos.x();
		double cameraY = cameraPos.y();
		double cameraZ = cameraPos.z();

		// Center the frustum on the player camera position
		terrainFrustumHolder.getFrustum().prepare(cameraX, cameraY, cameraZ);

		levelRenderer.getLevel().getProfiler().pop();

		// Disable chunk occlusion culling - it's a bit complex to get this properly working with shadow rendering
		// as-is, however in the future it will be good to work on restoring it for a nice performance boost.
		//
		// TODO: Get chunk occlusion working with shadows
		boolean wasChunkCullingEnabled = client.smartCull;
		client.smartCull = false;

		// Always schedule a terrain update
		// TODO: Only schedule a terrain update if the sun / moon is moving, or the shadow map camera moved.
		// We have to ensure that we don't regenerate clouds every frame, since that's what needsUpdate ends up doing.
		// This took up to 10% of the frame time before we applied this fix! That's really bad!
		boolean regenerateClouds = levelRenderer.shouldRegenerateClouds();
		((LevelRenderer) levelRenderer).needsUpdate();
		levelRenderer.setShouldRegenerateClouds(regenerateClouds);

		// Execute the vanilla terrain setup / culling routines using our shadow frustum.
		levelRenderer.invokeSetupRender(playerCamera, terrainFrustumHolder.getFrustum(), false, false);

		// Don't forget to increment the frame counter! This variable is arbitrary and only used in terrain setup,
		// and if it's not incremented, the vanilla culling code will get confused and think that it's already seen
		// chunks during traversal, and break rendering in concerning ways.
		//worldRenderer.setFrameId(worldRenderer.getFrameId() + 1);

		client.smartCull = wasChunkCullingEnabled;

		levelRenderer.getLevel().getProfiler().popPush("terrain");

		setupShadowViewport();

		// Set up our orthographic projection matrix and load it into RenderSystem
		float[] projMatrix;
		if (this.fov != null) {
			// If FOV is not null, the pack wants a perspective based projection matrix. (This is to support legacy packs)
			projMatrix = ShadowMatrices.createPerspectiveMatrix(this.fov);
		} else {
			projMatrix = ShadowMatrices.createOrthoMatrix(halfPlaneLength);
		}

		Matrix4f shadowProjection = new Matrix4f();
		((Matrix4fAccess) (Object) shadowProjection).copyFromArray(projMatrix);

		IrisRenderSystem.setShadowProjection(shadowProjection);

		// Disable backface culling
		// This partially works around an issue where if the front face of a mountain isn't visible, it casts no
		// shadow.
		//
		// However, it only partially resolves issues of light leaking into caves.
		//
		// TODO: Better way of preventing light from leaking into places where it shouldn't
		RenderSystem.disableCull();

		// Render all opaque terrain unless pack requests not to
		if (shouldRenderTerrain) {
			levelRenderer.invokeRenderChunkLayer(RenderType.solid(), modelView, cameraX, cameraY, cameraZ, shadowProjection);
			levelRenderer.invokeRenderChunkLayer(RenderType.cutout(), modelView, cameraX, cameraY, cameraZ, shadowProjection);
			levelRenderer.invokeRenderChunkLayer(RenderType.cutoutMipped(), modelView, cameraX, cameraY, cameraZ, shadowProjection);
		}

		// Reset our viewport in case Sodium overrode it
		RenderSystem.viewport(0, 0, resolution, resolution);

		levelRenderer.getLevel().getProfiler().popPush("entities");

		// Get the current tick delta. Normally this is the same as client.getTickDelta(), but when the game is paused,
		// it is set to a fixed value.
		final float tickDelta = CapturedRenderingState.INSTANCE.getTickDelta();

		// Create a constrained shadow frustum for entities to avoid rendering faraway entities in the shadow pass,
		// if the shader pack has requested it. Otherwise, use the same frustum as for terrain.
		boolean hasEntityFrustum = false;

		if (entityShadowDistanceMultiplier == 1.0F || entityShadowDistanceMultiplier < 0.0F) {
			entityFrustumHolder.setInfo(terrainFrustumHolder.getFrustum(), terrainFrustumHolder.getDistanceInfo(), terrainFrustumHolder.getCullingInfo());
		} else {
			hasEntityFrustum = true;
			entityFrustumHolder = createShadowFrustum(renderDistanceMultiplier * entityShadowDistanceMultiplier, entityFrustumHolder);
		}

		Frustum entityShadowFrustum = entityFrustumHolder.getFrustum();
		entityShadowFrustum.prepare(cameraX, cameraY, cameraZ);

		// Render nearby entities
		//
		// Note: We must use a separate BuilderBufferStorage object here, or else very weird things will happen during
		// rendering.
		if (renderBuffersExt != null) {
			renderBuffersExt.beginLevelRendering();
		}

		if (buffers instanceof DrawCallTrackingRenderBuffers) {
			((DrawCallTrackingRenderBuffers) buffers).resetDrawCounts();
		}

		MultiBufferSource.BufferSource bufferSource = buffers.bufferSource();
		EntityRenderDispatcher dispatcher = levelRenderer.getEntityRenderDispatcher();

		if (shouldRenderEntities) {
			renderedShadowEntities = renderEntities(levelRenderer, dispatcher, bufferSource, modelView, tickDelta, entityShadowFrustum, cameraX, cameraY, cameraZ);
		} else if (shouldRenderPlayer) {
			renderedShadowEntities = renderPlayerEntity(levelRenderer, dispatcher, bufferSource, modelView, tickDelta, entityShadowFrustum, cameraX, cameraY, cameraZ);
		}

		levelRenderer.getLevel().getProfiler().popPush("build blockentities");

		if (shouldRenderBlockEntities) {
			renderedShadowBlockEntities = renderBlockEntities(bufferSource, modelView, cameraX, cameraY, cameraZ, tickDelta, hasEntityFrustum);
		}

		levelRenderer.getLevel().getProfiler().popPush("draw entities");

		// NB: Don't try to draw the translucent parts of entities afterwards in the shadow pass. It'll cause problems since some
		// shader packs assume that everything drawn afterwards is actually translucent and should cast a colored
		// shadow...
		if (bufferSource instanceof FullyBufferedMultiBufferSource fullyBufferedMultiBufferSource) fullyBufferedMultiBufferSource.readyUp();

		bufferSource.endBatch();

		copyPreTranslucentDepth(levelRenderer);

		levelRenderer.getLevel().getProfiler().popPush("translucent terrain");

		// TODO: Prevent these calls from scheduling translucent sorting...
		// It doesn't matter a ton, since this just means that they won't be sorted in the normal rendering pass.
		// Just something to watch out for, however...
		if (shouldRenderTranslucent) {
			levelRenderer.invokeRenderChunkLayer(RenderType.translucent(), modelView, cameraX, cameraY, cameraZ, shadowProjection);
		}

		// Note: Apparently tripwire isn't rendered in the shadow pass.
		// levelRenderer.invokeRenderChunkLayer(RenderType.tripwire(), modelView, cameraX, cameraY, cameraZ, shadowProjection);

		if (renderBuffersExt != null) {
			renderBuffersExt.endLevelRendering();
		}

		IrisRenderSystem.restorePlayerProjection();

		debugStringTerrain = ((LevelRenderer) levelRenderer).getChunkStatistics();

		levelRenderer.getLevel().getProfiler().popPush("generate mipmaps");

		generateMipmaps();

		levelRenderer.getLevel().getProfiler().popPush("restore gl state");

		// Restore backface culling
		RenderSystem.enableCull();

		Minecraft.getInstance().getMainRenderTarget().bindWrite(false);

		// Restore the old viewport
		RenderSystem.viewport(0, 0, client.getMainRenderTarget().width, client.getMainRenderTarget().height);

		if (levelRenderer instanceof CullingDataCache) {
			((CullingDataCache) levelRenderer).restoreState();
		}

		compositeRenderer.renderAll();

		levelRenderer.setRenderBuffers(playerBuffers);

		visibleBlockEntities = null;
		ACTIVE = false;

		levelRenderer.getLevel().getProfiler().pop();
		levelRenderer.getLevel().getProfiler().popPush("updatechunks");
	}

	private int renderBlockEntities(MultiBufferSource.BufferSource bufferSource, PoseStack modelView, double cameraX, double cameraY, double cameraZ, float tickDelta, boolean hasEntityFrustum) {
		getLevel().getProfiler().push("build blockentities");

		int shadowBlockEntities = 0;
		BoxCuller culler = null;
		if (hasEntityFrustum) {
			culler = new BoxCuller(halfPlaneLength * (renderDistanceMultiplier * entityShadowDistanceMultiplier));
			culler.setPosition(cameraX, cameraY, cameraZ);
		}

		for (BlockEntity entity : visibleBlockEntities) {
			BlockPos pos = entity.getBlockPos();
			if (hasEntityFrustum) {
				if (culler.isCulled(pos.getX() - 1, pos.getY() - 1, pos.getZ() - 1, pos.getX() + 1, pos.getY() + 1, pos.getZ() + 1)) {
					continue;
				}
			}
			modelView.pushPose();
			modelView.translate(pos.getX() - cameraX, pos.getY() - cameraY, pos.getZ() - cameraZ);
			Minecraft.getInstance().getBlockEntityRenderDispatcher().render(entity, tickDelta, modelView, bufferSource);
			modelView.popPose();

			shadowBlockEntities++;
		}

		getLevel().getProfiler().pop();

		return shadowBlockEntities;
	}

	private int renderEntities(LevelRendererAccessor levelRenderer, EntityRenderDispatcher dispatcher, MultiBufferSource.BufferSource bufferSource, PoseStack modelView, float tickDelta, Frustum frustum, double cameraX, double cameraY, double cameraZ) {
		levelRenderer.getLevel().getProfiler().push("cull");

		List<Entity> renderedEntities = new ArrayList<>(32);

		// TODO: I'm sure that this can be improved / optimized.
		for (Entity entity : getLevel().entitiesForRendering()) {
			if (!dispatcher.shouldRender(entity, frustum, cameraX, cameraY, cameraZ) || entity.isSpectator()) {
				continue;
			}

			renderedEntities.add(entity);
		}

		levelRenderer.getLevel().getProfiler().popPush("sort");

		// Sort the entities by type first in order to allow vanilla's entity batching system to work better.
		renderedEntities.sort(Comparator.comparingInt(entity -> entity.getType().hashCode()));

		levelRenderer.getLevel().getProfiler().popPush("build entity geometry");

		for (Entity entity : renderedEntities) {
			levelRenderer.invokeRenderEntity(entity, cameraX, cameraY, cameraZ, tickDelta, modelView, bufferSource);
		}

		levelRenderer.getLevel().getProfiler().pop();

		return renderedEntities.size();
	}

	private int renderPlayerEntity(LevelRendererAccessor levelRenderer, EntityRenderDispatcher dispatcher, MultiBufferSource.BufferSource bufferSource, PoseStack modelView, float tickDelta, Frustum frustum, double cameraX, double cameraY, double cameraZ) {
		levelRenderer.getLevel().getProfiler().push("cull");

		Entity player = Minecraft.getInstance().player;

		int shadowEntities = 0;

		if (!dispatcher.shouldRender(player, frustum, cameraX, cameraY, cameraZ) || player.isSpectator()) {
			levelRenderer.getLevel().getProfiler().pop();
			return 0;
		}

		levelRenderer.getLevel().getProfiler().popPush("build geometry");

		if (!player.getPassengers().isEmpty()) {
			for (int i = 0; i < player.getPassengers().size(); i++) {
				levelRenderer.invokeRenderEntity(player.getPassengers().get(i), cameraX, cameraY, cameraZ, tickDelta, modelView, bufferSource);
				shadowEntities++;
			}
		}

		if (player.getVehicle() != null) {
			levelRenderer.invokeRenderEntity(player.getVehicle(), cameraX, cameraY, cameraZ, tickDelta, modelView, bufferSource);
			shadowEntities++;
		}

		levelRenderer.invokeRenderEntity(player, cameraX, cameraY, cameraZ, tickDelta, modelView, bufferSource);

		shadowEntities++;

		levelRenderer.getLevel().getProfiler().pop();

		return shadowEntities;
	}

	private void copyPreTranslucentDepth(LevelRendererAccessor levelRenderer) {
		levelRenderer.getLevel().getProfiler().popPush("translucent depth copy");

		targets.copyPreTranslucentDepth();
	}

	public void addDebugText(List<String> messages) {
		if (IrisVideoSettings.getOverriddenShadowDistance(IrisVideoSettings.shadowDistance) == 0) {
			messages.add("[" + Iris.MODNAME + "] Shadow Maps: off, shadow distance 0");
			return;
		}

		if (Iris.getIrisConfig().areDebugOptionsEnabled()) {
			messages.add("[" + Iris.MODNAME + "] Shadow Maps: " + debugStringOverall);
			messages.add("[" + Iris.MODNAME + "] Shadow Distance Terrain: " + terrainFrustumHolder.getDistanceInfo() + " Entity: " + entityFrustumHolder.getDistanceInfo());
			messages.add("[" + Iris.MODNAME + "] Shadow Culling Terrain: " + terrainFrustumHolder.getCullingInfo() + " Entity: " + entityFrustumHolder.getCullingInfo());
			messages.add("[" + Iris.MODNAME + "] Shadow Terrain: " + debugStringTerrain
				+ (shouldRenderTerrain ? "" : " (no terrain) ") + (shouldRenderTranslucent ? "" : "(no translucent)"));
			messages.add("[" + Iris.MODNAME + "] Shadow Entities: " + getEntitiesDebugString());
			messages.add("[" + Iris.MODNAME + "] Shadow Block Entities: " + getBlockEntitiesDebugString());

			if (buffers instanceof DrawCallTrackingRenderBuffers && (shouldRenderEntities || shouldRenderPlayer)) {
				DrawCallTrackingRenderBuffers drawCallTracker = (DrawCallTrackingRenderBuffers) buffers;
				messages.add("[" + Iris.MODNAME + "] Shadow Entity Batching: " + BatchingDebugMessageHelper.getDebugMessage(drawCallTracker));
			}
		} else {
			messages.add("[" + Iris.MODNAME + "] Shadow info: " + debugStringTerrain);
			messages.add("[" + Iris.MODNAME + "] E: " + renderedShadowEntities);
			messages.add("[" + Iris.MODNAME + "] BE: " + renderedShadowBlockEntities);
		}
	}

	private String getEntitiesDebugString() {
		return (shouldRenderEntities || shouldRenderPlayer) ? (renderedShadowEntities + "/" + Minecraft.getInstance().level.getEntityCount()) : "disabled by pack";
	}

	private String getBlockEntitiesDebugString() {
		return shouldRenderBlockEntities ? renderedShadowBlockEntities + "" : "disabled by pack"; // TODO: + "/" + MinecraftClient.getInstance().world.blockEntities.size();
	}

	public void destroy() {
		targets.destroy();
		((MemoryTrackingRenderBuffers) buffers).freeAndDeleteBuffers();
	}

	private static class MipmapPass {
		private final int texture;
		private final int targetFilteringMode;

		public MipmapPass(int texture, int targetFilteringMode) {
			this.texture = texture;
			this.targetFilteringMode = targetFilteringMode;
		}

		public int getTexture() {
			return texture;
		}

		public int getTargetFilteringMode() {
			return targetFilteringMode;
		}
	}
}<|MERGE_RESOLUTION|>--- conflicted
+++ resolved
@@ -313,11 +313,7 @@
 				setter = "(set by user)";
 			}
 
-<<<<<<< HEAD
-			if (distance >= Minecraft.getInstance().options.getEffectiveRenderDistance() * 16) {
-=======
-			if (distance >= Minecraft.getInstance().options.renderDistance * 16 && !isReversed) {
->>>>>>> 6e667c33
+			if (distance >= Minecraft.getInstance().options.getEffectiveRenderDistance() * 16 && !isReversed) {
 				distanceInfo = "render distance = " + Minecraft.getInstance().options.getEffectiveRenderDistance() * 16
 					+ " blocks ";
 				distanceInfo += Minecraft.getInstance().isLocalServer() ? "(capped by normal render distance)" : "(capped by normal/server render distance)";
