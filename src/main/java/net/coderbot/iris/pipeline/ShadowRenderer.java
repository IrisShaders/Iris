package net.coderbot.iris.pipeline;

import com.google.common.collect.ImmutableList;
import com.google.common.collect.ImmutableSet;
import com.mojang.blaze3d.platform.GlStateManager;
import com.mojang.blaze3d.systems.RenderSystem;
import net.coderbot.iris.Iris;
import net.coderbot.iris.fantastic.ExtendedBufferStorage;
import net.coderbot.iris.gl.program.Program;
import net.coderbot.iris.gl.program.ProgramBuilder;
import net.coderbot.iris.gl.texture.InternalTextureFormat;
import net.coderbot.iris.layer.GbufferProgram;
import net.coderbot.iris.mixin.WorldRendererAccessor;
<<<<<<< HEAD
import net.coderbot.iris.mixin.shadows.ChunkInfoAccessor;
import net.coderbot.iris.rendertarget.DepthTexture;
=======
>>>>>>> cb6f2342
import net.coderbot.iris.rendertarget.RenderTargets;
import net.coderbot.iris.samplers.IrisSamplers;
import net.coderbot.iris.shaderpack.PackDirectives;
import net.coderbot.iris.shaderpack.PackShadowDirectives;
import net.coderbot.iris.shaderpack.ProgramSource;
import net.coderbot.iris.shadow.ShadowMatrices;
import net.coderbot.iris.shadows.CullingDataCache;
import net.coderbot.iris.shadows.Matrix4fAccess;
import net.coderbot.iris.shadows.ShadowMapRenderer;
import net.coderbot.iris.shadows.ShadowRenderTargets;
import net.coderbot.iris.shadows.frustum.ShadowFrustum;
import net.coderbot.iris.uniforms.*;
import net.minecraft.block.entity.BlockEntity;
import net.minecraft.client.MinecraftClient;
import net.minecraft.client.gl.GlProgramManager;
import net.minecraft.client.render.*;
import net.minecraft.client.render.block.entity.BlockEntityRenderDispatcher;
import net.minecraft.client.render.entity.EntityRenderDispatcher;
import net.minecraft.client.texture.AbstractTexture;
import net.minecraft.client.util.math.MatrixStack;
import net.minecraft.client.world.ClientWorld;
import net.minecraft.entity.Entity;
import net.minecraft.util.math.BlockPos;
import net.minecraft.util.math.Matrix4f;
import net.minecraft.util.math.Vec3d;
import org.lwjgl.opengl.GL11;
import org.lwjgl.opengl.GL11C;
import org.lwjgl.opengl.GL20;
import org.lwjgl.opengl.GL20C;
import org.lwjgl.opengl.GL30C;

import java.util.ArrayList;
import java.util.List;
import java.nio.FloatBuffer;
import java.util.Objects;
import java.util.function.Supplier;

public class ShadowRenderer implements ShadowMapRenderer {
	private final float halfPlaneLength;
	private final float renderDistanceMultiplier;
	private final int resolution;
	private final float intervalSize;
	public static Matrix4f MODELVIEW;
	public static Matrix4f ORTHO;

	private final WorldRenderingPipeline pipeline;
	private final ShadowRenderTargets targets;

	//private final Program shadowProgram;
	private final float sunPathRotation;

	private final BufferBuilderStorage buffers;
	private final ExtendedBufferStorage extendedBufferStorage;

	private final RenderTargets gbufferRenderTargets;
	private final AbstractTexture normals;
	private final AbstractTexture specular;
	private final AbstractTexture noise;

	public static boolean ACTIVE = false;
	public static String OVERALL_DEBUG_STRING = "(unavailable)";
	public static String SHADOW_DEBUG_STRING = "(unavailable)";
	private static int renderedShadowEntities = 0;
	private static int renderedShadowBlockEntities = 0;

	public ShadowRenderer(WorldRenderingPipeline pipeline, ProgramSource shadow, PackDirectives directives,
						  Supplier<ImmutableSet<Integer>> flipped, RenderTargets gbufferRenderTargets,
						  AbstractTexture normals, AbstractTexture specular, AbstractTexture noise) {
		this.pipeline = pipeline;

		final PackShadowDirectives shadowDirectives = directives.getShadowDirectives();

		this.halfPlaneLength = shadowDirectives.getDistance();
		this.renderDistanceMultiplier = shadowDirectives.getDistanceRenderMul();
		this.resolution = shadowDirectives.getResolution();
		this.intervalSize = shadowDirectives.getIntervalSize();

		OVERALL_DEBUG_STRING = "render distance = " + (renderDistanceMultiplier > 0 ? (halfPlaneLength * renderDistanceMultiplier) + " blocks" : "unlimited") + " @ " + resolution + "x" + resolution;

		if (shadowDirectives.getFov() != null) {
			// TODO: Support FOV in the shadow map for legacy shaders
			Iris.logger.warn("The shaderpack specifies a shadow FOV of " + shadowDirectives.getFov() + ", but Iris does not currently support perspective projections in the shadow pass.");
		}

		this.targets = new ShadowRenderTargets(resolution, new InternalTextureFormat[]{
			InternalTextureFormat.RGBA,
			InternalTextureFormat.RGBA
		});

<<<<<<< HEAD
		/*if (shadow != null) {
			this.shadowProgram = createProgram(shadow, directives).getLeft();
=======
		this.gbufferRenderTargets = gbufferRenderTargets;
		this.normals = normals;
		this.specular = specular;
		this.noise = noise;

		if (shadow != null) {
			this.shadowProgram = createProgram(shadow, directives, flipped);
>>>>>>> cb6f2342
		} else {
			this.shadowProgram = null;
		}*/

		this.sunPathRotation = directives.getSunPathRotation();

		this.buffers = new BufferBuilderStorage();

		if (this.buffers instanceof ExtendedBufferStorage) {
			this.extendedBufferStorage = (ExtendedBufferStorage) buffers;
		} else {
			this.extendedBufferStorage = null;
		}

		configureSamplingSettings(shadowDirectives);
	}

	private void configureSamplingSettings(PackShadowDirectives shadowDirectives) {
		final ImmutableList<PackShadowDirectives.DepthSamplingSettings> depthSamplingSettings =
				shadowDirectives.getDepthSamplingSettings();

		GlStateManager.glActiveTexture(GL20C.GL_TEXTURE4);

		GlStateManager._bindTexture(getDepthTextureId());
		configureDepthSampler(depthSamplingSettings.get(0));

		GlStateManager._bindTexture(getDepthTextureNoTranslucentsId());
		configureDepthSampler(depthSamplingSettings.get(1));

		// TODO: Configure color samplers

		GlStateManager._bindTexture(0);
		GlStateManager.glActiveTexture(GL20C.GL_TEXTURE0);
	}

	private void configureDepthSampler(PackShadowDirectives.DepthSamplingSettings settings) {
		// TODO: Mipmap support.

		if (settings.getHardwareFiltering()) {
			// We have to do this or else shadow hardware filtering breaks entirely!
			GL20C.glTexParameteri(GL20C.GL_TEXTURE_2D, GL20C.GL_TEXTURE_COMPARE_MODE, GL30C.GL_COMPARE_REF_TO_TEXTURE);
		}

		if (!settings.getNearest()) {
			// Make sure that things are smoothed
			GL20C.glTexParameteri(GL20C.GL_TEXTURE_2D, GL20C.GL_TEXTURE_MIN_FILTER, GL20C.GL_LINEAR);
			GL20C.glTexParameteri(GL20C.GL_TEXTURE_2D, GL20C.GL_TEXTURE_MAG_FILTER, GL20C.GL_LINEAR);
		} else {
			GL20C.glTexParameteri(GL20C.GL_TEXTURE_2D, GL20C.GL_TEXTURE_MIN_FILTER, GL20C.GL_NEAREST);
			GL20C.glTexParameteri(GL20C.GL_TEXTURE_2D, GL20C.GL_TEXTURE_MAG_FILTER, GL20C.GL_NEAREST);
		}
	}

	// TODO: Don't just copy this from ShaderPipeline
	private Program createProgram(ProgramSource source, PackDirectives directives,
								  Supplier<ImmutableSet<Integer>> flipped) {
		// TODO: Properly handle empty shaders
		Objects.requireNonNull(source.getVertexSource());
		Objects.requireNonNull(source.getFragmentSource());
		ProgramBuilder builder;

		try {
			builder = ProgramBuilder.begin(source.getName(), source.getVertexSource().orElse(null), source.getGeometrySource().orElse(null),
					source.getFragmentSource().orElse(null), IrisSamplers.WORLD_RESERVED_TEXTURE_UNITS);
		} catch (RuntimeException e) {
			// TODO: Better error handling
			throw new RuntimeException("Shader compilation failed!", e);
		}

		CommonUniforms.addCommonUniforms(builder, source.getParent().getPack().getIdMap(), directives, ((DeferredWorldRenderingPipeline) pipeline).getUpdateNotifier());
		IrisSamplers.addRenderTargetSamplers(builder, flipped, gbufferRenderTargets, false);
		IrisSamplers.addWorldSamplers(builder, normals, specular);
		IrisSamplers.addNoiseSampler(builder, noise);
		IrisSamplers.addShadowSamplers(builder, this);

		return builder.build();
	}

	private static void setupAttributes(Program program) {
		// Add default attribute values to avoid undefined behavior on content rendered without an extended vertex format
		// TODO: Avoid duplication with DeferredWorldRenderingPipeline
		setupAttribute(program, "mc_Entity", 10, -1.0F, -1.0F, -1.0F, -1.0F);
		setupAttribute(program, "mc_midTexCoord", 11, 0.0F, 0.0F, 0.0F, 0.0F);
		setupAttribute(program, "at_tangent", 12, 1.0F, 0.0F, 0.0F, 1.0F);
	}

	private static void setupAttribute(Program program, String name, int expectedLocation, float v0, float v1, float v2, float v3) {
		int location = GL20.glGetAttribLocation(program.getProgramId(), name);

		if (location != -1) {
			if (location != expectedLocation) {
				throw new IllegalStateException();
			}

			GL20.glVertexAttrib4f(location, v0, v1, v2, v3);
		}
	}

	public static MatrixStack createShadowModelView(float sunPathRotation, float intervalSize) {
		// Determine the camera position
		Vec3d cameraPos = CameraUniforms.getCameraPosition();

		double cameraX = cameraPos.getX();
		double cameraY = cameraPos.getY();
		double cameraZ = cameraPos.getZ();

		// Set up our modelview matrix stack
		MatrixStack modelView = new MatrixStack();
		ShadowMatrices.createModelViewMatrix(modelView.peek().getModel(), getShadowAngle(), intervalSize, sunPathRotation, cameraX, cameraY, cameraZ);

		return modelView;
	}

	private Frustum createShadowFrustum(MatrixStack modelview, float[] ortho) {
		Matrix4f orthoMatrix = new Matrix4f();

		((Matrix4fAccess) (Object) orthoMatrix).copyFromArray(ortho);

		// TODO: Don't use the box culling thing if the render distance is less than the shadow distance, saves a few operations
		if (renderDistanceMultiplier <= 0) {
			return new Frustum(modelview.peek().getModel(), orthoMatrix);
		}

		return new ShadowFrustum(modelview.peek().getModel(), orthoMatrix, halfPlaneLength * renderDistanceMultiplier);
	}

	private Frustum createEntityShadowFrustum(MatrixStack modelview) {
		return createShadowFrustum(modelview, ShadowMatrices.createOrthoMatrix(16.0f));
	}

	@Override
	public void renderShadows(WorldRendererAccessor worldRenderer, Camera playerCamera) {
		MinecraftClient client = MinecraftClient.getInstance();

		worldRenderer.getWorld().getProfiler().swap("shadows");
		ACTIVE = true;

		// Create our camera
		MatrixStack modelView = createShadowModelView(this.sunPathRotation, this.intervalSize);
		MODELVIEW = modelView.peek().getModel().copy();
		float[] orthoMatrix = ShadowMatrices.createOrthoMatrix(halfPlaneLength);

		ORTHO = new Matrix4f();
		((Matrix4fAccess) (Object) ORTHO).copyFromArray(orthoMatrix);

		worldRenderer.getWorld().getProfiler().push("terrain_setup");

		if (worldRenderer instanceof CullingDataCache) {
			((CullingDataCache) worldRenderer).saveState();
		}

		Frustum frustum;

		// NB: This frustum assumes that the shader pack uses standard shadow mapping techniques
		// TODO: If a shader pack tries to use voxelization, we must use a different culling method!
		frustum = createShadowFrustum(modelView, orthoMatrix);

		// Determine the player camera position
		Vec3d cameraPos = CameraUniforms.getCameraPosition();

		double cameraX = cameraPos.getX();
		double cameraY = cameraPos.getY();
		double cameraZ = cameraPos.getZ();

		// Center the frustum on the player camera position
		frustum.setPosition(cameraX, cameraY, cameraZ);

		// Disable chunk occlusion culling - it's a bit complex to get this properly working with shadow rendering
		// as-is, however in the future it will be good to work on restoring it for a nice performance boost.
		//
		// TODO: Get chunk occlusion working with shadows
		boolean wasChunkCullingEnabled = client.chunkCullingEnabled;
		client.chunkCullingEnabled = false;

		// Always schedule a terrain update
		// TODO: Only schedule a terrain update if the sun / moon is moving, or the shadow map camera moved.
		((WorldRenderer) worldRenderer).scheduleTerrainUpdate();

		// Execute the vanilla terrain setup / culling routines using our shadow frustum.
		worldRenderer.invokeSetupTerrain(playerCamera, frustum, false, worldRenderer.getFrame(), false);

		// Don't forget to increment the frame counter! This variable is arbitrary and only used in terrain setup,
		// and if it's not incremented, the vanilla culling code will get confused and think that it's already seen
		// chunks during traversal, and break rendering in concerning ways.
		worldRenderer.setFrame(worldRenderer.getFrame() + 1);

		client.chunkCullingEnabled = wasChunkCullingEnabled;

		worldRenderer.getWorld().getProfiler().swap("terrain");

		pipeline.pushProgram(GbufferProgram.NONE);
		pipeline.beginShadowRender();

		// Set up the shadow program
		setupShadowProgram();

		// Set up and clear our framebuffer
		targets.getFramebuffer().bind();

		// TODO: Support shadow clear color directives & disable buffer clearing
		// Ensure that the color and depth values are cleared appropriately
		RenderSystem.clearColor(0.0f, 0.0f, 0.0f, 0.0f);
		RenderSystem.clearDepth(1.0f);
		RenderSystem.clear(GL11C.GL_DEPTH_BUFFER_BIT | GL11C.GL_COLOR_BUFFER_BIT, false);

		// Set up the viewport
		RenderSystem.viewport(0, 0, resolution, resolution);

		// Set up our orthographic projection matrix and load it into the legacy matrix stack
		FloatBuffer projMatBuf = FloatBuffer.allocate(16);
		projMatBuf.put(orthoMatrix);
		projMatBuf.flip();

		Matrix4f projectionMatrix = new Matrix4f();
		projectionMatrix.readColumnMajor(projMatBuf);

		Matrix4f previousProjectionMatrix = RenderSystem.getProjectionMatrix();
		RenderSystem.setProjectionMatrix(projectionMatrix);

		// Disable backface culling
		// This partially works around an issue where if the front face of a mountain isn't visible, it casts no
		// shadow.
		//
		// However, it only partially resolves issues of light leaking into caves.
		//
		// TODO: Better way of preventing light from leaking into places where it shouldn't
		RenderSystem.disableCull();

		// Render all opaque terrain
		worldRenderer.invokeRenderLayer(RenderLayer.getSolid(), modelView, cameraX, cameraY, cameraZ, projectionMatrix);
		worldRenderer.invokeRenderLayer(RenderLayer.getCutout(), modelView, cameraX, cameraY, cameraZ, projectionMatrix);
		worldRenderer.invokeRenderLayer(RenderLayer.getCutoutMipped(), modelView, cameraX, cameraY, cameraZ, projectionMatrix);

		// TODO: Restore entity & block entity rendering

		// Reset our shader program in case Sodium overrode it.
		//
		// If we forget to do this entities will be very small on most shaderpacks since they're being rendered
		// without shaders, which doesn't integrate with their shadow distortion code.
		setupShadowProgram();

		worldRenderer.getWorld().getProfiler().swap("entities");

		// Get the current tick delta. Normally this is the same as client.getTickDelta(), but when the game is paused,
		// it is set to a fixed value.
		final float tickDelta = CapturedRenderingState.INSTANCE.getTickDelta();

		// Create a constrained shadow frustum for entities to avoid rendering faraway entities in the shadow pass
		// TODO: Make this configurable and disable-able
		final Frustum entityShadowFrustum = frustum; // createEntityShadowFrustum(modelView);
		// entityShadowFrustum.setPosition(cameraX, cameraY, cameraZ);

		// Render nearby entities
		//
		// Note: We must use a separate BuilderBufferStorage object here, or else very weird things will happen during
		// rendering.
		if (extendedBufferStorage != null) {
			extendedBufferStorage.beginWorldRendering();
		}

		VertexConsumerProvider.Immediate provider = buffers.getEntityVertexConsumers();
		EntityRenderDispatcher dispatcher = worldRenderer.getEntityRenderDispatcher();

		int shadowEntities = 0;

		worldRenderer.getWorld().getProfiler().push("cull");

		List<Entity> renderedEntities = new ArrayList<>(32);

		// TODO: I'm sure that this can be improved / optimized.
		for (Entity entity : getWorld().getEntities()) {
			if (!dispatcher.shouldRender(entity, entityShadowFrustum, cameraX, cameraY, cameraZ) || entity.isSpectator()) {
				continue;
			}

			renderedEntities.add(entity);
		}

		worldRenderer.getWorld().getProfiler().swap("build geometry");

		for (Entity entity : renderedEntities) {
			worldRenderer.invokeRenderEntity(entity, cameraX, cameraY, cameraZ, tickDelta, modelView, provider);
			shadowEntities++;
		}

		worldRenderer.getWorld().getProfiler().pop();

		worldRenderer.getWorld().getProfiler().swap("build blockentities");

		int shadowBlockEntities = 0;

		for (WorldRenderer.ChunkInfo chunk : worldRenderer.getVisibleChunks()) {
			for (BlockEntity entity : ((ChunkInfoAccessor) chunk).getChunk().getData().getBlockEntities()) {
				modelView.push();
				BlockPos pos = entity.getPos();
				modelView.translate(pos.getX() - cameraX, pos.getY() - cameraY, pos.getZ() - cameraZ);
				MinecraftClient.getInstance().getBlockEntityRenderDispatcher().render(entity, tickDelta, modelView, provider);
				modelView.pop();

				shadowBlockEntities++;
			}
		}

		renderedShadowEntities = shadowEntities;
		renderedShadowBlockEntities = shadowBlockEntities;

		worldRenderer.getWorld().getProfiler().swap("draw entities");

		// NB: Don't try to draw the translucent parts of entities afterwards. It'll cause problems since some
		// shader packs assume that everything drawn afterwards is actually translucent and should cast a colored
		// shadow...
		provider.draw();

		worldRenderer.getWorld().getProfiler().swap("translucent depth copy");

		// Copy the content of the depth texture before rendering translucent content.
		// This is needed for the shadowtex0 / shadowtex1 split.
		targets.getFramebuffer().bindAsReadBuffer();
		RenderSystem.activeTexture(GL20C.GL_TEXTURE0);
		RenderSystem.bindTexture(targets.getDepthTextureNoTranslucents().getTextureId());
		GL20C.glCopyTexImage2D(GL20C.GL_TEXTURE_2D, 0, GL20C.GL_DEPTH_COMPONENT, 0, 0, resolution, resolution, 0);
		RenderSystem.bindTexture(0);

		worldRenderer.getWorld().getProfiler().swap("translucent terrain");

		// TODO: Prevent these calls from scheduling translucent sorting...
		// It doesn't matter a ton, since this just means that they won't be sorted in the normal rendering pass.
		// Just something to watch out for, however...
		worldRenderer.invokeRenderLayer(RenderLayer.getTranslucent(), modelView, cameraX, cameraY, cameraZ, projectionMatrix);
		// Note: Apparently tripwire isn't rendered in the shadow pass.
		// worldRenderer.invokeRenderLayer(RenderLayer.getTripwire(), modelView, cameraX, cameraY, cameraZ, projectionMatrix);

		// NB: If we want to render anything after translucent terrain, we need to uncomment this line!
		// setupShadowProgram();

		if (extendedBufferStorage != null) {
			extendedBufferStorage.endWorldRendering();
		}

		RenderSystem.setProjectionMatrix(previousProjectionMatrix);

		SHADOW_DEBUG_STRING = ((WorldRenderer) worldRenderer).getChunksDebugString();

		worldRenderer.getWorld().getProfiler().pop();

		// Restore backface culling
		RenderSystem.enableCull();

		pipeline.endShadowRender();
		// Note: This unbinds the shadow framebuffer
		pipeline.popProgram(GbufferProgram.NONE);

		// Restore the old viewport
		RenderSystem.viewport(0, 0, client.getWindow().getFramebufferWidth(), client.getWindow().getFramebufferHeight());

		if (worldRenderer instanceof CullingDataCache) {
			((CullingDataCache) worldRenderer).restoreState();
		}

		ACTIVE = false;
		worldRenderer.getWorld().getProfiler().swap("updatechunks");
	}

	private void setupShadowProgram() {
		/*if (shadowProgram != null) {
			shadowProgram.use();
			setupAttributes(shadowProgram);
		} else {
			GlProgramManager.useProgram(0);
		}*/
	}

	public static String getEntitiesDebugString() {
		return renderedShadowEntities + "/" + MinecraftClient.getInstance().world.getRegularEntityCount();
	}

	public static String getBlockEntitiesDebugString() {
		return renderedShadowBlockEntities + ""; // TODO: + "/" + MinecraftClient.getInstance().world.blockEntities.size();
	}

	private static ClientWorld getWorld() {
		return Objects.requireNonNull(MinecraftClient.getInstance().world);
	}

	private static float getSkyAngle() {
		return getWorld().getSkyAngle(CapturedRenderingState.INSTANCE.getTickDelta());
	}

	private static float getSunAngle() {
		float skyAngle = getSkyAngle();

		if (skyAngle < 0.75F) {
			return skyAngle + 0.25F;
		} else {
			return skyAngle - 0.75F;
		}
	}

	private static float getShadowAngle() {
		float shadowAngle = getSunAngle();

		if (!CelestialUniforms.isDay()) {
			shadowAngle -= 0.5F;
		}

		return shadowAngle;
	}

	@Override
	public int getDepthTextureId() {
		return targets.getDepthTexture().getTextureId();
	}

	@Override
	public int getDepthTextureNoTranslucentsId() {
		return targets.getDepthTextureNoTranslucents().getTextureId();
	}

	// TODO: Support more shadow color textures as well as support there being no shadow color textures.
	@Override
	public int getColorTexture0Id() {
		return targets.getColorTextureId(0);
	}

	@Override
	public int getColorTexture1Id() {
		return targets.getColorTextureId(1);
	}

	@Override
	public void destroy() {
		this.targets.destroy();

		/*if (this.shadowProgram != null) {
			this.shadowProgram.destroy();
		}*/
	}

	public GlFramebuffer getFramebuffer() {
		return targets.getFramebuffer();
	}
}<|MERGE_RESOLUTION|>--- conflicted
+++ resolved
@@ -11,11 +11,8 @@
 import net.coderbot.iris.gl.texture.InternalTextureFormat;
 import net.coderbot.iris.layer.GbufferProgram;
 import net.coderbot.iris.mixin.WorldRendererAccessor;
-<<<<<<< HEAD
 import net.coderbot.iris.mixin.shadows.ChunkInfoAccessor;
 import net.coderbot.iris.rendertarget.DepthTexture;
-=======
->>>>>>> cb6f2342
 import net.coderbot.iris.rendertarget.RenderTargets;
 import net.coderbot.iris.samplers.IrisSamplers;
 import net.coderbot.iris.shaderpack.PackDirectives;
@@ -105,18 +102,13 @@
 			InternalTextureFormat.RGBA
 		});
 
-<<<<<<< HEAD
-		/*if (shadow != null) {
-			this.shadowProgram = createProgram(shadow, directives).getLeft();
-=======
 		this.gbufferRenderTargets = gbufferRenderTargets;
 		this.normals = normals;
 		this.specular = specular;
 		this.noise = noise;
 
-		if (shadow != null) {
+		/*if (shadow != null) {
 			this.shadowProgram = createProgram(shadow, directives, flipped);
->>>>>>> cb6f2342
 		} else {
 			this.shadowProgram = null;
 		}*/
