package net.coderbot.iris.pipeline;

import com.google.common.collect.ImmutableList;
import com.mojang.blaze3d.systems.RenderSystem;
import com.mojang.blaze3d.vertex.PoseStack;
import com.mojang.math.Matrix4f;
import com.mojang.math.Vector3f;
import net.coderbot.batchedentityrendering.impl.BatchingDebugMessageHelper;
import net.coderbot.batchedentityrendering.impl.DrawCallTrackingRenderBuffers;
import net.coderbot.batchedentityrendering.impl.RenderBuffersExt;
import net.coderbot.iris.Iris;
import net.coderbot.iris.gl.IrisRenderSystem;
import net.coderbot.iris.gl.blending.AlphaTestOverride;
import net.coderbot.iris.gl.blending.BlendModeOverride;
import net.coderbot.iris.gl.framebuffer.GlFramebuffer;
import net.coderbot.iris.gl.texture.InternalTextureFormat;
import net.coderbot.iris.gui.option.IrisVideoSettings;
import net.coderbot.iris.layer.GbufferProgram;
import net.coderbot.iris.mixin.LevelRendererAccessor;
import net.coderbot.iris.pipeline.newshader.CoreWorldRenderingPipeline;
import net.coderbot.iris.rendertarget.RenderTargets;
import net.coderbot.iris.samplers.IrisImages;
import net.coderbot.iris.samplers.IrisSamplers;
import net.coderbot.iris.shaderpack.OptionalBoolean;
import net.coderbot.iris.shaderpack.PackDirectives;
import net.coderbot.iris.shaderpack.PackShadowDirectives;
import net.coderbot.iris.shaderpack.ProgramSet;
import net.coderbot.iris.shaderpack.ProgramSource;
import net.coderbot.iris.shadow.ShadowMatrices;
import net.coderbot.iris.shadows.CullingDataCache;
import net.coderbot.iris.shadows.Matrix4fAccess;
import net.coderbot.iris.shadows.ShadowMapRenderer;
import net.coderbot.iris.shadows.ShadowRenderTargets;
import net.coderbot.iris.shadows.frustum.BoxCuller;
import net.coderbot.iris.shadows.frustum.CullEverythingFrustum;
import net.coderbot.iris.shadows.frustum.FrustumHolder;
import net.coderbot.iris.shadows.frustum.advanced.AdvancedShadowCullingFrustum;
import net.coderbot.iris.shadows.frustum.fallback.BoxCullingFrustum;
import net.coderbot.iris.shadows.frustum.fallback.NonCullingFrustum;
import net.coderbot.iris.uniforms.CameraUniforms;
import net.coderbot.iris.uniforms.CapturedRenderingState;
import net.coderbot.iris.uniforms.CelestialUniforms;
import net.coderbot.iris.vendored.joml.Vector3d;
import net.coderbot.iris.vendored.joml.Vector4f;
import net.minecraft.client.Camera;
import net.minecraft.client.Minecraft;
import net.minecraft.client.multiplayer.ClientLevel;
import net.minecraft.client.renderer.LevelRenderer;
import net.minecraft.client.renderer.MultiBufferSource;
import net.minecraft.client.renderer.RenderBuffers;
import net.minecraft.client.renderer.RenderType;
import net.minecraft.client.renderer.blockentity.BlockEntityRenderDispatcher;
import net.minecraft.client.renderer.culling.Frustum;
import net.minecraft.client.renderer.entity.EntityRenderDispatcher;
import net.minecraft.core.BlockPos;
import net.minecraft.world.entity.Entity;
import net.minecraft.world.level.block.entity.BlockEntity;
import org.lwjgl.opengl.GL11C;
import org.lwjgl.opengl.GL20C;
import org.lwjgl.opengl.GL30C;

import java.util.ArrayList;
import java.util.Comparator;
import java.util.List;
import java.util.Objects;

public class ShadowRenderer implements ShadowMapRenderer {
	public static boolean ACTIVE = false;
	public static List<BlockEntity> visibleBlockEntities;
	private final float halfPlaneLength;
	private final float renderDistanceMultiplier;
	private final float entityShadowDistanceMultiplier;
	private final int resolution;
	private final float intervalSize;
	private final Float fov;
	public static Matrix4f MODELVIEW;

	private final WorldRenderingPipeline pipeline;
	private final ShadowRenderTargets targets;
	private final OptionalBoolean packCullingState;
	public boolean packHasVoxelization;
	private final boolean packHasIndirectSunBounceGi;
	private final boolean shouldRenderTerrain;
	private final boolean shouldRenderTranslucent;
	private final boolean shouldRenderEntities;
	private final boolean shouldRenderBlockEntities;
	private final float sunPathRotation;
	private final RenderBuffers buffers;
	private final RenderBuffersExt renderBuffersExt;
	private final List<MipmapPass> mipmapPasses = new ArrayList<>();
	private final String debugStringOverall;
	private FrustumHolder terrainFrustumHolder;
	private FrustumHolder entityFrustumHolder;
	private String debugStringTerrain = "(unavailable)";
	private int renderedShadowEntities = 0;
	private int renderedShadowBlockEntities = 0;

	public ShadowRenderer(CoreWorldRenderingPipeline pipeline, ProgramSet set, PackDirectives directives, RenderTargets gbufferRenderTargets) {
		this.pipeline = pipeline;

		final PackShadowDirectives shadowDirectives = directives.getShadowDirectives();

		this.halfPlaneLength = shadowDirectives.getDistance();
		this.renderDistanceMultiplier = shadowDirectives.getDistanceRenderMul();
		this.entityShadowDistanceMultiplier = shadowDirectives.getEntityShadowDistanceMul();
		this.resolution = shadowDirectives.getResolution();
		this.intervalSize = shadowDirectives.getIntervalSize();
		this.shouldRenderTerrain = shadowDirectives.shouldRenderTerrain();
		this.shouldRenderTranslucent = shadowDirectives.shouldRenderTranslucent();
		this.shouldRenderEntities = shadowDirectives.shouldRenderEntities();
		this.shouldRenderBlockEntities = shadowDirectives.shouldRenderBlockEntities();

		debugStringOverall = "half plane = " + halfPlaneLength + " meters @ " + resolution + "x" + resolution;

		this.terrainFrustumHolder = new FrustumHolder();
		this.entityFrustumHolder = new FrustumHolder();

		this.fov = shadowDirectives.getFov();

		// TODO: Support more than two shadowcolor render targets
		this.targets = new ShadowRenderTargets(resolution, new InternalTextureFormat[]{
				// TODO: Custom shadowcolor format support
				InternalTextureFormat.RGBA,
				InternalTextureFormat.RGBA
		});

		// Note: Ensure that blending is properly overridden during the shadow pass. By default, blending is disabled
		//       in the shadow pass. Shader packs expect this for colored shadows from stained glass and nether portals
		//       to work properly.
		//
		// Note: Enabling blending in the shadow pass results in weird results since translucency sorting happens
		//       relative to the player camera, not the shadow camera, so we can't rely on chunks being properly
		//       sorted in the shadow pass.
		//
		//	On 1.17, this is handled for us by ExtendedShader.
		// - https://github.com/IrisShaders/Iris/issues/483
		// - https://github.com/IrisShaders/Iris/issues/987

		if (set.getShadow().isPresent()) {
			// Assume that the shader pack is doing voxelization if a geometry shader is detected.
			// Also assume voxelization if image load / store is detected (set elsewhere)
			this.packHasVoxelization = set.getShadow().get().getGeometrySource().isPresent();
			this.packCullingState = shadowDirectives.getCullingState();
		} else {
			this.packHasVoxelization = false;
			this.packCullingState = OptionalBoolean.DEFAULT;
		}

		ProgramSource[] composite = set.getComposite();

		if (composite.length > 0) {
			String fsh = composite[0].getFragmentSource().orElse("");

			// Detect the sun-bounce GI in SEUS Renewed and SEUS v11.
			// TODO: This is very hacky, we need a better way to detect sun-bounce GI.
			this.packHasIndirectSunBounceGi = fsh.contains("GI_QUALITY") && fsh.contains("GI_RENDER_RESOLUTION")
<<<<<<< HEAD
					&& fsh.contains("GI_RADIUS")
					&& fsh.contains("#define GI\t// Indirect lighting from sunlight.")
					&& !fsh.contains("//#define GI\t// Indirect lighting from sunlight.")
					&& !fsh.contains("// #define GI\t// Indirect lighting from sunlight.");
=======
				&& fsh.contains("GI_RADIUS")
				&& fsh.contains("#define GI\t// Indirect lighting from sunlight.")
				&& !fsh.contains("//#define GI\t// Indirect lighting from sunlight.")
				&& !fsh.contains("// #define GI\t// Indirect lighting from sunlight.");
>>>>>>> 0c19098a
		} else {
			this.packHasIndirectSunBounceGi = false;
		}

		this.sunPathRotation = directives.getSunPathRotation();

		this.buffers = new RenderBuffers();

		if (this.buffers instanceof RenderBuffersExt) {
			this.renderBuffersExt = (RenderBuffersExt) buffers;
		} else {
			this.renderBuffersExt = null;
		}

		configureSamplingSettings(shadowDirectives);
	}

	public static PoseStack createShadowModelView(float sunPathRotation, float intervalSize) {
		// Determine the camera position
		Vector3d cameraPos = CameraUniforms.getUnshiftedCameraPosition();

		double cameraX = cameraPos.x;
		double cameraY = cameraPos.y;
		double cameraZ = cameraPos.z;

		// Set up our modelview matrix stack
		PoseStack modelView = new PoseStack();
		ShadowMatrices.createModelViewMatrix(modelView.last().pose(), getShadowAngle(), intervalSize, sunPathRotation, cameraX, cameraY, cameraZ);

		return modelView;
	}

	private static ClientLevel getLevel() {
		return Objects.requireNonNull(Minecraft.getInstance().level);
	}

	private static float getSkyAngle() {
		return getLevel().getTimeOfDay(CapturedRenderingState.INSTANCE.getTickDelta());
	}

	private static float getSunAngle() {
		float skyAngle = getSkyAngle();

		if (skyAngle < 0.75F) {
			return skyAngle + 0.25F;
		} else {
			return skyAngle - 0.75F;
		}
	}

	private static float getShadowAngle() {
		float shadowAngle = getSunAngle();

		if (!CelestialUniforms.isDay()) {
			shadowAngle -= 0.5F;
		}

		return shadowAngle;
	}

	private void configureSamplingSettings(PackShadowDirectives shadowDirectives) {
		final ImmutableList<PackShadowDirectives.DepthSamplingSettings> depthSamplingSettings =
				shadowDirectives.getDepthSamplingSettings();

		final ImmutableList<PackShadowDirectives.SamplingSettings> colorSamplingSettings =
				shadowDirectives.getColorSamplingSettings();

		RenderSystem.activeTexture(GL20C.GL_TEXTURE4);

		RenderSystem.bindTexture(getDepthTextureId());
		configureDepthSampler(getDepthTextureId(), depthSamplingSettings.get(0));

		RenderSystem.bindTexture(getDepthTextureNoTranslucentsId());
		configureDepthSampler(getDepthTextureNoTranslucentsId(), depthSamplingSettings.get(1));

		for (int i = 0; i < colorSamplingSettings.size(); i++) {
			int glTextureId = targets.getColorTextureId(i);

			RenderSystem.bindTexture(glTextureId);
			configureSampler(glTextureId, colorSamplingSettings.get(i));
		}

		RenderSystem.bindTexture(0);
		RenderSystem.activeTexture(GL20C.GL_TEXTURE0);
	}

	private void configureDepthSampler(int glTextureId, PackShadowDirectives.DepthSamplingSettings settings) {
		if (settings.getHardwareFiltering()) {
			// We have to do this or else shadow hardware filtering breaks entirely!
			RenderSystem.texParameter(GL20C.GL_TEXTURE_2D, GL20C.GL_TEXTURE_COMPARE_MODE, GL30C.GL_COMPARE_REF_TO_TEXTURE);
		}

		configureSampler(glTextureId, settings);
	}

	private void configureSampler(int glTextureId, PackShadowDirectives.SamplingSettings settings) {
		if (settings.getMipmap()) {
			int filteringMode = settings.getNearest() ? GL20C.GL_NEAREST_MIPMAP_NEAREST : GL20C.GL_LINEAR_MIPMAP_LINEAR;
			mipmapPasses.add(new MipmapPass(glTextureId, filteringMode));
		}

		if (!settings.getNearest()) {
			// Make sure that things are smoothed
			RenderSystem.texParameter(GL20C.GL_TEXTURE_2D, GL20C.GL_TEXTURE_MIN_FILTER, GL20C.GL_LINEAR);
			RenderSystem.texParameter(GL20C.GL_TEXTURE_2D, GL20C.GL_TEXTURE_MAG_FILTER, GL20C.GL_LINEAR);
		} else {
			RenderSystem.texParameter(GL20C.GL_TEXTURE_2D, GL20C.GL_TEXTURE_MIN_FILTER, GL20C.GL_NEAREST);
			RenderSystem.texParameter(GL20C.GL_TEXTURE_2D, GL20C.GL_TEXTURE_MAG_FILTER, GL20C.GL_NEAREST);
		}
	}

	private void generateMipmaps() {
		RenderSystem.activeTexture(GL20C.GL_TEXTURE4);

		for (MipmapPass mipmapPass : mipmapPasses) {
			RenderSystem.bindTexture(mipmapPass.getTexture());
			setupMipmappingForBoundTexture(mipmapPass.getTargetFilteringMode());
		}

		RenderSystem.bindTexture(0);
		RenderSystem.activeTexture(GL20C.GL_TEXTURE0);
	}

	private void setupMipmappingForBoundTexture(int filteringMode) {
		IrisRenderSystem.generateMipmaps(GL20C.GL_TEXTURE_2D);
		RenderSystem.texParameter(GL20C.GL_TEXTURE_2D, GL20C.GL_TEXTURE_MIN_FILTER, filteringMode);
	}

	private FrustumHolder createShadowFrustum(float renderMultiplier, FrustumHolder holder) {
		// TODO: Cull entities / block entities with Advanced Frustum Culling even if voxelization is detected.
		String distanceInfo;
		String cullingInfo;
		if ((packCullingState == OptionalBoolean.FALSE || packHasVoxelization || packHasIndirectSunBounceGi) && packCullingState != OptionalBoolean.TRUE) {
			double distance = halfPlaneLength * renderMultiplier;

			String reason;

			if (packCullingState == OptionalBoolean.FALSE) {
				reason = "(set by shader pack)";
			} else if (packHasVoxelization) {
				reason = "(voxelization detected)";
			} else {
				reason = "(indirect sunlight GI detected)";
			}

			if (distance <= 0 || distance > Minecraft.getInstance().options.renderDistance * 16) {
				distanceInfo = + Minecraft.getInstance().options.renderDistance * 16
						+ " blocks (capped by normal render distance)";
				cullingInfo = "disabled " + reason;
				return holder.setInfo(new NonCullingFrustum(), distanceInfo, cullingInfo);
			} else {
				distanceInfo = distance + " blocks (set by shader pack)";
				cullingInfo = "distance only " + reason;
				BoxCuller boxCuller = new BoxCuller(distance);
				holder.setInfo(new BoxCullingFrustum(boxCuller), distanceInfo, cullingInfo);
			}
		} else {
			BoxCuller boxCuller;

			double distance = halfPlaneLength * renderMultiplier;
			String setter = "(set by shader pack)";

			if (renderMultiplier < 0) {
				distance = IrisVideoSettings.shadowDistance * 16;
				setter = "(set by user)";
			}

			if (distance >= Minecraft.getInstance().options.renderDistance * 16) {
				distanceInfo = Minecraft.getInstance().options.renderDistance * 16
						+ " blocks (capped by normal render distance)";
				boxCuller = null;
			} else {
				distanceInfo = distance + " blocks " + setter;

				if (distance == 0.0) {
					cullingInfo = "no shadows rendered";
					holder.setInfo(new CullEverythingFrustum(), distanceInfo, cullingInfo);
				}

				boxCuller = new BoxCuller(distance);
			}

			cullingInfo = "Advanced Frustum Culling enabled";

			Vector4f shadowLightPosition = new CelestialUniforms(sunPathRotation).getShadowLightPositionInWorldSpace();

			Vector3f shadowLightVectorFromOrigin =
					new Vector3f(shadowLightPosition.x(), shadowLightPosition.y(), shadowLightPosition.z());

			shadowLightVectorFromOrigin.normalize();

			return holder.setInfo(new AdvancedShadowCullingFrustum(CapturedRenderingState.INSTANCE.getGbufferModelView(),
				CapturedRenderingState.INSTANCE.getGbufferProjection(), shadowLightVectorFromOrigin, boxCuller), distanceInfo, cullingInfo);

		}

		return holder;
	}

	public void setupShadowViewport() {
		// Set up the shadow viewport
		RenderSystem.viewport(0, 0, resolution, resolution);

		// Set up and clear our framebuffer
		targets.getFramebuffer().bind();

		// TODO: Support shadow clear color directives & disable buffer clearing
		// Ensure that the color and depth values are cleared appropriately
		RenderSystem.clearColor(1.0f, 1.0f, 1.0f, 1.0f);
		RenderSystem.clearDepth(1.0f);
		RenderSystem.clear(GL11C.GL_DEPTH_BUFFER_BIT | GL11C.GL_COLOR_BUFFER_BIT, false);

		// Set up the viewport
		RenderSystem.viewport(0, 0, resolution, resolution);
	}

	@Override
	public void renderShadows(LevelRendererAccessor levelRenderer, Camera playerCamera) {
		Minecraft client = Minecraft.getInstance();

		levelRenderer.getLevel().getProfiler().popPush("shadows");
		ACTIVE = true;
		visibleBlockEntities = new ArrayList<>();

		// NB: We store the previous player buffers in order to be able to allow mods rendering entities in the shadow pass (Flywheel) to use the shadow buffers instead.
		RenderBuffers playerBuffers = levelRenderer.getRenderBuffers();
		levelRenderer.setRenderBuffers(buffers);

		visibleBlockEntities = new ArrayList<>();

		// Create our camera
		PoseStack modelView = createShadowModelView(this.sunPathRotation, this.intervalSize);
		MODELVIEW = modelView.last().pose().copy();

		levelRenderer.getLevel().getProfiler().push("terrain_setup");

		if (levelRenderer instanceof CullingDataCache) {
			((CullingDataCache) levelRenderer).saveState();
		}

		levelRenderer.getLevel().getProfiler().push("initialize frustum");

		terrainFrustumHolder = createShadowFrustum(renderDistanceMultiplier, terrainFrustumHolder);

		// Determine the player camera position
		Vector3d cameraPos = CameraUniforms.getUnshiftedCameraPosition();

		double cameraX = cameraPos.x();
		double cameraY = cameraPos.y();
		double cameraZ = cameraPos.z();

		// Center the frustum on the player camera position
		terrainFrustumHolder.getFrustum().prepare(cameraX, cameraY, cameraZ);

		levelRenderer.getLevel().getProfiler().pop();

		// Disable chunk occlusion culling - it's a bit complex to get this properly working with shadow rendering
		// as-is, however in the future it will be good to work on restoring it for a nice performance boost.
		//
		// TODO: Get chunk occlusion working with shadows
		boolean wasChunkCullingEnabled = client.smartCull;
		client.smartCull = false;

		// Always schedule a terrain update
		// TODO: Only schedule a terrain update if the sun / moon is moving, or the shadow map camera moved.
		((LevelRenderer) levelRenderer).needsUpdate();

		// Execute the vanilla terrain setup / culling routines using our shadow frustum.
		levelRenderer.invokeSetupRender(playerCamera, terrainFrustumHolder.getFrustum(), false, levelRenderer.getFrameId(), false);

		// Don't forget to increment the frame counter! This variable is arbitrary and only used in terrain setup,
		// and if it's not incremented, the vanilla culling code will get confused and think that it's already seen
		// chunks during traversal, and break rendering in concerning ways.
		levelRenderer.setFrameId(levelRenderer.getFrameId() + 1);

		client.smartCull = wasChunkCullingEnabled;

		levelRenderer.getLevel().getProfiler().popPush("terrain");

		pipeline.pushProgram(GbufferProgram.NONE);
		pipeline.beginShadowRender();

		setupShadowViewport();

		// Set up our orthographic projection matrix and load it into RenderSystem
		float[] projMatrix;
		if (this.fov != null) {
			// If FOV is not null, the pack wants a perspective based projection matrix. (This is to support legacy packs)
			projMatrix = ShadowMatrices.createPerspectiveMatrix(this.fov);
		} else {
			projMatrix = ShadowMatrices.createOrthoMatrix(halfPlaneLength);
		}

		Matrix4f shadowProjection = new Matrix4f();
		((Matrix4fAccess) (Object) shadowProjection).copyFromArray(projMatrix);

		IrisRenderSystem.setShadowProjection(shadowProjection);

		// Disable backface culling
		// This partially works around an issue where if the front face of a mountain isn't visible, it casts no
		// shadow.
		//
		// However, it only partially resolves issues of light leaking into caves.
		//
		// TODO: Better way of preventing light from leaking into places where it shouldn't
		RenderSystem.disableCull();

		// Render all opaque terrain unless pack requests not to
		if (shouldRenderTerrain) {
			levelRenderer.invokeRenderChunkLayer(RenderType.solid(), modelView, cameraX, cameraY, cameraZ, shadowProjection);
			levelRenderer.invokeRenderChunkLayer(RenderType.cutout(), modelView, cameraX, cameraY, cameraZ, shadowProjection);
			levelRenderer.invokeRenderChunkLayer(RenderType.cutoutMipped(), modelView, cameraX, cameraY, cameraZ, shadowProjection);
		}

		// TODO: Restore entity & block entity rendering

		// Reset our viewport in case Sodium overrode it
		RenderSystem.viewport(0, 0, resolution, resolution);

		levelRenderer.getLevel().getProfiler().popPush("entities");

		// Get the current tick delta. Normally this is the same as client.getTickDelta(), but when the game is paused,
		// it is set to a fixed value.
		final float tickDelta = CapturedRenderingState.INSTANCE.getTickDelta();

		// Create a constrained shadow frustum for entities to avoid rendering faraway entities in the shadow pass
		// TODO: Make this configurable and disable-able
		boolean hasEntityFrustum = false;
		if (entityShadowDistanceMultiplier == 1.0F || entityShadowDistanceMultiplier < 0.0F) {
			entityFrustumHolder.setInfo(terrainFrustumHolder.getFrustum(), terrainFrustumHolder.getDistanceInfo(), terrainFrustumHolder.getCullingInfo());
		} else {
			hasEntityFrustum = true;
			entityFrustumHolder = createShadowFrustum(renderDistanceMultiplier * entityShadowDistanceMultiplier, entityFrustumHolder);
		}
		Frustum entityShadowFrustum = entityFrustumHolder.getFrustum();
		entityShadowFrustum.prepare(cameraX, cameraY, cameraZ);

		// Render nearby entities
		//
		// Note: We must use a separate BuilderBufferStorage object here, or else very weird things will happen during
		// rendering.
		if (renderBuffersExt != null) {
			renderBuffersExt.beginLevelRendering();
		}

		if (buffers instanceof DrawCallTrackingRenderBuffers) {
			((DrawCallTrackingRenderBuffers) buffers).resetDrawCounts();
		}

		MultiBufferSource.BufferSource bufferSource = buffers.bufferSource();
		EntityRenderDispatcher dispatcher = levelRenderer.getEntityRenderDispatcher();

		if (shouldRenderEntities) {
			renderedShadowEntities = renderEntities(levelRenderer, dispatcher, bufferSource, modelView, tickDelta, entityShadowFrustum, cameraX, cameraY, cameraZ);
		}

		levelRenderer.getLevel().getProfiler().popPush("build blockentities");

		if (shouldRenderBlockEntities) {
			renderedShadowBlockEntities = renderBlockEntities(bufferSource, modelView, cameraX, cameraY, cameraZ, tickDelta, hasEntityFrustum);
		}

		levelRenderer.getLevel().getProfiler().popPush("draw entities");

		// NB: Don't try to draw the translucent parts of entities afterwards. It'll cause problems since some
		// shader packs assume that everything drawn afterwards is actually translucent and should cast a colored
		// shadow...
		bufferSource.endBatch();

		copyPreTranslucentDepth(levelRenderer);

		levelRenderer.getLevel().getProfiler().popPush("translucent terrain");

		// TODO: Prevent these calls from scheduling translucent sorting...
		// It doesn't matter a ton, since this just means that they won't be sorted in the normal rendering pass.
		// Just something to watch out for, however...
		if (shouldRenderTranslucent) {
			levelRenderer.invokeRenderChunkLayer(RenderType.translucent(), modelView, cameraX, cameraY, cameraZ, shadowProjection);
		}
		// Note: Apparently tripwire isn't rendered in the shadow pass.
		// levelRenderer.invokeRenderLayer(RenderLayer.getTripwire(), modelView, cameraX, cameraY, cameraZ, shadowProjection);

		if (renderBuffersExt != null) {
			renderBuffersExt.endLevelRendering();
		}

		IrisRenderSystem.restorePlayerProjection();

		debugStringTerrain = ((LevelRenderer) levelRenderer).getChunkStatistics();

		levelRenderer.getLevel().getProfiler().popPush("generate mipmaps");

		generateMipmaps();

		levelRenderer.getLevel().getProfiler().popPush("restore gl state");

		// Restore backface culling
		RenderSystem.enableCull();

		pipeline.endShadowRender();
		Minecraft.getInstance().getMainRenderTarget().bindWrite(false);

		// Restore the old viewport
		RenderSystem.viewport(0, 0, client.getWindow().getWidth(), client.getWindow().getHeight());

		if (levelRenderer instanceof CullingDataCache) {
			((CullingDataCache) levelRenderer).restoreState();
		}

		levelRenderer.setRenderBuffers(playerBuffers);

		visibleBlockEntities = null;
		ACTIVE = false;
		levelRenderer.getLevel().getProfiler().popPush("updatechunks");

		BlendModeOverride.restore();
	}

	private int renderBlockEntities(MultiBufferSource.BufferSource bufferSource, PoseStack modelView, double cameraX, double cameraY, double cameraZ, float tickDelta, boolean hasEntityFrustum) {
		getLevel().getProfiler().push("build blockentities");

		int shadowBlockEntities = 0;
		BoxCuller culler = null;
		if (hasEntityFrustum) {
			culler = new BoxCuller(halfPlaneLength * (renderDistanceMultiplier * entityShadowDistanceMultiplier));
			culler.setPosition(cameraX, cameraY, cameraZ);
		}

		for (BlockEntity entity : visibleBlockEntities) {
			BlockPos pos = entity.getBlockPos();
			if (hasEntityFrustum) {
				if (culler.isCulled(pos.getX() - 1, pos.getY() - 1, pos.getZ() - 1, pos.getX() + 1, pos.getY() + 1, pos.getZ() + 1)) {
					continue;
				}
			}
			modelView.pushPose();
			modelView.translate(pos.getX() - cameraX, pos.getY() - cameraY, pos.getZ() - cameraZ);
			Minecraft.getInstance().getBlockEntityRenderDispatcher().render(entity, tickDelta, modelView, bufferSource);
			modelView.popPose();

			shadowBlockEntities++;
		}

		getLevel().getProfiler().pop();

		return shadowBlockEntities;
	}

	private int renderEntities(LevelRendererAccessor levelRenderer, EntityRenderDispatcher dispatcher, MultiBufferSource.BufferSource bufferSource, PoseStack modelView, float tickDelta, Frustum frustum, double cameraX, double cameraY, double cameraZ) {
		levelRenderer.getLevel().getProfiler().push("cull");

		List<Entity> renderedEntities = new ArrayList<>(32);

		// TODO: I'm sure that this can be improved / optimized.
		for (Entity entity : getLevel().entitiesForRendering()) {
			if (!dispatcher.shouldRender(entity, frustum, cameraX, cameraY, cameraZ) || entity.isSpectator()) {
				continue;
			}

			renderedEntities.add(entity);
		}

		levelRenderer.getLevel().getProfiler().popPush("sort");

		// Sort the entities by type first in order to allow vanilla's entity batching system to work better.
		renderedEntities.sort(Comparator.comparingInt(entity -> entity.getType().hashCode()));

		levelRenderer.getLevel().getProfiler().popPush("build entity geometry");

		for (Entity entity : renderedEntities) {
			levelRenderer.invokeRenderEntity(entity, cameraX, cameraY, cameraZ, tickDelta, modelView, bufferSource);
		}

		levelRenderer.getLevel().getProfiler().pop();

		return renderedEntities.size();
	}

	private void copyPreTranslucentDepth(LevelRendererAccessor levelRenderer) {
		levelRenderer.getLevel().getProfiler().popPush("translucent depth copy");

		// Copy the content of the depth texture before rendering translucent content.
		// This is needed for the shadowtex0 / shadowtex1 split.
		targets.getFramebuffer().bindAsReadBuffer();
		RenderSystem.activeTexture(GL20C.GL_TEXTURE0);
		RenderSystem.bindTexture(targets.getDepthTextureNoTranslucents().getTextureId());
		IrisRenderSystem.copyTexImage2D(GL20C.GL_TEXTURE_2D, 0, GL20C.GL_DEPTH_COMPONENT, 0, 0, resolution, resolution, 0);
		RenderSystem.bindTexture(0);
	}

	@Override
	public void addDebugText(List<String> messages) {
		messages.add("[" + Iris.MODNAME + "] Shadow Maps: " + debugStringOverall);
		messages.add("[" + Iris.MODNAME + "] Shadow Distance Terrain: " + terrainFrustumHolder.getDistanceInfo() + " Entity: " + entityFrustumHolder.getDistanceInfo());
		messages.add("[" + Iris.MODNAME + "] Shadow Culling Terrain: " + terrainFrustumHolder.getCullingInfo() + " Entity: " + entityFrustumHolder.getCullingInfo());
		messages.add("[" + Iris.MODNAME + "] Shadow Terrain: " + debugStringTerrain
				+ (shouldRenderTerrain ? "" : " (no terrain) ") + (shouldRenderTranslucent ? "" : "(no translucent)"));
		messages.add("[" + Iris.MODNAME + "] Shadow Entities: " + getEntitiesDebugString());
		messages.add("[" + Iris.MODNAME + "] Shadow Block Entities: " + getBlockEntitiesDebugString());

		if (buffers instanceof DrawCallTrackingRenderBuffers && shouldRenderEntities) {
			DrawCallTrackingRenderBuffers drawCallTracker = (DrawCallTrackingRenderBuffers) buffers;
			messages.add("[" + Iris.MODNAME + "] Shadow Entity Batching: " + BatchingDebugMessageHelper.getDebugMessage(drawCallTracker));
		}
	}

	private String getEntitiesDebugString() {
		return shouldRenderEntities ? (renderedShadowEntities + "/" + Minecraft.getInstance().level.getEntityCount()) : "disabled by pack";
	}

	private String getBlockEntitiesDebugString() {
		return shouldRenderBlockEntities ? renderedShadowBlockEntities + "" : "disabled by pack"; // TODO: + "/" + MinecraftClient.getInstance().world.blockEntities.size();
	}

	@Override
	public int getDepthTextureId() {
		return targets.getDepthTexture().getTextureId();
	}

	@Override
	public int getDepthTextureNoTranslucentsId() {
		return targets.getDepthTextureNoTranslucents().getTextureId();
	}

	// TODO: Support more shadow color textures as well as support there being no shadow color textures.
	@Override
	public int getColorTexture0Id() {
		return targets.getColorTextureId(0);
	}

	@Override
	public int getColorTexture1Id() {
		return targets.getColorTextureId(1);
	}

	@Override
	public ShadowRenderTargets getRenderTargets() {
		return targets;
	}

	@Override
	public void destroy() {
		this.targets.destroy();
	}

	public GlFramebuffer getFramebuffer() {
		return targets.getFramebuffer();
	}

	private static class MipmapPass {
		private final int texture;
		private final int targetFilteringMode;

		public MipmapPass(int texture, int targetFilteringMode) {
			this.texture = texture;
			this.targetFilteringMode = targetFilteringMode;
		}

		public int getTexture() {
			return texture;
		}

		public int getTargetFilteringMode() {
			return targetFilteringMode;
		}
	}
}<|MERGE_RESOLUTION|>--- conflicted
+++ resolved
@@ -154,17 +154,10 @@
 			// Detect the sun-bounce GI in SEUS Renewed and SEUS v11.
 			// TODO: This is very hacky, we need a better way to detect sun-bounce GI.
 			this.packHasIndirectSunBounceGi = fsh.contains("GI_QUALITY") && fsh.contains("GI_RENDER_RESOLUTION")
-<<<<<<< HEAD
-					&& fsh.contains("GI_RADIUS")
-					&& fsh.contains("#define GI\t// Indirect lighting from sunlight.")
-					&& !fsh.contains("//#define GI\t// Indirect lighting from sunlight.")
-					&& !fsh.contains("// #define GI\t// Indirect lighting from sunlight.");
-=======
 				&& fsh.contains("GI_RADIUS")
 				&& fsh.contains("#define GI\t// Indirect lighting from sunlight.")
 				&& !fsh.contains("//#define GI\t// Indirect lighting from sunlight.")
 				&& !fsh.contains("// #define GI\t// Indirect lighting from sunlight.");
->>>>>>> 0c19098a
 		} else {
 			this.packHasIndirectSunBounceGi = false;
 		}
