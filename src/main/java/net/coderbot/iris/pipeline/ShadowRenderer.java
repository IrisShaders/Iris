package net.coderbot.iris.pipeline;

import com.google.common.collect.ImmutableList;
import com.mojang.blaze3d.systems.RenderSystem;
import com.mojang.blaze3d.vertex.PoseStack;
import it.unimi.dsi.fastutil.ints.Int2ObjectMap;
import net.coderbot.batchedentityrendering.impl.BatchingDebugMessageHelper;
import net.coderbot.batchedentityrendering.impl.DrawCallTrackingRenderBuffers;
import net.coderbot.batchedentityrendering.impl.FullyBufferedMultiBufferSource;
import net.coderbot.batchedentityrendering.impl.MemoryTrackingRenderBuffers;
import net.coderbot.batchedentityrendering.impl.RenderBuffersExt;
import net.coderbot.iris.Iris;
import net.coderbot.iris.compat.dh.DHCompat;
import net.coderbot.iris.gl.IrisRenderSystem;
import net.coderbot.iris.gui.option.IrisVideoSettings;
import net.coderbot.iris.mixin.LevelRendererAccessor;
import net.coderbot.iris.shaderpack.PackDirectives;
import net.coderbot.iris.shaderpack.PackShadowDirectives;
import net.coderbot.iris.shaderpack.ProgramSource;
import net.coderbot.iris.shaderpack.ShadowCullState;
import net.coderbot.iris.shadows.ShadowMatrices;
import net.coderbot.iris.shadows.CullingDataCache;
import net.coderbot.iris.shadows.ShadowCompositeRenderer;
import net.coderbot.iris.shadows.ShadowRenderTargets;
import net.coderbot.iris.shadows.ShadowRenderingState;
import net.coderbot.iris.shadows.frustum.BoxCuller;
import net.coderbot.iris.shadows.frustum.CullEverythingFrustum;
import net.coderbot.iris.shadows.frustum.FrustumHolder;
import net.coderbot.iris.shadows.frustum.advanced.AdvancedShadowCullingFrustum;
import net.coderbot.iris.shadows.frustum.advanced.ReversedAdvancedShadowCullingFrustum;
import net.coderbot.iris.shadows.frustum.fallback.BoxCullingFrustum;
import net.coderbot.iris.shadows.frustum.fallback.NonCullingFrustum;
import net.coderbot.iris.uniforms.custom.CustomUniforms;
import net.coderbot.iris.uniforms.CameraUniforms;
import net.coderbot.iris.uniforms.CapturedRenderingState;
import net.coderbot.iris.uniforms.CelestialUniforms;
import net.minecraft.client.Camera;
import net.minecraft.client.Minecraft;
import net.minecraft.client.multiplayer.ClientLevel;
import net.minecraft.client.renderer.LevelRenderer;
import net.minecraft.client.renderer.MultiBufferSource;
import net.minecraft.client.renderer.RenderBuffers;
import net.minecraft.client.renderer.RenderType;
import net.minecraft.client.renderer.culling.Frustum;
import net.minecraft.client.renderer.entity.EntityRenderDispatcher;
import net.minecraft.core.BlockPos;
import net.minecraft.world.entity.Entity;
import net.minecraft.world.level.block.entity.BlockEntity;
import org.joml.Matrix4f;
import org.joml.Vector3d;
import org.joml.Vector3f;
import org.joml.Vector4f;
import org.lwjgl.opengl.ARBTextureSwizzle;
import org.lwjgl.opengl.GL20C;
import org.lwjgl.opengl.GL30C;

import java.util.ArrayList;
import java.util.Comparator;
import java.util.List;
import java.util.Objects;

public class ShadowRenderer {
	public static boolean ACTIVE = false;
	public static List<BlockEntity> visibleBlockEntities;
	public static int renderDistance;

    private final float halfPlaneLength;
	private final float voxelDistance;
	private final float renderDistanceMultiplier;
	private final float entityShadowDistanceMultiplier;
	private final int resolution;
	private final float intervalSize;
	private final Float fov;
	public static Matrix4f MODELVIEW;
	public static Matrix4f PROJECTION;

	private final ShadowRenderTargets targets;
	private final ShadowCullState packCullingState;
	private final ShadowCompositeRenderer compositeRenderer;
	private boolean packHasVoxelization;
	private final boolean shouldRenderTerrain;
	private final boolean shouldRenderTranslucent;
	private final boolean shouldRenderEntities;
	private final boolean shouldRenderPlayer;
	private final boolean shouldRenderBlockEntities;
	private final float sunPathRotation;
	private final RenderBuffers buffers;
	private final RenderBuffersExt renderBuffersExt;
	private final List<MipmapPass> mipmapPasses = new ArrayList<>();
	private final String debugStringOverall;
	private FrustumHolder terrainFrustumHolder;
	private FrustumHolder entityFrustumHolder;
	private String debugStringTerrain = "(unavailable)";
	private int renderedShadowEntities = 0;
	private int renderedShadowBlockEntities = 0;

	private final CustomUniforms customUniforms;
	private final boolean separateHardwareSamplers;

	public ShadowRenderer(ProgramSource shadow, PackDirectives directives,
						  ShadowRenderTargets shadowRenderTargets, ShadowCompositeRenderer compositeRenderer, CustomUniforms customUniforms, boolean separateHardwareSamplers) {

		this.customUniforms = customUniforms;

		this.separateHardwareSamplers = separateHardwareSamplers;

		final PackShadowDirectives shadowDirectives = directives.getShadowDirectives();

		this.halfPlaneLength = shadowDirectives.getDistance();
		this.voxelDistance = shadowDirectives.getVoxelDistance();
		this.renderDistanceMultiplier = shadowDirectives.getDistanceRenderMul();
		this.entityShadowDistanceMultiplier = shadowDirectives.getEntityShadowDistanceMul();
		this.resolution = shadowDirectives.getResolution();
		this.intervalSize = shadowDirectives.getIntervalSize();
		this.shouldRenderTerrain = shadowDirectives.shouldRenderTerrain();
		this.shouldRenderTranslucent = shadowDirectives.shouldRenderTranslucent();
		this.shouldRenderEntities = shadowDirectives.shouldRenderEntities();
		this.shouldRenderPlayer = shadowDirectives.shouldRenderPlayer();
		this.shouldRenderBlockEntities = shadowDirectives.shouldRenderBlockEntities();

		this.compositeRenderer = compositeRenderer;

		debugStringOverall = "half plane = " + halfPlaneLength + " meters @ " + resolution + "x" + resolution;

		this.terrainFrustumHolder = new FrustumHolder();
		this.entityFrustumHolder = new FrustumHolder();

		this.fov = shadowDirectives.getFov();
		this.targets = shadowRenderTargets;

		if (shadow != null) {
			// Assume that the shader pack is doing voxelization if a geometry shader is detected.
			// Also assume voxelization if image load / store is detected.
			this.packHasVoxelization = shadow.getGeometrySource().isPresent();
			this.packCullingState = shadowDirectives.getCullingState();
		} else {
			this.packHasVoxelization = false;
			this.packCullingState = ShadowCullState.DEFAULT;
		}

		this.sunPathRotation = directives.getSunPathRotation();

		int processors = Runtime.getRuntime().availableProcessors();
		int threads = Minecraft.getInstance().is64Bit() ? processors : Math.min(processors, 4);
		this.buffers = new RenderBuffers(threads);

		if (this.buffers instanceof RenderBuffersExt) {
			this.renderBuffersExt = (RenderBuffersExt) buffers;
		} else {
			this.renderBuffersExt = null;
		}

		configureSamplingSettings(shadowDirectives);
	}

	public void setUsesImages(boolean usesImages) {
		this.packHasVoxelization = packHasVoxelization || usesImages;
	}

	public static PoseStack createShadowModelView(float sunPathRotation, float intervalSize) {
		// Determine the camera position
		Vector3d cameraPos = CameraUniforms.getUnshiftedCameraPosition();

		double cameraX = cameraPos.x;
		double cameraY = cameraPos.y;
		double cameraZ = cameraPos.z;

		// Set up our modelview matrix stack
		PoseStack modelView = new PoseStack();
		ShadowMatrices.createModelViewMatrix(modelView, getShadowAngle(), intervalSize, sunPathRotation, cameraX, cameraY, cameraZ);

		return modelView;
	}

	private static ClientLevel getLevel() {
		return Objects.requireNonNull(Minecraft.getInstance().level);
	}

	private static float getSkyAngle() {
		return getLevel().getTimeOfDay(CapturedRenderingState.INSTANCE.getTickDelta());
	}

	private static float getSunAngle() {
		float skyAngle = getSkyAngle();

		if (skyAngle < 0.75F) {
			return skyAngle + 0.25F;
		} else {
			return skyAngle - 0.75F;
		}
	}

	private static float getShadowAngle() {
		float shadowAngle = getSunAngle();

		if (!CelestialUniforms.isDay()) {
			shadowAngle -= 0.5F;
		}

		return shadowAngle;
	}

	private void configureSamplingSettings(PackShadowDirectives shadowDirectives) {
		final ImmutableList<PackShadowDirectives.DepthSamplingSettings> depthSamplingSettings =
			shadowDirectives.getDepthSamplingSettings();

		final Int2ObjectMap<PackShadowDirectives.SamplingSettings> colorSamplingSettings =
			shadowDirectives.getColorSamplingSettings();

		RenderSystem.activeTexture(GL20C.GL_TEXTURE4);

		configureDepthSampler(targets.getDepthTexture().getTextureId(), depthSamplingSettings.get(0));

		configureDepthSampler(targets.getDepthTextureNoTranslucents().getTextureId(), depthSamplingSettings.get(1));

		for (int i = 0; i < targets.getNumColorTextures(); i++) {
			if (targets.get(i) != null) {
				int glTextureId = targets.get(i).getMainTexture();

				configureSampler(glTextureId, colorSamplingSettings.computeIfAbsent(i, a -> new PackShadowDirectives.SamplingSettings()));
			}
		}

		RenderSystem.activeTexture(GL20C.GL_TEXTURE0);
	}

	private void configureDepthSampler(int glTextureId, PackShadowDirectives.DepthSamplingSettings settings) {
		if (settings.getHardwareFiltering() && !separateHardwareSamplers) {
			// We have to do this or else shadow hardware filtering breaks entirely!
			IrisRenderSystem.texParameteri(glTextureId, GL20C.GL_TEXTURE_2D, GL20C.GL_TEXTURE_COMPARE_MODE, GL30C.GL_COMPARE_REF_TO_TEXTURE);
		}

		// Workaround for issues with old shader packs like Chocapic v4.
		// They expected the driver to put the depth value in z, but it's supposed to only
		// be available in r. So we set up the swizzle to fix that.
		IrisRenderSystem.texParameteriv(glTextureId, GL20C.GL_TEXTURE_2D, ARBTextureSwizzle.GL_TEXTURE_SWIZZLE_RGBA,
			new int[] { GL30C.GL_RED, GL30C.GL_RED, GL30C.GL_RED, GL30C.GL_ONE });

		configureSampler(glTextureId, settings);
	}

	private void configureSampler(int glTextureId, PackShadowDirectives.SamplingSettings settings) {
		if (settings.getMipmap()) {
			int filteringMode = settings.getNearest() ? GL20C.GL_NEAREST_MIPMAP_NEAREST : GL20C.GL_LINEAR_MIPMAP_LINEAR;
			mipmapPasses.add(new MipmapPass(glTextureId, filteringMode));
		}

		if (!settings.getNearest()) {
			// Make sure that things are smoothed
			IrisRenderSystem.texParameteri(glTextureId, GL20C.GL_TEXTURE_2D, GL20C.GL_TEXTURE_MIN_FILTER, GL20C.GL_LINEAR);
			IrisRenderSystem.texParameteri(glTextureId, GL20C.GL_TEXTURE_2D, GL20C.GL_TEXTURE_MAG_FILTER, GL20C.GL_LINEAR);
		} else {
			IrisRenderSystem.texParameteri(glTextureId, GL20C.GL_TEXTURE_2D, GL20C.GL_TEXTURE_MIN_FILTER, GL20C.GL_NEAREST);
			IrisRenderSystem.texParameteri(glTextureId, GL20C.GL_TEXTURE_2D, GL20C.GL_TEXTURE_MAG_FILTER, GL20C.GL_NEAREST);
		}
	}

	private void generateMipmaps() {
		RenderSystem.activeTexture(GL20C.GL_TEXTURE4);

		for (MipmapPass mipmapPass : mipmapPasses) {
			setupMipmappingForTexture(mipmapPass.getTexture(), mipmapPass.getTargetFilteringMode());
		}

		RenderSystem.activeTexture(GL20C.GL_TEXTURE0);
	}

	private void setupMipmappingForTexture(int texture, int filteringMode) {
		IrisRenderSystem.generateMipmaps(texture, GL20C.GL_TEXTURE_2D);
		IrisRenderSystem.texParameteri(texture, GL20C.GL_TEXTURE_2D, GL20C.GL_TEXTURE_MIN_FILTER, filteringMode);
	}

	private FrustumHolder createShadowFrustum(float renderMultiplier, FrustumHolder holder) {
		// TODO: Cull entities / block entities with Advanced Frustum Culling even if voxelization is detected.
		String distanceInfo;
		String cullingInfo;
		if ((packCullingState == ShadowCullState.DEFAULT && packHasVoxelization) || packCullingState == ShadowCullState.DISTANCE) {
			double distance = halfPlaneLength * renderMultiplier;

			String reason;

			if (packCullingState == ShadowCullState.DISTANCE) {
				reason = "(set by shader pack)";
			} else /*if (packHasVoxelization)*/ {
				reason = "(voxelization detected)";
			}

			if (distance <= 0 || distance > Minecraft.getInstance().options.getEffectiveRenderDistance() * 16) {
				distanceInfo = "render distance = " + Minecraft.getInstance().options.getEffectiveRenderDistance() * 16
					+ " blocks ";
				distanceInfo += Minecraft.getInstance().isLocalServer() ? "(capped by normal render distance)" : "(capped by normal/server render distance)";
				cullingInfo = "disabled " + reason;
				return holder.setInfo(new NonCullingFrustum(), distanceInfo, cullingInfo);
			} else {
				distanceInfo = distance + " blocks (set by shader pack)";
				cullingInfo = "distance only " + reason;
				BoxCuller boxCuller = new BoxCuller(distance);
				holder.setInfo(new BoxCullingFrustum(boxCuller), distanceInfo, cullingInfo);
			}
		} else {
			BoxCuller boxCuller;

			boolean isReversed = packCullingState == ShadowCullState.REVERSED;

			// Assume render multiplier is meant to be 1 if reversed culling is on
			if (isReversed && renderMultiplier < 0) renderMultiplier = 1.0f;

			double distance = (isReversed ? voxelDistance : halfPlaneLength) * renderMultiplier;
			String setter = "(set by shader pack)";

			if (renderMultiplier < 0) {
				distance = IrisVideoSettings.shadowDistance * 16;
				setter = "(set by user)";
			}

			if (distance >= Minecraft.getInstance().options.getEffectiveRenderDistance() * 16 && !isReversed) {
				distanceInfo = "render distance = " + Minecraft.getInstance().options.getEffectiveRenderDistance() * 16
					+ " blocks ";
				distanceInfo += Minecraft.getInstance().isLocalServer() ? "(capped by normal render distance)" : "(capped by normal/server render distance)";
				boxCuller = null;
			} else {
				distanceInfo = distance + " blocks " + setter;

				if (distance == 0.0 && !isReversed) {
					cullingInfo = "no shadows rendered";
					holder.setInfo(new CullEverythingFrustum(), distanceInfo, cullingInfo);
				}

				boxCuller = new BoxCuller(distance);
			}

			cullingInfo = (isReversed ? "Reversed" : "Advanced") + " Frustum Culling enabled";

			Vector4f shadowLightPosition = new CelestialUniforms(sunPathRotation).getShadowLightPositionInWorldSpace();

			Vector3f shadowLightVectorFromOrigin =
				new Vector3f(shadowLightPosition.x(), shadowLightPosition.y(), shadowLightPosition.z());

			shadowLightVectorFromOrigin.normalize();

			if (isReversed) {
				return holder.setInfo(new ReversedAdvancedShadowCullingFrustum(CapturedRenderingState.INSTANCE.getGbufferModelView(),
					CapturedRenderingState.INSTANCE.getGbufferProjection(), shadowLightVectorFromOrigin, boxCuller, new BoxCuller(halfPlaneLength * renderMultiplier)), distanceInfo, cullingInfo);
			} else {
				return holder.setInfo(new AdvancedShadowCullingFrustum(CapturedRenderingState.INSTANCE.getGbufferModelView(),
					CapturedRenderingState.INSTANCE.getGbufferProjection(), shadowLightVectorFromOrigin, boxCuller), distanceInfo, cullingInfo);
			}
		}

		return holder;
	}

	public void setupShadowViewport() {
		// Set up the viewport
		RenderSystem.viewport(0, 0, resolution, resolution);
	}

	public void renderShadows(LevelRendererAccessor levelRenderer, Camera playerCamera) {
		if (IrisVideoSettings.getOverriddenShadowDistance(IrisVideoSettings.shadowDistance) == 0) {
			return;
		}

		Minecraft client = Minecraft.getInstance();

		levelRenderer.getLevel().getProfiler().popPush("shadows");
		ACTIVE = true;

		renderDistance = (int) ((halfPlaneLength * renderDistanceMultiplier) / 16);

		if (renderDistanceMultiplier < 0) {
			renderDistance = IrisVideoSettings.shadowDistance;
		}



		visibleBlockEntities = new ArrayList<>();

		// NB: We store the previous player buffers in order to be able to allow mods rendering entities in the shadow pass (Flywheel) to use the shadow buffers instead.
		RenderBuffers playerBuffers = levelRenderer.getRenderBuffers();
		levelRenderer.setRenderBuffers(buffers);

		visibleBlockEntities = new ArrayList<>();

		// Create our camera
		PoseStack modelView = createShadowModelView(this.sunPathRotation, this.intervalSize);
		MODELVIEW = new Matrix4f(modelView.last().pose());

		levelRenderer.getLevel().getProfiler().push("terrain_setup");

		if (levelRenderer instanceof CullingDataCache) {
			((CullingDataCache) levelRenderer).saveState();
		}

		levelRenderer.getLevel().getProfiler().push("initialize frustum");

		terrainFrustumHolder = createShadowFrustum(renderDistanceMultiplier, terrainFrustumHolder);

		// Determine the player camera position
		Vector3d cameraPos = CameraUniforms.getUnshiftedCameraPosition();

		double cameraX = cameraPos.x();
		double cameraY = cameraPos.y();
		double cameraZ = cameraPos.z();

		// Center the frustum on the player camera position
		terrainFrustumHolder.getFrustum().prepare(cameraX, cameraY, cameraZ);

		levelRenderer.getLevel().getProfiler().pop();

		// Disable chunk occlusion culling - it's a bit complex to get this properly working with shadow rendering
		// as-is, however in the future it will be good to work on restoring it for a nice performance boost.
		//
		// TODO: Get chunk occlusion working with shadows
		boolean wasChunkCullingEnabled = client.smartCull;
		client.smartCull = false;

		// Always schedule a terrain update
		// TODO: Only schedule a terrain update if the sun / moon is moving, or the shadow map camera moved.
		// We have to ensure that we don't regenerate clouds every frame, since that's what needsUpdate ends up doing.
		// This took up to 10% of the frame time before we applied this fix! That's really bad!
		boolean regenerateClouds = levelRenderer.shouldRegenerateClouds();
		((LevelRenderer) levelRenderer).needsUpdate();
		levelRenderer.setShouldRegenerateClouds(regenerateClouds);
		setupShadowViewport();

		// Execute the vanilla terrain setup / culling routines using our shadow frustum.
		levelRenderer.invokeSetupRender(playerCamera, terrainFrustumHolder.getFrustum(), false, false);

		// Don't forget to increment the frame counter! This variable is arbitrary and only used in terrain setup,
		// and if it's not incremented, the vanilla culling code will get confused and think that it's already seen
		// chunks during traversal, and break rendering in concerning ways.
		//worldRenderer.setFrameId(worldRenderer.getFrameId() + 1);

		client.smartCull = wasChunkCullingEnabled;

		levelRenderer.getLevel().getProfiler().popPush("terrain");


		// Set up our orthographic projection matrix and load it into RenderSystem
		Matrix4f shadowProjection;
		if (this.fov != null) {
			// If FOV is not null, the pack wants a perspective based projection matrix. (This is to support legacy packs)
			shadowProjection = ShadowMatrices.createPerspectiveMatrix(this.fov);
		} else {
			shadowProjection = ShadowMatrices.createOrthoMatrix(halfPlaneLength);
		}

		PROJECTION = shadowProjection;

		IrisRenderSystem.setShadowProjection(shadowProjection);

		// Disable backface culling
		// This partially works around an issue where if the front face of a mountain isn't visible, it casts no
		// shadow.
		//
		// However, it only partially resolves issues of light leaking into caves.
		//
		// TODO: Better way of preventing light from leaking into places where it shouldn't
		RenderSystem.disableCull();

		RenderSystem.viewport(0, 0, resolution, resolution);

		// Render all opaque terrain unless pack requests not to
		if (shouldRenderTerrain) {
<<<<<<< HEAD
			levelRenderer.invokeRenderSectionLayer(RenderType.solid(), modelView, cameraX, cameraY, cameraZ, shadowProjection);
			levelRenderer.invokeRenderSectionLayer(RenderType.cutout(), modelView, cameraX, cameraY, cameraZ, shadowProjection);
			levelRenderer.invokeRenderSectionLayer(RenderType.cutoutMipped(), modelView, cameraX, cameraY, cameraZ, shadowProjection);
=======

			levelRenderer.invokeRenderChunkLayer(RenderType.solid(), modelView, cameraX, cameraY, cameraZ, shadowProjection);
			levelRenderer.invokeRenderChunkLayer(RenderType.cutout(), modelView, cameraX, cameraY, cameraZ, shadowProjection);
			levelRenderer.invokeRenderChunkLayer(RenderType.cutoutMipped(), modelView, cameraX, cameraY, cameraZ, shadowProjection);
>>>>>>> 3029dc18
		}

		// Reset our viewport in case Sodium overrode it
		RenderSystem.viewport(0, 0, resolution, resolution);

		levelRenderer.getLevel().getProfiler().popPush("entities");

		// Get the current tick delta. Normally this is the same as client.getTickDelta(), but when the game is paused,
		// it is set to a fixed value.
		final float tickDelta = CapturedRenderingState.INSTANCE.getTickDelta();

		// Create a constrained shadow frustum for entities to avoid rendering faraway entities in the shadow pass,
		// if the shader pack has requested it. Otherwise, use the same frustum as for terrain.
		boolean hasEntityFrustum = false;

		if (entityShadowDistanceMultiplier == 1.0F || entityShadowDistanceMultiplier < 0.0F) {
			entityFrustumHolder.setInfo(terrainFrustumHolder.getFrustum(), terrainFrustumHolder.getDistanceInfo(), terrainFrustumHolder.getCullingInfo());
		} else {
			hasEntityFrustum = true;
			entityFrustumHolder = createShadowFrustum(renderDistanceMultiplier * entityShadowDistanceMultiplier, entityFrustumHolder);
		}

		Frustum entityShadowFrustum = entityFrustumHolder.getFrustum();
		entityShadowFrustum.prepare(cameraX, cameraY, cameraZ);

		// Render nearby entities
		//
		// Note: We must use a separate BuilderBufferStorage object here, or else very weird things will happen during
		// rendering.
		if (renderBuffersExt != null) {
			renderBuffersExt.beginLevelRendering();
		}

		if (buffers instanceof DrawCallTrackingRenderBuffers) {
			((DrawCallTrackingRenderBuffers) buffers).resetDrawCounts();
		}

		MultiBufferSource.BufferSource bufferSource = buffers.bufferSource();
		EntityRenderDispatcher dispatcher = levelRenderer.getEntityRenderDispatcher();

		if (shouldRenderEntities) {
			renderedShadowEntities = renderEntities(levelRenderer, dispatcher, bufferSource, modelView, tickDelta, entityShadowFrustum, cameraX, cameraY, cameraZ);
		} else if (shouldRenderPlayer) {
			renderedShadowEntities = renderPlayerEntity(levelRenderer, dispatcher, bufferSource, modelView, tickDelta, entityShadowFrustum, cameraX, cameraY, cameraZ);
		}

		levelRenderer.getLevel().getProfiler().popPush("build blockentities");

		if (shouldRenderBlockEntities) {
			renderedShadowBlockEntities = ShadowRenderingState.renderBlockEntities(this, bufferSource, modelView, playerCamera, cameraX, cameraY, cameraZ, tickDelta, hasEntityFrustum);
		}

		levelRenderer.getLevel().getProfiler().popPush("draw entities");

		// NB: Don't try to draw the translucent parts of entities afterwards in the shadow pass. It'll cause problems since some
		// shader packs assume that everything drawn afterwards is actually translucent and should cast a colored
		// shadow...
		if (bufferSource instanceof FullyBufferedMultiBufferSource fullyBufferedMultiBufferSource) fullyBufferedMultiBufferSource.readyUp();

		bufferSource.endBatch();

		copyPreTranslucentDepth(levelRenderer);

		levelRenderer.getLevel().getProfiler().popPush("translucent terrain");

		// TODO: Prevent these calls from scheduling translucent sorting...
		// It doesn't matter a ton, since this just means that they won't be sorted in the normal rendering pass.
		// Just something to watch out for, however...
		if (shouldRenderTranslucent) {
<<<<<<< HEAD
			levelRenderer.invokeRenderSectionLayer(RenderType.translucent(), modelView, cameraX, cameraY, cameraZ, shadowProjection);
=======
			DHCompat.renderShadowTranslucent();

			levelRenderer.invokeRenderChunkLayer(RenderType.translucent(), modelView, cameraX, cameraY, cameraZ, shadowProjection);
>>>>>>> 3029dc18
		}

		// Note: Apparently tripwire isn't rendered in the shadow pass.
		// levelRenderer.invokeRenderChunkLayer(RenderType.tripwire(), modelView, cameraX, cameraY, cameraZ, shadowProjection);

		if (renderBuffersExt != null) {
			renderBuffersExt.endLevelRendering();
		}

		IrisRenderSystem.restorePlayerProjection();

		debugStringTerrain = ((LevelRenderer) levelRenderer).getSectionStatistics();

		levelRenderer.getLevel().getProfiler().popPush("generate mipmaps");

		generateMipmaps();

		levelRenderer.getLevel().getProfiler().popPush("restore gl state");

		// Restore backface culling
		RenderSystem.enableCull();

		Minecraft.getInstance().getMainRenderTarget().bindWrite(false);

		// Restore the old viewport
		RenderSystem.viewport(0, 0, client.getMainRenderTarget().width, client.getMainRenderTarget().height);

		if (levelRenderer instanceof CullingDataCache) {
			((CullingDataCache) levelRenderer).restoreState();
		}

		compositeRenderer.renderAll();

		levelRenderer.setRenderBuffers(playerBuffers);

		visibleBlockEntities = null;
		ACTIVE = false;

		levelRenderer.getLevel().getProfiler().pop();
		levelRenderer.getLevel().getProfiler().popPush("updatechunks");
	}

	public int renderBlockEntities(MultiBufferSource.BufferSource bufferSource, PoseStack modelView, Camera camera, double cameraX, double cameraY, double cameraZ, float tickDelta, boolean hasEntityFrustum) {
		getLevel().getProfiler().push("build blockentities");

		int shadowBlockEntities = 0;
		BoxCuller culler = null;
		if (hasEntityFrustum) {
			culler = new BoxCuller(halfPlaneLength * (renderDistanceMultiplier * entityShadowDistanceMultiplier));
			culler.setPosition(cameraX, cameraY, cameraZ);
		}

		for (BlockEntity entity : visibleBlockEntities) {
			BlockPos pos = entity.getBlockPos();
			if (hasEntityFrustum) {
				if (culler.isCulled(pos.getX() - 1, pos.getY() - 1, pos.getZ() - 1, pos.getX() + 1, pos.getY() + 1, pos.getZ() + 1)) {
					continue;
				}
			}
			modelView.pushPose();
			modelView.translate(pos.getX() - cameraX, pos.getY() - cameraY, pos.getZ() - cameraZ);
			Minecraft.getInstance().getBlockEntityRenderDispatcher().render(entity, tickDelta, modelView, bufferSource);
			modelView.popPose();

			shadowBlockEntities++;
		}

		getLevel().getProfiler().pop();

		return shadowBlockEntities;
	}

	private int renderEntities(LevelRendererAccessor levelRenderer, EntityRenderDispatcher dispatcher, MultiBufferSource.BufferSource bufferSource, PoseStack modelView, float tickDelta, Frustum frustum, double cameraX, double cameraY, double cameraZ) {
		levelRenderer.getLevel().getProfiler().push("cull");

		List<Entity> renderedEntities = new ArrayList<>(32);

		// TODO: I'm sure that this can be improved / optimized.
		for (Entity entity : getLevel().entitiesForRendering()) {
			if (!dispatcher.shouldRender(entity, frustum, cameraX, cameraY, cameraZ) || entity.isSpectator()) {
				continue;
			}

			renderedEntities.add(entity);
		}

		levelRenderer.getLevel().getProfiler().popPush("sort");

		// Sort the entities by type first in order to allow vanilla's entity batching system to work better.
		renderedEntities.sort(Comparator.comparingInt(entity -> entity.getType().hashCode()));

		levelRenderer.getLevel().getProfiler().popPush("build entity geometry");

		for (Entity entity : renderedEntities) {
			float realTickDelta = Minecraft.getInstance().level.tickRateManager().isEntityFrozen(entity) ? tickDelta : CapturedRenderingState.INSTANCE.getRealTickDelta();
			levelRenderer.invokeRenderEntity(entity, cameraX, cameraY, cameraZ, realTickDelta, modelView, bufferSource);
		}

		levelRenderer.getLevel().getProfiler().pop();

		return renderedEntities.size();
	}

	private int renderPlayerEntity(LevelRendererAccessor levelRenderer, EntityRenderDispatcher dispatcher, MultiBufferSource.BufferSource bufferSource, PoseStack modelView, float tickDelta, Frustum frustum, double cameraX, double cameraY, double cameraZ) {
		levelRenderer.getLevel().getProfiler().push("cull");

		Entity player = Minecraft.getInstance().player;

		int shadowEntities = 0;

		if (!dispatcher.shouldRender(player, frustum, cameraX, cameraY, cameraZ) || player.isSpectator()) {
			levelRenderer.getLevel().getProfiler().pop();
			return 0;
		}

		levelRenderer.getLevel().getProfiler().popPush("build geometry");

		if (!player.getPassengers().isEmpty()) {
			for (int i = 0; i < player.getPassengers().size(); i++) {
				float realTickDelta = Minecraft.getInstance().level.tickRateManager().isEntityFrozen(player.getPassengers().get(i)) ? tickDelta : CapturedRenderingState.INSTANCE.getRealTickDelta();
				levelRenderer.invokeRenderEntity(player.getPassengers().get(i), cameraX, cameraY, cameraZ, realTickDelta, modelView, bufferSource);
				shadowEntities++;
			}
		}

		if (player.getVehicle() != null) {
			float realTickDelta = Minecraft.getInstance().level.tickRateManager().isEntityFrozen(player.getVehicle()) ? tickDelta : CapturedRenderingState.INSTANCE.getRealTickDelta();
			levelRenderer.invokeRenderEntity(player.getVehicle(), cameraX, cameraY, cameraZ, realTickDelta, modelView, bufferSource);
			shadowEntities++;
		}

		float realTickDelta = Minecraft.getInstance().level.tickRateManager().isEntityFrozen(player) ? tickDelta : CapturedRenderingState.INSTANCE.getRealTickDelta();
		levelRenderer.invokeRenderEntity(player, cameraX, cameraY, cameraZ, realTickDelta, modelView, bufferSource);

		shadowEntities++;

		levelRenderer.getLevel().getProfiler().pop();

		return shadowEntities;
	}

	private void copyPreTranslucentDepth(LevelRendererAccessor levelRenderer) {
		levelRenderer.getLevel().getProfiler().popPush("translucent depth copy");

		targets.copyPreTranslucentDepth();
	}

	public void addDebugText(List<String> messages) {
		if (IrisVideoSettings.getOverriddenShadowDistance(IrisVideoSettings.shadowDistance) == 0) {
			messages.add("[" + Iris.MODNAME + "] Shadow Maps: off, shadow distance 0");
			return;
		}

		if (Iris.getIrisConfig().areDebugOptionsEnabled()) {
			messages.add("[" + Iris.MODNAME + "] Shadow Maps: " + debugStringOverall);
			messages.add("[" + Iris.MODNAME + "] Shadow Distance Terrain: " + terrainFrustumHolder.getDistanceInfo() + " Entity: " + entityFrustumHolder.getDistanceInfo());
			messages.add("[" + Iris.MODNAME + "] Shadow Culling Terrain: " + terrainFrustumHolder.getCullingInfo() + " Entity: " + entityFrustumHolder.getCullingInfo());
			messages.add("[" + Iris.MODNAME + "] Shadow Terrain: " + debugStringTerrain
				+ (shouldRenderTerrain ? "" : " (no terrain) ") + (shouldRenderTranslucent ? "" : "(no translucent)"));
			messages.add("[" + Iris.MODNAME + "] Shadow Entities: " + getEntitiesDebugString());
			messages.add("[" + Iris.MODNAME + "] Shadow Block Entities: " + getBlockEntitiesDebugString());

			if (buffers instanceof DrawCallTrackingRenderBuffers && (shouldRenderEntities || shouldRenderPlayer)) {
				DrawCallTrackingRenderBuffers drawCallTracker = (DrawCallTrackingRenderBuffers) buffers;
				messages.add("[" + Iris.MODNAME + "] Shadow Entity Batching: " + BatchingDebugMessageHelper.getDebugMessage(drawCallTracker));
			}
		} else {
			messages.add("[" + Iris.MODNAME + "] Shadow info: " + debugStringTerrain);
			messages.add("[" + Iris.MODNAME + "] E: " + renderedShadowEntities);
			messages.add("[" + Iris.MODNAME + "] BE: " + renderedShadowBlockEntities);
		}
	}

	private String getEntitiesDebugString() {
		return (shouldRenderEntities || shouldRenderPlayer) ? (renderedShadowEntities + "/" + Minecraft.getInstance().level.getEntityCount()) : "disabled by pack";
	}

	private String getBlockEntitiesDebugString() {
		return shouldRenderBlockEntities ? renderedShadowBlockEntities + "" : "disabled by pack"; // TODO: + "/" + MinecraftClient.getInstance().world.blockEntities.size();
	}

	public void destroy() {
		targets.destroy();
		((MemoryTrackingRenderBuffers) buffers).freeAndDeleteBuffers();
	}

	private static class MipmapPass {
		private final int texture;
		private final int targetFilteringMode;

		public MipmapPass(int texture, int targetFilteringMode) {
			this.texture = texture;
			this.targetFilteringMode = targetFilteringMode;
		}

		public int getTexture() {
			return texture;
		}

		public int getTargetFilteringMode() {
			return targetFilteringMode;
		}
	}
}<|MERGE_RESOLUTION|>--- conflicted
+++ resolved
@@ -462,16 +462,9 @@
 
 		// Render all opaque terrain unless pack requests not to
 		if (shouldRenderTerrain) {
-<<<<<<< HEAD
 			levelRenderer.invokeRenderSectionLayer(RenderType.solid(), modelView, cameraX, cameraY, cameraZ, shadowProjection);
 			levelRenderer.invokeRenderSectionLayer(RenderType.cutout(), modelView, cameraX, cameraY, cameraZ, shadowProjection);
 			levelRenderer.invokeRenderSectionLayer(RenderType.cutoutMipped(), modelView, cameraX, cameraY, cameraZ, shadowProjection);
-=======
-
-			levelRenderer.invokeRenderChunkLayer(RenderType.solid(), modelView, cameraX, cameraY, cameraZ, shadowProjection);
-			levelRenderer.invokeRenderChunkLayer(RenderType.cutout(), modelView, cameraX, cameraY, cameraZ, shadowProjection);
-			levelRenderer.invokeRenderChunkLayer(RenderType.cutoutMipped(), modelView, cameraX, cameraY, cameraZ, shadowProjection);
->>>>>>> 3029dc18
 		}
 
 		// Reset our viewport in case Sodium overrode it
@@ -541,13 +534,9 @@
 		// It doesn't matter a ton, since this just means that they won't be sorted in the normal rendering pass.
 		// Just something to watch out for, however...
 		if (shouldRenderTranslucent) {
-<<<<<<< HEAD
+			DHCompat.renderShadowTranslucent();
+
 			levelRenderer.invokeRenderSectionLayer(RenderType.translucent(), modelView, cameraX, cameraY, cameraZ, shadowProjection);
-=======
-			DHCompat.renderShadowTranslucent();
-
-			levelRenderer.invokeRenderChunkLayer(RenderType.translucent(), modelView, cameraX, cameraY, cameraZ, shadowProjection);
->>>>>>> 3029dc18
 		}
 
 		// Note: Apparently tripwire isn't rendered in the shadow pass.
