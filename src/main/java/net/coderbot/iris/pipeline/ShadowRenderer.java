--- conflicted
+++ resolved
@@ -455,20 +455,12 @@
 		((LevelRenderer) levelRenderer).needsUpdate();
 
 		// Execute the vanilla terrain setup / culling routines using our shadow frustum.
-<<<<<<< HEAD
-		worldRenderer.invokeSetupRender(playerCamera, frustum, false, false);
-=======
-		levelRenderer.invokeSetupRender(playerCamera, frustum, false, levelRenderer.getFrameId(), false);
->>>>>>> eb246f3f
+		levelRenderer.invokeSetupRender(playerCamera, frustum, false, false);
 
 		// Don't forget to increment the frame counter! This variable is arbitrary and only used in terrain setup,
 		// and if it's not incremented, the vanilla culling code will get confused and think that it's already seen
 		// chunks during traversal, and break rendering in concerning ways.
-<<<<<<< HEAD
 		//worldRenderer.setFrameId(worldRenderer.getFrameId() + 1);
-=======
-		levelRenderer.setFrameId(levelRenderer.getFrameId() + 1);
->>>>>>> eb246f3f
 
 		client.smartCull = wasChunkCullingEnabled;
 
