--- conflicted
+++ resolved
@@ -17,11 +17,8 @@
 import net.coderbot.iris.mixin.LevelRendererAccessor;
 import net.coderbot.iris.pipeline.newshader.CoreWorldRenderingPipeline;
 import net.coderbot.iris.rendertarget.RenderTargets;
-<<<<<<< HEAD
-=======
 import net.coderbot.iris.samplers.IrisImages;
 import net.coderbot.iris.samplers.IrisSamplers;
->>>>>>> d60b9cca
 import net.coderbot.iris.shaderpack.OptionalBoolean;
 import net.coderbot.iris.shaderpack.PackDirectives;
 import net.coderbot.iris.shaderpack.PackShadowDirectives;
@@ -64,20 +61,16 @@
 import java.util.Objects;
 
 public class ShadowRenderer implements ShadowMapRenderer {
-	public static Matrix4f MODELVIEW;
 	public static boolean ACTIVE = false;
 	public static List<BlockEntity> visibleBlockEntities;
 	private final float halfPlaneLength;
 	private final float renderDistanceMultiplier;
 	private final int resolution;
 	private final float intervalSize;
-<<<<<<< HEAD
-=======
 	private final Float fov;
 	public static Matrix4f MODELVIEW;
 	public static Matrix4f PROJECTION;
 
->>>>>>> d60b9cca
 	private final WorldRenderingPipeline pipeline;
 	private final ShadowRenderTargets targets;
 	private final OptionalBoolean packCullingState;
@@ -114,14 +107,7 @@
 
 		debugStringOverall = "half plane = " + halfPlaneLength + " meters @ " + resolution + "x" + resolution;
 
-<<<<<<< HEAD
-		if (shadowDirectives.getFov() != null) {
-			// TODO: Support FOV in the shadow map for legacy shaders
-			Iris.logger.warn("The shaderpack specifies a shadow FOV of " + shadowDirectives.getFov() + ", but Iris does not currently support perspective projections in the shadow pass.");
-		}
-=======
 		this.fov = shadowDirectives.getFov();
->>>>>>> d60b9cca
 
 		// TODO: Support more than two shadowcolor render targets
 		this.targets = new ShadowRenderTargets(resolution, new InternalTextureFormat[]{
@@ -358,15 +344,9 @@
 		}
 	}
 
-<<<<<<< HEAD
 	public void setupShadowViewport() {
 		// Set up the shadow viewport
 		RenderSystem.viewport(0, 0, resolution, resolution);
-=======
-	private void setupGlState(float[] projMatrix) {
-		// Set up the shadow program
-		setupShadowProgram();
->>>>>>> d60b9cca
 
 		// Set up and clear our framebuffer
 		targets.getFramebuffer().bind();
@@ -379,11 +359,85 @@
 
 		// Set up the viewport
 		RenderSystem.viewport(0, 0, resolution, resolution);
-<<<<<<< HEAD
-=======
-
-		// Set up our orthographic projection matrix and load it into the legacy matrix stack
-		IrisRenderSystem.setupProjectionMatrix(projMatrix);
+	}
+
+	@Override
+	public void renderShadows(LevelRendererAccessor levelRenderer, Camera playerCamera) {
+		Minecraft client = Minecraft.getInstance();
+
+		levelRenderer.getLevel().getProfiler().popPush("shadows");
+		ACTIVE = true;
+		visibleBlockEntities = new ArrayList<>();
+
+		// Create our camera
+		PoseStack modelView = createShadowModelView(this.sunPathRotation, this.intervalSize);
+		MODELVIEW = modelView.last().pose().copy();
+
+		levelRenderer.getLevel().getProfiler().push("terrain_setup");
+
+		if (levelRenderer instanceof CullingDataCache) {
+			((CullingDataCache) levelRenderer).saveState();
+		}
+
+		levelRenderer.getLevel().getProfiler().push("initialize frustum");
+
+		Frustum frustum = createShadowFrustum();
+
+		// Determine the player camera position
+		Vector3d cameraPos = CameraUniforms.getUnshiftedCameraPosition();
+
+		double cameraX = cameraPos.x();
+		double cameraY = cameraPos.y();
+		double cameraZ = cameraPos.z();
+
+		// Center the frustum on the player camera position
+		frustum.prepare(cameraX, cameraY, cameraZ);
+
+		levelRenderer.getLevel().getProfiler().pop();
+
+		// Disable chunk occlusion culling - it's a bit complex to get this properly working with shadow rendering
+		// as-is, however in the future it will be good to work on restoring it for a nice performance boost.
+		//
+		// TODO: Get chunk occlusion working with shadows
+		boolean wasChunkCullingEnabled = client.smartCull;
+		client.smartCull = false;
+
+		// Always schedule a terrain update
+		// TODO: Only schedule a terrain update if the sun / moon is moving, or the shadow map camera moved.
+		((LevelRenderer) levelRenderer).needsUpdate();
+
+		// Execute the vanilla terrain setup / culling routines using our shadow frustum.
+		levelRenderer.invokeSetupRender(playerCamera, frustum, false, levelRenderer.getFrameId(), false);
+
+		// Don't forget to increment the frame counter! This variable is arbitrary and only used in terrain setup,
+		// and if it's not incremented, the vanilla culling code will get confused and think that it's already seen
+		// chunks during traversal, and break rendering in concerning ways.
+		levelRenderer.setFrameId(levelRenderer.getFrameId() + 1);
+
+		client.smartCull = wasChunkCullingEnabled;
+
+		levelRenderer.getLevel().getProfiler().popPush("terrain");
+
+		pipeline.pushProgram(GbufferProgram.NONE);
+		pipeline.beginShadowRender();
+
+		setupShadowViewport();
+
+		// Set up our orthographic projection matrix and load it into RenderSystem
+		float[] projMatrix;
+		if (this.fov != null) {
+			// If FOV is not null, the pack wants a perspective based projection matrix. (This is to support legacy packs)
+			projMatrix = ShadowMatrices.createPerspectiveMatrix(this.fov);
+		} else {
+			projMatrix = ShadowMatrices.createOrthoMatrix(halfPlaneLength);
+		}
+
+		Matrix4f shadowProjection = new Matrix4f();
+		((Matrix4fAccess) (Object) shadowProjection).copyFromArray(orthoMatrix);
+
+		PROJECTION = shadowProjection;
+
+		IrisRenderSystem.setShadowProjection(shadowProjection);
 
 		// Disable backface culling
 		// This partially works around an issue where if the front face of a mountain isn't visible, it casts no
@@ -393,178 +447,6 @@
 		//
 		// TODO: Better way of preventing light from leaking into places where it shouldn't
 		RenderSystem.disableCull();
-	}
-
-	private void restoreGlState(Minecraft client) {
-		// Restore backface culling
-		RenderSystem.enableCull();
-
-		// Make sure to unload the projection matrix
-		IrisRenderSystem.restoreProjectionMatrix();
-
-		// Restore the old viewport
-		RenderSystem.viewport(0, 0, client.getWindow().getWidth(), client.getWindow().getHeight());
-	}
-
-	private void copyPreTranslucentDepth() {
-		profiler.popPush("translucent depth copy");
-
-		// Copy the content of the depth texture before rendering translucent content.
-		// This is needed for the shadowtex0 / shadowtex1 split.
-		RenderSystem.activeTexture(GL20C.GL_TEXTURE0);
-		RenderSystem.bindTexture(targets.getDepthTextureNoTranslucents().getTextureId());
-		IrisRenderSystem.copyTexImage2D(GL20C.GL_TEXTURE_2D, 0, GL20C.GL_DEPTH_COMPONENT, 0, 0, resolution, resolution, 0);
-		RenderSystem.bindTexture(0);
-	}
-
-	private void renderEntities(LevelRendererAccessor levelRenderer, Frustum frustum, MultiBufferSource.BufferSource bufferSource, PoseStack modelView, double cameraX, double cameraY, double cameraZ, float tickDelta) {
-		EntityRenderDispatcher dispatcher = levelRenderer.getEntityRenderDispatcher();
-
-		int shadowEntities = 0;
-
-		profiler.push("cull");
-
-		List<Entity> renderedEntities = new ArrayList<>(32);
-
-		// TODO: I'm sure that this can be improved / optimized.
-		for (Entity entity : getLevel().entitiesForRendering()) {
-			if (!dispatcher.shouldRender(entity, frustum, cameraX, cameraY, cameraZ) || entity.isSpectator()) {
-				continue;
-			}
-
-			renderedEntities.add(entity);
-		}
-
-		profiler.popPush("sort");
-
-		// Sort the entities by type first in order to allow vanilla's entity batching system to work better.
-		renderedEntities.sort(Comparator.comparingInt(entity -> entity.getType().hashCode()));
-
-		profiler.popPush("build geometry");
-
-		for (Entity entity : renderedEntities) {
-			levelRenderer.invokeRenderEntity(entity, cameraX, cameraY, cameraZ, tickDelta, modelView, bufferSource);
-			shadowEntities++;
-		}
-
-		renderedShadowEntities = shadowEntities;
-	}
-
-	private void renderBlockEntities(MultiBufferSource.BufferSource bufferSource, PoseStack modelView, double cameraX, double cameraY, double cameraZ, float tickDelta) {
-		profiler.push("build blockentities");
-
-		int shadowBlockEntities = 0;
-
-		// TODO: Use visibleChunks to cull block entities
-		for (BlockEntity entity : getLevel().blockEntityList) {
-			modelView.pushPose();
-			BlockPos pos = entity.getBlockPos();
-			modelView.translate(pos.getX() - cameraX, pos.getY() - cameraY, pos.getZ() - cameraZ);
-			BlockEntityRenderDispatcher.instance.render(entity, tickDelta, modelView, bufferSource);
-			modelView.popPose();
-
-			shadowBlockEntities++;
-		}
-
-		renderedShadowBlockEntities = shadowBlockEntities;
->>>>>>> d60b9cca
-	}
-
-	@Override
-	public void renderShadows(LevelRendererAccessor levelRenderer, Camera playerCamera) {
-		Minecraft client = Minecraft.getInstance();
-
-		levelRenderer.getLevel().getProfiler().popPush("shadows");
-		ACTIVE = true;
-		visibleBlockEntities = new ArrayList<>();
-
-		// Create our camera
-		PoseStack modelView = createShadowModelView(this.sunPathRotation, this.intervalSize);
-		MODELVIEW = modelView.last().pose().copy();
-<<<<<<< HEAD
-=======
-		float[] projMatrix;
-		if (this.fov != null) {
-			// If FOV is not null, the pack wants a perspective based projection matrix. (This is to support legacy packs)
-			projMatrix = ShadowMatrices.createPerspectiveMatrix(this.fov);
-		} else {
-			projMatrix = ShadowMatrices.createOrthoMatrix(halfPlaneLength);
-		}
-
-		PROJECTION = new Matrix4f();
-		((Matrix4fAccess) (Object) PROJECTION).copyFromArray(projMatrix);
->>>>>>> d60b9cca
-
-		levelRenderer.getLevel().getProfiler().push("terrain_setup");
-
-		if (levelRenderer instanceof CullingDataCache) {
-			((CullingDataCache) levelRenderer).saveState();
-		}
-
-		levelRenderer.getLevel().getProfiler().push("initialize frustum");
-
-		Frustum frustum = createShadowFrustum();
-
-		// Determine the player camera position
-		Vector3d cameraPos = CameraUniforms.getUnshiftedCameraPosition();
-
-		double cameraX = cameraPos.x();
-		double cameraY = cameraPos.y();
-		double cameraZ = cameraPos.z();
-
-		// Center the frustum on the player camera position
-		frustum.prepare(cameraX, cameraY, cameraZ);
-
-		levelRenderer.getLevel().getProfiler().pop();
-
-		// Disable chunk occlusion culling - it's a bit complex to get this properly working with shadow rendering
-		// as-is, however in the future it will be good to work on restoring it for a nice performance boost.
-		//
-		// TODO: Get chunk occlusion working with shadows
-		boolean wasChunkCullingEnabled = client.smartCull;
-		client.smartCull = false;
-
-		// Always schedule a terrain update
-		// TODO: Only schedule a terrain update if the sun / moon is moving, or the shadow map camera moved.
-		((LevelRenderer) levelRenderer).needsUpdate();
-
-		// Execute the vanilla terrain setup / culling routines using our shadow frustum.
-		levelRenderer.invokeSetupRender(playerCamera, frustum, false, levelRenderer.getFrameId(), false);
-
-		// Don't forget to increment the frame counter! This variable is arbitrary and only used in terrain setup,
-		// and if it's not incremented, the vanilla culling code will get confused and think that it's already seen
-		// chunks during traversal, and break rendering in concerning ways.
-		levelRenderer.setFrameId(levelRenderer.getFrameId() + 1);
-
-		client.smartCull = wasChunkCullingEnabled;
-
-		levelRenderer.getLevel().getProfiler().popPush("terrain");
-
-		pipeline.pushProgram(GbufferProgram.NONE);
-		pipeline.beginShadowRender();
-
-<<<<<<< HEAD
-		setupShadowViewport();
-
-		// Set up our orthographic projection matrix and load it into RenderSystem
-		float[] orthoMatrix = ShadowMatrices.createOrthoMatrix(halfPlaneLength);
-
-		Matrix4f shadowProjection = new Matrix4f();
-		((Matrix4fAccess) (Object) shadowProjection).copyFromArray(orthoMatrix);
-
-		IrisRenderSystem.setShadowProjection(shadowProjection);
-
-		// Disable backface culling
-		// This partially works around an issue where if the front face of a mountain isn't visible, it casts no
-		// shadow.
-		//
-		// However, it only partially resolves issues of light leaking into caves.
-		//
-		// TODO: Better way of preventing light from leaking into places where it shouldn't
-		RenderSystem.disableCull();
-=======
-		setupGlState(projMatrix);
->>>>>>> d60b9cca
 
 		// Render all opaque terrain unless pack requests not to
 		if (shouldRenderTerrain) {
