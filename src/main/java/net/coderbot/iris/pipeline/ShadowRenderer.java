package net.coderbot.iris.pipeline;

import com.google.common.collect.ImmutableList;
import com.mojang.blaze3d.systems.RenderSystem;
import com.mojang.blaze3d.vertex.PoseStack;
import com.mojang.math.Matrix4f;
import com.mojang.math.Vector3f;
import net.coderbot.batchedentityrendering.impl.BatchingDebugMessageHelper;
import net.coderbot.batchedentityrendering.impl.DrawCallTrackingRenderBuffers;
import net.coderbot.batchedentityrendering.impl.RenderBuffersExt;
import net.coderbot.iris.gl.IrisRenderSystem;
import net.coderbot.iris.gl.blending.BlendModeOverride;
import net.coderbot.iris.gl.framebuffer.GlFramebuffer;
import net.coderbot.iris.gl.texture.InternalTextureFormat;
import net.coderbot.iris.gui.option.IrisVideoSettings;
import net.coderbot.iris.layer.GbufferProgram;
import net.coderbot.iris.mixin.LevelRendererAccessor;
import net.coderbot.iris.pipeline.newshader.CoreWorldRenderingPipeline;
import net.coderbot.iris.rendertarget.RenderTargets;
import net.coderbot.iris.samplers.IrisImages;
import net.coderbot.iris.samplers.IrisSamplers;
import net.coderbot.iris.shaderpack.OptionalBoolean;
import net.coderbot.iris.shaderpack.PackDirectives;
import net.coderbot.iris.shaderpack.PackShadowDirectives;
import net.coderbot.iris.shaderpack.ProgramSet;
import net.coderbot.iris.shaderpack.ProgramSource;
import net.coderbot.iris.shadow.ShadowMatrices;
import net.coderbot.iris.shadows.CullingDataCache;
import net.coderbot.iris.shadows.Matrix4fAccess;
import net.coderbot.iris.shadows.ShadowMapRenderer;
import net.coderbot.iris.shadows.ShadowRenderTargets;
import net.coderbot.iris.shadows.frustum.BoxCuller;
import net.coderbot.iris.shadows.frustum.CullEverythingFrustum;
import net.coderbot.iris.shadows.frustum.FrustumHolder;
import net.coderbot.iris.shadows.frustum.advanced.AdvancedShadowCullingFrustum;
import net.coderbot.iris.shadows.frustum.fallback.BoxCullingFrustum;
import net.coderbot.iris.shadows.frustum.fallback.NonCullingFrustum;
import net.coderbot.iris.uniforms.CameraUniforms;
import net.coderbot.iris.uniforms.CapturedRenderingState;
import net.coderbot.iris.uniforms.CelestialUniforms;
import net.coderbot.iris.vendored.joml.Vector3d;
import net.coderbot.iris.vendored.joml.Vector4f;
import net.minecraft.client.Camera;
import net.minecraft.client.Minecraft;
import net.minecraft.client.multiplayer.ClientLevel;
import net.minecraft.client.renderer.LevelRenderer;
import net.minecraft.client.renderer.MultiBufferSource;
import net.minecraft.client.renderer.RenderBuffers;
import net.minecraft.client.renderer.RenderType;
import net.minecraft.client.renderer.blockentity.BlockEntityRenderDispatcher;
import net.minecraft.client.renderer.culling.Frustum;
import net.minecraft.client.renderer.entity.EntityRenderDispatcher;
import net.minecraft.core.BlockPos;
import net.minecraft.world.entity.Entity;
import net.minecraft.world.level.block.entity.BlockEntity;
import org.lwjgl.opengl.GL11C;
import org.lwjgl.opengl.GL20C;
import org.lwjgl.opengl.GL30C;

import java.util.ArrayList;
import java.util.Comparator;
import java.util.List;
import java.util.Objects;

public class ShadowRenderer implements ShadowMapRenderer {
	public static boolean ACTIVE = false;
	public static List<BlockEntity> visibleBlockEntities;
	private final float halfPlaneLength;
	private final float renderDistanceMultiplier;
	private final float entityShadowDistanceMultiplier;
	private final int resolution;
	private final float intervalSize;
	private final Float fov;
	public static Matrix4f MODELVIEW;

	private final WorldRenderingPipeline pipeline;
	private final ShadowRenderTargets targets;
	private final OptionalBoolean packCullingState;
	public boolean packHasVoxelization;
	private final boolean packHasIndirectSunBounceGi;
	private final boolean shouldRenderTerrain;
	private final boolean shouldRenderTranslucent;
	private final boolean shouldRenderEntities;
	private final boolean shouldRenderBlockEntities;
	private final float sunPathRotation;
	private final RenderBuffers buffers;
	private final RenderBuffersExt renderBuffersExt;
	private final List<MipmapPass> mipmapPasses = new ArrayList<>();
	private final String debugStringOverall;
	private FrustumHolder terrainFrustumHolder;
	private FrustumHolder entityFrustumHolder;
	private String debugStringTerrain = "(unavailable)";
	private int renderedShadowEntities = 0;
	private int renderedShadowBlockEntities = 0;

	public ShadowRenderer(CoreWorldRenderingPipeline pipeline, ProgramSet set, PackDirectives directives, RenderTargets gbufferRenderTargets) {
		this.pipeline = pipeline;

		final PackShadowDirectives shadowDirectives = directives.getShadowDirectives();

		this.halfPlaneLength = shadowDirectives.getDistance();
		this.renderDistanceMultiplier = shadowDirectives.getDistanceRenderMul();
		this.entityShadowDistanceMultiplier = shadowDirectives.getEntityShadowDistanceMul();
		this.resolution = shadowDirectives.getResolution();
		this.intervalSize = shadowDirectives.getIntervalSize();
		this.shouldRenderTerrain = shadowDirectives.shouldRenderTerrain();
		this.shouldRenderTranslucent = shadowDirectives.shouldRenderTranslucent();
		this.shouldRenderEntities = shadowDirectives.shouldRenderEntities();
		this.shouldRenderBlockEntities = shadowDirectives.shouldRenderBlockEntities();

		debugStringOverall = "half plane = " + halfPlaneLength + " meters @ " + resolution + "x" + resolution;

		this.terrainFrustumHolder = new FrustumHolder();
		this.entityFrustumHolder = new FrustumHolder();

		this.fov = shadowDirectives.getFov();

		// TODO: Support more than two shadowcolor render targets
		this.targets = new ShadowRenderTargets(resolution, new InternalTextureFormat[]{
				// TODO: Custom shadowcolor format support
				InternalTextureFormat.RGBA,
				InternalTextureFormat.RGBA
		});

		// Note: Ensure that blending is properly overridden during the shadow pass. By default, blending is disabled
		//       in the shadow pass. Shader packs expect this for colored shadows from stained glass and nether portals
		//       to work properly.
		//
		// Note: Enabling blending in the shadow pass results in weird results since translucency sorting happens
		//       relative to the player camera, not the shadow camera, so we can't rely on chunks being properly
		//       sorted in the shadow pass.
		//
		//	On 1.17, this is handled for us by ExtendedShader.
		// - https://github.com/IrisShaders/Iris/issues/483
		// - https://github.com/IrisShaders/Iris/issues/987

		if (set.getShadow().isPresent()) {
			// Assume that the shader pack is doing voxelization if a geometry shader is detected.
			// Also assume voxelization if image load / store is detected (set elsewhere)
			this.packHasVoxelization = set.getShadow().get().getGeometrySource().isPresent();
			this.packCullingState = shadowDirectives.getCullingState();
		} else {
			this.packHasVoxelization = false;
			this.packCullingState = OptionalBoolean.DEFAULT;
		}

		ProgramSource[] composite = set.getComposite();

		if (composite.length > 0) {
			String fsh = composite[0].getFragmentSource().orElse("");

			// Detect the sun-bounce GI in SEUS Renewed and SEUS v11.
			// TODO: This is very hacky, we need a better way to detect sun-bounce GI.
			this.packHasIndirectSunBounceGi = fsh.contains("GI_QUALITY") && fsh.contains("GI_RENDER_RESOLUTION")
					&& fsh.contains("GI_RADIUS")
					&& fsh.contains("#define GI\t// Indirect lighting from sunlight.")
					&& !fsh.contains("//#define GI\t// Indirect lighting from sunlight.")
					&& !fsh.contains("// #define GI\t// Indirect lighting from sunlight.");
		} else {
			this.packHasIndirectSunBounceGi = false;
		}

		this.sunPathRotation = directives.getSunPathRotation();

		this.buffers = new RenderBuffers();

		if (this.buffers instanceof RenderBuffersExt) {
			this.renderBuffersExt = (RenderBuffersExt) buffers;
		} else {
			this.renderBuffersExt = null;
		}

		configureSamplingSettings(shadowDirectives);
	}

	public static PoseStack createShadowModelView(float sunPathRotation, float intervalSize) {
		// Determine the camera position
		Vector3d cameraPos = CameraUniforms.getUnshiftedCameraPosition();

		double cameraX = cameraPos.x;
		double cameraY = cameraPos.y;
		double cameraZ = cameraPos.z;

		// Set up our modelview matrix stack
		PoseStack modelView = new PoseStack();
		ShadowMatrices.createModelViewMatrix(modelView.last().pose(), getShadowAngle(), intervalSize, sunPathRotation, cameraX, cameraY, cameraZ);

		return modelView;
	}

	private static ClientLevel getLevel() {
		return Objects.requireNonNull(Minecraft.getInstance().level);
	}

	private static float getSkyAngle() {
		return getLevel().getTimeOfDay(CapturedRenderingState.INSTANCE.getTickDelta());
	}

	private static float getSunAngle() {
		float skyAngle = getSkyAngle();

		if (skyAngle < 0.75F) {
			return skyAngle + 0.25F;
		} else {
			return skyAngle - 0.75F;
		}
	}

	private static float getShadowAngle() {
		float shadowAngle = getSunAngle();

		if (!CelestialUniforms.isDay()) {
			shadowAngle -= 0.5F;
		}

		return shadowAngle;
	}

	private void configureSamplingSettings(PackShadowDirectives shadowDirectives) {
		final ImmutableList<PackShadowDirectives.DepthSamplingSettings> depthSamplingSettings =
				shadowDirectives.getDepthSamplingSettings();

		final ImmutableList<PackShadowDirectives.SamplingSettings> colorSamplingSettings =
				shadowDirectives.getColorSamplingSettings();

		RenderSystem.activeTexture(GL20C.GL_TEXTURE4);

		RenderSystem.bindTexture(getDepthTextureId());
		configureDepthSampler(getDepthTextureId(), depthSamplingSettings.get(0));

		RenderSystem.bindTexture(getDepthTextureNoTranslucentsId());
		configureDepthSampler(getDepthTextureNoTranslucentsId(), depthSamplingSettings.get(1));

		for (int i = 0; i < colorSamplingSettings.size(); i++) {
			int glTextureId = targets.getColorTextureId(i);

			RenderSystem.bindTexture(glTextureId);
			configureSampler(glTextureId, colorSamplingSettings.get(i));
		}

		RenderSystem.bindTexture(0);
		RenderSystem.activeTexture(GL20C.GL_TEXTURE0);
	}

	private void configureDepthSampler(int glTextureId, PackShadowDirectives.DepthSamplingSettings settings) {
		if (settings.getHardwareFiltering()) {
			// We have to do this or else shadow hardware filtering breaks entirely!
			RenderSystem.texParameter(GL20C.GL_TEXTURE_2D, GL20C.GL_TEXTURE_COMPARE_MODE, GL30C.GL_COMPARE_REF_TO_TEXTURE);
		}

		configureSampler(glTextureId, settings);
	}

	private void configureSampler(int glTextureId, PackShadowDirectives.SamplingSettings settings) {
		if (settings.getMipmap()) {
			int filteringMode = settings.getNearest() ? GL20C.GL_NEAREST_MIPMAP_NEAREST : GL20C.GL_LINEAR_MIPMAP_LINEAR;
			mipmapPasses.add(new MipmapPass(glTextureId, filteringMode));
		}

		if (!settings.getNearest()) {
			// Make sure that things are smoothed
			RenderSystem.texParameter(GL20C.GL_TEXTURE_2D, GL20C.GL_TEXTURE_MIN_FILTER, GL20C.GL_LINEAR);
			RenderSystem.texParameter(GL20C.GL_TEXTURE_2D, GL20C.GL_TEXTURE_MAG_FILTER, GL20C.GL_LINEAR);
		} else {
			RenderSystem.texParameter(GL20C.GL_TEXTURE_2D, GL20C.GL_TEXTURE_MIN_FILTER, GL20C.GL_NEAREST);
			RenderSystem.texParameter(GL20C.GL_TEXTURE_2D, GL20C.GL_TEXTURE_MAG_FILTER, GL20C.GL_NEAREST);
		}
	}

	private void generateMipmaps() {
		RenderSystem.activeTexture(GL20C.GL_TEXTURE4);

		for (MipmapPass mipmapPass : mipmapPasses) {
			RenderSystem.bindTexture(mipmapPass.getTexture());
			setupMipmappingForBoundTexture(mipmapPass.getTargetFilteringMode());
		}

		RenderSystem.bindTexture(0);
		RenderSystem.activeTexture(GL20C.GL_TEXTURE0);
	}

	private void setupMipmappingForBoundTexture(int filteringMode) {
		IrisRenderSystem.generateMipmaps(GL20C.GL_TEXTURE_2D);
		RenderSystem.texParameter(GL20C.GL_TEXTURE_2D, GL20C.GL_TEXTURE_MIN_FILTER, filteringMode);
	}

	private FrustumHolder createShadowFrustum(float renderMultiplier, FrustumHolder holder) {
		// TODO: Cull entities / block entities with Advanced Frustum Culling even if voxelization is detected.
		String distanceInfo;
		String cullingInfo;
		if ((packCullingState == OptionalBoolean.FALSE || packHasVoxelization || packHasIndirectSunBounceGi) && packCullingState != OptionalBoolean.TRUE) {
			double distance = halfPlaneLength * renderMultiplier;

			String reason;

			if (packCullingState == OptionalBoolean.FALSE) {
				reason = "(set by shader pack)";
			} else if (packHasVoxelization) {
				reason = "(voxelization detected)";
			} else {
				reason = "(indirect sunlight GI detected)";
			}

			if (distance <= 0 || distance > Minecraft.getInstance().options.renderDistance * 16) {
				distanceInfo = + Minecraft.getInstance().options.renderDistance * 16
						+ " blocks (capped by normal render distance)";
				cullingInfo = "disabled " + reason;
				return holder.setInfo(new NonCullingFrustum(), distanceInfo, cullingInfo);
			} else {
				distanceInfo = distance + " blocks (set by shader pack)";
				cullingInfo = "distance only " + reason;
				BoxCuller boxCuller = new BoxCuller(distance);
				holder.setInfo(new BoxCullingFrustum(boxCuller), distanceInfo, cullingInfo);
			}
		} else {
			BoxCuller boxCuller;

			double distance = halfPlaneLength * renderMultiplier;
			String setter = "(set by shader pack)";

			if (renderMultiplier < 0) {
				distance = IrisVideoSettings.shadowDistance * 16;
				setter = "(set by user)";
			}

			if (distance >= Minecraft.getInstance().options.renderDistance * 16) {
				distanceInfo = Minecraft.getInstance().options.renderDistance * 16
						+ " blocks (capped by normal render distance)";
				boxCuller = null;
			} else {
				distanceInfo = distance + " blocks " + setter;

				if (distance == 0.0) {
					cullingInfo = "no shadows rendered";
					holder.setInfo(new CullEverythingFrustum(), distanceInfo, cullingInfo);
				}

				boxCuller = new BoxCuller(distance);
			}

			cullingInfo = "Advanced Frustum Culling enabled";

			Vector4f shadowLightPosition = new CelestialUniforms(sunPathRotation).getShadowLightPositionInWorldSpace();

			Vector3f shadowLightVectorFromOrigin =
					new Vector3f(shadowLightPosition.x(), shadowLightPosition.y(), shadowLightPosition.z());

			shadowLightVectorFromOrigin.normalize();

			return holder.setInfo(new AdvancedShadowCullingFrustum(CapturedRenderingState.INSTANCE.getGbufferModelView(),
				CapturedRenderingState.INSTANCE.getGbufferProjection(), shadowLightVectorFromOrigin, boxCuller), distanceInfo, cullingInfo);

		}

		return holder;
	}

	public void setupShadowViewport() {
		// Set up the shadow viewport
		RenderSystem.viewport(0, 0, resolution, resolution);

		// Set up and clear our framebuffer
		targets.getFramebuffer().bind();

		// TODO: Support shadow clear color directives & disable buffer clearing
		// Ensure that the color and depth values are cleared appropriately
		RenderSystem.clearColor(1.0f, 1.0f, 1.0f, 1.0f);
		RenderSystem.clearDepth(1.0f);
		RenderSystem.clear(GL11C.GL_DEPTH_BUFFER_BIT | GL11C.GL_COLOR_BUFFER_BIT, false);

		// Set up the viewport
		RenderSystem.viewport(0, 0, resolution, resolution);
	}

	@Override
	public void renderShadows(LevelRendererAccessor levelRenderer, Camera playerCamera) {
		Minecraft client = Minecraft.getInstance();

		levelRenderer.getLevel().getProfiler().popPush("shadows");
		ACTIVE = true;
		visibleBlockEntities = new ArrayList<>();

		// NB: We store the previous player buffers in order to be able to allow mods rendering entities in the shadow pass (Flywheel) to use the shadow buffers instead.
		RenderBuffers playerBuffers = levelRenderer.getRenderBuffers();
		levelRenderer.setRenderBuffers(buffers);

		visibleBlockEntities = new ArrayList<>();

		// Create our camera
		PoseStack modelView = createShadowModelView(this.sunPathRotation, this.intervalSize);
		MODELVIEW = modelView.last().pose().copy();

		levelRenderer.getLevel().getProfiler().push("terrain_setup");

		if (levelRenderer instanceof CullingDataCache) {
			((CullingDataCache) levelRenderer).saveState();
		}

		levelRenderer.getLevel().getProfiler().push("initialize frustum");

		terrainFrustumHolder = createShadowFrustum(renderDistanceMultiplier, terrainFrustumHolder);

		// Determine the player camera position
		Vector3d cameraPos = CameraUniforms.getUnshiftedCameraPosition();

		double cameraX = cameraPos.x();
		double cameraY = cameraPos.y();
		double cameraZ = cameraPos.z();

		// Center the frustum on the player camera position
		terrainFrustumHolder.getFrustum().prepare(cameraX, cameraY, cameraZ);

		levelRenderer.getLevel().getProfiler().pop();

		// Disable chunk occlusion culling - it's a bit complex to get this properly working with shadow rendering
		// as-is, however in the future it will be good to work on restoring it for a nice performance boost.
		//
		// TODO: Get chunk occlusion working with shadows
		boolean wasChunkCullingEnabled = client.smartCull;
		client.smartCull = false;

		// Always schedule a terrain update
		// TODO: Only schedule a terrain update if the sun / moon is moving, or the shadow map camera moved.
		((LevelRenderer) levelRenderer).needsUpdate();

		// Execute the vanilla terrain setup / culling routines using our shadow frustum.
		levelRenderer.invokeSetupRender(playerCamera, terrainFrustumHolder.getFrustum(), false, levelRenderer.getFrameId(), false);

		// Don't forget to increment the frame counter! This variable is arbitrary and only used in terrain setup,
		// and if it's not incremented, the vanilla culling code will get confused and think that it's already seen
		// chunks during traversal, and break rendering in concerning ways.
		levelRenderer.setFrameId(levelRenderer.getFrameId() + 1);

		client.smartCull = wasChunkCullingEnabled;

		levelRenderer.getLevel().getProfiler().popPush("terrain");

		pipeline.pushProgram(GbufferProgram.NONE);
		pipeline.beginShadowRender();

		setupShadowViewport();

		// Set up our orthographic projection matrix and load it into RenderSystem
		float[] projMatrix;
		if (this.fov != null) {
			// If FOV is not null, the pack wants a perspective based projection matrix. (This is to support legacy packs)
			projMatrix = ShadowMatrices.createPerspectiveMatrix(this.fov);
		} else {
			projMatrix = ShadowMatrices.createOrthoMatrix(halfPlaneLength);
		}

		Matrix4f shadowProjection = new Matrix4f();
		((Matrix4fAccess) (Object) shadowProjection).copyFromArray(projMatrix);

		IrisRenderSystem.setShadowProjection(shadowProjection);

		// Disable backface culling
		// This partially works around an issue where if the front face of a mountain isn't visible, it casts no
		// shadow.
		//
		// However, it only partially resolves issues of light leaking into caves.
		//
		// TODO: Better way of preventing light from leaking into places where it shouldn't
		RenderSystem.disableCull();

		// Render all opaque terrain unless pack requests not to
		if (shouldRenderTerrain) {
			levelRenderer.invokeRenderChunkLayer(RenderType.solid(), modelView, cameraX, cameraY, cameraZ, shadowProjection);
			levelRenderer.invokeRenderChunkLayer(RenderType.cutout(), modelView, cameraX, cameraY, cameraZ, shadowProjection);
			levelRenderer.invokeRenderChunkLayer(RenderType.cutoutMipped(), modelView, cameraX, cameraY, cameraZ, shadowProjection);
		}

		// TODO: Restore entity & block entity rendering

		// Reset our viewport in case Sodium overrode it
		RenderSystem.viewport(0, 0, resolution, resolution);

		levelRenderer.getLevel().getProfiler().popPush("entities");

		// Get the current tick delta. Normally this is the same as client.getTickDelta(), but when the game is paused,
		// it is set to a fixed value.
		final float tickDelta = CapturedRenderingState.INSTANCE.getTickDelta();

		// Create a constrained shadow frustum for entities to avoid rendering faraway entities in the shadow pass
		// TODO: Make this configurable and disable-able
		boolean hasEntityFrustum = false;
		if (entityShadowDistanceMultiplier == 1.0F || entityShadowDistanceMultiplier < 0.0F) {
			entityFrustumHolder.setInfo(terrainFrustumHolder.getFrustum(), terrainFrustumHolder.getDistanceInfo(), terrainFrustumHolder.getCullingInfo());
		} else {
			hasEntityFrustum = true;
			entityFrustumHolder = createShadowFrustum(renderDistanceMultiplier * entityShadowDistanceMultiplier, entityFrustumHolder);
		}
		Frustum entityShadowFrustum = entityFrustumHolder.getFrustum();
		entityShadowFrustum.prepare(cameraX, cameraY, cameraZ);

		// Render nearby entities
		//
		// Note: We must use a separate BuilderBufferStorage object here, or else very weird things will happen during
		// rendering.
		if (renderBuffersExt != null) {
			renderBuffersExt.beginLevelRendering();
		}

		if (buffers instanceof DrawCallTrackingRenderBuffers) {
			((DrawCallTrackingRenderBuffers) buffers).resetDrawCounts();
		}

		MultiBufferSource.BufferSource bufferSource = buffers.bufferSource();
		EntityRenderDispatcher dispatcher = levelRenderer.getEntityRenderDispatcher();

		if (shouldRenderEntities) {
			renderedShadowEntities = renderEntities(levelRenderer, dispatcher, bufferSource, modelView, tickDelta, entityShadowFrustum, cameraX, cameraY, cameraZ);
		}

		levelRenderer.getLevel().getProfiler().popPush("build blockentities");

		if (shouldRenderBlockEntities) {
			renderedShadowBlockEntities = renderBlockEntities(bufferSource, modelView, cameraX, cameraY, cameraZ, tickDelta, hasEntityFrustum);
		}

		levelRenderer.getLevel().getProfiler().popPush("draw entities");

		// NB: Don't try to draw the translucent parts of entities afterwards. It'll cause problems since some
		// shader packs assume that everything drawn afterwards is actually translucent and should cast a colored
		// shadow...
		bufferSource.endBatch();

		copyPreTranslucentDepth(levelRenderer);

		levelRenderer.getLevel().getProfiler().popPush("translucent terrain");

		// TODO: Prevent these calls from scheduling translucent sorting...
		// It doesn't matter a ton, since this just means that they won't be sorted in the normal rendering pass.
		// Just something to watch out for, however...
		if (shouldRenderTranslucent) {
			levelRenderer.invokeRenderChunkLayer(RenderType.translucent(), modelView, cameraX, cameraY, cameraZ, shadowProjection);
		}
		// Note: Apparently tripwire isn't rendered in the shadow pass.
		// levelRenderer.invokeRenderLayer(RenderLayer.getTripwire(), modelView, cameraX, cameraY, cameraZ, shadowProjection);

		if (renderBuffersExt != null) {
			renderBuffersExt.endLevelRendering();
		}

		IrisRenderSystem.restorePlayerProjection();

		debugStringTerrain = ((LevelRenderer) levelRenderer).getChunkStatistics();

		levelRenderer.getLevel().getProfiler().popPush("generate mipmaps");

		generateMipmaps();

		levelRenderer.getLevel().getProfiler().pop();

		// Restore backface culling
		RenderSystem.enableCull();

		pipeline.endShadowRender();
		Minecraft.getInstance().getMainRenderTarget().bindWrite(false);

		// Restore the old viewport
		RenderSystem.viewport(0, 0, client.getWindow().getWidth(), client.getWindow().getHeight());

		if (levelRenderer instanceof CullingDataCache) {
			((CullingDataCache) levelRenderer).restoreState();
		}

<<<<<<< HEAD
		visibleBlockEntities = null;
=======
		levelRenderer.setRenderBuffers(playerBuffers);

>>>>>>> b89331c2
		ACTIVE = false;
		levelRenderer.getLevel().getProfiler().popPush("updatechunks");

		BlendModeOverride.restore();
	}

	private int renderBlockEntities(MultiBufferSource.BufferSource bufferSource, PoseStack modelView, double cameraX, double cameraY, double cameraZ, float tickDelta, boolean hasEntityFrustum) {
		getLevel().getProfiler().push("build blockentities");

		int shadowBlockEntities = 0;
		BoxCuller culler = null;
		if (hasEntityFrustum) {
			culler = new BoxCuller(halfPlaneLength * (renderDistanceMultiplier * entityShadowDistanceMultiplier));
			culler.setPosition(cameraX, cameraY, cameraZ);
		}

		for (BlockEntity entity : visibleBlockEntities) {
			BlockPos pos = entity.getBlockPos();
			if (hasEntityFrustum) {
				if (culler.isCulled(pos.getX() - 1, pos.getY() - 1, pos.getZ() - 1, pos.getX() + 1, pos.getY() + 1, pos.getZ() + 1)) {
					continue;
				}
			}
			modelView.pushPose();
			modelView.translate(pos.getX() - cameraX, pos.getY() - cameraY, pos.getZ() - cameraZ);
			Minecraft.getInstance().getBlockEntityRenderDispatcher().render(entity, tickDelta, modelView, bufferSource);
			modelView.popPose();

			shadowBlockEntities++;
		}

		getLevel().getProfiler().pop();

		return shadowBlockEntities;
	}

	private int renderEntities(LevelRendererAccessor levelRenderer, EntityRenderDispatcher dispatcher, MultiBufferSource.BufferSource bufferSource, PoseStack modelView, float tickDelta, Frustum frustum, double cameraX, double cameraY, double cameraZ) {
		levelRenderer.getLevel().getProfiler().push("cull");

		List<Entity> renderedEntities = new ArrayList<>(32);

		// TODO: I'm sure that this can be improved / optimized.
		for (Entity entity : getLevel().entitiesForRendering()) {
			if (!dispatcher.shouldRender(entity, frustum, cameraX, cameraY, cameraZ) || entity.isSpectator()) {
				continue;
			}

			renderedEntities.add(entity);
		}

		levelRenderer.getLevel().getProfiler().popPush("sort");

		// Sort the entities by type first in order to allow vanilla's entity batching system to work better.
		renderedEntities.sort(Comparator.comparingInt(entity -> entity.getType().hashCode()));

		levelRenderer.getLevel().getProfiler().popPush("build entity geometry");

		for (Entity entity : renderedEntities) {
			levelRenderer.invokeRenderEntity(entity, cameraX, cameraY, cameraZ, tickDelta, modelView, bufferSource);
		}

		levelRenderer.getLevel().getProfiler().pop();

		return renderedEntities.size();
	}

	private void copyPreTranslucentDepth(LevelRendererAccessor levelRenderer) {
		levelRenderer.getLevel().getProfiler().popPush("translucent depth copy");

		// Copy the content of the depth texture before rendering translucent content.
		// This is needed for the shadowtex0 / shadowtex1 split.
		targets.getFramebuffer().bindAsReadBuffer();
		RenderSystem.activeTexture(GL20C.GL_TEXTURE0);
		RenderSystem.bindTexture(targets.getDepthTextureNoTranslucents().getTextureId());
		IrisRenderSystem.copyTexImage2D(GL20C.GL_TEXTURE_2D, 0, GL20C.GL_DEPTH_COMPONENT, 0, 0, resolution, resolution, 0);
		RenderSystem.bindTexture(0);
	}

	@Override
	public void addDebugText(List<String> messages) {
		messages.add("[Iris] Shadow Maps: " + debugStringOverall);
		messages.add("[Iris] Shadow Distance Terrain: " + terrainFrustumHolder.getDistanceInfo() + " Entity: " + entityFrustumHolder.getDistanceInfo());
		messages.add("[Iris] Shadow Culling Terrain: " + terrainFrustumHolder.getCullingInfo() + " Entity: " + entityFrustumHolder.getCullingInfo());
		messages.add("[Iris] Shadow Terrain: " + debugStringTerrain
				+ (shouldRenderTerrain ? "" : " (no terrain) ") + (shouldRenderTranslucent ? "" : "(no translucent)"));
		messages.add("[Iris] Shadow Entities: " + getEntitiesDebugString());
		messages.add("[Iris] Shadow Block Entities: " + getBlockEntitiesDebugString());

		if (buffers instanceof DrawCallTrackingRenderBuffers && shouldRenderEntities) {
			DrawCallTrackingRenderBuffers drawCallTracker = (DrawCallTrackingRenderBuffers) buffers;
			messages.add("[Iris] Shadow Entity Batching: " + BatchingDebugMessageHelper.getDebugMessage(drawCallTracker));
		}
	}

	private String getEntitiesDebugString() {
		return shouldRenderEntities ? (renderedShadowEntities + "/" + Minecraft.getInstance().level.getEntityCount()) : "disabled by pack";
	}

	private String getBlockEntitiesDebugString() {
		return shouldRenderBlockEntities ? renderedShadowBlockEntities + "" : "disabled by pack"; // TODO: + "/" + MinecraftClient.getInstance().world.blockEntities.size();
	}

	@Override
	public int getDepthTextureId() {
		return targets.getDepthTexture().getTextureId();
	}

	@Override
	public int getDepthTextureNoTranslucentsId() {
		return targets.getDepthTextureNoTranslucents().getTextureId();
	}

	// TODO: Support more shadow color textures as well as support there being no shadow color textures.
	@Override
	public int getColorTexture0Id() {
		return targets.getColorTextureId(0);
	}

	@Override
	public int getColorTexture1Id() {
		return targets.getColorTextureId(1);
	}

	@Override
	public ShadowRenderTargets getRenderTargets() {
		return targets;
	}

	@Override
	public void destroy() {
		this.targets.destroy();
	}

	public GlFramebuffer getFramebuffer() {
		return targets.getFramebuffer();
	}

	private static class MipmapPass {
		private final int texture;
		private final int targetFilteringMode;

		public MipmapPass(int texture, int targetFilteringMode) {
			this.texture = texture;
			this.targetFilteringMode = targetFilteringMode;
		}

		public int getTexture() {
			return texture;
		}

		public int getTargetFilteringMode() {
			return targetFilteringMode;
		}
	}
}<|MERGE_RESOLUTION|>--- conflicted
+++ resolved
@@ -565,12 +565,9 @@
 			((CullingDataCache) levelRenderer).restoreState();
 		}
 
-<<<<<<< HEAD
+		levelRenderer.setRenderBuffers(playerBuffers);
+
 		visibleBlockEntities = null;
-=======
-		levelRenderer.setRenderBuffers(playerBuffers);
-
->>>>>>> b89331c2
 		ACTIVE = false;
 		levelRenderer.getLevel().getProfiler().popPush("updatechunks");
 
