--- conflicted
+++ resolved
@@ -1,12 +1,7 @@
 package net.coderbot.iris.pipeline;
 
 import com.google.common.collect.ImmutableList;
-<<<<<<< HEAD
 import com.mojang.blaze3d.platform.GlStateManager;
-=======
-import com.google.common.collect.ImmutableSet;
-import com.mojang.blaze3d.shaders.ProgramManager;
->>>>>>> c47a7a55
 import com.mojang.blaze3d.systems.RenderSystem;
 import com.mojang.blaze3d.vertex.PoseStack;
 import com.mojang.math.Matrix4f;
@@ -18,14 +13,8 @@
 import net.coderbot.iris.gl.IrisRenderSystem;
 import net.coderbot.iris.gl.blending.AlphaTestOverride;
 import net.coderbot.iris.gl.blending.BlendModeOverride;
-<<<<<<< HEAD
 import net.coderbot.iris.gl.framebuffer.GlFramebuffer;
-=======
-import net.coderbot.iris.gl.program.Program;
-import net.coderbot.iris.gl.program.ProgramBuilder;
-import net.coderbot.iris.gl.program.ProgramSamplers;
 import net.coderbot.iris.gl.texture.DepthCopyStrategy;
->>>>>>> c47a7a55
 import net.coderbot.iris.gl.texture.InternalTextureFormat;
 import net.coderbot.iris.gui.option.IrisVideoSettings;
 import net.coderbot.iris.layer.GbufferProgram;
@@ -365,109 +354,6 @@
 
 		// Set up the viewport
 		RenderSystem.viewport(0, 0, resolution, resolution);
-<<<<<<< HEAD
-=======
-
-		// Set up our orthographic projection matrix and load it into the legacy matrix stack
-		IrisRenderSystem.setupProjectionMatrix(projMatrix);
-
-		// Disable backface culling
-		// This partially works around an issue where if the front face of a mountain isn't visible, it casts no
-		// shadow.
-		//
-		// However, it only partially resolves issues of light leaking into caves.
-		//
-		// TODO: Better way of preventing light from leaking into places where it shouldn't
-		RenderSystem.disableCull();
-	}
-
-	private void restoreGlState(Minecraft client) {
-		// Restore backface culling
-		RenderSystem.enableCull();
-
-		// Make sure to unload the projection matrix
-		IrisRenderSystem.restoreProjectionMatrix();
-
-		// Restore the old viewport
-		RenderSystem.viewport(0, 0, client.getMainRenderTarget().width, client.getMainRenderTarget().height);
-	}
-
-	private void copyPreTranslucentDepth() {
-		profiler.popPush("translucent depth copy");
-
-		// Copy the content of the depth texture before rendering translucent content.
-		// This is needed for the shadowtex0 / shadowtex1 split.
-
-		// note: destFb is null since we never end up getting a strategy that requires the target framebuffer
-		// this is a bit of an assumption but it works for now
-		DepthCopyStrategy.fastest(false).copy(getRenderTargets().getFramebuffer(), getDepthTextureId(), null,
-			getDepthTextureNoTranslucentsId(), resolution, resolution);
-	}
-
-	private void renderEntities(LevelRendererAccessor levelRenderer, Frustum frustum, MultiBufferSource.BufferSource bufferSource, PoseStack modelView, double cameraX, double cameraY, double cameraZ, float tickDelta) {
-		EntityRenderDispatcher dispatcher = levelRenderer.getEntityRenderDispatcher();
-
-		int shadowEntities = 0;
-
-		profiler.push("cull");
-
-		List<Entity> renderedEntities = new ArrayList<>(32);
-
-		// TODO: I'm sure that this can be improved / optimized.
-		for (Entity entity : getLevel().entitiesForRendering()) {
-			if (!dispatcher.shouldRender(entity, frustum, cameraX, cameraY, cameraZ) || entity.isSpectator()) {
-				continue;
-			}
-
-			renderedEntities.add(entity);
-		}
-
-		profiler.popPush("sort");
-
-		// Sort the entities by type first in order to allow vanilla's entity batching system to work better.
-		renderedEntities.sort(Comparator.comparingInt(entity -> entity.getType().hashCode()));
-
-		profiler.popPush("build geometry");
-
-		for (Entity entity : renderedEntities) {
-			levelRenderer.invokeRenderEntity(entity, cameraX, cameraY, cameraZ, tickDelta, modelView, bufferSource);
-			shadowEntities++;
-		}
-
-		renderedShadowEntities = shadowEntities;
-
-		profiler.pop();
-	}
-
-	private void renderBlockEntities(MultiBufferSource.BufferSource bufferSource, PoseStack modelView, double cameraX, double cameraY, double cameraZ, float tickDelta, boolean hasEntityFrustum) {
-		profiler.push("build blockentities");
-
-		int shadowBlockEntities = 0;
-		BoxCuller culler = null;
-		if (hasEntityFrustum) {
-			culler = new BoxCuller(halfPlaneLength * (renderDistanceMultiplier * entityShadowDistanceMultiplier));
-			culler.setPosition(cameraX, cameraY, cameraZ);
-		}
-
-		for (BlockEntity entity : visibleBlockEntities) {
-			BlockPos pos = entity.getBlockPos();
-			if (hasEntityFrustum) {
-				if (culler.isCulled(pos.getX() - 1, pos.getY() - 1, pos.getZ() - 1, pos.getX() + 1, pos.getY() + 1, pos.getZ() + 1)) {
-					continue;
-				}
-			}
-			modelView.pushPose();
-			modelView.translate(pos.getX() - cameraX, pos.getY() - cameraY, pos.getZ() - cameraZ);
-			BlockEntityRenderDispatcher.instance.render(entity, tickDelta, modelView, bufferSource);
-			modelView.popPose();
-
-			shadowBlockEntities++;
-		}
-
-		renderedShadowBlockEntities = shadowBlockEntities;
-
-		profiler.pop();
->>>>>>> c47a7a55
 	}
 
 	@Override
@@ -732,35 +618,15 @@
 		return renderedEntities.size();
 	}
 
-	// Copied from DeferredWorldRenderingPipeline
-	private void copyDepthTexture() {
-		// Note: Use copyTexSubImage2D, since that will not re-allocate the target texture's storage,
-		// even though we copy the whole depth texture. This might make the copy be a bit faster.
-		GlStateManager._glCopyTexSubImage2D(
-			// target
-			GL20C.GL_TEXTURE_2D,
-			// level
-			0,
-			// xoffset, yoffset
-			0, 0,
-			// x, y
-			0, 0,
-			// width
-			resolution,
-			// height
-			resolution);
-	}
-
 	private void copyPreTranslucentDepth(LevelRendererAccessor levelRenderer) {
 		levelRenderer.getLevel().getProfiler().popPush("translucent depth copy");
 
 		// Copy the content of the depth texture before rendering translucent content.
 		// This is needed for the shadowtex0 / shadowtex1 split.
-		targets.getFramebuffer().bindAsReadBuffer();
-		RenderSystem.activeTexture(GL20C.GL_TEXTURE0);
-		RenderSystem.bindTexture(targets.getDepthTextureNoTranslucents().getTextureId());
-		copyDepthTexture();
-		RenderSystem.bindTexture(0);
+		// note: destFb is null since we never end up getting a strategy that requires the target framebuffer
+		// this is a bit of an assumption but it works for now
+		DepthCopyStrategy.fastest(false).copy(getRenderTargets().getFramebuffer(), getDepthTextureId(), null,
+			getDepthTextureNoTranslucentsId(), resolution, resolution);
 	}
 
 	@Override
