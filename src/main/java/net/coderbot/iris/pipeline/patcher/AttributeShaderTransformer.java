--- conflicted
+++ resolved
@@ -72,14 +72,11 @@
 			transformations.injectLine(Transformations.InjectionPoint.END, "void main() {\n" +
 				"	vec4 overlayColor = texelFetch(iris_overlay, iris_UV1, 0);\n" +
 					"	entityColor = vec4(overlayColor.rgb, 1.0 - overlayColor.a);\n" +
-<<<<<<< HEAD
 					"	iris_vertexColor = iris_Color;\n" +
-=======
 					// Workaround for a shader pack bug: https://github.com/IrisShaders/Iris/issues/1549
 					// Some shader packs incorrectly ignore the alpha value, and assume that rgb will be
 					// zero if there is no hit flash, we try to emulate that here
 					"	entityColor.rgb *= float(entityColor.a != 0.0);\n" +
->>>>>>> 27ffffd3
 					"\n" +
 					"    irisMain_overlayColor();\n" +
 					"}");
