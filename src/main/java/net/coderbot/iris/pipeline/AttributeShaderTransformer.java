package net.coderbot.iris.pipeline;

import net.coderbot.iris.gl.shader.ShaderType;
import net.coderbot.iris.shaderpack.transform.*;

<<<<<<< HEAD
public class AttributeShaderTransformer {
	public static StringTransformations patch(StringTransformations transformations, ShaderType type, boolean hasGeometry) {
=======
public class AttributeShaderTransformer implements Patcher {
	public String patchAttributesInternal(String source, ShaderType type, boolean hasGeometry) {
		if (source.contains("iris_")) {
			throw new IllegalStateException("Shader is attempting to exploit internal Iris code!");
		}

		StringTransformations transformations = new StringTransformations(source);

>>>>>>> 9a0dd907
		// Add entity color -> overlay color attribute support.
		if (type == ShaderType.VERTEX) {
			// delete original declaration (fragile!!! we need glsl-transformer to do this robustly)
			transformations.replaceRegex("uniform\\s+vec4\\s+entityColor;", "");

			// add our own declarations
			// TODO: We're exposing entityColor to this stage even if it isn't declared in this stage. But this is
			//       needed for the pass-through behavior.
			transformations.injectLine(Transformations.InjectionPoint.BEFORE_CODE, "uniform sampler2D iris_overlay;");
			transformations.injectLine(Transformations.InjectionPoint.BEFORE_CODE, "out vec4 entityColor;");

			// Create our own main function to wrap the existing main function, so that we can pass through the overlay color at the
			// end to the geometry or fragment stage.
			if (transformations.contains("irisMain")) {
				throw new IllegalStateException("Shader already contains \"irisMain\"???");
			}

			transformations.replaceExact("main", "irisMain");
			transformations.injectLine(Transformations.InjectionPoint.BEFORE_CODE, "in ivec2 iris_UV1;\n");

			transformations.injectLine(Transformations.InjectionPoint.END, "void main() {\n" +
					"	vec4 overlayColor = texelFetch(iris_overlay, iris_UV1, 0);\n" +
					"	entityColor = vec4(overlayColor.rgb, 1.0 - overlayColor.a);\n" +
					"\n" +
					"    irisMain();\n" +
					"}");
		} else if (type == ShaderType.GEOMETRY) {
			// delete original declaration (fragile!!! we need glsl-transformer to do this robustly)
			transformations.replaceRegex("uniform\\s+vec4\\s+entityColor;", "");

			// replace read references to grab the color from the first vertex.
			transformations.replaceExact("entityColor", "entityColor[0]");

			// add our own input and output declarations, after references have been replaced.
			// TODO: We're exposing entityColor to this stage even if it isn't declared in this stage. But this is
			//       needed for the pass-through behavior.
			transformations.injectLine(Transformations.InjectionPoint.BEFORE_CODE, "out vec4 entityColorGS;");
			transformations.injectLine(Transformations.InjectionPoint.BEFORE_CODE, "in vec4 entityColor[];");

			// Create our own main function to wrap the existing main function, so that we can pass through the overlay color at the
			// end to the fragment stage.
			if (transformations.contains("irisMain")) {
				throw new IllegalStateException("Shader already contains \"irisMain\"???");
			}

			transformations.replaceExact("main", "irisMain");
			transformations.injectLine(Transformations.InjectionPoint.END, "void main() {\n" +
					"	 entityColorGS = entityColor[0];\n" +
					"    irisMain();\n" +
					"}");
		} else if (type == ShaderType.FRAGMENT) {
			// replace original declaration (fragile!!! we need glsl-transformer to do this robustly)
			// if entityColor is not declared as a uniform, we don't make it available
			transformations.replaceRegex("uniform\\s+vec4\\s+entityColor;", "in vec4 entityColor;");

			if (hasGeometry) {
				// Different output name to avoid a name collision in the goemetry shader.
				transformations.replaceExact("entityColor", "entityColorGS");
			}
		}

		return transformations;
	}
}<|MERGE_RESOLUTION|>--- conflicted
+++ resolved
@@ -3,19 +3,12 @@
 import net.coderbot.iris.gl.shader.ShaderType;
 import net.coderbot.iris.shaderpack.transform.*;
 
-<<<<<<< HEAD
 public class AttributeShaderTransformer {
 	public static StringTransformations patch(StringTransformations transformations, ShaderType type, boolean hasGeometry) {
-=======
-public class AttributeShaderTransformer implements Patcher {
-	public String patchAttributesInternal(String source, ShaderType type, boolean hasGeometry) {
-		if (source.contains("iris_")) {
+		if (transformations.contains("iris_")) {
 			throw new IllegalStateException("Shader is attempting to exploit internal Iris code!");
 		}
 
-		StringTransformations transformations = new StringTransformations(source);
-
->>>>>>> 9a0dd907
 		// Add entity color -> overlay color attribute support.
 		if (type == ShaderType.VERTEX) {
 			// delete original declaration (fragile!!! we need glsl-transformer to do this robustly)
