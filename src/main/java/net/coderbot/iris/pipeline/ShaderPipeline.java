--- conflicted
+++ resolved
@@ -72,9 +72,8 @@
 	private final GlFramebuffer clearMainBuffers;
 	private final GlFramebuffer baseline;
 
-	private final EmptyShadowMapRenderer shadowMapRenderer;
 	private final CompositeRenderer compositeRenderer;
-	public ShadowRenderer shadowRenderer;
+	private final ShadowRenderer shadowMapRenderer;
 
 	private final int waterId;
 
@@ -110,15 +109,7 @@
 		this.clearMainBuffers = renderTargets.createFramebufferWritingToMain(buffersToBeCleared);
 		this.baseline = renderTargets.createFramebufferWritingToMain(new int[] {0});
 
-<<<<<<< HEAD
-		this.compositeRenderer = new CompositeRenderer(programs, renderTargets);
-		this.shadowRenderer = new ShadowRenderer(programs.getShadow().orElse(null));
-	}
-
-	public void pushProgram(GbufferProgram program) {
-		if (!isRenderingWorld || isRenderingShadow) {
-=======
-		this.shadowMapRenderer = new EmptyShadowMapRenderer(2048);
+		this.shadowMapRenderer = new ShadowRenderer(programs.getShadow().orElse(null));
 		this.compositeRenderer = new CompositeRenderer(programs, renderTargets, shadowMapRenderer);
 	}
 
@@ -134,8 +125,7 @@
 	public void pushProgram(GbufferProgram program) {
 		checkWorld();
 
-		if (!isRenderingWorld) {
->>>>>>> 4f0c73fd
+		if (!isRenderingWorld || isRenderingShadow) {
 			// don't mess with non-world rendering
 			return;
 		}
@@ -146,13 +136,9 @@
 	}
 
 	public void popProgram(GbufferProgram expected) {
-<<<<<<< HEAD
+		checkWorld();
+
 		if (!isRenderingWorld || isRenderingShadow) {
-=======
-		checkWorld();
-
-		if (!isRenderingWorld) {
->>>>>>> 4f0c73fd
 			// don't mess with non-world rendering
 			return;
 		}
@@ -349,13 +335,7 @@
 			GlStateManager.activeTexture(GL15C.GL_TEXTURE5);
 			GlStateManager.bindTexture(shadowMapRenderer.getDepthTextureId());
 			GlStateManager.activeTexture(GL15C.GL_TEXTURE0);
-<<<<<<< HEAD
-			GlStateManager.activeTexture(GL15C.GL_TEXTURE4);
-			GlStateManager.bindTexture(shadowRenderer.getDepthTexture().getTextureId());
-			GlStateManager.activeTexture(GL15C.GL_TEXTURE0);
-=======
-
->>>>>>> 4f0c73fd
+
 			framebuffer.bind();
 			program.use();
 
@@ -399,12 +379,8 @@
 		// would help performance.
 		renderTargets.destroy();
 
-<<<<<<< HEAD
-		shadowRenderer.destroy();
-=======
 		// Destroy the shadow map renderer and its render targets
 		shadowMapRenderer.destroy();
->>>>>>> 4f0c73fd
 	}
 
 	private static void destroyPasses(Pass... passes) {
