--- conflicted
+++ resolved
@@ -1,16 +1,17 @@
 package net.coderbot.iris.pipeline;
+
+import java.io.IOException;
+import java.util.Objects;
 
 import net.coderbot.iris.gl.program.Program;
 import net.coderbot.iris.gl.program.ProgramBuilder;
 import net.coderbot.iris.shaderpack.ShaderPack;
 import net.coderbot.iris.uniforms.CommonUniforms;
+import org.jetbrains.annotations.Nullable;
+import org.lwjgl.opengl.GL20;
+
 import net.minecraft.client.gl.GlProgramManager;
 import net.minecraft.client.render.RenderLayer;
-import org.jetbrains.annotations.Nullable;
-import org.lwjgl.opengl.GL20;
-
-import java.io.IOException;
-import java.util.Objects;
 
 /**
  * Encapsulates the compiled shader program objects for the currently loaded shaderpack.
@@ -32,12 +33,8 @@
 	private final Program terrain;
 	@Nullable
 	private final Program translucent;
-<<<<<<< HEAD
-	private final ShaderPack pack;
-=======
 	@Nullable
 	private final Program weather;
->>>>>>> d512048f
 
 	public ShaderPipeline(ShaderPack pack) {
 		this.basic = pack.getGbuffersBasic().map(ShaderPipeline::createProgram).orElse(null);
@@ -47,19 +44,10 @@
 		this.skyBasic = pack.getGbuffersSkyBasic().map(ShaderPipeline::createProgram).orElse(basic);
 		this.skyTextured = pack.getGbuffersSkyTextured().map(ShaderPipeline::createProgram).orElse(textured);
 		this.clouds = pack.getGbuffersClouds().map(ShaderPipeline::createProgram).orElse(textured);
-<<<<<<< HEAD
-		this.terrain = textured;
-		this.translucent = textured;
-		this.pack = pack;
-	}
-	public ShaderPack getPack(){
-		return pack;
-=======
 		// TODO: Load terrain, water, weather shaders
 		this.terrain = texturedLit;
 		this.translucent = terrain;
 		this.weather = texturedLit;
->>>>>>> d512048f
 	}
 
 	private static Program createProgram(ShaderPack.ProgramSource source) {
@@ -123,10 +111,8 @@
 		}
 	}
 
-	public void endTerrainLayer(RenderLayer renderLayer) {
-		if (renderLayer == RenderLayer.getTranslucent() || renderLayer == RenderLayer.getTripwire() || renderLayer == RenderLayer.getSolid() || renderLayer == RenderLayer.getCutout() || renderLayer == RenderLayer.getCutoutMipped()){
-			GlProgramManager.useProgram(0);
-		}
+	public void endTerrainLayer(RenderLayer terrainLayer) {
+		GlProgramManager.useProgram(0);
 	}
 
 	public void beginSky() {
@@ -143,15 +129,6 @@
 		}
 
 		skyTextured.use();
-	}
-	public void beginBasic(){
-		if (basic == null){
-			return;
-		}
-		basic.use();
-	}
-	public void endBasic(){
-		GlProgramManager.useProgram(0);
 	}
 
 	public void endTexturedSky() {
