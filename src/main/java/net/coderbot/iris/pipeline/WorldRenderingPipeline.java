--- conflicted
+++ resolved
@@ -22,17 +22,12 @@
 	void endSodiumTerrainRendering();
 	void setOverridePhase(WorldRenderingPhase phase);
 	void setPhase(WorldRenderingPhase phase);
-<<<<<<< HEAD
-	void onBindTexture(int id);
-
-	void beginShadowRender();
-	void endShadowRender();
-=======
 	void setInputs(InputAvailability availability);
 	void setSpecialCondition(SpecialCondition special);
 	void syncProgram();
 	RenderTargetStateListener getRenderTargetStateListener();
->>>>>>> a4905a40
+
+	void onBindTexture(int id);
 
 	void beginHand();
 
