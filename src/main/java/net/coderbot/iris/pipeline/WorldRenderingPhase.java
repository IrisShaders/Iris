package net.coderbot.iris.pipeline;

import net.minecraft.client.renderer.RenderType;

public enum WorldRenderingPhase {
	NONE,
	SKY,
	SUNSET,
	CUSTOM_SKY, // Unused, just here to match OptiFine ordinals
	SUN,
	MOON,
	STARS,
	VOID,
	TERRAIN_SOLID,
	TERRAIN_CUTOUT_MIPPED,
	TERRAIN_CUTOUT,
	ENTITIES,
	BLOCK_ENTITIES,
	DESTROY,
	OUTLINE,
	DEBUG,
	HAND_SOLID,
	TERRAIN_TRANSLUCENT,
	TRIPWIRE,
	PARTICLES,
	CLOUDS,
	RAIN_SNOW,
	WORLD_BORDER,
<<<<<<< HEAD
	HAND_TRANSLUCENT;

	public static WorldRenderingPhase fromTerrainRenderType(RenderType renderType) {
		if (renderType == RenderType.solid()) {
			return WorldRenderingPhase.TERRAIN_SOLID;
		} else if (renderType == RenderType.cutout()) {
			return WorldRenderingPhase.TERRAIN_CUTOUT;
		} else if (renderType == RenderType.cutoutMipped()) {
			return WorldRenderingPhase.TERRAIN_CUTOUT_MIPPED;
		} else if (renderType == RenderType.translucent()) {
			return WorldRenderingPhase.TERRAIN_TRANSLUCENT;
		} else if (renderType == RenderType.tripwire()) {
			return WorldRenderingPhase.TRIPWIRE;
		} else {
			throw new IllegalStateException("Illegal render type!");
		}
	}
=======
	HAND_TRANSLUCENT
>>>>>>> 379a0511
}<|MERGE_RESOLUTION|>--- conflicted
+++ resolved
@@ -26,8 +26,7 @@
 	CLOUDS,
 	RAIN_SNOW,
 	WORLD_BORDER,
-<<<<<<< HEAD
-	HAND_TRANSLUCENT;
+	HAND_TRANSLUCENT
 
 	public static WorldRenderingPhase fromTerrainRenderType(RenderType renderType) {
 		if (renderType == RenderType.solid()) {
@@ -44,7 +43,4 @@
 			throw new IllegalStateException("Illegal render type!");
 		}
 	}
-=======
-	HAND_TRANSLUCENT
->>>>>>> 379a0511
 }