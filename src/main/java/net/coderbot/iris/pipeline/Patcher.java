package net.coderbot.iris.pipeline;

<<<<<<< HEAD
import net.coderbot.iris.gl.blending.AlphaTest;
=======
import java.util.function.Supplier;

import org.apache.logging.log4j.*;

import net.coderbot.iris.IrisLogging;
>>>>>>> e5a654e5
import net.coderbot.iris.gl.shader.ShaderType;
import net.coderbot.iris.pipeline.newshader.ShaderAttributeInputs;

public interface Patcher {
	// static Patcher INSTANCE = new TriforcePatcher();
	// static Patcher INSTANCE = new AttributeShaderTransformer();
	static Patcher INSTANCE = new TransformPatcher();

	static Logger LOGGER = LogManager.getLogger(Patcher.class);

	static String inspectPatch(String source, String patchInfo, Supplier<String> patcher) {
		if (IrisLogging.ENABLE_SPAM) {
			LOGGER.debug("INPUT: " + source);
		}
		String patched = patcher.get();
		if (IrisLogging.ENABLE_SPAM) {
			LOGGER.debug("PATCH INFO: " + patchInfo);
			LOGGER.debug("PATCHED: " + patched);
		}
		return patched;
	}

<<<<<<< HEAD
	public String patchAttributesInternal(String source, ShaderType type, boolean hasGeometry);

	public String patchVanilla(
			String source, ShaderType type, AlphaTest alpha,
			boolean hasChunkOffset, ShaderAttributeInputs inputs, boolean hasGeometry);

	public String patchSodium(String source, ShaderType type, AlphaTest alpha,
			ShaderAttributeInputs inputs, float positionScale, float positionOffset, float textureScale);

	public String patchComposite(String source, ShaderType type);
=======
	default String patchAttributes(String source, ShaderType type, boolean hasGeometry) {
		return inspectPatch(source,
				"AGENT: " + getClass().getSimpleName() + " TYPE: " + type + "HAS_GEOMETRY: " + hasGeometry,
				() -> patchAttributesInternal(source, type, hasGeometry));
	}

	String patchAttributesInternal(String source, ShaderType type, boolean hasGeometry);
>>>>>>> e5a654e5
}<|MERGE_RESOLUTION|>--- conflicted
+++ resolved
@@ -1,14 +1,11 @@
 package net.coderbot.iris.pipeline;
 
-<<<<<<< HEAD
 import net.coderbot.iris.gl.blending.AlphaTest;
-=======
 import java.util.function.Supplier;
 
 import org.apache.logging.log4j.*;
 
 import net.coderbot.iris.IrisLogging;
->>>>>>> e5a654e5
 import net.coderbot.iris.gl.shader.ShaderType;
 import net.coderbot.iris.pipeline.newshader.ShaderAttributeInputs;
 
@@ -31,24 +28,42 @@
 		return patched;
 	}
 
-<<<<<<< HEAD
-	public String patchAttributesInternal(String source, ShaderType type, boolean hasGeometry);
+	 String patchAttributesInternal(String source, ShaderType type, boolean hasGeometry);
 
-	public String patchVanilla(
+	 String patchVanillaInternal(
 			String source, ShaderType type, AlphaTest alpha,
 			boolean hasChunkOffset, ShaderAttributeInputs inputs, boolean hasGeometry);
 
-	public String patchSodium(String source, ShaderType type, AlphaTest alpha,
+	 String patchSodiumInternal(String source, ShaderType type, AlphaTest alpha,
 			ShaderAttributeInputs inputs, float positionScale, float positionOffset, float textureScale);
 
-	public String patchComposite(String source, ShaderType type);
-=======
+	 String patchCompositeInternal(String source, ShaderType type);
+
 	default String patchAttributes(String source, ShaderType type, boolean hasGeometry) {
 		return inspectPatch(source,
 				"AGENT: " + getClass().getSimpleName() + " TYPE: " + type + "HAS_GEOMETRY: " + hasGeometry,
 				() -> patchAttributesInternal(source, type, hasGeometry));
 	}
 
-	String patchAttributesInternal(String source, ShaderType type, boolean hasGeometry);
->>>>>>> e5a654e5
+	default String patchVanilla(
+			String source, ShaderType type, AlphaTest alpha,
+			boolean hasChunkOffset, ShaderAttributeInputs inputs, boolean hasGeometry) {
+		return inspectPatch(source,
+				"AGENT: " + getClass().getSimpleName() + " TYPE: " + type + "HAS_GEOMETRY: " + hasGeometry,
+				() -> patchVanilla(source, type, alpha, hasChunkOffset, inputs, hasGeometry));
+	}
+
+	default String patchSodium(
+			String source, ShaderType type, AlphaTest alpha,
+			ShaderAttributeInputs inputs, float positionScale, float positionOffset, float textureScale) {
+		return inspectPatch(source,
+				"AGENT: " + getClass().getSimpleName() + " TYPE: " + type,
+				() -> patchSodium(source, type, alpha, inputs, positionScale, positionOffset, textureScale));
+	}
+
+	default String patchComposite(String source, ShaderType type) {
+		return inspectPatch(source,
+				"AGENT: " + getClass().getSimpleName() + " TYPE: " + type,
+				() -> patchComposite(source, type));
+	}
 }