--- conflicted
+++ resolved
@@ -27,11 +27,8 @@
 	Shader getShadowTerrainCutout();
 	Shader getShadowEntitiesCutout();
 	Shader getTranslucent();
-<<<<<<< HEAD
+	Shader getGlint();
 	Shader getLines();
-=======
-	Shader getGlint();
->>>>>>> 8a554415
 	WorldRenderingPhase getPhase();
 	FrameUpdateNotifier getUpdateNotifier();
 	void destroy();
