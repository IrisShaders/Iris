package net.coderbot.iris.pipeline.newshader;

import net.coderbot.iris.Iris;
import net.coderbot.iris.gl.blending.AlphaTest;
import net.coderbot.iris.gl.shader.ShaderType;
import net.coderbot.iris.pipeline.AttributeShaderTransformer;
import net.coderbot.iris.pipeline.Patcher;
import net.coderbot.iris.pipeline.SodiumTerrainPipeline;
import net.coderbot.iris.shaderpack.transform.BuiltinUniformReplacementTransformer;
import net.coderbot.iris.shaderpack.transform.StringTransformations;
import net.coderbot.iris.shaderpack.transform.Transformations;

public class TriforcePatcher implements Patcher {
	void patchCommon(StringTransformations transformations, ShaderType type) {
		// TODO: Only do the NewLines patches if the source code isn't from gbuffers_lines

		if (transformations.contains("moj_import")) {
			throw new IllegalStateException("Iris shader programs may not use moj_import directives.");
		}

		if (transformations.contains("iris_")) {
			throw new IllegalStateException("Detected a potential reference to unstable and internal Iris shader interfaces (iris_). This isn't currently supported.");
		}

		fixVersion(transformations);

		// This must be defined and valid in all shader passes, including composite passes.
		//
		// A shader that relies on this behavior is SEUS v11 - it reads gl_Fog.color and breaks if it is not properly
		// defined.
		transformations.injectLine(Transformations.InjectionPoint.BEFORE_CODE, "uniform float iris_FogDensity;\n" +
				"uniform float iris_FogStart;\n" +
				"uniform float iris_FogEnd;\n" +
				"uniform vec4 iris_FogColor;\n" +
				"\n" +
				"struct iris_FogParameters {\n" +
				"    vec4 color;\n" +
				"    float density;\n" +
				"    float start;\n" +
				"    float end;\n" +
				"    float scale;\n" +
				"};\n" +
				"\n" +
				"iris_FogParameters iris_Fog = iris_FogParameters(iris_FogColor, iris_FogDensity, iris_FogStart, iris_FogEnd, 1.0 / (iris_FogEnd - iris_FogStart));\n" +
				"\n" +
				"#define gl_Fog iris_Fog");

		// TODO: What if the shader does gl_PerVertex.gl_FogFragCoord ?
		transformations.define("gl_FogFragCoord", "iris_FogFragCoord");

		// TODO: This doesn't handle geometry shaders... How do we do that?
		if (type == ShaderType.VERTEX) {
			transformations.injectLine(Transformations.InjectionPoint.BEFORE_CODE, "out float iris_FogFragCoord;");
		} else if (type == ShaderType.FRAGMENT) {
			transformations.injectLine(Transformations.InjectionPoint.BEFORE_CODE, "in float iris_FogFragCoord;");
		}

		if (type == ShaderType.VERTEX) {
			// TODO: This is incorrect and is just the bare minimum needed for SEUS v11 & Renewed to compile
			// It works because they don't actually use gl_FrontColor even though they write to it.
			transformations.injectLine(Transformations.InjectionPoint.BEFORE_CODE, "vec4 iris_FrontColor;");
			transformations.define("gl_FrontColor", "iris_FrontColor");
		}


		if (type == ShaderType.FRAGMENT) {
			if (transformations.contains("gl_FragColor")) {
				// TODO: Find a way to properly support gl_FragColor
				Iris.logger.warn("[Triforce Patcher] gl_FragColor is not supported yet, please use gl_FragData! Assuming that the shaderpack author intended to use gl_FragData[0]...");
				transformations.injectLine(Transformations.InjectionPoint.DEFINES, "#define gl_FragColor iris_FragData[0]");
			}

			transformations.injectLine(Transformations.InjectionPoint.DEFINES, "#define gl_FragData iris_FragData");
			transformations.injectLine(Transformations.InjectionPoint.BEFORE_CODE, "out vec4 iris_FragData[8];");
		}

		if (type == ShaderType.VERTEX) {
			transformations.injectLine(Transformations.InjectionPoint.DEFINES, "#define attribute in");
			transformations.injectLine(Transformations.InjectionPoint.DEFINES, "#define varying out");
		} else if (type == ShaderType.FRAGMENT) {
			transformations.injectLine(Transformations.InjectionPoint.DEFINES, "#define varying in");
		}

		// TODO: Add similar functions for all legacy texture sampling functions
		transformations.injectLine(Transformations.InjectionPoint.BEFORE_CODE, "vec4 texture2D(sampler2D sampler, vec2 coord) { return texture(sampler, coord); }");
		transformations.injectLine(Transformations.InjectionPoint.BEFORE_CODE, "vec4 texture3D(sampler3D sampler, vec3 coord) { return texture(sampler, coord); }");

		if (type == ShaderType.FRAGMENT) {
			// GLSL 1.50 Specification, Section 8.7:
			//    In all functions below, the bias parameter is optional for fragment shaders.
			//    The bias parameter is not accepted in a vertex or geometry shader.
			transformations.injectLine(Transformations.InjectionPoint.BEFORE_CODE, "vec4 texture2D(sampler2D sampler, vec2 coord, float bias) { return texture(sampler, coord, bias); }");
			transformations.injectLine(Transformations.InjectionPoint.BEFORE_CODE, "vec4 texture3D(sampler3D sampler, vec3 coord, float bias) { return texture(sampler, coord, bias); }");
		}

		transformations.injectLine(Transformations.InjectionPoint.BEFORE_CODE, "vec4 texture2DLod(sampler2D sampler, vec2 coord, float lod) { return textureLod(sampler, coord, lod); }");
		transformations.injectLine(Transformations.InjectionPoint.BEFORE_CODE, "vec4 texture3DLod(sampler3D sampler, vec3 coord, float lod) { return textureLod(sampler, coord, lod); }");
		transformations.injectLine(Transformations.InjectionPoint.BEFORE_CODE, "vec4 shadow2D(sampler2DShadow sampler, vec3 coord) { return vec4(texture(sampler, coord)); }");
		transformations.injectLine(Transformations.InjectionPoint.BEFORE_CODE, "vec4 shadow2DLod(sampler2DShadow sampler, vec3 coord, float lod) { return vec4(textureLod(sampler, coord, lod)); }");

		transformations.injectLine(Transformations.InjectionPoint.BEFORE_CODE, "vec4 texture2DGrad(sampler2D sampler, vec2 coord, vec2 dPdx, vec2 dPdy) { return textureGrad(sampler, coord, dPdx, dPdy); }");
		transformations.injectLine(Transformations.InjectionPoint.BEFORE_CODE, "vec4 texture2DGradARB(sampler2D sampler, vec2 coord, vec2 dPdx, vec2 dPdy) { return textureGrad(sampler, coord, dPdx, dPdy); }");
		transformations.injectLine(Transformations.InjectionPoint.BEFORE_CODE, "vec4 texture3DGrad(sampler3D sampler, vec3 coord, vec3 dPdx, vec3 dPdy) { return textureGrad(sampler, coord, dPdx, dPdy); }");

		transformations.injectLine(Transformations.InjectionPoint.BEFORE_CODE, "vec4 texelFetch2D(sampler2D sampler, ivec2 coord, int lod) { return texelFetch(sampler, coord, lod); }");
		transformations.injectLine(Transformations.InjectionPoint.BEFORE_CODE, "vec4 texelFetch3D(sampler3D sampler, ivec3 coord, int lod) { return texelFetch(sampler, coord, lod); }");

		//System.out.println(transformations.toString());
	}

<<<<<<< HEAD
	@Override
	public String patchAttributes(String source, ShaderType type, boolean hasGeometry) {
		return AttributeShaderTransformer.patch(new StringTransformations(source), type, hasGeometry).toString();
	}

	public String patchVanilla(String source, ShaderType type, AlphaTest alpha, boolean hasChunkOffset, ShaderAttributeInputs inputs) {
=======
	public static String patchVanilla(String source, ShaderType type, AlphaTest alpha, boolean hasChunkOffset, ShaderAttributeInputs inputs, boolean hasGeometry) {
>>>>>>> e55f98bc
		StringTransformations transformations = new StringTransformations(source);

		patchCommon(transformations, type);

		if (inputs.hasOverlay()) {
			// TODO: Change this once we implement 1.17 geometry shader support!
			AttributeShaderTransformer.patch(transformations, type, hasGeometry);
		}

		addAlphaTest(transformations, type, alpha);

		transformations.define("gl_ProjectionMatrix", "iris_ProjMat");
		transformations.injectLine(Transformations.InjectionPoint.BEFORE_CODE, "uniform mat4 iris_ProjMat;");

		if (type == ShaderType.VERTEX) {
			if (inputs.hasTex()) {
				transformations.define("gl_MultiTexCoord0", "vec4(iris_UV0, 0.0, 1.0)");
				transformations.injectLine(Transformations.InjectionPoint.BEFORE_CODE, "in vec2 iris_UV0;");
			} else {
				transformations.define("gl_MultiTexCoord0", "vec4(0.5, 0.5, 0.0, 1.0)");
			}

			if (inputs.hasLight()) {
				transformations.define("gl_MultiTexCoord1", "vec4(iris_UV2, 0.0, 1.0)");
				transformations.injectLine(Transformations.InjectionPoint.BEFORE_CODE, "in ivec2 iris_UV2;");
			} else {
				transformations.define("gl_MultiTexCoord1", "vec4(240.0, 240.0, 0.0, 1.0)");
			}

			// gl_MultiTexCoord0 and gl_MultiTexCoord1 are the only valid inputs, other texture coordinates are not valid inputs.
			for (int i = 2; i < 8; i++) {
				transformations.define("gl_MultiTexCoord" + i, " vec4(0.0, 0.0, 0.0, 1.0)");
			}
		}

		transformations.injectLine(Transformations.InjectionPoint.BEFORE_CODE, "uniform vec4 iris_ColorModulator;");

		if (inputs.hasColor()) {
			// TODO: Handle the fragment / geometry shader here
			transformations.define("gl_Color", "(iris_Color * iris_ColorModulator)");

			if (type == ShaderType.VERTEX) {
				transformations.injectLine(Transformations.InjectionPoint.BEFORE_CODE, "in vec4 iris_Color;");
			}
		} else {
			transformations.define("gl_Color", "iris_ColorModulator");
		}

		if (type == ShaderType.VERTEX) {
			if (inputs.hasNormal()) {
				if (!inputs.isNewLines()) {
					transformations.define("gl_Normal", "iris_Normal");
				} else {
					transformations.define("gl_Normal", "vec3(0.0, 0.0, 1.0)");
				}

				transformations.injectLine(Transformations.InjectionPoint.BEFORE_CODE, "in vec3 iris_Normal;");
			} else {
				transformations.define("gl_Normal", "vec3(0.0, 0.0, 1.0)");
			}
		}

		transformations.injectLine(Transformations.InjectionPoint.BEFORE_CODE, "uniform mat4 iris_LightmapTextureMatrix;");
		transformations.injectLine(Transformations.InjectionPoint.BEFORE_CODE, "uniform mat4 iris_TextureMat;");

		// TODO: More solid way to handle texture matrices
		transformations.replaceExact("gl_TextureMatrix[0]", "iris_TextureMat");
		transformations.replaceExact("gl_TextureMatrix[1]", "iris_LightmapTextureMatrix");

		// TODO: Should probably add the normal matrix as a proper uniform that's computed on the CPU-side of things
		transformations.define("gl_NormalMatrix", "mat3(transpose(inverse(gl_ModelViewMatrix)))");

		transformations.injectLine(Transformations.InjectionPoint.BEFORE_CODE, "uniform mat4 iris_ModelViewMat;");

		if (hasChunkOffset) {
			transformations.injectLine(Transformations.InjectionPoint.BEFORE_CODE, "uniform vec3 iris_ChunkOffset;");
			transformations.injectLine(Transformations.InjectionPoint.BEFORE_CODE, "mat4 _iris_internal_translate(vec3 offset) {\n" +
					"    // NB: Column-major order\n" +
					"    return mat4(1.0, 0.0, 0.0, 0.0,\n" +
					"                0.0, 1.0, 0.0, 0.0,\n" +
					"                0.0, 0.0, 1.0, 0.0,\n" +
					"                offset.x, offset.y, offset.z, 1.0);\n" +
					"}");
			transformations.injectLine(Transformations.InjectionPoint.DEFINES, "#define gl_ModelViewMatrix (iris_ModelViewMat * _iris_internal_translate(iris_ChunkOffset))");
		} else if (inputs.isNewLines()) {
			transformations.injectLine(Transformations.InjectionPoint.BEFORE_CODE,
					"const float iris_VIEW_SHRINK = 1.0 - (1.0 / 256.0);\n" +
							"const mat4 iris_VIEW_SCALE = mat4(\n" +
							"    iris_VIEW_SHRINK, 0.0, 0.0, 0.0,\n" +
							"    0.0, iris_VIEW_SHRINK, 0.0, 0.0,\n" +
							"    0.0, 0.0, iris_VIEW_SHRINK, 0.0,\n" +
							"    0.0, 0.0, 0.0, 1.0\n" +
							");");
			transformations.injectLine(Transformations.InjectionPoint.DEFINES, "#define gl_ModelViewMatrix (iris_VIEW_SCALE * iris_ModelViewMat)");
		} else {
			transformations.injectLine(Transformations.InjectionPoint.DEFINES, "#define gl_ModelViewMatrix iris_ModelViewMat");
		}

		// TODO: All of the transformed variants of the input matrices, preferably computed on the CPU side...
		transformations.injectLine(Transformations.InjectionPoint.DEFINES, "#define gl_ModelViewProjectionMatrix (gl_ProjectionMatrix * gl_ModelViewMatrix)");

		if (type == ShaderType.VERTEX) {
			if (inputs.isNewLines()) {
				transformations.injectLine(Transformations.InjectionPoint.BEFORE_CODE, "vec3 iris_vertex_offset = vec3(0.0);");
				transformations.injectLine(Transformations.InjectionPoint.DEFINES, "#define gl_Vertex vec4(iris_Position + iris_vertex_offset, 1.0)");

				if (transformations.contains("irisMain")) {
					throw new IllegalStateException("Shader already contains \"irisMain\"???");
				}

				// Create our own main function to wrap the existing main function, so that we can do our line shenanagains.
				transformations.replaceExact("main", "irisMain");

				transformations.injectLine(Transformations.InjectionPoint.END,
						"uniform vec2 iris_ScreenSize;\n" +
								"uniform float iris_LineWidth;\n" +
								"\n" +
								"// Widen the line into a rectangle of appropriate width\n" +
								"// Isolated from Minecraft's rendertype_lines.vsh\n" +
								"// Both arguments are positions in NDC space (the same space as gl_Position)\n" +
								"void iris_widen_lines(vec4 linePosStart, vec4 linePosEnd) {\n" +
								"    vec3 ndc1 = linePosStart.xyz / linePosStart.w;\n" +
								"    vec3 ndc2 = linePosEnd.xyz / linePosEnd.w;\n" +
								"\n" +
								"    vec2 lineScreenDirection = normalize((ndc2.xy - ndc1.xy) * iris_ScreenSize);\n" +
								"    vec2 lineOffset = vec2(-lineScreenDirection.y, lineScreenDirection.x) * iris_LineWidth / iris_ScreenSize;\n" +
								"\n" +
								"    if (lineOffset.x < 0.0) {\n" +
								"        lineOffset *= -1.0;\n" +
								"    }\n" +
								"\n" +
								"    if (gl_VertexID % 2 == 0) {\n" +
								"        gl_Position = vec4((ndc1 + vec3(lineOffset, 0.0)) * linePosStart.w, linePosStart.w);\n" +
								"    } else {\n" +
								"        gl_Position = vec4((ndc1 - vec3(lineOffset, 0.0)) * linePosStart.w, linePosStart.w);\n" +
								"    }\n" +
								"}\n" +
								"\n" +
								"void main() {\n" +
								"    iris_vertex_offset = iris_Normal;\n" +
								"    irisMain();\n" +
								"    vec4 linePosEnd = gl_Position;\n" +
								"    gl_Position = vec4(0.0);\n" +
								"\n" +
								"    iris_vertex_offset = vec3(0.0);\n" +
								"    irisMain();\n" +
								"    vec4 linePosStart = gl_Position;\n" +
								"\n" +
								"    iris_widen_lines(linePosStart, linePosEnd);\n" +
								"}");
			} else {
				transformations.injectLine(Transformations.InjectionPoint.DEFINES, "#define gl_Vertex vec4(iris_Position, 1.0)");
			}

			transformations.injectLine(Transformations.InjectionPoint.BEFORE_CODE, "in vec3 iris_Position;");
			transformations.injectLine(Transformations.InjectionPoint.BEFORE_CODE, "vec4 ftransform() { return gl_ModelViewProjectionMatrix * gl_Vertex; }");
		}


		return transformations.toString();
	}

	public String patchSodium(String source, ShaderType type, AlphaTest alpha, ShaderAttributeInputs inputs, float positionScale, float positionOffset, float textureScale) {
		StringTransformations transformations = new StringTransformations(source);

		patchCommon(transformations, type);
		addAlphaTest(transformations, type, alpha);

		transformations.replaceExact("gl_TextureMatrix[0]", "mat4(1.0)");

		transformations.define("gl_ProjectionMatrix", "u_ProjectionMatrix");

		if (type == ShaderType.VERTEX) {
			if (inputs.hasTex()) {
				transformations.define("gl_MultiTexCoord0", "vec4(_vert_tex_diffuse_coord, 0.0, 1.0)");
			} else {
				transformations.define("gl_MultiTexCoord0", "vec4(0.0, 0.0, 0.0, 1.0)");
			}

			if (inputs.hasLight()) {
				new BuiltinUniformReplacementTransformer("_vert_tex_light_coord").apply(transformations);
			} else {
				transformations.define("gl_MultiTexCoord1", "vec4(0.0, 0.0, 0.0, 1.0)");
			}

			// gl_MultiTexCoord0 and gl_MultiTexCoord1 are the only valid inputs, other texture coordinates are not valid inputs.
			for (int i = 2; i < 8; i++) {
				transformations.define("gl_MultiTexCoord" + i, " vec4(0.0, 0.0, 0.0, 1.0)");
			}
		}

		if (inputs.hasColor()) {
			// TODO: Handle the fragment shader here
			transformations.define("gl_Color", "_vert_color");

			if (type == ShaderType.VERTEX) {
			}
		} else {
			transformations.define("gl_Color", "vec4(1.0)");
		}

		if (type == ShaderType.VERTEX) {
			if (inputs.hasNormal()) {
				transformations.define("gl_Normal", "a_Normal");
				transformations.injectLine(Transformations.InjectionPoint.BEFORE_CODE, "in vec3 a_Normal;");
			} else {
				transformations.define("gl_Normal", "vec3(0.0, 0.0, 1.0)");
			}
		}


		// TODO: Should probably add the normal matrix as a proper uniform that's computed on the CPU-side of things
		transformations.define("gl_NormalMatrix", "mat3(u_NormalMatrix)");
		transformations.injectLine(Transformations.InjectionPoint.BEFORE_CODE, "uniform mat4 u_NormalMatrix;");


		// TODO: All of the transformed variants of the input matrices, preferably computed on the CPU side...
		transformations.injectLine(Transformations.InjectionPoint.DEFINES, "#define gl_ModelViewMatrix u_ModelViewMatrix");
		transformations.injectLine(Transformations.InjectionPoint.DEFINES, "#define gl_ModelViewProjectionMatrix (u_ProjectionMatrix * u_ModelViewMatrix)");

		if (type == ShaderType.VERTEX) {
			// TODO: Vaporwave-Shaderpack expects that vertex positions will be aligned to chunks.

			transformations.injectLine(Transformations.InjectionPoint.DEFINES, "#define USE_VERTEX_COMPRESSION");
			transformations.define("VERT_POS_SCALE", String.valueOf(positionScale));
			transformations.define("VERT_POS_OFFSET", String.valueOf(positionOffset));
			transformations.define("VERT_TEX_SCALE", String.valueOf(textureScale));

			transformations.injectLine(Transformations.InjectionPoint.DEFINES, SodiumTerrainPipeline.parseSodiumImport("#import <sodium:include/chunk_vertex.glsl>"));
			transformations.injectLine(Transformations.InjectionPoint.DEFINES, SodiumTerrainPipeline.parseSodiumImport("#import <sodium:include/chunk_parameters.glsl>"));
			transformations.injectLine(Transformations.InjectionPoint.DEFINES, SodiumTerrainPipeline.parseSodiumImport("#import <sodium:include/chunk_matrices.glsl>"));

			transformations.define("gl_Vertex", "getVertexPosition()");

			if (transformations.contains("irisMain")) {
				throw new IllegalStateException("Shader already contains \"irisMain\"???");
			}

			// Create our own main function to wrap the existing main function, so that we can run the alpha test at the
			// end.
			transformations.replaceExact("main", "irisMain");
			transformations.injectLine(Transformations.InjectionPoint.END, "void main() {\n" +
					"   _vert_init();\n" +
					"\n" +
					"	irisMain();\n" +
					"}");

			transformations.injectLine(Transformations.InjectionPoint.BEFORE_CODE, "vec4 getVertexPosition() { return vec4(_draw_translation + _vert_position, 1.0); }");
			transformations.injectLine(Transformations.InjectionPoint.BEFORE_CODE, "vec4 ftransform() { return gl_ModelViewProjectionMatrix * gl_Vertex; }");
		} else {
			transformations.injectLine(Transformations.InjectionPoint.BEFORE_CODE, "uniform mat4 u_ModelViewMatrix;");
			transformations.injectLine(Transformations.InjectionPoint.BEFORE_CODE, "uniform mat4 u_ProjectionMatrix;");
		}

		// Just being careful
		transformations.define("ftransform", "iris_ftransform");

		return transformations.toString();
	}

	public String patchComposite(String source, ShaderType type) {
		StringTransformations transformations = new StringTransformations(source);
		patchCommon(transformations, type);

		// TODO: More solid way to handle texture matrices
		// TODO: Provide these values with uniforms

		for (int i = 0; i < 8; i++) {
			transformations.replaceExact("gl_TextureMatrix[" + i + "]", "mat4(1.0)");
			transformations.replaceExact("gl_TextureMatrix [" + i + "]", "mat4(1.0)");
		}

		// TODO: Other fog things


		// This is used to scale the quad projection matrix from (0, 1) to (-1, 1).
		transformations.injectLine(Transformations.InjectionPoint.DEFINES, "#define gl_ProjectionMatrix mat4(vec4(2.0, 0.0, 0.0, 0.0), vec4(0.0, 2.0, 0.0, 0.0), vec4(0.0), vec4(-1.0, -1.0, 0.0, 1.0))");

		if (type == ShaderType.VERTEX) {
			transformations.injectLine(Transformations.InjectionPoint.DEFINES, "#define gl_MultiTexCoord0 vec4(UV0, 0.0, 1.0)");
			transformations.injectLine(Transformations.InjectionPoint.BEFORE_CODE, "in vec2 UV0;");

			// gl_MultiTexCoord0 is the only valid input, all other inputs
			for (int i = 1; i < 8; i++) {
				transformations.injectLine(Transformations.InjectionPoint.DEFINES, "#define gl_MultiTexCoord" + i + " vec4(0.0, 0.0, 0.0, 1.0)");
			}
		}

		// No color attributes, the color is always solid white.
		transformations.injectLine(Transformations.InjectionPoint.DEFINES, "#define gl_Color vec4(1.0, 1.0, 1.0, 1.0)");

		if (type == ShaderType.VERTEX) {
			// https://www.khronos.org/registry/OpenGL-Refpages/gl2.1/xhtml/glNormal.xml
			// The initial value of the current normal is the unit vector, (0, 0, 1).
			transformations.injectLine(Transformations.InjectionPoint.DEFINES, "#define gl_Normal vec3(0.0, 0.0, 1.0)");
		}

		transformations.injectLine(Transformations.InjectionPoint.DEFINES, "#define gl_NormalMatrix mat3(1.0)");
		transformations.injectLine(Transformations.InjectionPoint.DEFINES, "#define gl_ModelViewMatrix mat4(1.0)");

		// TODO: All of the transformed variants of the input matrices, preferably computed on the CPU side...
		transformations.injectLine(Transformations.InjectionPoint.DEFINES, "#define gl_ModelViewProjectionMatrix (gl_ProjectionMatrix * gl_ModelViewMatrix)");

		if (type == ShaderType.VERTEX) {
			transformations.injectLine(Transformations.InjectionPoint.DEFINES, "#define gl_Vertex vec4(Position, 1.0)");
			transformations.injectLine(Transformations.InjectionPoint.BEFORE_CODE, "in vec3 Position;");
			transformations.injectLine(Transformations.InjectionPoint.BEFORE_CODE, "vec4 ftransform() { return gl_ModelViewProjectionMatrix * gl_Vertex; }");
		}

		return transformations.toString();
	}

	void addAlphaTest(StringTransformations transformations, ShaderType type, AlphaTest alpha) {
		if (type == ShaderType.FRAGMENT) {
			if (transformations.contains("irisMain")) {
				throw new IllegalStateException("Shader already contains \"irisMain\"???");
			}

			// Create our own main function to wrap the existing main function, so that we can run the alpha test at the
			// end.
			transformations.replaceExact("main", "irisMain");
			transformations.injectLine(Transformations.InjectionPoint.END, "void main() {\n" +
					"    irisMain();\n" +
					"\n" +
					alpha.toExpression("    ") +
					"}");
		}
	}

	void fixVersion(Transformations transformations) {
		String prefix = transformations.getPrefix();
		int split = prefix.indexOf("#version");
		String beforeVersion = prefix.substring(0, split);
		String actualVersion = prefix.substring(split + "#version".length()).trim();

		if (actualVersion.endsWith(" core")) {
			throw new IllegalStateException("Transforming a shader that is already built against the core profile???");
		}

		if (!actualVersion.startsWith("1")) {
			if (actualVersion.endsWith("compatibility")) {
				actualVersion = actualVersion.substring(0, actualVersion.length() - "compatibility".length()).trim() + " core";
			} else {
				throw new IllegalStateException("Expected \"compatibility\" after the GLSL version: #version " + actualVersion);
			}
		} else {
			actualVersion = "150 core";
		}

		beforeVersion = beforeVersion.trim();

		if (!beforeVersion.isEmpty()) {
			beforeVersion += "\n";
		}

		transformations.setPrefix(beforeVersion + "#version " + actualVersion + "\n");
	}
}<|MERGE_RESOLUTION|>--- conflicted
+++ resolved
@@ -108,16 +108,12 @@
 		//System.out.println(transformations.toString());
 	}
 
-<<<<<<< HEAD
 	@Override
 	public String patchAttributes(String source, ShaderType type, boolean hasGeometry) {
 		return AttributeShaderTransformer.patch(new StringTransformations(source), type, hasGeometry).toString();
 	}
 
-	public String patchVanilla(String source, ShaderType type, AlphaTest alpha, boolean hasChunkOffset, ShaderAttributeInputs inputs) {
-=======
-	public static String patchVanilla(String source, ShaderType type, AlphaTest alpha, boolean hasChunkOffset, ShaderAttributeInputs inputs, boolean hasGeometry) {
->>>>>>> e55f98bc
+	public String patchVanilla(String source, ShaderType type, AlphaTest alpha, boolean hasChunkOffset, ShaderAttributeInputs inputs, boolean hasGeometry) {
 		StringTransformations transformations = new StringTransformations(source);
 
 		patchCommon(transformations, type);
