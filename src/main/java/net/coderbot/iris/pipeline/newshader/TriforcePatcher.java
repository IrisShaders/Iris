package net.coderbot.iris.pipeline.newshader;

import net.coderbot.iris.Iris;
import net.coderbot.iris.gl.blending.AlphaTest;
import net.coderbot.iris.gl.shader.ShaderType;
import net.coderbot.iris.pipeline.SodiumTerrainPipeline;
import net.coderbot.iris.pipeline.patcher.AttributeShaderTransformer;
import net.coderbot.iris.pipeline.patcher.CompositeDepthTransformer;
import net.coderbot.iris.shaderpack.transform.BuiltinUniformReplacementTransformer;
import net.coderbot.iris.shaderpack.transform.StringTransformations;
import net.coderbot.iris.shaderpack.transform.Transformations;

public class TriforcePatcher {
	public static void patchCommon(StringTransformations transformations, ShaderType type) {
		// TODO: Only do the NewLines patches if the source code isn't from gbuffers_lines

		if (transformations.contains("moj_import")) {
			throw new IllegalStateException("Iris shader programs may not use moj_import directives.");
		}

		if (transformations.contains("iris_")) {
			throw new IllegalStateException("Detected a potential reference to unstable and internal Iris shader interfaces (iris_). This isn't currently supported.");
		}

		fixVersion(transformations);

		// This must be defined and valid in all shader passes, including composite passes.
		//
		// A shader that relies on this behavior is SEUS v11 - it reads gl_Fog.color and breaks if it is not properly
		// defined.
		transformations.injectLine(Transformations.InjectionPoint.BEFORE_CODE, "uniform float iris_FogDensity;\n" +
				"uniform float iris_FogStart;\n" +
				"uniform float iris_FogEnd;\n" +
				"uniform vec4 iris_FogColor;\n" +
				"\n" +
				"struct iris_FogParameters {\n" +
				"    vec4 color;\n" +
				"    float density;\n" +
				"    float start;\n" +
				"    float end;\n" +
				"    float scale;\n" +
				"};\n" +
				"\n" +
				"iris_FogParameters iris_Fog = iris_FogParameters(iris_FogColor, iris_FogDensity, iris_FogStart, iris_FogEnd, 1.0 / (iris_FogEnd - iris_FogStart));\n" +
				"\n" +
				"#define gl_Fog iris_Fog");

		// TODO: What if the shader does gl_PerVertex.gl_FogFragCoord ?
		transformations.define("gl_FogFragCoord", "iris_FogFragCoord");

		// TODO: This doesn't handle geometry shaders... How do we do that?
		if (type == ShaderType.VERTEX) {
			transformations.injectLine(Transformations.InjectionPoint.BEFORE_CODE, "out float iris_FogFragCoord;");
		} else if (type == ShaderType.FRAGMENT) {
			transformations.injectLine(Transformations.InjectionPoint.BEFORE_CODE, "in float iris_FogFragCoord;");
		}

		if (type == ShaderType.VERTEX) {
			// TODO: This is incorrect and is just the bare minimum needed for SEUS v11 & Renewed to compile
			// It works because they don't actually use gl_FrontColor even though they write to it.
			transformations.injectLine(Transformations.InjectionPoint.BEFORE_CODE, "vec4 iris_FrontColor;");
			transformations.define("gl_FrontColor", "iris_FrontColor");
		}


		if (type == ShaderType.FRAGMENT) {
			if (transformations.contains("gl_FragColor")) {
				// TODO: Find a way to properly support gl_FragColor
				Iris.logger.warn("[Triforce Patcher] gl_FragColor is not supported yet, please use gl_FragData! Assuming that the shaderpack author intended to use gl_FragData[0]...");
				transformations.injectLine(Transformations.InjectionPoint.DEFINES, "#define gl_FragColor iris_FragData[0]");
			}

			transformations.injectLine(Transformations.InjectionPoint.DEFINES, "#define gl_FragData iris_FragData");
			transformations.injectLine(Transformations.InjectionPoint.BEFORE_CODE, "layout (location = 0) out vec4 iris_FragData[8];");
		}

		if (type == ShaderType.VERTEX) {
			transformations.injectLine(Transformations.InjectionPoint.DEFINES, "#define attribute in");
			transformations.injectLine(Transformations.InjectionPoint.DEFINES, "#define varying out");
		} else if (type == ShaderType.FRAGMENT) {
			transformations.injectLine(Transformations.InjectionPoint.DEFINES, "#define varying in");
		}

		// TODO: Add similar functions for all legacy texture sampling functions
		transformations.injectLine(Transformations.InjectionPoint.BEFORE_CODE, "vec4 texture2D(sampler2D sampler, vec2 coord) { return texture(sampler, coord); }");
		transformations.injectLine(Transformations.InjectionPoint.BEFORE_CODE, "vec4 texture3D(sampler3D sampler, vec3 coord) { return texture(sampler, coord); }");

		if (type == ShaderType.FRAGMENT) {
			// GLSL 1.50 Specification, Section 8.7:
			//    In all functions below, the bias parameter is optional for fragment shaders.
			//    The bias parameter is not accepted in a vertex or geometry shader.
			transformations.injectLine(Transformations.InjectionPoint.BEFORE_CODE, "vec4 texture2D(sampler2D sampler, vec2 coord, float bias) { return texture(sampler, coord, bias); }");
			transformations.injectLine(Transformations.InjectionPoint.BEFORE_CODE, "vec4 texture3D(sampler3D sampler, vec3 coord, float bias) { return texture(sampler, coord, bias); }");
		}

		transformations.injectLine(Transformations.InjectionPoint.BEFORE_CODE, "vec4 texture2DLod(sampler2D sampler, vec2 coord, float lod) { return textureLod(sampler, coord, lod); }");
		transformations.injectLine(Transformations.InjectionPoint.BEFORE_CODE, "vec4 texture3DLod(sampler3D sampler, vec3 coord, float lod) { return textureLod(sampler, coord, lod); }");
		transformations.injectLine(Transformations.InjectionPoint.BEFORE_CODE, "vec4 shadow2D(sampler2DShadow sampler, vec3 coord) { return vec4(texture(sampler, coord)); }");
		transformations.injectLine(Transformations.InjectionPoint.BEFORE_CODE, "vec4 shadow2DLod(sampler2DShadow sampler, vec3 coord, float lod) { return vec4(textureLod(sampler, coord, lod)); }");

		transformations.injectLine(Transformations.InjectionPoint.BEFORE_CODE, "vec4 texture2DGrad(sampler2D sampler, vec2 coord, vec2 dPdx, vec2 dPdy) { return textureGrad(sampler, coord, dPdx, dPdy); }");
		transformations.injectLine(Transformations.InjectionPoint.BEFORE_CODE, "vec4 texture2DGradARB(sampler2D sampler, vec2 coord, vec2 dPdx, vec2 dPdy) { return textureGrad(sampler, coord, dPdx, dPdy); }");
		transformations.injectLine(Transformations.InjectionPoint.BEFORE_CODE, "vec4 texture3DGrad(sampler3D sampler, vec3 coord, vec3 dPdx, vec3 dPdy) { return textureGrad(sampler, coord, dPdx, dPdy); }");

		transformations.injectLine(Transformations.InjectionPoint.BEFORE_CODE, "vec4 texelFetch2D(sampler2D sampler, ivec2 coord, int lod) { return texelFetch(sampler, coord, lod); }");
		transformations.injectLine(Transformations.InjectionPoint.BEFORE_CODE, "vec4 texelFetch3D(sampler3D sampler, ivec3 coord, int lod) { return texelFetch(sampler, coord, lod); }");

		//System.out.println(transformations.toString());
	}

	public static String patchVanilla(String source, ShaderType type, AlphaTest alpha, boolean hasChunkOffset, ShaderAttributeInputs inputs, boolean hasGeometry) {
		StringTransformations transformations = new StringTransformations(source);

		patchCommon(transformations, type);

		if (inputs.hasOverlay()) {
<<<<<<< HEAD
			AttributeShaderTransformer.patch(transformations, type, hasGeometry);
=======
			// TODO: Change this once we implement 1.17 geometry shader support!
			AttributeShaderTransformer.patchOverlayColor(transformations, type, hasGeometry);
>>>>>>> 3849afae
		}

		addAlphaTest(transformations, type, alpha);

		transformations.define("gl_ProjectionMatrix", "iris_ProjMat");
		transformations.injectLine(Transformations.InjectionPoint.BEFORE_CODE, "uniform mat4 iris_ProjMat;");

		if (type == ShaderType.VERTEX) {
			if (inputs.hasTex()) {
				transformations.define("gl_MultiTexCoord0", "vec4(iris_UV0, 0.0, 1.0)");
				transformations.injectLine(Transformations.InjectionPoint.BEFORE_CODE, "in vec2 iris_UV0;");
			} else {
				transformations.define("gl_MultiTexCoord0", "vec4(0.5, 0.5, 0.0, 1.0)");
			}

			if (inputs.hasLight()) {
				transformations.define("gl_MultiTexCoord1", "vec4(iris_UV2, 0.0, 1.0)");
				transformations.injectLine(Transformations.InjectionPoint.BEFORE_CODE, "in ivec2 iris_UV2;");
			} else {
				transformations.define("gl_MultiTexCoord1", "vec4(240.0, 240.0, 0.0, 1.0)");
			}

			// gl_MultiTexCoord0 and gl_MultiTexCoord1 are the only valid inputs, other texture coordinates are not valid inputs.
			for (int i = 2; i < 8; i++) {
				transformations.define("gl_MultiTexCoord" + i, " vec4(0.0, 0.0, 0.0, 1.0)");
			}
		}

		transformations.injectLine(Transformations.InjectionPoint.BEFORE_CODE, "uniform vec4 iris_ColorModulator;");

		if (inputs.hasColor()) {
			// TODO: Handle the fragment / geometry shader here
			transformations.define("gl_Color", "(iris_Color * iris_ColorModulator)");

			if (type == ShaderType.VERTEX) {
				transformations.injectLine(Transformations.InjectionPoint.BEFORE_CODE, "in vec4 iris_Color;");
			}
		} else {
			transformations.define("gl_Color", "iris_ColorModulator");
		}

		if (type == ShaderType.VERTEX) {
			if (inputs.hasNormal()) {
				if (!inputs.isNewLines()) {
					transformations.define("gl_Normal", "iris_Normal");
				} else {
					transformations.define("gl_Normal", "vec3(0.0, 0.0, 1.0)");
				}

				transformations.injectLine(Transformations.InjectionPoint.BEFORE_CODE, "in vec3 iris_Normal;");
			} else {
				transformations.define("gl_Normal", "vec3(0.0, 0.0, 1.0)");
			}
		}

		transformations.injectLine(Transformations.InjectionPoint.BEFORE_CODE, "uniform mat4 iris_LightmapTextureMatrix;");
		transformations.injectLine(Transformations.InjectionPoint.BEFORE_CODE, "uniform mat4 iris_TextureMat;");

		// TODO: More solid way to handle texture matrices
		transformations.replaceExact("gl_TextureMatrix[0]", "iris_TextureMat");
		transformations.replaceExact("gl_TextureMatrix[1]", "iris_LightmapTextureMatrix");

		// TODO: Should probably add the normal matrix as a proper uniform that's computed on the CPU-side of things
		transformations.define("gl_NormalMatrix", "mat3(transpose(inverse(gl_ModelViewMatrix)))");

		transformations.injectLine(Transformations.InjectionPoint.BEFORE_CODE, "uniform mat4 iris_ModelViewMat;");

		if (hasChunkOffset) {
			transformations.injectLine(Transformations.InjectionPoint.BEFORE_CODE, "uniform vec3 iris_ChunkOffset;");
			transformations.injectLine(Transformations.InjectionPoint.BEFORE_CODE, "mat4 _iris_internal_translate(vec3 offset) {\n" +
					"    // NB: Column-major order\n" +
					"    return mat4(1.0, 0.0, 0.0, 0.0,\n" +
					"                0.0, 1.0, 0.0, 0.0,\n" +
					"                0.0, 0.0, 1.0, 0.0,\n" +
					"                offset.x, offset.y, offset.z, 1.0);\n" +
					"}");
			transformations.injectLine(Transformations.InjectionPoint.DEFINES, "#define gl_ModelViewMatrix (iris_ModelViewMat * _iris_internal_translate(iris_ChunkOffset))");
		} else if (inputs.isNewLines()) {
			transformations.injectLine(Transformations.InjectionPoint.BEFORE_CODE,
					"const float iris_VIEW_SHRINK = 1.0 - (1.0 / 256.0);\n" +
							"const mat4 iris_VIEW_SCALE = mat4(\n" +
							"    iris_VIEW_SHRINK, 0.0, 0.0, 0.0,\n" +
							"    0.0, iris_VIEW_SHRINK, 0.0, 0.0,\n" +
							"    0.0, 0.0, iris_VIEW_SHRINK, 0.0,\n" +
							"    0.0, 0.0, 0.0, 1.0\n" +
							");");
			transformations.injectLine(Transformations.InjectionPoint.DEFINES, "#define gl_ModelViewMatrix (iris_VIEW_SCALE * iris_ModelViewMat)");
		} else {
			transformations.injectLine(Transformations.InjectionPoint.DEFINES, "#define gl_ModelViewMatrix iris_ModelViewMat");
		}

		// TODO: All of the transformed variants of the input matrices, preferably computed on the CPU side...
		transformations.injectLine(Transformations.InjectionPoint.DEFINES, "#define gl_ModelViewProjectionMatrix (gl_ProjectionMatrix * gl_ModelViewMatrix)");

		if (type == ShaderType.VERTEX) {
			if (inputs.isNewLines()) {
				transformations.injectLine(Transformations.InjectionPoint.BEFORE_CODE, "vec3 iris_vertex_offset = vec3(0.0);");
				transformations.injectLine(Transformations.InjectionPoint.DEFINES, "#define gl_Vertex vec4(iris_Position + iris_vertex_offset, 1.0)");

				if (transformations.contains("irisMain")) {
					throw new IllegalStateException("Shader already contains \"irisMain\"???");
				}

				// Create our own main function to wrap the existing main function, so that we can do our line shenanagains.
				transformations.replaceExact("main", "irisMain");

				transformations.injectLine(Transformations.InjectionPoint.END,
						"uniform vec2 iris_ScreenSize;\n" +
								"uniform float iris_LineWidth;\n" +
								"\n" +
								"// Widen the line into a rectangle of appropriate width\n" +
								"// Isolated from Minecraft's rendertype_lines.vsh\n" +
								"// Both arguments are positions in NDC space (the same space as gl_Position)\n" +
								"void iris_widen_lines(vec4 linePosStart, vec4 linePosEnd) {\n" +
								"    vec3 ndc1 = linePosStart.xyz / linePosStart.w;\n" +
								"    vec3 ndc2 = linePosEnd.xyz / linePosEnd.w;\n" +
								"\n" +
								"    vec2 lineScreenDirection = normalize((ndc2.xy - ndc1.xy) * iris_ScreenSize);\n" +
								"    vec2 lineOffset = vec2(-lineScreenDirection.y, lineScreenDirection.x) * iris_LineWidth / iris_ScreenSize;\n" +
								"\n" +
								"    if (lineOffset.x < 0.0) {\n" +
								"        lineOffset *= -1.0;\n" +
								"    }\n" +
								"\n" +
								"    if (gl_VertexID % 2 == 0) {\n" +
								"        gl_Position = vec4((ndc1 + vec3(lineOffset, 0.0)) * linePosStart.w, linePosStart.w);\n" +
								"    } else {\n" +
								"        gl_Position = vec4((ndc1 - vec3(lineOffset, 0.0)) * linePosStart.w, linePosStart.w);\n" +
								"    }\n" +
								"}\n" +
								"\n" +
								"void main() {\n" +
								"    iris_vertex_offset = iris_Normal;\n" +
								"    irisMain();\n" +
								"    vec4 linePosEnd = gl_Position;\n" +
								"    gl_Position = vec4(0.0);\n" +
								"\n" +
								"    iris_vertex_offset = vec3(0.0);\n" +
								"    irisMain();\n" +
								"    vec4 linePosStart = gl_Position;\n" +
								"\n" +
								"    iris_widen_lines(linePosStart, linePosEnd);\n" +
								"}");
			} else {
				transformations.injectLine(Transformations.InjectionPoint.DEFINES, "#define gl_Vertex vec4(iris_Position, 1.0)");
			}

			transformations.injectLine(Transformations.InjectionPoint.BEFORE_CODE, "in vec3 iris_Position;");
			transformations.injectLine(Transformations.InjectionPoint.BEFORE_CODE, "vec4 ftransform() { return gl_ModelViewProjectionMatrix * gl_Vertex; }");
		}

		applyIntelHd4000Workaround(transformations);

		return transformations.toString();
	}

	public static String patchSodium(String source, ShaderType type, AlphaTest alpha, ShaderAttributeInputs inputs, float positionScale, float positionOffset, float textureScale) {
		StringTransformations transformations = new StringTransformations(source);

		patchCommon(transformations, type);
		addAlphaTest(transformations, type, alpha);

		transformations.replaceExact("gl_TextureMatrix[0]", "mat4(1.0)");

		transformations.define("gl_ProjectionMatrix", "u_ProjectionMatrix");

		if (type == ShaderType.VERTEX) {
			if (inputs.hasTex()) {
				transformations.define("gl_MultiTexCoord0", "vec4(_vert_tex_diffuse_coord, 0.0, 1.0)");
			} else {
				transformations.define("gl_MultiTexCoord0", "vec4(0.0, 0.0, 0.0, 1.0)");
			}

			if (inputs.hasLight()) {
				new BuiltinUniformReplacementTransformer("_vert_tex_light_coord").apply(transformations);
			} else {
				transformations.define("gl_MultiTexCoord1", "vec4(0.0, 0.0, 0.0, 1.0)");
			}

			// gl_MultiTexCoord0 and gl_MultiTexCoord1 are the only valid inputs, other texture coordinates are not valid inputs.
			for (int i = 2; i < 8; i++) {
				transformations.define("gl_MultiTexCoord" + i, " vec4(0.0, 0.0, 0.0, 1.0)");
			}
		}

		if (inputs.hasColor()) {
			// TODO: Handle the fragment shader here
			transformations.define("gl_Color", "_vert_color");

			if (type == ShaderType.VERTEX) {
			}
		} else {
			transformations.define("gl_Color", "vec4(1.0)");
		}

		if (type == ShaderType.VERTEX) {
			if (inputs.hasNormal()) {
				transformations.define("gl_Normal", "a_Normal");
				transformations.injectLine(Transformations.InjectionPoint.BEFORE_CODE, "in vec3 a_Normal;");
			} else {
				transformations.define("gl_Normal", "vec3(0.0, 0.0, 1.0)");
			}
		}


		// TODO: Should probably add the normal matrix as a proper uniform that's computed on the CPU-side of things
		transformations.define("gl_NormalMatrix", "mat3(u_NormalMatrix)");
		transformations.injectLine(Transformations.InjectionPoint.BEFORE_CODE, "uniform mat4 u_NormalMatrix;");


		// TODO: All of the transformed variants of the input matrices, preferably computed on the CPU side...
		transformations.injectLine(Transformations.InjectionPoint.DEFINES, "#define gl_ModelViewMatrix u_ModelViewMatrix");
		transformations.injectLine(Transformations.InjectionPoint.DEFINES, "#define gl_ModelViewProjectionMatrix (u_ProjectionMatrix * u_ModelViewMatrix)");

		if (type == ShaderType.VERTEX) {
			// TODO: Vaporwave-Shaderpack expects that vertex positions will be aligned to chunks.

			transformations.injectLine(Transformations.InjectionPoint.DEFINES, "#define USE_VERTEX_COMPRESSION");
			transformations.define("VERT_POS_SCALE", String.valueOf(positionScale));
			transformations.define("VERT_POS_OFFSET", String.valueOf(positionOffset));
			transformations.define("VERT_TEX_SCALE", String.valueOf(textureScale));

			transformations.injectLine(Transformations.InjectionPoint.DEFINES, SodiumTerrainPipeline.parseSodiumImport("#import <sodium:include/chunk_vertex.glsl>"));
			transformations.injectLine(Transformations.InjectionPoint.DEFINES, SodiumTerrainPipeline.parseSodiumImport("#import <sodium:include/chunk_parameters.glsl>"));
			transformations.injectLine(Transformations.InjectionPoint.DEFINES, SodiumTerrainPipeline.parseSodiumImport("#import <sodium:include/chunk_matrices.glsl>"));

			transformations.define("gl_Vertex", "getVertexPosition()");

			if (transformations.contains("irisMain")) {
				throw new IllegalStateException("Shader already contains \"irisMain\"???");
			}

			// Create our own main function to wrap the existing main function, so that we can run the alpha test at the
			// end.
			transformations.replaceExact("main", "irisMain");
			transformations.injectLine(Transformations.InjectionPoint.END, "void main() {\n" +
					"   _vert_init();\n" +
					"\n" +
					"	irisMain();\n" +
					"}");

			transformations.injectLine(Transformations.InjectionPoint.BEFORE_CODE, "vec4 getVertexPosition() { return vec4(_draw_translation + _vert_position, 1.0); }");
			transformations.injectLine(Transformations.InjectionPoint.BEFORE_CODE, "vec4 ftransform() { return gl_ModelViewProjectionMatrix * gl_Vertex; }");
		} else {
			transformations.injectLine(Transformations.InjectionPoint.BEFORE_CODE, "uniform mat4 u_ModelViewMatrix;");
			transformations.injectLine(Transformations.InjectionPoint.BEFORE_CODE, "uniform mat4 u_ProjectionMatrix;");
		}

		applyIntelHd4000Workaround(transformations);

		return transformations.toString();
	}

	public static String patchComposite(String source, ShaderType type) {
		StringTransformations transformations = new StringTransformations(source);
		patchCommon(transformations, type);

		transformations = CompositeDepthTransformer.patch(transformations);

		// TODO: More solid way to handle texture matrices
		// TODO: Provide these values with uniforms

		for (int i = 0; i < 8; i++) {
			transformations.replaceExact("gl_TextureMatrix[" + i + "]", "mat4(1.0)");
			transformations.replaceExact("gl_TextureMatrix [" + i + "]", "mat4(1.0)");
		}

		// TODO: Other fog things


		// This is used to scale the quad projection matrix from (0, 1) to (-1, 1).
		transformations.injectLine(Transformations.InjectionPoint.DEFINES, "#define gl_ProjectionMatrix mat4(vec4(2.0, 0.0, 0.0, 0.0), vec4(0.0, 2.0, 0.0, 0.0), vec4(0.0), vec4(-1.0, -1.0, 0.0, 1.0))");

		if (type == ShaderType.VERTEX) {
			transformations.injectLine(Transformations.InjectionPoint.DEFINES, "#define gl_MultiTexCoord0 vec4(UV0, 0.0, 1.0)");
			transformations.injectLine(Transformations.InjectionPoint.BEFORE_CODE, "in vec2 UV0;");

			// gl_MultiTexCoord0 is the only valid input, all other inputs
			for (int i = 1; i < 8; i++) {
				transformations.injectLine(Transformations.InjectionPoint.DEFINES, "#define gl_MultiTexCoord" + i + " vec4(0.0, 0.0, 0.0, 1.0)");
			}
		}

		// No color attributes, the color is always solid white.
		transformations.injectLine(Transformations.InjectionPoint.DEFINES, "#define gl_Color vec4(1.0, 1.0, 1.0, 1.0)");

		if (type == ShaderType.VERTEX) {
			// https://www.khronos.org/registry/OpenGL-Refpages/gl2.1/xhtml/glNormal.xml
			// The initial value of the current normal is the unit vector, (0, 0, 1).
			transformations.injectLine(Transformations.InjectionPoint.DEFINES, "#define gl_Normal vec3(0.0, 0.0, 1.0)");
		}

		transformations.injectLine(Transformations.InjectionPoint.DEFINES, "#define gl_NormalMatrix mat3(1.0)");
		transformations.injectLine(Transformations.InjectionPoint.DEFINES, "#define gl_ModelViewMatrix mat4(1.0)");

		// TODO: All of the transformed variants of the input matrices, preferably computed on the CPU side...
		transformations.injectLine(Transformations.InjectionPoint.DEFINES, "#define gl_ModelViewProjectionMatrix (gl_ProjectionMatrix * gl_ModelViewMatrix)");

		if (type == ShaderType.VERTEX) {
			transformations.injectLine(Transformations.InjectionPoint.DEFINES, "#define gl_Vertex vec4(Position, 1.0)");
			transformations.injectLine(Transformations.InjectionPoint.BEFORE_CODE, "in vec3 Position;");
			transformations.injectLine(Transformations.InjectionPoint.BEFORE_CODE, "vec4 ftransform() { return gl_ModelViewProjectionMatrix * gl_Vertex; }");
		}

		applyIntelHd4000Workaround(transformations);

		return transformations.toString();
	}

	private static void applyIntelHd4000Workaround(StringTransformations transformations) {
		// This is a driver bug workaround that seems to be needed on HD 4000 and HD 2500 drivers.
		//
		// Without this, they will see the call to ftransform() without taking into account the fact that we've defined
		// the function ourselves, and thus will allocate attribute location 0 to gl_Vertex since the driver thinks that
		// we are referencing gl_Vertex by calling the compatibility-profile ftransform() function - despite using a
		// core profile shader version where that function does not exist.
		//
		// Then, when we try to bind the attribute locations for our vertex format, the shader will fail to link.
		// By renaming the function, we avoid the driver bug here, since it no longer thinks that we're trying
		// to call the compatibility profile fransform() function.
		//
		// See: https://github.com/IrisShaders/Iris/issues/441
		//
		// Note that this happens after we've added our ftransform function - so that both all the calls and our
		// function are renamed in one go.
		transformations.define("ftransform", "iris_ftransform");
	}

	private static void addAlphaTest(StringTransformations transformations, ShaderType type, AlphaTest alpha) {
		if (type == ShaderType.FRAGMENT) {
			if (transformations.contains("irisMain")) {
				throw new IllegalStateException("Shader already contains \"irisMain\"???");
			}

			// Create our own main function to wrap the existing main function, so that we can run the alpha test at the
			// end.
			transformations.replaceExact("main", "irisMain");
			transformations.injectLine(Transformations.InjectionPoint.END, "void main() {\n" +
					"    irisMain();\n" +
					"\n" +
					alpha.toExpression("    ") +
					"}");
		}
	}

	private static void fixVersion(Transformations transformations) {
		String prefix = transformations.getPrefix();
		int split = prefix.indexOf("#version");
		String beforeVersion = prefix.substring(0, split);
		String actualVersion = prefix.substring(split + "#version".length()).trim();

		if (actualVersion.endsWith(" core")) {
			throw new IllegalStateException("Transforming a shader that is already built against the core profile???");
		}

		if (!actualVersion.startsWith("1")) {
			if (actualVersion.endsWith("compatibility")) {
				actualVersion = actualVersion.substring(0, actualVersion.length() - "compatibility".length()).trim() + " core";
			} else {
				throw new IllegalStateException("Expected \"compatibility\" after the GLSL version: #version " + actualVersion);
			}
		} else {
			actualVersion = "330 core";
		}

		beforeVersion = beforeVersion.trim();

		if (!beforeVersion.isEmpty()) {
			beforeVersion += "\n";
		}

		transformations.setPrefix(beforeVersion + "#version " + actualVersion + "\n");
	}
}<|MERGE_RESOLUTION|>--- conflicted
+++ resolved
@@ -114,12 +114,7 @@
 		patchCommon(transformations, type);
 
 		if (inputs.hasOverlay()) {
-<<<<<<< HEAD
-			AttributeShaderTransformer.patch(transformations, type, hasGeometry);
-=======
-			// TODO: Change this once we implement 1.17 geometry shader support!
 			AttributeShaderTransformer.patchOverlayColor(transformations, type, hasGeometry);
->>>>>>> 3849afae
 		}
 
 		addAlphaTest(transformations, type, alpha);
