--- conflicted
+++ resolved
@@ -108,13 +108,8 @@
 		transformations.injectLine(Transformations.InjectionPoint.BEFORE_CODE, "uniform vec4 iris_ColorModulator;");
 
 		if (inputs.hasColor()) {
-<<<<<<< HEAD
-			// TODO: Handle the fragment shader here
-			transformations.define("gl_Color", "(vaColor * iris_ColorModulator)");
-=======
 			// TODO: Handle the fragment / geometry shader here
-			transformations.define("gl_Color", "(Color * iris_ColorModulator)");
->>>>>>> 84a59216
+			transformations.define("gl_Color", "(iris_Color * iris_ColorModulator)");
 
 			if (type == ShaderType.VERTEX) {
 				transformations.injectLine(Transformations.InjectionPoint.BEFORE_CODE, "in vec4 vaColor;");
