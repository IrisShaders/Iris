--- conflicted
+++ resolved
@@ -303,11 +303,7 @@
 
 		transformations.replaceExact("gl_TextureMatrix[0]", "mat4(1.0)");
 
-<<<<<<< HEAD
 		transformations.define("gl_ProjectionMatrix", "mat_proj");
-=======
-		transformations.define("gl_ProjectionMatrix", "iris_ProjectionMatrix");
->>>>>>> ed7d4ea4
 
 		if (type == ShaderType.VERTEX) {
 			if (inputs.hasTex()) {
@@ -340,13 +336,8 @@
 
 		if (type == ShaderType.VERTEX) {
 			if (inputs.hasNormal()) {
-<<<<<<< HEAD
 				transformations.define("gl_Normal", "a_Normal");
 				transformations.injectLine(Transformations.InjectionPoint.BEFORE_CODE, "layout(location = 7) in vec3 a_Normal;");
-=======
-				transformations.define("gl_Normal", "iris_Normal");
-				transformations.injectLine(Transformations.InjectionPoint.BEFORE_CODE, "in vec3 iris_Normal;");
->>>>>>> ed7d4ea4
 			} else {
 				transformations.define("gl_Normal", "vec3(0.0, 0.0, 1.0)");
 			}
@@ -387,52 +378,19 @@
 				""");
 		}
 
-<<<<<<< HEAD
-=======
-		// TODO: Should probably add the normal matrix as a proper uniform that's computed on the CPU-side of things
-		transformations.define("gl_NormalMatrix", "mat3(iris_NormalMatrix)");
-		transformations.injectLine(Transformations.InjectionPoint.BEFORE_CODE, "uniform mat4 iris_NormalMatrix;");
->>>>>>> ed7d4ea4
 
 
 		// TODO: Should probably add the normal matrix as a proper uniform that's computed on the CPU-side of things
 		transformations.define("gl_NormalMatrix", "mat3(transpose(inverse(mat_modelview)))");
 
 		// TODO: All of the transformed variants of the input matrices, preferably computed on the CPU side...
-<<<<<<< HEAD
 		transformations.injectLine(Transformations.InjectionPoint.DEFINES, "#define gl_ModelViewMatrix mat_modelview");
 		transformations.injectLine(Transformations.InjectionPoint.DEFINES, "#define gl_ModelViewProjectionMatrix mat_modelviewproj");
-=======
-		transformations.injectLine(Transformations.InjectionPoint.DEFINES, "#define gl_ModelViewMatrix iris_ModelViewMatrix");
-		transformations.injectLine(Transformations.InjectionPoint.DEFINES, "#define gl_ModelViewProjectionMatrix (iris_ProjectionMatrix * iris_ModelViewMatrix)");
->>>>>>> ed7d4ea4
 
 		if (type == ShaderType.VERTEX) {
 			// TODO: Vaporwave-Shaderpack expects that vertex positions will be aligned to chunks.
 
-<<<<<<< HEAD
 			transformations.define("gl_Vertex", "vec4(_apply_view_transform(_vert_position), 1.0)");
-=======
-			transformations.injectLine(Transformations.InjectionPoint.DEFINES, "#define USE_VERTEX_COMPRESSION");
-			transformations.define("VERT_POS_SCALE", String.valueOf(positionScale));
-			transformations.define("VERT_POS_OFFSET", String.valueOf(positionOffset));
-			transformations.define("VERT_TEX_SCALE", String.valueOf(textureScale));
-			transformations.injectLine(Transformations.InjectionPoint.BEFORE_CODE, "uniform vec3 u_RegionOffset;");
-
-			transformations.injectLine(Transformations.InjectionPoint.DEFINES, SodiumTerrainPipeline.parseSodiumImport("#import <sodium:include/chunk_vertex.glsl>"));
-			transformations.injectLine(Transformations.InjectionPoint.DEFINES, SodiumTerrainPipeline.parseSodiumImport("#import <sodium:include/chunk_parameters.glsl>"));
-
-			transformations.injectLine(Transformations.InjectionPoint.DEFINES, """
-				// The projection matrix
-				uniform mat4 iris_ProjectionMatrix;
-
-				// The model-view matrix
-				uniform mat4 iris_ModelViewMatrix;
-
-				// The model-view-projection matrix
-				#define iris_ModelViewProjectionMatrix iris_ProjectionMatrix * iris_ModelViewMatrix""");
-			transformations.define("gl_Vertex", "getVertexPosition()");
->>>>>>> ed7d4ea4
 
 			if (transformations.contains("irisMain")) {
 				throw new IllegalStateException("Shader already contains \"irisMain\"???");
@@ -445,7 +403,6 @@
 				void main() {
 				   _vert_init();
 
-<<<<<<< HEAD
 					irisMain();
 				}""");
 
@@ -453,13 +410,6 @@
 
 				""");
 			transformations.injectLine(Transformations.InjectionPoint.BEFORE_CODE, "vec4 ftransform() { return mat_modelviewproj * gl_Vertex; }");
-=======
-			transformations.injectLine(Transformations.InjectionPoint.BEFORE_CODE, "vec4 getVertexPosition() { return vec4(u_RegionOffset + _draw_translation + _vert_position, 1.0); }");
-			transformations.injectLine(Transformations.InjectionPoint.BEFORE_CODE, "vec4 ftransform() { return gl_ModelViewProjectionMatrix * gl_Vertex; }");
-		} else {
-			transformations.injectLine(Transformations.InjectionPoint.BEFORE_CODE, "uniform mat4 iris_ModelViewMatrix;");
-			transformations.injectLine(Transformations.InjectionPoint.BEFORE_CODE, "uniform mat4 iris_ProjectionMatrix;");
->>>>>>> ed7d4ea4
 		}
 
 		applyIntelHd4000Workaround(transformations);
