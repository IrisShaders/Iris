package net.coderbot.iris.pipeline.newshader;

import com.google.common.collect.ImmutableSet;
import com.google.common.primitives.Ints;
import com.mojang.blaze3d.vertex.DefaultVertexFormat;
import net.coderbot.iris.Iris;
import net.coderbot.iris.gl.blending.AlphaTest;
import net.coderbot.iris.gl.blending.BlendModeOverride;
import net.coderbot.iris.gl.blending.BufferBlendOverride;
import net.coderbot.iris.gl.framebuffer.GlFramebuffer;
import net.coderbot.iris.pipeline.ShaderPrinter;
import net.coderbot.iris.pipeline.WorldRenderingPipeline;
import net.coderbot.iris.pipeline.newshader.fallback.FallbackShader;
import net.coderbot.iris.pipeline.newshader.fallback.ShaderSynthesizer;
import net.coderbot.iris.pipeline.transform.PatchShaderType;
import net.coderbot.iris.pipeline.transform.TransformPatcher;
import net.coderbot.iris.shaderpack.PackRenderTargetDirectives;
import net.coderbot.iris.shaderpack.ProgramSource;
import net.coderbot.iris.shaderpack.loading.ProgramId;
import net.coderbot.iris.uniforms.CommonUniforms;
import net.coderbot.iris.uniforms.FrameUpdateNotifier;
import net.coderbot.iris.uniforms.VanillaUniforms;
import net.coderbot.iris.uniforms.builtin.BuiltinReplacementUniforms;
import net.fabricmc.loader.api.FabricLoader;
import net.coderbot.iris.uniforms.custom.CustomUniforms;
import net.minecraft.resources.ResourceLocation;
import net.minecraft.server.packs.FilePackResources;
import net.minecraft.server.packs.PathPackResources;
import net.minecraft.server.packs.resources.IoSupplier;
import net.minecraft.server.packs.resources.Resource;
import net.minecraft.server.packs.resources.ResourceProvider;
import com.mojang.blaze3d.vertex.VertexFormat;
import org.apache.commons.io.IOUtils;

import java.io.ByteArrayInputStream;
import java.io.IOException;
import java.io.InputStream;
import java.nio.charset.StandardCharsets;
import java.util.ArrayList;
import java.util.List;
import java.util.Map;
import java.util.Optional;
import java.util.function.Supplier;

public class NewShaderTests {
	public static ExtendedShader create(WorldRenderingPipeline pipeline, String name, ProgramSource source, ProgramId programId, GlFramebuffer writingToBeforeTranslucent,
										GlFramebuffer writingToAfterTranslucent, GlFramebuffer baseline, AlphaTest fallbackAlpha,
										VertexFormat vertexFormat, ShaderAttributeInputs inputs, FrameUpdateNotifier updateNotifier,
										NewWorldRenderingPipeline parent, Supplier<ImmutableSet<Integer>> flipped, FogMode fogMode, boolean isIntensity,
										boolean isFullbright, boolean isShadowPass, boolean isLines, CustomUniforms customUniforms) throws IOException {
		AlphaTest alpha = source.getDirectives().getAlphaTestOverride().orElse(fallbackAlpha);
		BlendModeOverride blendModeOverride = source.getDirectives().getBlendModeOverride().orElse(programId.getBlendModeOverride());

		Map<PatchShaderType, String> transformed = TransformPatcher.patchVanilla(
			source.getVertexSource().orElseThrow(RuntimeException::new),
			source.getGeometrySource().orElse(null),
			source.getFragmentSource().orElseThrow(RuntimeException::new),
			alpha, isLines, true, inputs, pipeline.getTextureMap());
		String vertex = transformed.get(PatchShaderType.VERTEX);
		String geometry = transformed.get(PatchShaderType.GEOMETRY);
		String fragment = transformed.get(PatchShaderType.FRAGMENT);

		StringBuilder shaderJson = new StringBuilder("{\n" +
			"    \"blend\": {\n" +
			"        \"func\": \"add\",\n" +
			"        \"srcrgb\": \"srcalpha\",\n" +
			"        \"dstrgb\": \"1-srcalpha\"\n" +
			"    },\n" +
			"    \"vertex\": \"" + name + "\",\n" +
			"    \"fragment\": \"" + name + "\",\n" +
			"    \"attributes\": [\n" +
			"        \"Position\",\n" +
			"        \"Color\",\n" +
			"        \"UV0\",\n" +
			"        \"UV1\",\n" +
			"        \"UV2\",\n" +
			"        \"Normal\"\n" +
			"    ],\n" +
			"    \"uniforms\": [\n" +
			"        { \"name\": \"iris_TextureMat\", \"type\": \"matrix4x4\", \"count\": 16, \"values\": [ 1.0, 0.0, 0.0, 0.0, 0.0, 1.0, 0.0, 0.0, 0.0, 0.0, 1.0, 0.0, 0.0, 0.0, 0.0, 1.0 ] },\n" +
			"        { \"name\": \"iris_ModelViewMat\", \"type\": \"matrix4x4\", \"count\": 16, \"values\": [ 1.0, 0.0, 0.0, 0.0, 0.0, 1.0, 0.0, 0.0, 0.0, 0.0, 1.0, 0.0, 0.0, 0.0, 0.0, 1.0 ] },\n" +
			"        { \"name\": \"iris_ModelViewMatInverse\", \"type\": \"matrix4x4\", \"count\": 16, \"values\": [ 1.0, 0.0, 0.0, 0.0, 0.0, 1.0, 0.0, 0.0, 0.0, 0.0, 1.0, 0.0, 0.0, 0.0, 0.0, 1.0 ] },\n" +
			"        { \"name\": \"iris_ProjMat\", \"type\": \"matrix4x4\", \"count\": 16, \"values\": [ 1.0, 0.0, 0.0, 0.0, 0.0, 1.0, 0.0, 0.0, 0.0, 0.0, 1.0, 0.0, 0.0, 0.0, 0.0, 1.0 ] },\n" +
			"        { \"name\": \"iris_ProjMatInverse\", \"type\": \"matrix4x4\", \"count\": 16, \"values\": [ 1.0, 0.0, 0.0, 0.0, 0.0, 1.0, 0.0, 0.0, 0.0, 0.0, 1.0, 0.0, 0.0, 0.0, 0.0, 1.0 ] },\n" +
			"        { \"name\": \"iris_NormalMat\", \"type\": \"matrix3x3\", \"count\": 9, \"values\": [ 1.0, 0.0, 0.0, 0.0, 0.0, 1.0, 0.0, 0.0, 0.0 ] },\n" +
			"        { \"name\": \"iris_ChunkOffset\", \"type\": \"float\", \"count\": 3, \"values\": [ 0.0, 0.0, 0.0 ] },\n" +
			"        { \"name\": \"iris_ColorModulator\", \"type\": \"float\", \"count\": 4, \"values\": [ 1.0, 1.0, 1.0, 1.0 ] },\n" +
			"        { \"name\": \"iris_GlintAlpha\", \"type\": \"float\", \"count\": 1, \"values\": [ 1.0 ] },\n" +
			"        { \"name\": \"iris_FogStart\", \"type\": \"float\", \"count\": 1, \"values\": [ 0.0 ] },\n" +
			"        { \"name\": \"iris_FogEnd\", \"type\": \"float\", \"count\": 1, \"values\": [ 1.0 ] },\n" +
			"        { \"name\": \"iris_FogColor\", \"type\": \"float\", \"count\": 4, \"values\": [ 0.0, 0.0, 0.0, 0.0 ] }\n" +
			"    ]\n" +
			"}");

		String shaderJsonString = shaderJson.toString();

		ShaderPrinter.printProgram(name).addSources(transformed).addJson(shaderJsonString).print();

		ResourceProvider shaderResourceFactory = new IrisProgramResourceFactory(shaderJsonString, vertex, geometry, fragment);

		List<BufferBlendOverride> overrides = new ArrayList<>();
		source.getDirectives().getBufferBlendOverrides().forEach(information -> {
			int index = Ints.indexOf(source.getDirectives().getDrawBuffers(), information.getIndex());
			if (index > -1) {
				overrides.add(new BufferBlendOverride(index, information.getBlendMode()));
			}
		});

		return new ExtendedShader(shaderResourceFactory, name, vertexFormat, writingToBeforeTranslucent, writingToAfterTranslucent, baseline, blendModeOverride, alpha, uniforms -> {
			CommonUniforms.addDynamicUniforms(uniforms, FogMode.PER_VERTEX);
			customUniforms.assignTo(uniforms);
			//SamplerUniforms.addWorldSamplerUniforms(uniforms);
			//SamplerUniforms.addDepthSamplerUniforms(uniforms);
			BuiltinReplacementUniforms.addBuiltinReplacementUniforms(uniforms);
			VanillaUniforms.addVanillaUniforms(uniforms);
		}, (samplerHolder, imageHolder) -> {
			parent.addGbufferOrShadowSamplers(samplerHolder, imageHolder, flipped, isShadowPass, inputs.toAvailability());
		}, isIntensity, parent, inputs, overrides, customUniforms);
	}

	public static FallbackShader createFallback(String name, GlFramebuffer writingToBeforeTranslucent,
												GlFramebuffer writingToAfterTranslucent, AlphaTest alpha,
												VertexFormat vertexFormat, BlendModeOverride blendModeOverride,
												NewWorldRenderingPipeline parent, FogMode fogMode, boolean entityLighting,
<<<<<<< HEAD
												boolean isGlint, boolean intensityTex, boolean isFullbright) throws IOException {
		ShaderAttributeInputs inputs = new ShaderAttributeInputs(vertexFormat, isFullbright, false, isGlint);
=======
												boolean isGlint, boolean isText, boolean intensityTex, boolean isFullbright) throws IOException {
		ShaderAttributeInputs inputs = new ShaderAttributeInputs(vertexFormat, isFullbright, false, isGlint, isText);
>>>>>>> 4eb4717f

		// TODO: Is this check sound in newer versions?
		boolean isLeash = vertexFormat == DefaultVertexFormat.POSITION_COLOR_LIGHTMAP;
		String vertex = ShaderSynthesizer.vsh(true, inputs, fogMode, entityLighting, isLeash);
		String fragment = ShaderSynthesizer.fsh(inputs, fogMode, alpha, intensityTex, isLeash);


		String shaderJsonString = "{\n" +
			"    \"blend\": {\n" +
			"        \"func\": \"add\",\n" +
			"        \"srcrgb\": \"srcalpha\",\n" +
			"        \"dstrgb\": \"1-srcalpha\"\n" +
			"    },\n" +
			"    \"vertex\": \"" + name + "\",\n" +
			"    \"fragment\": \"" + name + "\",\n" +
			"    \"attributes\": [\n" +
			"        \"Position\",\n" +
			"        \"Color\",\n" +
			(inputs.hasTex() ? "        \"UV0\",\n" : "") +
			(inputs.hasOverlay() ? "        \"UV1\",\n" : "") +
			(inputs.hasLight() ? "        \"UV2\",\n" : "") +
			"        \"Normal\"\n" +
			"    ],\n" +
			"    \"uniforms\": [\n" +
			"        { \"name\": \"TextureMat\", \"type\": \"matrix4x4\", \"count\": 16, \"values\": [ 1.0, 0.0, 0.0, 0.0, 0.0, 1.0, 0.0, 0.0, 0.0, 0.0, 1.0, 0.0, 0.0, 0.0, 0.0, 1.0 ] },\n" +
			"        { \"name\": \"ModelViewMat\", \"type\": \"matrix4x4\", \"count\": 16, \"values\": [ 1.0, 0.0, 0.0, 0.0, 0.0, 1.0, 0.0, 0.0, 0.0, 0.0, 1.0, 0.0, 0.0, 0.0, 0.0, 1.0 ] },\n" +
			"        { \"name\": \"ProjMat\", \"type\": \"matrix4x4\", \"count\": 16, \"values\": [ 1.0, 0.0, 0.0, 0.0, 0.0, 1.0, 0.0, 0.0, 0.0, 0.0, 1.0, 0.0, 0.0, 0.0, 0.0, 1.0 ] },\n" +
			"        { \"name\": \"ChunkOffset\", \"type\": \"float\", \"count\": 3, \"values\": [ 0.0, 0.0, 0.0 ] },\n" +
			"        { \"name\": \"ColorModulator\", \"type\": \"float\", \"count\": 4, \"values\": [ 1.0, 1.0, 1.0, 1.0 ] },\n" +
			"        { \"name\": \"GlintAlpha\", \"type\": \"float\", \"count\": 1, \"values\": [ 1.0 ] },\n" +
			"        { \"name\": \"Light0_Direction\", \"type\": \"float\", \"count\": 3, \"values\": [0.0, 0.0, 0.0] },\n" +
			"        { \"name\": \"Light1_Direction\", \"type\": \"float\", \"count\": 3, \"values\": [0.0, 0.0, 0.0] },\n" +
			"        { \"name\": \"FogStart\", \"type\": \"float\", \"count\": 1, \"values\": [ 0.0 ] },\n" +
			"        { \"name\": \"FogEnd\", \"type\": \"float\", \"count\": 1, \"values\": [ 1.0 ] },\n" +
			"        { \"name\": \"FogDensity\", \"type\": \"float\", \"count\": 1, \"values\": [ 1.0 ] },\n" +
			"        { \"name\": \"FogIsExp2\", \"type\": \"int\", \"count\": 1, \"values\": [ 0 ] },\n" +
			"        { \"name\": \"AlphaTestValue\", \"type\": \"float\", \"count\": 1, \"values\": [ 0.0 ] },\n" +
			"        { \"name\": \"LineWidth\", \"type\": \"float\", \"count\": 1, \"values\": [ 1.0 ] },\n" +
			"        { \"name\": \"ScreenSize\", \"type\": \"float\", \"count\": 2, \"values\": [ 1.0, 1.0 ] },\n" +
			"        { \"name\": \"FogColor\", \"type\": \"float\", \"count\": 4, \"values\": [ 0.0, 0.0, 0.0, 0.0 ] }\n" +
			"    ]\n" +
			"}";

		ShaderPrinter.printProgram(name)
			.addSource(PatchShaderType.VERTEX, vertex)
			.addSource(PatchShaderType.FRAGMENT, fragment)
			.addJson(shaderJsonString)
			.print();

		ResourceProvider shaderResourceFactory = new IrisProgramResourceFactory(shaderJsonString, vertex, null, fragment);

		return new FallbackShader(shaderResourceFactory, name, vertexFormat, writingToBeforeTranslucent,
			writingToAfterTranslucent, blendModeOverride, alpha.getReference(), parent);
	}

	private static class IrisProgramResourceFactory implements ResourceProvider {
		private final String json;
		private final String vertex;
		private final String geometry;
		private final String fragment;

		public IrisProgramResourceFactory(String json, String vertex, String geometry, String fragment) {
			this.json = json;
			this.vertex = vertex;
			this.geometry = geometry;
			this.fragment = fragment;
		}

		@Override
		public Optional<Resource> getResource(ResourceLocation id) {
			final String path = id.getPath();

			if (path.endsWith("json")) {
				return Optional.of(new StringResource(id, json));
			} else if (path.endsWith("vsh")) {
				return Optional.of(new StringResource(id, vertex));
			} else if (path.endsWith("gsh")) {
				if (geometry == null) {
					return Optional.empty();
				}
				return Optional.of(new StringResource(id, geometry));
			} else if (path.endsWith("fsh")) {
				return Optional.of(new StringResource(id, fragment));
			}

			return Optional.empty();
		}
	}

	private static class StringResource extends Resource {
		private final ResourceLocation id;
		private final String content;

		private StringResource(ResourceLocation id, String content) {
			super(new PathPackResources("<iris shaderpack shaders>", FabricLoader.getInstance().getConfigDir(), true), (IoSupplier<InputStream>) () -> new ByteArrayInputStream(content.getBytes(StandardCharsets.UTF_8)));
			this.id = id;
			this.content = content;
		}

		@Override
		public InputStream open() throws IOException {
			return IOUtils.toInputStream(content, StandardCharsets.UTF_8);
		}
	}
}<|MERGE_RESOLUTION|>--- conflicted
+++ resolved
@@ -122,13 +122,8 @@
 												GlFramebuffer writingToAfterTranslucent, AlphaTest alpha,
 												VertexFormat vertexFormat, BlendModeOverride blendModeOverride,
 												NewWorldRenderingPipeline parent, FogMode fogMode, boolean entityLighting,
-<<<<<<< HEAD
-												boolean isGlint, boolean intensityTex, boolean isFullbright) throws IOException {
-		ShaderAttributeInputs inputs = new ShaderAttributeInputs(vertexFormat, isFullbright, false, isGlint);
-=======
 												boolean isGlint, boolean isText, boolean intensityTex, boolean isFullbright) throws IOException {
 		ShaderAttributeInputs inputs = new ShaderAttributeInputs(vertexFormat, isFullbright, false, isGlint, isText);
->>>>>>> 4eb4717f
 
 		// TODO: Is this check sound in newer versions?
 		boolean isLeash = vertexFormat == DefaultVertexFormat.POSITION_COLOR_LIGHTMAP;
