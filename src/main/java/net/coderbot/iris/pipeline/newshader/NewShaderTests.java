package net.coderbot.iris.pipeline.newshader;

import net.coderbot.iris.gl.blending.AlphaTest;
import net.coderbot.iris.gl.blending.BlendModeOverride;
import net.coderbot.iris.gl.framebuffer.GlFramebuffer;
import net.coderbot.iris.gl.shader.ShaderType;
import net.coderbot.iris.pipeline.newshader.fallback.FallbackShader;
import net.coderbot.iris.pipeline.newshader.fallback.ShaderSynthesizer;
import net.coderbot.iris.rendertarget.RenderTargets;
import net.coderbot.iris.shaderpack.PackRenderTargetDirectives;
import net.coderbot.iris.shaderpack.ProgramSet;
import net.coderbot.iris.shaderpack.ProgramSource;
import net.coderbot.iris.uniforms.CommonUniforms;
import net.coderbot.iris.uniforms.FrameUpdateNotifier;
import net.coderbot.iris.uniforms.builtin.BuiltinReplacementUniforms;
import net.coderbot.iris.vertices.IrisVertexFormats;
import net.fabricmc.loader.api.FabricLoader;
import net.minecraft.resources.ResourceLocation;
import net.minecraft.server.packs.metadata.MetadataSectionSerializer;
import net.minecraft.server.packs.resources.Resource;
import net.minecraft.server.packs.resources.ResourceProvider;
import org.jetbrains.annotations.Nullable;
import com.mojang.blaze3d.vertex.VertexFormat;
import java.io.ByteArrayInputStream;
import java.io.IOException;
import java.io.InputStream;
import java.nio.charset.StandardCharsets;
import java.nio.file.Files;
import java.nio.file.Path;

public class NewShaderTests {
	public static ExtendedShader create(String name, ProgramSource source, GlFramebuffer writingToBeforeTranslucent,
										GlFramebuffer writingToAfterTranslucent, GlFramebuffer baseline, AlphaTest fallbackAlpha,
										VertexFormat vertexFormat, FrameUpdateNotifier updateNotifier,
<<<<<<< HEAD
										NewWorldRenderingPipeline parent, FogMode fogMode, boolean isBeacon, boolean isSwizzle,
=======
										NewWorldRenderingPipeline parent, FogMode fogMode,
>>>>>>> 145efdd1
										boolean isFullbright) throws IOException {
		AlphaTest alpha = source.getDirectives().getAlphaTestOverride().orElse(fallbackAlpha);
		BlendModeOverride blendModeOverride = source.getDirectives().getBlendModeOverride();

		ShaderAttributeInputs inputs = new ShaderAttributeInputs(vertexFormat, isFullbright);

		String geometry = null;
		boolean hasGeometry = false;
		if (source.getGeometrySource().isPresent()) {
			hasGeometry = true;
			geometry = TriforcePatcher.patchVanilla(source.getGeometrySource().get(), ShaderType.GEOMETRY, alpha, true, inputs, true);
		}

		String vertex = TriforcePatcher.patchVanilla(source.getVertexSource().orElseThrow(RuntimeException::new), ShaderType.VERTEX, alpha, true, inputs, hasGeometry);
		String fragment = TriforcePatcher.patchVanilla(source.getFragmentSource().orElseThrow(RuntimeException::new), ShaderType.FRAGMENT, alpha, true, inputs, hasGeometry);

		StringBuilder shaderJson = new StringBuilder("{\n" +
				"    \"blend\": {\n" +
				"        \"func\": \"add\",\n" +
				"        \"srcrgb\": \"srcalpha\",\n" +
				"        \"dstrgb\": \"1-srcalpha\"\n" +
				"    },\n" +
				"    \"vertex\": \"" + name + "\",\n" +
				"    \"fragment\": \"" + name + "\",\n" +
				"    \"attributes\": [\n" +
				"        \"Position\",\n" +
				"        \"Color\",\n" +
				"        \"UV0\",\n" +
				"        \"UV1\",\n" +
				"        \"UV2\",\n" +
				"        \"Normal\"\n" +
				"    ],\n" +
				"    \"samplers\": [\n" +
				// TODO: Don't duplicate these definitions!
				"        { \"name\": \"gtexture\" },\n" +
				"        { \"name\": \"texture\" },\n" +
				"        { \"name\": \"tex\" },\n" +
				"        { \"name\": \"iris_overlay\" },\n" +
				"        { \"name\": \"lightmap\" },\n" +
				"        { \"name\": \"normals\" },\n" +
				"        { \"name\": \"specular\" },\n" +
				"        { \"name\": \"shadow\" },\n" +
				"        { \"name\": \"watershadow\" },\n" +
				"        { \"name\": \"shadowtex0\" },\n" +
				"        { \"name\": \"shadowtex1\" },\n" +
				"        { \"name\": \"depthtex0\" },\n" +
				"        { \"name\": \"depthtex1\" },\n" +
				"        { \"name\": \"noisetex\" },\n");

		// TODO: SamplerHolder should really be responsible for this...
		for (int buffer : PackRenderTargetDirectives.BASELINE_SUPPORTED_RENDER_TARGETS) {
			if (buffer >= 4 && buffer < PackRenderTargetDirectives.LEGACY_RENDER_TARGETS.size()) {
				shaderJson.append("        { \"name\": \"");
				shaderJson.append(PackRenderTargetDirectives.LEGACY_RENDER_TARGETS.get(buffer));
				shaderJson.append("\" },\n");
			}

			shaderJson.append("        { \"name\": \"colortex");
			shaderJson.append(buffer);
			shaderJson.append("\" },\n");
		}

		shaderJson.append(
				"        { \"name\": \"shadowcolor\" },\n" +
				"        { \"name\": \"shadowcolor0\" },\n" +
				"        { \"name\": \"shadowcolor1\" }\n" +
				"    ],\n" +
				"    \"uniforms\": [\n" +
				"        { \"name\": \"iris_TextureMat\", \"type\": \"matrix4x4\", \"count\": 16, \"values\": [ 1.0, 0.0, 0.0, 0.0, 0.0, 1.0, 0.0, 0.0, 0.0, 0.0, 1.0, 0.0, 0.0, 0.0, 0.0, 1.0 ] },\n" +
				"        { \"name\": \"iris_ModelViewMat\", \"type\": \"matrix4x4\", \"count\": 16, \"values\": [ 1.0, 0.0, 0.0, 0.0, 0.0, 1.0, 0.0, 0.0, 0.0, 0.0, 1.0, 0.0, 0.0, 0.0, 0.0, 1.0 ] },\n" +
				"        { \"name\": \"iris_ProjMat\", \"type\": \"matrix4x4\", \"count\": 16, \"values\": [ 1.0, 0.0, 0.0, 0.0, 0.0, 1.0, 0.0, 0.0, 0.0, 0.0, 1.0, 0.0, 0.0, 0.0, 0.0, 1.0 ] },\n" +
				"        { \"name\": \"iris_ChunkOffset\", \"type\": \"float\", \"count\": 3, \"values\": [ 0.0, 0.0, 0.0 ] },\n" +
				"        { \"name\": \"iris_ColorModulator\", \"type\": \"float\", \"count\": 4, \"values\": [ 1.0, 1.0, 1.0, 1.0 ] },\n" +
				"        { \"name\": \"iris_FogStart\", \"type\": \"float\", \"count\": 1, \"values\": [ 0.0 ] },\n" +
				"        { \"name\": \"iris_FogEnd\", \"type\": \"float\", \"count\": 1, \"values\": [ 1.0 ] },\n" +
				"        { \"name\": \"iris_LineWidth\", \"type\": \"float\", \"count\": 1, \"values\": [ 1.0 ] },\n" +
				"        { \"name\": \"iris_ScreenSize\", \"type\": \"float\", \"count\": 2, \"values\": [ 1.0, 1.0 ] },\n" +
				"        { \"name\": \"iris_FogColor\", \"type\": \"float\", \"count\": 4, \"values\": [ 0.0, 0.0, 0.0, 0.0 ] }\n" +
				"    ]\n" +
				"}");

		String shaderJsonString = shaderJson.toString();

		ResourceProvider shaderResourceFactory = new IrisProgramResourceFactory(shaderJsonString, vertex, geometry, fragment);

		if (FabricLoader.getInstance().isDevelopmentEnvironment()) {
			final Path debugOutDir = FabricLoader.getInstance().getGameDir().resolve("patched_shaders");

			Files.writeString(debugOutDir.resolve(name + ".vsh"), vertex);
			Files.writeString(debugOutDir.resolve(name + ".fsh"), fragment);
			if (geometry != null) {
				Files.writeString(debugOutDir.resolve(name + ".gsh"), geometry);
			}
			Files.writeString(debugOutDir.resolve(name + ".json"), shaderJsonString);
		}

		return new ExtendedShader(shaderResourceFactory, name, vertexFormat, writingToBeforeTranslucent, writingToAfterTranslucent, baseline, blendModeOverride, alpha, uniforms -> {
			CommonUniforms.addCommonUniforms(uniforms, source.getParent().getPack().getIdMap(), source.getParent().getPackDirectives(), updateNotifier, fogMode);
			//SamplerUniforms.addWorldSamplerUniforms(uniforms);
			//SamplerUniforms.addDepthSamplerUniforms(uniforms);
			BuiltinReplacementUniforms.addBuiltinReplacementUniforms(uniforms);
<<<<<<< HEAD
		}, isBeacon, isSwizzle, isFullbright, parent);
=======
		}, isFullbright, parent, inputs);
>>>>>>> 145efdd1
	}

	public static FallbackShader createFallback(String name, GlFramebuffer writingToBeforeTranslucent,
										GlFramebuffer writingToAfterTranslucent, AlphaTest alpha,
										VertexFormat vertexFormat, BlendModeOverride blendModeOverride,
										NewWorldRenderingPipeline parent, FogMode fogMode, boolean entityLighting,
										boolean intensityTex, boolean isFullbright) throws IOException {
		ShaderAttributeInputs inputs = new ShaderAttributeInputs(vertexFormat, isFullbright);

		String vertex = ShaderSynthesizer.vsh(true, inputs, fogMode, entityLighting);
		String fragment = ShaderSynthesizer.fsh(inputs, fogMode, alpha, intensityTex);

		String shaderJsonString = "{\n" +
				"    \"blend\": {\n" +
				"        \"func\": \"add\",\n" +
				"        \"srcrgb\": \"srcalpha\",\n" +
				"        \"dstrgb\": \"1-srcalpha\"\n" +
				"    },\n" +
				"    \"vertex\": \"" + name + "\",\n" +
				"    \"fragment\": \"" + name + "\",\n" +
				"    \"attributes\": [\n" +
				"        \"Position\",\n" +
				"        \"Color\",\n" +
				"        \"UV0\",\n" +
				"        \"UV1\",\n" +
				"        \"UV2\",\n" +
				"        \"Normal\"\n" +
				"    ],\n" +
				"    \"samplers\": [\n" +
				"        { \"name\": \"Sampler0\" },\n" +
				"        { \"name\": \"Sampler1\" },\n" +
				"        { \"name\": \"Sampler2\" }\n" +
				"    ],\n" +
				"    \"uniforms\": [\n" +
				"        { \"name\": \"TextureMat\", \"type\": \"matrix4x4\", \"count\": 16, \"values\": [ 1.0, 0.0, 0.0, 0.0, 0.0, 1.0, 0.0, 0.0, 0.0, 0.0, 1.0, 0.0, 0.0, 0.0, 0.0, 1.0 ] },\n" +
				"        { \"name\": \"ModelViewMat\", \"type\": \"matrix4x4\", \"count\": 16, \"values\": [ 1.0, 0.0, 0.0, 0.0, 0.0, 1.0, 0.0, 0.0, 0.0, 0.0, 1.0, 0.0, 0.0, 0.0, 0.0, 1.0 ] },\n" +
				"        { \"name\": \"ProjMat\", \"type\": \"matrix4x4\", \"count\": 16, \"values\": [ 1.0, 0.0, 0.0, 0.0, 0.0, 1.0, 0.0, 0.0, 0.0, 0.0, 1.0, 0.0, 0.0, 0.0, 0.0, 1.0 ] },\n" +
				"        { \"name\": \"ChunkOffset\", \"type\": \"float\", \"count\": 3, \"values\": [ 0.0, 0.0, 0.0 ] },\n" +
				"        { \"name\": \"ColorModulator\", \"type\": \"float\", \"count\": 4, \"values\": [ 1.0, 1.0, 1.0, 1.0 ] },\n" +
				"        { \"name\": \"Light0_Direction\", \"type\": \"float\", \"count\": 3, \"values\": [0.0, 0.0, 0.0] },\n" +
				"        { \"name\": \"Light1_Direction\", \"type\": \"float\", \"count\": 3, \"values\": [0.0, 0.0, 0.0] },\n" +
				"        { \"name\": \"FogStart\", \"type\": \"float\", \"count\": 1, \"values\": [ 0.0 ] },\n" +
				"        { \"name\": \"FogEnd\", \"type\": \"float\", \"count\": 1, \"values\": [ 1.0 ] },\n" +
				"        { \"name\": \"FogDensity\", \"type\": \"float\", \"count\": 1, \"values\": [ 1.0 ] },\n" +
				"        { \"name\": \"FogIsExp2\", \"type\": \"int\", \"count\": 1, \"values\": [ 0 ] },\n" +
				"        { \"name\": \"AlphaTestValue\", \"type\": \"float\", \"count\": 1, \"values\": [ 0.0 ] },\n" +
				"        { \"name\": \"LineWidth\", \"type\": \"float\", \"count\": 1, \"values\": [ 1.0 ] },\n" +
				"        { \"name\": \"ScreenSize\", \"type\": \"float\", \"count\": 2, \"values\": [ 1.0, 1.0 ] },\n" +
				"        { \"name\": \"FogColor\", \"type\": \"float\", \"count\": 4, \"values\": [ 0.0, 0.0, 0.0, 0.0 ] }\n" +
				"    ]\n" +
				"}";

		ResourceProvider shaderResourceFactory = new IrisProgramResourceFactory(shaderJsonString, vertex, null, fragment);

		if (FabricLoader.getInstance().isDevelopmentEnvironment()) {
			final Path debugOutDir = FabricLoader.getInstance().getGameDir().resolve("patched_shaders");

			Files.write(debugOutDir.resolve(name + ".vsh"), vertex.getBytes(StandardCharsets.UTF_8));
			Files.write(debugOutDir.resolve(name + ".fsh"), fragment.getBytes(StandardCharsets.UTF_8));
			Files.write(debugOutDir.resolve(name + ".json"), shaderJsonString.getBytes(StandardCharsets.UTF_8));
		}

		return new FallbackShader(shaderResourceFactory, name, vertexFormat, writingToBeforeTranslucent,
				writingToAfterTranslucent, blendModeOverride, alpha.getReference(), parent);
	}

	private static class IrisProgramResourceFactory implements ResourceProvider {
		private final String json;
		private final String vertex;
		private final String geometry;
		private final String fragment;

		public IrisProgramResourceFactory(String json, String vertex, String geometry, String fragment) {
			this.json = json;
			this.vertex = vertex;
			this.geometry = geometry;
			this.fragment = fragment;
		}

		@Override
		public Resource getResource(ResourceLocation id) throws IOException {
			final String path = id.getPath();

			if (path.endsWith("json")) {
				return new StringResource(id, json);
			} else if (path.endsWith("vsh")) {
				return new StringResource(id, vertex);
			} else if (path.endsWith("gsh")) {
				if (geometry == null) {
					return null;
				}
				return new StringResource(id, geometry);
			} else if (path.endsWith("fsh")) {
				return new StringResource(id, fragment);
			}

			throw new IOException("Couldn't load " + id);
		}
	}

	private static class StringResource implements Resource {
		private final ResourceLocation id;
		private final String content;

		private StringResource(ResourceLocation id, String content) {
			this.id = id;
			this.content = content;
		}

		@Override
		public ResourceLocation getLocation() {
			return id;
		}

		@Override
		public InputStream getInputStream() {
			return new ByteArrayInputStream(content.getBytes(StandardCharsets.UTF_8));
		}

		@Override
		public boolean hasMetadata() {
			return false;
		}

		@Override
		public <T> @Nullable T getMetadata(MetadataSectionSerializer<T> metaReader) {
			return null;
		}

		@Override
		public String getSourceName() {
			return "<iris shaderpack shaders>";
		}

		@Override
		public void close() throws IOException {
			// No resources to release
		}
	}
}<|MERGE_RESOLUTION|>--- conflicted
+++ resolved
@@ -32,11 +32,7 @@
 	public static ExtendedShader create(String name, ProgramSource source, GlFramebuffer writingToBeforeTranslucent,
 										GlFramebuffer writingToAfterTranslucent, GlFramebuffer baseline, AlphaTest fallbackAlpha,
 										VertexFormat vertexFormat, FrameUpdateNotifier updateNotifier,
-<<<<<<< HEAD
-										NewWorldRenderingPipeline parent, FogMode fogMode, boolean isBeacon, boolean isSwizzle,
-=======
-										NewWorldRenderingPipeline parent, FogMode fogMode,
->>>>>>> 145efdd1
+										NewWorldRenderingPipeline parent, FogMode fogMode, boolean isSwizzle,
 										boolean isFullbright) throws IOException {
 		AlphaTest alpha = source.getDirectives().getAlphaTestOverride().orElse(fallbackAlpha);
 		BlendModeOverride blendModeOverride = source.getDirectives().getBlendModeOverride();
@@ -138,11 +134,7 @@
 			//SamplerUniforms.addWorldSamplerUniforms(uniforms);
 			//SamplerUniforms.addDepthSamplerUniforms(uniforms);
 			BuiltinReplacementUniforms.addBuiltinReplacementUniforms(uniforms);
-<<<<<<< HEAD
-		}, isBeacon, isSwizzle, isFullbright, parent);
-=======
-		}, isFullbright, parent, inputs);
->>>>>>> 145efdd1
+		}, isSwizzle, isFullbright, parent, inputs);
 	}
 
 	public static FallbackShader createFallback(String name, GlFramebuffer writingToBeforeTranslucent,
