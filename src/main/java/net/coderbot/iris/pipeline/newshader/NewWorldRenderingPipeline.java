--- conflicted
+++ resolved
@@ -357,12 +357,8 @@
 		IntFunction<ProgramImages> createShadowTerrainImages = (programId) -> {
 			ProgramImages.Builder builder = ProgramImages.builder(programId);
 
-<<<<<<< HEAD
 			IrisImages.addRenderTargetImages(builder, () -> flippedBeforeShadow, renderTargets);
-=======
-			IrisImages.addRenderTargetImages(builder, () -> prepareBeforeShadow ? flippedAfterPrepare : flippedBeforeShadow, renderTargets);
 			IrisImages.addCustomImages(builder, customImages);
->>>>>>> 7514407c
 
 			if (IrisImages.hasShadowImages(builder)) {
 				// We don't compile Sodium shadow programs unless there's a shadow pass... And a shadow pass
