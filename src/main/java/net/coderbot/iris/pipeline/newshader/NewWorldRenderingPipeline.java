package net.coderbot.iris.pipeline.newshader;

import com.google.common.collect.ImmutableList;
import com.google.common.collect.ImmutableSet;
import com.mojang.blaze3d.pipeline.RenderTarget;
import com.mojang.blaze3d.platform.GlStateManager;
import com.mojang.blaze3d.systems.RenderSystem;
import com.mojang.blaze3d.vertex.VertexFormat;
import it.unimi.dsi.fastutil.objects.Object2ObjectMap;
import it.unimi.dsi.fastutil.objects.Object2ObjectMaps;
import net.coderbot.iris.block_rendering.BlockMaterialMapping;
import net.coderbot.iris.block_rendering.BlockRenderingSettings;
import net.coderbot.iris.gbuffer_overrides.matching.InputAvailability;
import net.coderbot.iris.gbuffer_overrides.matching.SpecialCondition;
import net.coderbot.iris.gbuffer_overrides.state.RenderTargetStateListener;
import net.coderbot.iris.gl.blending.AlphaTest;
import net.coderbot.iris.gl.blending.BlendModeOverride;
import net.coderbot.iris.gl.framebuffer.GlFramebuffer;
import net.coderbot.iris.gl.image.ImageHolder;
import net.coderbot.iris.gl.program.ComputeProgram;
import net.coderbot.iris.gl.program.ProgramBuilder;
import net.coderbot.iris.gl.program.ProgramImages;
import net.coderbot.iris.gl.program.ProgramSamplers;
import net.coderbot.iris.gl.sampler.SamplerHolder;
import net.coderbot.iris.gl.shader.ShaderCompileException;
import net.coderbot.iris.gl.state.StateUpdateNotifiers;
import net.coderbot.iris.gl.texture.DepthBufferFormat;
import net.coderbot.iris.gl.texture.TextureType;
import net.coderbot.iris.helpers.Tri;
import net.coderbot.iris.mixin.GlStateManagerAccessor;
import net.coderbot.iris.mixin.LevelRendererAccessor;
import net.coderbot.iris.pipeline.ClearPass;
import net.coderbot.iris.pipeline.ClearPassCreator;
import net.coderbot.iris.pipeline.CustomTextureManager;
import net.coderbot.iris.pipeline.HorizonRenderer;
import net.coderbot.iris.pipeline.PatchedShaderPrinter;
import net.coderbot.iris.pipeline.ShadowRenderer;
import net.coderbot.iris.pipeline.SodiumTerrainPipeline;
import net.coderbot.iris.pipeline.WorldRenderingPhase;
import net.coderbot.iris.pipeline.WorldRenderingPipeline;
import net.coderbot.iris.pipeline.newshader.fallback.FallbackShader;
import net.coderbot.iris.pipeline.transform.TransformPatcher;
import net.coderbot.iris.postprocess.BufferFlipper;
import net.coderbot.iris.postprocess.CenterDepthSampler;
import net.coderbot.iris.postprocess.CompositeRenderer;
import net.coderbot.iris.postprocess.FinalPassRenderer;
import net.coderbot.iris.rendertarget.Blaze3dRenderTargetExt;
import net.coderbot.iris.rendertarget.NativeImageBackedSingleColorTexture;
import net.coderbot.iris.rendertarget.RenderTargets;
import net.coderbot.iris.samplers.IrisImages;
import net.coderbot.iris.samplers.IrisSamplers;
import net.coderbot.iris.shaderpack.CloudSetting;
import net.coderbot.iris.shaderpack.ComputeSource;
import net.coderbot.iris.shaderpack.OptionalBoolean;
import net.coderbot.iris.shaderpack.PackDirectives;
import net.coderbot.iris.shaderpack.PackShadowDirectives;
import net.coderbot.iris.shaderpack.ParticleRenderingSettings;
import net.coderbot.iris.shaderpack.ProgramFallbackResolver;
import net.coderbot.iris.shaderpack.ProgramSet;
import net.coderbot.iris.shaderpack.ProgramSource;
import net.coderbot.iris.shaderpack.loading.ProgramId;
import net.coderbot.iris.shaderpack.texture.TextureStage;
import net.coderbot.iris.shadows.ShadowCompositeRenderer;
import net.coderbot.iris.shadows.ShadowRenderTargets;
import net.coderbot.iris.texture.TextureInfoCache;
import net.coderbot.iris.texture.format.TextureFormat;
import net.coderbot.iris.texture.format.TextureFormatLoader;
import net.coderbot.iris.texture.pbr.PBRTextureHolder;
import net.coderbot.iris.texture.pbr.PBRTextureManager;
import net.coderbot.iris.texture.pbr.PBRType;
import net.coderbot.iris.uniforms.CapturedRenderingState;
import net.coderbot.iris.uniforms.CommonUniforms;
import net.coderbot.iris.uniforms.FrameUpdateNotifier;
import net.coderbot.iris.uniforms.custom.CustomUniforms;
import net.minecraft.client.Camera;
import net.minecraft.client.Minecraft;
import net.minecraft.client.renderer.DimensionSpecialEffects;
import net.minecraft.client.renderer.GameRenderer;
import net.minecraft.client.renderer.ShaderInstance;
import net.minecraft.client.renderer.texture.AbstractTexture;
import net.minecraft.client.renderer.texture.DynamicTexture;
import org.jetbrains.annotations.Nullable;
import org.joml.Vector3d;
import org.joml.Vector4f;
import org.lwjgl.opengl.GL15C;
import org.lwjgl.opengl.GL20C;
import org.lwjgl.opengl.GL21C;
import org.lwjgl.opengl.GL30C;

import java.io.IOException;
import java.util.Arrays;
import java.util.HashSet;
import java.util.List;
import java.util.Objects;
import java.util.Optional;
import java.util.OptionalInt;
import java.util.Set;
import java.util.function.IntFunction;
import java.util.function.Supplier;

public class NewWorldRenderingPipeline implements WorldRenderingPipeline, CoreWorldRenderingPipeline, RenderTargetStateListener {
	private final RenderTargets renderTargets;
	private final ShaderMap shaderMap;
	private final CustomUniforms customUniforms;
	private final ShadowCompositeRenderer shadowCompositeRenderer;
	private final Object2ObjectMap<Tri<String, TextureType, TextureStage>, String> customTextureMap;

	private ShadowRenderTargets shadowRenderTargets;
	private final Supplier<ShadowRenderTargets> shadowTargetsSupplier;

	private WorldRenderingPhase overridePhase = null;
	private WorldRenderingPhase phase = WorldRenderingPhase.NONE;

	private final Set<ShaderInstance> loadedShaders;
	private ImmutableList<ClearPass> clearPassesFull;
	private ImmutableList<ClearPass> clearPasses;
	private ImmutableList<ClearPass> shadowClearPasses;
	private ImmutableList<ClearPass> shadowClearPassesFull;
	private final GlFramebuffer baseline;

	private final CompositeRenderer prepareRenderer;
	private final CompositeRenderer deferredRenderer;
	private final CompositeRenderer compositeRenderer;
	private final FinalPassRenderer finalPassRenderer;

	private final CustomTextureManager customTextureManager;
	private final DynamicTexture whitePixel;
	private final FrameUpdateNotifier updateNotifier;
	private final CenterDepthSampler centerDepthSampler;
	private final SodiumTerrainPipeline sodiumTerrainPipeline;

	private final ImmutableSet<Integer> flippedBeforeShadow;
	private final ImmutableSet<Integer> flippedAfterPrepare;
	private final ImmutableSet<Integer> flippedAfterTranslucent;

	public boolean isBeforeTranslucent;

	private final HorizonRenderer horizonRenderer = new HorizonRenderer();
	@Nullable
	private ComputeProgram[] shadowComputes;

	private final float sunPathRotation;
	private final boolean shouldRenderUnderwaterOverlay;
	private final boolean shouldRenderVignette;
	private final boolean shouldWriteRainAndSnowToDepthBuffer;
	private final boolean oldLighting;
	private final OptionalInt forcedShadowRenderDistanceChunks;
	private boolean destroyed = false;
	private boolean isRenderingWorld;
	private boolean isMainBound;
	private final CloudSetting cloudSetting;
	private final boolean shouldRenderSun;
	private final boolean shouldRenderMoon;
	private final boolean prepareBeforeShadow;
	private final boolean allowConcurrentCompute;

	@Nullable
	private final ShadowRenderer shadowRenderer;
	private final int shadowMapResolution;
	private boolean shouldBindPBR;
	private int currentNormalTexture;
	private int currentSpecularTexture;
	private ParticleRenderingSettings particleRenderingSettings;
	private PackDirectives packDirectives;

	public NewWorldRenderingPipeline(ProgramSet programSet) throws IOException {
		PatchedShaderPrinter.resetPrintState();

		this.shouldRenderUnderwaterOverlay = programSet.getPackDirectives().underwaterOverlay();
		this.shouldRenderVignette = programSet.getPackDirectives().vignette();
		this.shouldWriteRainAndSnowToDepthBuffer = programSet.getPackDirectives().rainDepth();
		this.oldLighting = programSet.getPackDirectives().isOldLighting();
		this.updateNotifier = new FrameUpdateNotifier();
		this.packDirectives = programSet.getPackDirectives();
		this.customTextureMap = programSet.getPackDirectives().getTextureMap();

		this.cloudSetting = programSet.getPackDirectives().getCloudSetting();
		this.shouldRenderSun = programSet.getPackDirectives().shouldRenderSun();
		this.shouldRenderMoon = programSet.getPackDirectives().shouldRenderMoon();
		this.prepareBeforeShadow = programSet.getPackDirectives().isPrepareBeforeShadow();
		this.allowConcurrentCompute = programSet.getPackDirectives().getConcurrentCompute();

		ProgramFallbackResolver resolver = new ProgramFallbackResolver(programSet);

		this.particleRenderingSettings = programSet.getPackDirectives().getParticleRenderingSettings().orElseGet(() -> {
			if (programSet.getDeferred().length > 0) {
				return ParticleRenderingSettings.AFTER;
			} else {
				return ParticleRenderingSettings.MIXED;
			}
		});

		this.shadowComputes = createShadowComputes(programSet.getShadowCompute(), programSet);

		RenderTarget main = Minecraft.getInstance().getMainRenderTarget();
		int depthTextureId = main.getDepthTextureId();
		int internalFormat = TextureInfoCache.INSTANCE.getInfo(depthTextureId).getInternalFormat();
		DepthBufferFormat depthBufferFormat = DepthBufferFormat.fromGlEnumOrDefault(internalFormat);

		this.renderTargets = new RenderTargets(main.width, main.height, depthTextureId, ((Blaze3dRenderTargetExt) main).iris$getDepthBufferVersion(), depthBufferFormat, programSet.getPackDirectives().getRenderTargetDirectives().getRenderTargetSettings(), programSet.getPackDirectives());
		this.sunPathRotation = programSet.getPackDirectives().getSunPathRotation();

		PackShadowDirectives shadowDirectives = programSet.getPackDirectives().getShadowDirectives();

		if (shadowDirectives.isDistanceRenderMulExplicit()) {
			if (shadowDirectives.getDistanceRenderMul() >= 0.0) {
				// add 15 and then divide by 16 to ensure we're rounding up
				forcedShadowRenderDistanceChunks =
						OptionalInt.of(((int) (shadowDirectives.getDistance() * shadowDirectives.getDistanceRenderMul()) + 15) / 16);
			} else {
				forcedShadowRenderDistanceChunks = OptionalInt.of(-1);
			}
		} else {
			forcedShadowRenderDistanceChunks = OptionalInt.empty();
		}

		this.customUniforms = programSet.getPack().customUniforms.build(
			holder -> CommonUniforms.addNonDynamicUniforms(holder, programSet.getPack().getIdMap(), programSet.getPackDirectives(), this.updateNotifier)
		);

		// Don't clobber anything in texture unit 0. It probably won't cause issues, but we're just being cautious here.
		GlStateManager._activeTexture(GL20C.GL_TEXTURE2);

		customTextureManager = new CustomTextureManager(programSet.getPackDirectives(), programSet.getPack().getCustomTextureDataMap(), programSet.getPack().getIrisCustomTextureDataMap(), programSet.getPack().getCustomNoiseTexture());
		whitePixel = new NativeImageBackedSingleColorTexture(255, 255, 255, 255);

		GlStateManager._activeTexture(GL20C.GL_TEXTURE0);

		this.flippedBeforeShadow = ImmutableSet.of();

		BufferFlipper flipper = new BufferFlipper();

		this.centerDepthSampler = new CenterDepthSampler(() -> renderTargets.getDepthTexture(), programSet.getPackDirectives().getCenterDepthHalfLife());

		this.shadowMapResolution = programSet.getPackDirectives().getShadowDirectives().getResolution();

		this.shadowTargetsSupplier = () -> {
			if (shadowRenderTargets == null) {
				// TODO: Support more than two shadowcolor render targets
				this.shadowRenderTargets = new ShadowRenderTargets(shadowMapResolution, shadowDirectives);
			}

			return shadowRenderTargets;
		};

		this.prepareRenderer = new CompositeRenderer(this, programSet.getPackDirectives(), programSet.getPrepare(), programSet.getPrepareCompute(), renderTargets,
				customTextureManager.getNoiseTexture(), updateNotifier, centerDepthSampler, flipper, shadowTargetsSupplier, TextureStage.PREPARE,
				customTextureManager.getCustomTextureIdMap().getOrDefault(TextureStage.PREPARE, Object2ObjectMaps.emptyMap()), customTextureManager.getIrisCustomTextures(),
				programSet.getPackDirectives().getExplicitFlips("prepare_pre"), customUniforms);

		flippedAfterPrepare = flipper.snapshot();

		this.deferredRenderer = new CompositeRenderer(this, programSet.getPackDirectives(), programSet.getDeferred(), programSet.getDeferredCompute(), renderTargets,
				customTextureManager.getNoiseTexture(), updateNotifier, centerDepthSampler, flipper, shadowTargetsSupplier, TextureStage.DEFERRED,
				customTextureManager.getCustomTextureIdMap().getOrDefault(TextureStage.DEFERRED, Object2ObjectMaps.emptyMap()), customTextureManager.getIrisCustomTextures(),
				programSet.getPackDirectives().getExplicitFlips("deferred_pre"), customUniforms);

		flippedAfterTranslucent = flipper.snapshot();

		this.compositeRenderer = new CompositeRenderer(this, programSet.getPackDirectives(), programSet.getComposite(), programSet.getCompositeCompute(), renderTargets,
				customTextureManager.getNoiseTexture(), updateNotifier, centerDepthSampler, flipper, shadowTargetsSupplier, TextureStage.COMPOSITE_AND_FINAL,
				customTextureManager.getCustomTextureIdMap().getOrDefault(TextureStage.COMPOSITE_AND_FINAL, Object2ObjectMaps.emptyMap()), customTextureManager.getIrisCustomTextures(),
				programSet.getPackDirectives().getExplicitFlips("composite_pre"), customUniforms);
		this.finalPassRenderer = new FinalPassRenderer(this, programSet, renderTargets, customTextureManager.getNoiseTexture(), updateNotifier, flipper.snapshot(),
				centerDepthSampler, shadowTargetsSupplier,
				customTextureManager.getCustomTextureIdMap().getOrDefault(TextureStage.COMPOSITE_AND_FINAL, Object2ObjectMaps.emptyMap()), customTextureManager.getIrisCustomTextures(),
				this.compositeRenderer.getFlippedAtLeastOnceFinal(), customUniforms);

		Supplier<ImmutableSet<Integer>> flipped =
			() -> isBeforeTranslucent ? flippedAfterPrepare : flippedAfterTranslucent;

		IntFunction<ProgramSamplers> createTerrainSamplers = (programId) -> {
			ProgramSamplers.Builder builder = ProgramSamplers.builder(programId, IrisSamplers.WORLD_RESERVED_TEXTURE_UNITS);

			ProgramSamplers.CustomTextureSamplerInterceptor customTextureSamplerInterceptor = ProgramSamplers.customTextureSamplerInterceptor(builder, customTextureManager.getCustomTextureIdMap().getOrDefault(TextureStage.GBUFFERS_AND_SHADOW, Object2ObjectMaps.emptyMap()));

			IrisSamplers.addRenderTargetSamplers(customTextureSamplerInterceptor, flipped, renderTargets, false);
			IrisSamplers.addCustomTextures(builder, customTextureManager.getIrisCustomTextures());

			if (!shouldBindPBR) {
				shouldBindPBR = IrisSamplers.hasPBRSamplers(customTextureSamplerInterceptor);
			}

			IrisSamplers.addLevelSamplers(customTextureSamplerInterceptor, this, whitePixel, new InputAvailability(true, true, false));
			IrisSamplers.addWorldDepthSamplers(customTextureSamplerInterceptor, renderTargets);
			IrisSamplers.addNoiseSampler(customTextureSamplerInterceptor, customTextureManager.getNoiseTexture());

			if (IrisSamplers.hasShadowSamplers(customTextureSamplerInterceptor)) {
				// we compiled the non-Sodium version of this program first... so if this is somehow null, something
				// very odd is going on.
				IrisSamplers.addShadowSamplers(customTextureSamplerInterceptor, Objects.requireNonNull(shadowRenderTargets), null);
			}

			return builder.build();
		};

		IntFunction<ProgramImages> createTerrainImages = (programId) -> {
			ProgramImages.Builder builder = ProgramImages.builder(programId);

			IrisImages.addRenderTargetImages(builder, flipped, renderTargets);

			if (IrisImages.hasShadowImages(builder)) {
				// we compiled the non-Sodium version of this program first... so if this is somehow null, something
				// very odd is going on.
				IrisImages.addShadowColorImages(builder, Objects.requireNonNull(shadowRenderTargets), null);
			}

			return builder.build();
		};

		IntFunction<ProgramSamplers> createShadowTerrainSamplers = (programId) -> {
			ProgramSamplers.Builder builder = ProgramSamplers.builder(programId, IrisSamplers.WORLD_RESERVED_TEXTURE_UNITS);

			ProgramSamplers.CustomTextureSamplerInterceptor customTextureSamplerInterceptor = ProgramSamplers.customTextureSamplerInterceptor(builder, customTextureManager.getCustomTextureIdMap().getOrDefault(TextureStage.GBUFFERS_AND_SHADOW, Object2ObjectMaps.emptyMap()));

			IrisSamplers.addRenderTargetSamplers(customTextureSamplerInterceptor, () -> prepareBeforeShadow ? flippedAfterPrepare : flippedBeforeShadow, renderTargets, false);
			IrisSamplers.addCustomTextures(builder, customTextureManager.getIrisCustomTextures());

			if (!shouldBindPBR) {
				shouldBindPBR = IrisSamplers.hasPBRSamplers(customTextureSamplerInterceptor);
			}

			IrisSamplers.addLevelSamplers(customTextureSamplerInterceptor, this, whitePixel, new InputAvailability(true, true, false));
			IrisSamplers.addNoiseSampler(customTextureSamplerInterceptor, customTextureManager.getNoiseTexture());

			// Only initialize these samplers if the shadow map renderer exists.
			// Otherwise, this program shouldn't be used at all?
			if (IrisSamplers.hasShadowSamplers(customTextureSamplerInterceptor)) {
				// We don't compile Sodium shadow programs unless there's a shadow pass... And a shadow pass
				// can only exist if the shadow render targets have been created by detecting their
				// usage in a different program. So this null-check makes sense here.
				IrisSamplers.addShadowSamplers(customTextureSamplerInterceptor, Objects.requireNonNull(shadowRenderTargets), null);
			}

			return builder.build();
		};

		IntFunction<ProgramImages> createShadowTerrainImages = (programId) -> {
			ProgramImages.Builder builder = ProgramImages.builder(programId);

			IrisImages.addRenderTargetImages(builder, () -> prepareBeforeShadow ? flippedAfterPrepare : flippedBeforeShadow, renderTargets);

			if (IrisImages.hasShadowImages(builder)) {
				// We don't compile Sodium shadow programs unless there's a shadow pass... And a shadow pass
				// can only exist if the shadow render targets have been created by detecting their
				// usage in a different program. So this null-check makes sense here.
				IrisImages.addShadowColorImages(builder, Objects.requireNonNull(shadowRenderTargets), null);
			}

			return builder.build();
		};

		this.baseline = renderTargets.createFramebufferWritingToMain(new int[] {0});
		this.loadedShaders = new HashSet<>();


		this.shaderMap = new ShaderMap(key -> {
			try {
				if (key.isShadow()) {
					if (shadowRenderTargets != null) {
						return createShadowShader(key.getName(), resolver.resolve(key.getProgram()), key);
					} else {
						return null;
					}
				} else {
					return createShader(key.getName(), resolver.resolve(key.getProgram()), key);
				}
			} catch (FakeChainedJsonException e) {
				destroyShaders();
				throw e.getTrueException();
			} catch (IOException e) {
				destroyShaders();
				throw new RuntimeException(e);
			} catch (RuntimeException e) {
				destroyShaders();
				throw e;
			}
		});

		BlockRenderingSettings.INSTANCE.setBlockStateIds(
				BlockMaterialMapping.createBlockStateIdMap(programSet.getPack().getIdMap().getBlockProperties()));
		BlockRenderingSettings.INSTANCE.setBlockTypeIds(BlockMaterialMapping.createBlockTypeMap(programSet.getPack().getIdMap().getBlockRenderTypeMap()));

		BlockRenderingSettings.INSTANCE.setEntityIds(programSet.getPack().getIdMap().getEntityIdMap());
		BlockRenderingSettings.INSTANCE.setAmbientOcclusionLevel(programSet.getPackDirectives().getAmbientOcclusionLevel());
		BlockRenderingSettings.INSTANCE.setDisableDirectionalShading(shouldDisableDirectionalShading());
		BlockRenderingSettings.INSTANCE.setUseSeparateAo(programSet.getPackDirectives().shouldUseSeparateAo());
		BlockRenderingSettings.INSTANCE.setUseExtendedVertexFormat(true);

		this.clearPassesFull = ClearPassCreator.createClearPasses(renderTargets, true,
				programSet.getPackDirectives().getRenderTargetDirectives());
		this.clearPasses = ClearPassCreator.createClearPasses(renderTargets, false,
				programSet.getPackDirectives().getRenderTargetDirectives());

		if (shadowRenderTargets == null && shadowDirectives.isShadowEnabled() == OptionalBoolean.TRUE) {
			shadowRenderTargets = new ShadowRenderTargets(shadowMapResolution, shadowDirectives);
		}

		if (shadowRenderTargets != null) {
			ShaderInstance shader = shaderMap.getShader(ShaderKey.SHADOW_TERRAIN_CUTOUT);
			boolean shadowUsesImages = false;

			if (shader instanceof ExtendedShader) {
				ExtendedShader shader2 = (ExtendedShader) shader;
				shadowUsesImages = shader2.hasActiveImages();
			}

			this.shadowClearPasses = ClearPassCreator.createShadowClearPasses(shadowRenderTargets, false, shadowDirectives);
			this.shadowClearPassesFull = ClearPassCreator.createShadowClearPasses(shadowRenderTargets, true, shadowDirectives);
			this.shadowCompositeRenderer = new ShadowCompositeRenderer(this, programSet.getPackDirectives(), programSet.getShadowComposite(), programSet.getShadowCompCompute(), this.shadowRenderTargets, customTextureManager.getNoiseTexture(), updateNotifier,
				customTextureManager.getCustomTextureIdMap(TextureStage.SHADOWCOMP), programSet.getPackDirectives().getExplicitFlips("shadowcomp_pre"), customTextureManager.getIrisCustomTextures(), customUniforms);

			if (programSet.getPackDirectives().getShadowDirectives().isShadowEnabled().orElse(true)) {
				this.shadowRenderer = new ShadowRenderer(programSet.getShadow().orElse(null),
					programSet.getPackDirectives(), shadowRenderTargets, shadowCompositeRenderer, customUniforms);
			} else {
				shadowRenderer = null;
			}

		} else {
			this.shadowClearPasses = ImmutableList.of();
			this.shadowClearPassesFull = ImmutableList.of();
			this.shadowCompositeRenderer = null;
			this.shadowRenderer = null;
		}

		// TODO: Create fallback Sodium shaders if the pack doesn't provide terrain shaders
		//       Currently we use Sodium's shaders but they don't support EXP2 fog underwater.
		this.sodiumTerrainPipeline = new SodiumTerrainPipeline(this, programSet, createTerrainSamplers,
			shadowRenderTargets == null ? null : createShadowTerrainSamplers, createTerrainImages, createShadowTerrainImages, renderTargets, flippedAfterPrepare, flippedAfterTranslucent,
			shadowRenderTargets != null ? shadowRenderTargets.getMainRenderBuffer() : null, customUniforms);


		// first optimization pass
		this.customUniforms.optimise();
	}

	private ComputeProgram[] createShadowComputes(ComputeSource[] compute, ProgramSet programSet) {
		ComputeProgram[] programs = new ComputeProgram[compute.length];
		for (int i = 0; i < programs.length; i++) {
			ComputeSource source = compute[i];
			if (source == null || !source.getSource().isPresent()) {
				continue;
			} else {
				ProgramBuilder builder;

				try {
<<<<<<< HEAD
					builder = ProgramBuilder.beginCompute(source.getName(), TransformPatcher.patchCompute(source.getSource().orElse(null)), IrisSamplers.WORLD_RESERVED_TEXTURE_UNITS);
				} catch (ShaderCompileException e) {
					throw e;
=======
					builder = ProgramBuilder.beginCompute(source.getName(), TransformPatcher.patchCompute(source.getSource().orElse(null), TextureStage.GBUFFERS_AND_SHADOW, customTextureMap), IrisSamplers.WORLD_RESERVED_TEXTURE_UNITS);
>>>>>>> 9aa0221e
				} catch (RuntimeException e) {
					// TODO: Better error handling
					throw new RuntimeException("Shader compilation failed!", e);
				}

				CommonUniforms.addCommonUniforms(builder, programSet.getPack().getIdMap(), programSet.getPackDirectives(), updateNotifier, FogMode.OFF);

				Supplier<ImmutableSet<Integer>> flipped;

				flipped = () -> flippedBeforeShadow;

				TextureStage textureStage = TextureStage.GBUFFERS_AND_SHADOW;

				ProgramSamplers.CustomTextureSamplerInterceptor customTextureSamplerInterceptor =
					ProgramSamplers.customTextureSamplerInterceptor(builder,
						customTextureManager.getCustomTextureIdMap(textureStage));

				IrisSamplers.addRenderTargetSamplers(customTextureSamplerInterceptor, flipped, renderTargets, false);
				IrisSamplers.addCustomTextures(builder, customTextureManager.getIrisCustomTextures());
				IrisImages.addRenderTargetImages(builder, flipped, renderTargets);

				IrisSamplers.addLevelSamplers(customTextureSamplerInterceptor, this, whitePixel, new InputAvailability(true, true, false));

				IrisSamplers.addNoiseSampler(customTextureSamplerInterceptor, customTextureManager.getNoiseTexture());

				if (IrisSamplers.hasShadowSamplers(customTextureSamplerInterceptor)) {
					if (shadowRenderTargets != null) {
						IrisSamplers.addShadowSamplers(customTextureSamplerInterceptor, shadowRenderTargets, null);
						IrisImages.addShadowColorImages(builder, shadowRenderTargets, null);
					}
				}

				programs[i] = builder.buildCompute();

				programs[i].setWorkGroupInfo(source.getWorkGroupRelative(), source.getWorkGroups());
			}
		}


		return programs;
	}

	private ShaderInstance createShader(String name, Optional<ProgramSource> source, ShaderKey key) throws IOException {
		if (!source.isPresent()) {
			return createFallbackShader(name, key);
		}

		return createShader(name, source.get(), key.getProgram(), key.getAlphaTest(), key.getVertexFormat(), key.getFogMode(),
				key.isIntensity(), key.shouldIgnoreLightmap());
	}

	@Override
	public Object2ObjectMap<Tri<String, TextureType, TextureStage>, String> getTextureMap() {
		return customTextureMap;
	}

	private ShaderInstance createShader(String name, ProgramSource source, ProgramId programId, AlphaTest fallbackAlpha,
										VertexFormat vertexFormat, FogMode fogMode,
										boolean isIntensity, boolean isFullbright) throws IOException {
		GlFramebuffer beforeTranslucent = renderTargets.createGbufferFramebuffer(flippedAfterPrepare, source.getDirectives().getDrawBuffers());
		GlFramebuffer afterTranslucent = renderTargets.createGbufferFramebuffer(flippedAfterTranslucent, source.getDirectives().getDrawBuffers());
		ShaderAttributeInputs inputs = new ShaderAttributeInputs(vertexFormat, isFullbright);

		Supplier<ImmutableSet<Integer>> flipped =
			() -> isBeforeTranslucent ? flippedAfterPrepare : flippedAfterTranslucent;

		ExtendedShader extendedShader = NewShaderTests.create(this, name, source, programId, beforeTranslucent, afterTranslucent,
				baseline, fallbackAlpha, vertexFormat, inputs, updateNotifier, this, flipped, fogMode, isIntensity, isFullbright, false, customUniforms);

		loadedShaders.add(extendedShader);

		return extendedShader;
	}

	private ShaderInstance createFallbackShader(String name, ShaderKey key) throws IOException {
		GlFramebuffer beforeTranslucent = renderTargets.createGbufferFramebuffer(flippedAfterPrepare, new int[] {0});
		GlFramebuffer afterTranslucent = renderTargets.createGbufferFramebuffer(flippedAfterTranslucent, new int[] {0});

		FallbackShader shader = NewShaderTests.createFallback(name, beforeTranslucent, afterTranslucent,
				key.getAlphaTest(), key.getVertexFormat(), null, this, key.getFogMode(),
				key.hasDiffuseLighting(), key.isIntensity(), key.shouldIgnoreLightmap());

		loadedShaders.add(shader);

		return shader;
	}

	private ShaderInstance createShadowShader(String name, Optional<ProgramSource> source, ShaderKey key) throws IOException {
		if (!source.isPresent()) {
			return createFallbackShadowShader(name, key);
		}

		return createShadowShader(name, source.get(), key.getProgram(), key.getAlphaTest(), key.getVertexFormat(),
				key.isIntensity(), key.shouldIgnoreLightmap());
	}

	private ShaderInstance createFallbackShadowShader(String name, ShaderKey key) throws IOException {
		GlFramebuffer framebuffer = this.shadowRenderTargets.getMainRenderBuffer();

		FallbackShader shader = NewShaderTests.createFallback(name, framebuffer, framebuffer,
				key.getAlphaTest(), key.getVertexFormat(), BlendModeOverride.OFF, this, key.getFogMode(),
				key.hasDiffuseLighting(), key.isIntensity(), key.shouldIgnoreLightmap());

		loadedShaders.add(shader);

		return shader;
	}

	private ShaderInstance createShadowShader(String name, ProgramSource source, ProgramId programId, AlphaTest fallbackAlpha,
											  VertexFormat vertexFormat, boolean isIntensity, boolean isFullbright) throws IOException {
		GlFramebuffer framebuffer = this.shadowRenderTargets.getMainRenderBuffer();
		ShaderAttributeInputs inputs = new ShaderAttributeInputs(vertexFormat, isFullbright);

		Supplier<ImmutableSet<Integer>> flipped = () -> (prepareBeforeShadow ? flippedAfterPrepare : flippedBeforeShadow);

		ExtendedShader extendedShader = NewShaderTests.create(this, name, source, programId, framebuffer, framebuffer, baseline,
				fallbackAlpha, vertexFormat, inputs, updateNotifier, this, flipped, FogMode.PER_VERTEX, isIntensity, isFullbright, true, customUniforms);

		loadedShaders.add(extendedShader);

		return extendedShader;
	}

	public void addGbufferOrShadowSamplers(SamplerHolder samplers, ImageHolder images, Supplier<ImmutableSet<Integer>> flipped,
										   boolean isShadowPass, InputAvailability availability) {
		TextureStage textureStage = TextureStage.GBUFFERS_AND_SHADOW;

		ProgramSamplers.CustomTextureSamplerInterceptor samplerHolder =
				ProgramSamplers.customTextureSamplerInterceptor(samplers,
						customTextureManager.getCustomTextureIdMap().getOrDefault(textureStage, Object2ObjectMaps.emptyMap()));

		IrisSamplers.addRenderTargetSamplers(samplerHolder, flipped, renderTargets, false);
		IrisSamplers.addCustomTextures(samplerHolder, customTextureManager.getIrisCustomTextures());
		IrisImages.addRenderTargetImages(images, flipped, renderTargets);

		if (!shouldBindPBR) {
			shouldBindPBR = IrisSamplers.hasPBRSamplers(samplerHolder);
		}

		IrisSamplers.addLevelSamplers(samplers, this, whitePixel, availability);
		IrisSamplers.addWorldDepthSamplers(samplerHolder, this.renderTargets);
		IrisSamplers.addNoiseSampler(samplerHolder, this.customTextureManager.getNoiseTexture());

		if (isShadowPass || IrisSamplers.hasShadowSamplers(samplerHolder)) {
			if (!isShadowPass) {
				shadowTargetsSupplier.get();
			}

			IrisSamplers.addShadowSamplers(samplerHolder, Objects.requireNonNull(shadowRenderTargets), null);
		}

		if (isShadowPass || IrisImages.hasShadowImages(images)) {
			// Note: hasShadowSamplers currently queries for shadow images too, so the shadow render targets will be
			// created by this point... that's sorta ugly, though.
			IrisImages.addShadowColorImages(images, Objects.requireNonNull(shadowRenderTargets), null);
		}
	}

	@Override
	public WorldRenderingPhase getPhase() {
		if (overridePhase != null) {
			return overridePhase;
		}

		return phase;
	}

	@Override
	public void beginSodiumTerrainRendering() {
		// no-op
	}

	@Override
	public void endSodiumTerrainRendering() {
		// no-op
	}

	@Override
	public void setOverridePhase(WorldRenderingPhase phase) {
		this.overridePhase = phase;
	}

	@Override
	public void setPhase(WorldRenderingPhase phase) {
		this.phase = phase;
	}

	@Override
	public void setSpecialCondition(SpecialCondition special) {
		// no-op
	}

	@Override
	public RenderTargetStateListener getRenderTargetStateListener() {
		return this;
	}

	@Override
	public int getCurrentNormalTexture() {
		return currentNormalTexture;
	}

	@Override
	public int getCurrentSpecularTexture() {
		return currentSpecularTexture;
	}

	@Override
	public void onSetShaderTexture(int id) {
		if (shouldBindPBR && isRenderingWorld) {
			PBRTextureHolder pbrHolder = PBRTextureManager.INSTANCE.getOrLoadHolder(id);
			currentNormalTexture = pbrHolder.getNormalTexture().getId();
			currentSpecularTexture = pbrHolder.getSpecularTexture().getId();

			TextureFormat textureFormat = TextureFormatLoader.getFormat();
			if (textureFormat != null) {
				int previousBinding = RenderSystem.getTextureId(GlStateManagerAccessor.getActiveTexture());
				textureFormat.setupTextureParameters(PBRType.NORMAL, pbrHolder.getNormalTexture());
				textureFormat.setupTextureParameters(PBRType.SPECULAR, pbrHolder.getSpecularTexture());
				GlStateManager._bindTexture(previousBinding);
			}

			PBRTextureManager.notifyPBRTexturesChanged();
		}
	}

	@Override
	public void beginLevelRendering() {
		isRenderingWorld = true;

		// Make sure we're using texture unit 0 for this.
		RenderSystem.activeTexture(GL15C.GL_TEXTURE0);
		Vector4f emptyClearColor = new Vector4f(1.0F);

		if (shadowRenderTargets != null) {
			if (packDirectives.getShadowDirectives().isShadowEnabled() == OptionalBoolean.FALSE) {
				if (shadowRenderTargets.isFullClearRequired()) {
					shadowRenderTargets.onFullClear();
					for (ClearPass clearPass : shadowClearPassesFull) {
						clearPass.execute(emptyClearColor);
					}
				}
			} else {
				// Clear depth first, regardless of any color clearing.
				shadowRenderTargets.getDepthSourceFb().bind();
				RenderSystem.clear(GL21C.GL_DEPTH_BUFFER_BIT, Minecraft.ON_OSX);

				ImmutableList<ClearPass> passes;

			for (ComputeProgram computeProgram : shadowComputes) {
				if (computeProgram != null) {
					computeProgram.use();
					customUniforms.push(computeProgram);
					computeProgram.dispatch(shadowMapResolution, shadowMapResolution);
				}
			}

				if (shadowRenderTargets.isFullClearRequired()) {
					passes = shadowClearPassesFull;
					shadowRenderTargets.onFullClear();
				} else {
					passes = shadowClearPasses;
				}

				for (ClearPass clearPass : passes) {
					clearPass.execute(emptyClearColor);
				}
			}
		}

		// NB: execute this before resizing / clearing so that the center depth sample is retrieved properly.
		updateNotifier.onNewFrame();

		// Update custom uniforms
		this.customUniforms.update();

		RenderTarget main = Minecraft.getInstance().getMainRenderTarget();

		int depthTextureId = main.getDepthTextureId();
		int internalFormat = TextureInfoCache.INSTANCE.getInfo(depthTextureId).getInternalFormat();
		DepthBufferFormat depthBufferFormat = DepthBufferFormat.fromGlEnumOrDefault(internalFormat);

		boolean changed = renderTargets.resizeIfNeeded(((Blaze3dRenderTargetExt) main).iris$getDepthBufferVersion(), depthTextureId, main.width,
			main.height, depthBufferFormat, packDirectives);

		if (changed) {
			prepareRenderer.recalculateSizes();
			deferredRenderer.recalculateSizes();
			compositeRenderer.recalculateSizes();
			finalPassRenderer.recalculateSwapPassSize();

			this.clearPassesFull.forEach(clearPass -> renderTargets.destroyFramebuffer(clearPass.getFramebuffer()));
			this.clearPasses.forEach(clearPass -> renderTargets.destroyFramebuffer(clearPass.getFramebuffer()));

			this.clearPassesFull = ClearPassCreator.createClearPasses(renderTargets, true,
				packDirectives.getRenderTargetDirectives());
			this.clearPasses = ClearPassCreator.createClearPasses(renderTargets, false,
				packDirectives.getRenderTargetDirectives());
		}

		final ImmutableList<ClearPass> passes;

		if (renderTargets.isFullClearRequired()) {
			renderTargets.onFullClear();
			passes = clearPassesFull;
		} else {
			passes = clearPasses;
		}

		Vector3d fogColor3 = CapturedRenderingState.INSTANCE.getFogColor();

		// NB: The alpha value must be 1.0 here, or else you will get a bunch of bugs. Sildur's Vibrant Shaders
		//     will give you pink reflections and other weirdness if this is zero.
		Vector4f fogColor = new Vector4f((float) fogColor3.x, (float) fogColor3.y, (float) fogColor3.z, 1.0F);

		for (ClearPass clearPass : passes) {
			clearPass.execute(fogColor);
		}

		// Make sure to switch back to the main framebuffer. If we forget to do this then our alt buffers might be
		// cleared to the fog color, which absolutely is not what we want!
		//
		// If we forget to do this, then weird lines appear at the top of the screen and the right of the screen
		// on Sildur's Vibrant Shaders.
		main.bindWrite(true);
		isMainBound = true;

		isBeforeTranslucent = true;

		setPhase(WorldRenderingPhase.SKY);

		// Render our horizon box before actual sky rendering to avoid being broken by mods that do weird things
		// while rendering the sky.
		//
		// A lot of dimension mods touch sky rendering, FabricSkyboxes injects at HEAD and cancels, etc.
		DimensionSpecialEffects.SkyType skyType = Minecraft.getInstance().level.effects().skyType();

		if (skyType == DimensionSpecialEffects.SkyType.NORMAL) {
			RenderSystem.disableTexture();
			RenderSystem.depthMask(false);

			RenderSystem.setShaderColor(fogColor.x, fogColor.y, fogColor.z, fogColor.w);

			horizonRenderer.renderHorizon(CapturedRenderingState.INSTANCE.getGbufferModelView(), CapturedRenderingState.INSTANCE.getGbufferProjection(), GameRenderer.getPositionShader());

			RenderSystem.depthMask(true);
			RenderSystem.enableTexture();
		}
	}

	@Override
	public void renderShadows(LevelRendererAccessor worldRenderer, Camera playerCamera) {
		if (prepareBeforeShadow) {
			prepareRenderer.renderAll();
		}

		if (shadowRenderer != null) {
			this.shadowRenderer.renderShadows(worldRenderer, playerCamera);
		}

		if (!prepareBeforeShadow) {
			prepareRenderer.renderAll();
		}
	}

	@Override
	public void addDebugText(List<String> messages) {
		if (this.shadowRenderer != null) {
			messages.add("");
			shadowRenderer.addDebugText(messages);
		} else {
			messages.add("");
			messages.add("[Iris] Shadow Maps: not used by shader pack");
		}
	}

	@Override
	public OptionalInt getForcedShadowRenderDistanceChunksForDisplay() {
		return forcedShadowRenderDistanceChunks;
	}

	@Override
	public void beginHand() {
		// We need to copy the current depth texture so that depthtex2 can contain the depth values for
		// all non-translucent content excluding the hand, as required.
		renderTargets.copyPreHandDepth();
	}

	@Override
	public void beginTranslucents() {
		if (destroyed) {
			throw new IllegalStateException("Tried to use a destroyed world rendering pipeline");
		}

		isBeforeTranslucent = false;

		// We need to copy the current depth texture so that depthtex1 can contain the depth values for
		// all non-translucent content, as required.
		renderTargets.copyPreTranslucentDepth();

		deferredRenderer.renderAll();

		RenderSystem.enableBlend();

		// note: we are careful not to touch the lightmap texture unit or overlay color texture unit here,
		// so we don't need to do anything to restore them if needed.
		//
		// Previous versions of the code tried to "restore" things by enabling the lightmap & overlay color
		// but that actually broke rendering of clouds and rain by making them appear red in the case of
		// a pack not overriding those shader programs.
		//
		// Not good!

		// Reset shader or whatever...
		RenderSystem.setShader(GameRenderer::getPositionShader);
	}

	@Override
	public void finalizeLevelRendering() {
		isRenderingWorld = false;
		centerDepthSampler.sampleCenterDepth();
		compositeRenderer.renderAll();
		finalPassRenderer.renderFinalPass();
	}

	@Override
	public boolean shouldDisableVanillaEntityShadows() {
		// OptiFine seems to disable vanilla shadows when the shaderpack uses shadow mapping?
		return shadowRenderer != null;
	}

	@Override
	public boolean shouldRenderUnderwaterOverlay() {
		return shouldRenderUnderwaterOverlay;
	}

	@Override
	public boolean shouldRenderVignette() {
		return shouldRenderVignette;
	}

	@Override
	public boolean shouldRenderSun() {
		return shouldRenderSun;
	}

	@Override
	public boolean shouldRenderMoon() {
		return shouldRenderMoon;
	}

	@Override
	public boolean shouldWriteRainAndSnowToDepthBuffer() {
		return shouldWriteRainAndSnowToDepthBuffer;
	}

	@Override
	public ParticleRenderingSettings getParticleRenderingSettings() {
		return particleRenderingSettings;
	}

	@Override
	public boolean allowConcurrentCompute() {
		return allowConcurrentCompute;
	}

	@Override
	public boolean shouldDisableDirectionalShading() {
		return !oldLighting;
	}

	@Override
	public CloudSetting getCloudSetting() {
		return cloudSetting;
	}

	@Override
	public ShaderMap getShaderMap() {
		return shaderMap;
	}

	private void destroyShaders() {
		// NB: If you forget this, shader reloads won't work!
		loadedShaders.forEach(shader -> {
			shader.clear();
			shader.close();
		});
	}

	@Override
	public void destroy() {
		destroyed = true;

		destroyShaders();

		// Unbind all textures
		//
		// This is necessary because we don't want destroyed render target textures to remain bound to certain texture
		// units. Vanilla appears to properly rebind all textures as needed, and we do so too, so this does not cause
		// issues elsewhere.
		//
		// Without this code, there will be weird issues when reloading certain shaderpacks.
		for (int i = 0; i < 16; i++) {
			GlStateManager.glActiveTexture(GL20C.GL_TEXTURE0 + i);
			GlStateManager._bindTexture(0);
		}

		// Set the active texture unit to unit 0
		//
		// This seems to be what most code expects. It's a sane default in any case.
		GlStateManager.glActiveTexture(GL20C.GL_TEXTURE0);

		for (int i = 0; i < 12; i++) {
			// Clear all shader textures
			RenderSystem.setShaderTexture(i, 0);
		}

		prepareRenderer.destroy();
		compositeRenderer.destroy();
		deferredRenderer.destroy();
		finalPassRenderer.destroy();
		centerDepthSampler.destroy();
		customTextureManager.destroy();
		whitePixel.close();

		horizonRenderer.destroy();

		GlStateManager._glBindFramebuffer(GL30C.GL_READ_FRAMEBUFFER, 0);
		GlStateManager._glBindFramebuffer(GL30C.GL_DRAW_FRAMEBUFFER, 0);
		GlStateManager._glBindFramebuffer(GL30C.GL_FRAMEBUFFER, 0);

		Minecraft.getInstance().getMainRenderTarget().bindWrite(false);

		renderTargets.destroy();

		if (shadowRenderer != null) {
			shadowRenderer.destroy();
		}
	}

	@Override
	public boolean shouldOverrideShaders() {
		return isRenderingWorld && isMainBound;
	}

	@Override
	public SodiumTerrainPipeline getSodiumTerrainPipeline() {
		return sodiumTerrainPipeline;
	}

	@Override
	public FrameUpdateNotifier getFrameUpdateNotifier() {
		return updateNotifier;
	}

	@Override
	public float getSunPathRotation() {
		return sunPathRotation;
	}

	protected AbstractTexture getWhitePixel() {
		return whitePixel;
	}

	@Override
	public void beginPostChain() {

	}

	@Override
	public void endPostChain() {

	}

	@Override
	public void setIsMainBound(boolean bound) {
		isMainBound = bound;
	}
}<|MERGE_RESOLUTION|>--- conflicted
+++ resolved
@@ -445,13 +445,9 @@
 				ProgramBuilder builder;
 
 				try {
-<<<<<<< HEAD
-					builder = ProgramBuilder.beginCompute(source.getName(), TransformPatcher.patchCompute(source.getSource().orElse(null)), IrisSamplers.WORLD_RESERVED_TEXTURE_UNITS);
+					builder = ProgramBuilder.beginCompute(source.getName(), TransformPatcher.patchCompute(source.getSource().orElse(null), TextureStage.GBUFFERS_AND_SHADOW, customTextureMap), IrisSamplers.WORLD_RESERVED_TEXTURE_UNITS);
 				} catch (ShaderCompileException e) {
 					throw e;
-=======
-					builder = ProgramBuilder.beginCompute(source.getName(), TransformPatcher.patchCompute(source.getSource().orElse(null), TextureStage.GBUFFERS_AND_SHADOW, customTextureMap), IrisSamplers.WORLD_RESERVED_TEXTURE_UNITS);
->>>>>>> 9aa0221e
 				} catch (RuntimeException e) {
 					// TODO: Better error handling
 					throw new RuntimeException("Shader compilation failed!", e);
