package net.coderbot.iris.pipeline.newshader;

import com.google.common.collect.ImmutableMap;
import com.google.common.collect.ImmutableSet;
import com.mojang.blaze3d.platform.GlStateManager;
import com.mojang.blaze3d.systems.RenderSystem;
import net.coderbot.iris.Iris;
import net.coderbot.iris.block_rendering.BlockRenderingSettings;
import net.coderbot.iris.gl.blending.AlphaTest;
import net.coderbot.iris.gl.blending.AlphaTestFunction;
import net.coderbot.iris.gl.framebuffer.GlFramebuffer;
import net.coderbot.iris.gl.program.ProgramSamplers;
import net.coderbot.iris.layer.GbufferProgram;
import net.coderbot.iris.mixin.WorldRendererAccessor;
import net.coderbot.iris.pipeline.ShadowRenderer;
import net.coderbot.iris.pipeline.SodiumTerrainPipeline;
import net.coderbot.iris.pipeline.WorldRenderingPipeline;
import net.coderbot.iris.postprocess.BufferFlipper;
import net.coderbot.iris.postprocess.CenterDepthSampler;
import net.coderbot.iris.postprocess.CompositeRenderer;
import net.coderbot.iris.postprocess.FinalPassRenderer;
import net.coderbot.iris.rendertarget.NativeImageBackedCustomTexture;
import net.coderbot.iris.rendertarget.NativeImageBackedNoiseTexture;
import net.coderbot.iris.rendertarget.NativeImageBackedSingleColorTexture;
import net.coderbot.iris.rendertarget.RenderTargets;
import net.coderbot.iris.samplers.IrisSamplers;
import net.coderbot.iris.shaderpack.ProgramSet;
import net.coderbot.iris.shaderpack.ProgramSource;
import net.coderbot.iris.shadows.EmptyShadowMapRenderer;
import net.coderbot.iris.shadows.ShadowMapRenderer;
import net.coderbot.iris.uniforms.FrameUpdateNotifier;
import net.coderbot.iris.vertices.IrisVertexFormats;
import net.fabricmc.loader.api.FabricLoader;
import net.minecraft.client.MinecraftClient;
import net.minecraft.client.gl.Framebuffer;
import net.minecraft.client.render.Camera;
import net.minecraft.client.render.GameRenderer;
import net.minecraft.client.render.Shader;
import net.minecraft.client.render.VertexFormat;
import net.minecraft.client.render.VertexFormats;
import net.minecraft.client.render.VertexFormatElement;
import net.minecraft.client.texture.AbstractTexture;
import net.minecraft.util.Identifier;
import org.jetbrains.annotations.Nullable;
import org.lwjgl.opengl.GL11C;
import org.lwjgl.opengl.GL15C;
import org.lwjgl.opengl.GL20C;
import org.lwjgl.opengl.GL30C;

import java.io.IOException;
import java.nio.file.Files;
import java.nio.file.Path;
import java.util.HashSet;
import java.util.List;
import java.util.Optional;
import java.util.Set;
import java.util.function.IntFunction;
import java.util.function.Supplier;

public class NewWorldRenderingPipeline implements WorldRenderingPipeline, CoreWorldRenderingPipeline {
	private boolean destroyed = false;

	private final RenderTargets renderTargets;

	private final Shader skyBasic;
	private final Shader skyBasicColor;
	private final Shader skyTextured;
	private final Shader skyTexturedColor;
	private final Shader shadowTerrainCutout;

	private final Shader terrainSolid;
	private final Shader terrainCutout;
	private final Shader terrainCutoutMipped;

	private final Shader entitiesSolid;
	private final Shader entitiesCutout;
	private final Shader entitiesEyes;
	private final Shader shadowEntitiesCutout;
	private final Shader lightning;
	private final Shader leash;
	private final Shader particles;
	private final Shader weather;
	private final Shader crumbling;
	private final Shader text;
	private final Shader block;
	private final Shader lines;

	private final Shader terrainTranslucent;
	private WorldRenderingPhase phase = WorldRenderingPhase.NOT_RENDERING_WORLD;

	private final Set<Shader> loadedShaders;

	private final GlFramebuffer clearAltBuffers;
	private final GlFramebuffer clearMainBuffers;
	private final GlFramebuffer baseline;

	private Runnable createShadowMapRenderer;
	private ShadowMapRenderer shadowMapRenderer;
	private final CompositeRenderer deferredRenderer;
	private final CompositeRenderer compositeRenderer;
	private final FinalPassRenderer finalPassRenderer;
	private final NativeImageBackedSingleColorTexture normals;
	private final NativeImageBackedSingleColorTexture specular;
	private final AbstractTexture noise;
	private final FrameUpdateNotifier updateNotifier;
	private final CenterDepthSampler centerDepthSampler;

	private final SodiumTerrainPipeline sodiumTerrainPipeline;

	private final ImmutableSet<Integer> flippedBeforeTranslucent;
	private final ImmutableSet<Integer> flippedAfterTranslucent;

	boolean isBeforeTranslucent;

	private final int waterId;
	private final float sunPathRotation;
	private final boolean shouldRenderClouds;

	public NewWorldRenderingPipeline(ProgramSet programSet) throws IOException {
		final Path debugOutDir = FabricLoader.getInstance().getGameDir().resolve("patched_shaders");

		if (Files.exists(debugOutDir)) {
			Files.list(debugOutDir).forEach(path -> {
				try {
					Files.delete(path);
				} catch (IOException e) {
					throw new RuntimeException(e);
				}
			});
		}

		Files.createDirectories(debugOutDir);

		this.shouldRenderClouds = programSet.getPackDirectives().areCloudsEnabled();
		this.updateNotifier = new FrameUpdateNotifier();

		this.renderTargets = new RenderTargets(MinecraftClient.getInstance().getFramebuffer(), programSet.getPackDirectives().getRenderTargetDirectives());
		this.waterId = programSet.getPack().getIdMap().getBlockProperties().getOrDefault(new Identifier("minecraft", "water"), -1);
		this.sunPathRotation = programSet.getPackDirectives().getSunPathRotation();

		// Don't clobber anything in texture unit 0. It probably won't cause issues, but we're just being cautious here.
		GlStateManager._activeTexture(GL20C.GL_TEXTURE2);

		// Create some placeholder PBR textures for now
		normals = new NativeImageBackedSingleColorTexture(127, 127, 255, 255);
		specular = new NativeImageBackedSingleColorTexture(0, 0, 0, 0);

		noise = programSet.getPack().getCustomNoiseTexture().flatMap(texture -> {
			try {
				AbstractTexture customNoiseTexture = new NativeImageBackedCustomTexture(texture);

				return Optional.of(customNoiseTexture);
			} catch (IOException e) {
				Iris.logger.error("Unable to parse the image data for the custom noise texture", e);
				return Optional.empty();
			}
		}).orElseGet(() -> {
			final int noiseTextureResolution = programSet.getPackDirectives().getNoiseTextureResolution();

			return new NativeImageBackedNoiseTexture(noiseTextureResolution);
		});

		GlStateManager._activeTexture(GL20C.GL_TEXTURE0);

		// TODO: Change this once earlier passes are implemented.
		ImmutableSet<Integer> flippedBeforeTerrain = ImmutableSet.of();

		createShadowMapRenderer = () -> {
			shadowMapRenderer = new ShadowRenderer(this, programSet.getShadow().orElse(null),
					programSet.getPackDirectives(), () -> flippedBeforeTerrain, renderTargets, normals, specular, noise);
			createShadowMapRenderer = () -> {};
		};

		BufferFlipper flipper = new BufferFlipper();

		this.centerDepthSampler = new CenterDepthSampler(renderTargets, updateNotifier);

		flippedBeforeTranslucent = flipper.snapshot();

		Supplier<ShadowMapRenderer> shadowMapRendererSupplier = () -> {
			createShadowMapRenderer.run();
			return shadowMapRenderer;
		};

		this.deferredRenderer = new CompositeRenderer(programSet.getPackDirectives(), programSet.getDeferred(), renderTargets,
				noise, updateNotifier, centerDepthSampler, flipper, shadowMapRendererSupplier);

		flippedAfterTranslucent = flipper.snapshot();

		this.compositeRenderer = new CompositeRenderer(programSet.getPackDirectives(), programSet.getComposite(), renderTargets,
				noise, updateNotifier, centerDepthSampler, flipper, shadowMapRendererSupplier);
		this.finalPassRenderer = new FinalPassRenderer(programSet, renderTargets, noise, updateNotifier, flipper.snapshot(),
				centerDepthSampler, shadowMapRendererSupplier);

		Supplier<ImmutableSet<Integer>> flipped =
				() -> isBeforeTranslucent ? flippedBeforeTranslucent : flippedAfterTranslucent;

		IntFunction<ProgramSamplers> createTerrainSamplers = (programId) -> {
			ProgramSamplers.Builder builder = ProgramSamplers.builder(programId, IrisSamplers.WORLD_RESERVED_TEXTURE_UNITS);

			IrisSamplers.addRenderTargetSamplers(builder, flipped, renderTargets, false);
			IrisSamplers.addWorldSamplers(builder, normals, specular);
			IrisSamplers.addWorldDepthSamplers(builder, renderTargets);
			IrisSamplers.addNoiseSampler(builder, noise);

			if (IrisSamplers.hasShadowSamplers(builder)) {
				createShadowMapRenderer.run();
				IrisSamplers.addShadowSamplers(builder, shadowMapRenderer);
			}

			return builder.build();
		};

		IntFunction<ProgramSamplers> createShadowTerrainSamplers = (programId) -> {
			ProgramSamplers.Builder builder = ProgramSamplers.builder(programId, IrisSamplers.WORLD_RESERVED_TEXTURE_UNITS);

			IrisSamplers.addRenderTargetSamplers(builder, () -> flippedBeforeTerrain, renderTargets, false);
			IrisSamplers.addWorldSamplers(builder, normals, specular);
			IrisSamplers.addNoiseSampler(builder, noise);

			// Only initialize these samplers if the shadow map renderer exists.
			// Otherwise, this program shouldn't be used at all?
			if (IrisSamplers.hasShadowSamplers(builder) && shadowMapRenderer != null) {
				IrisSamplers.addShadowSamplers(builder, shadowMapRenderer);
			}

			return builder.build();
		};

		Optional<ProgramSource> basicSource = programSet.getGbuffersBasic();

		Optional<ProgramSource> skyTexturedSource = first(programSet.getGbuffersSkyTextured(), programSet.getGbuffersTextured(), programSet.getGbuffersBasic());
		Optional<ProgramSource> skyBasicSource = first(programSet.getGbuffersSkyBasic(), programSet.getGbuffersBasic());

		Optional<ProgramSource> particleSource = first(programSet.getGbuffersTexturedLit(), programSet.getGbuffersTextured(), programSet.getGbuffersBasic());
		Optional<ProgramSource> weatherSource = first(programSet.getGbuffersWeather(), particleSource);
		Optional<ProgramSource> terrainSource = first(programSet.getGbuffersTerrain(), programSet.getGbuffersTexturedLit(), programSet.getGbuffersTextured(), programSet.getGbuffersBasic());
		Optional<ProgramSource> translucentSource = first(programSet.getGbuffersWater(), terrainSource);
		Optional<ProgramSource> shadowSource = programSet.getShadow();
		Optional<ProgramSource> blockSource = programSet.getGbuffersBlock();

		Optional<ProgramSource> entitiesSource = first(programSet.getGbuffersEntities(), programSet.getGbuffersTexturedLit(), programSet.getGbuffersTextured(), programSet.getGbuffersBasic());
		Optional<ProgramSource> entityEyesSource = first(programSet.getGbuffersEntityEyes(), programSet.getGbuffersTextured(), programSet.getGbuffersBasic());

		Optional<ProgramSource> damagedBlockSource = first(programSet.getGbuffersDamagedBlock(), terrainSource);

<<<<<<< HEAD
		Optional<ProgramSource> linesSource = programSet.getGbuffersLines();
		boolean legacyLines = programSet.isLegacyLines();

		// TODO: Use EmptyShadowMapRenderer when shadows aren't needed.
		this.shadowMapRenderer = new ShadowRenderer(this, programSet.getShadow().orElse(null), programSet.getPackDirectives());

=======
>>>>>>> f06a69db
		this.baseline = renderTargets.createFramebufferWritingToMain(new int[] {0});

		// Matches OptiFine's default for CUTOUT and CUTOUT_MIPPED.
		AlphaTest terrainCutoutAlpha = new AlphaTest(AlphaTestFunction.GREATER, 0.1F);
		AlphaTest nonZeroAlpha = new AlphaTest(AlphaTestFunction.GREATER, 0.0001F);

		this.loadedShaders = new HashSet<>();

		// TODO: Resolve hasColorAttrib based on the vertex format
		try {
			this.skyBasic = createShader("gbuffers_sky_basic", skyBasicSource, AlphaTest.ALWAYS, VertexFormats.POSITION, false, false);
			this.skyBasicColor = createShader("gbuffers_sky_basic_color", skyBasicSource, AlphaTest.ALWAYS, VertexFormats.POSITION_COLOR, true, false);
			this.skyTextured = createShader("gbuffers_sky_textured", skyTexturedSource, AlphaTest.ALWAYS, VertexFormats.POSITION_TEXTURE, false, false);
			this.skyTexturedColor = createShader("gbuffers_sky_textured_tex_color", skyTexturedSource, AlphaTest.ALWAYS, VertexFormats.POSITION_TEXTURE_COLOR, true, false);
			this.terrainSolid = createShader("gbuffers_terrain_solid", terrainSource, AlphaTest.ALWAYS, IrisVertexFormats.TERRAIN, true, false);
			this.terrainCutout = createShader("gbuffers_terrain_cutout", terrainSource, terrainCutoutAlpha, IrisVertexFormats.TERRAIN, true, false);
			this.terrainCutoutMipped = createShader("gbuffers_terrain_cutout_mipped", terrainSource, terrainCutoutAlpha, IrisVertexFormats.TERRAIN, true, false);
			this.entitiesSolid = createShader("gbuffers_entities_solid", entitiesSource, AlphaTest.ALWAYS, VertexFormats.POSITION_COLOR_TEXTURE_OVERLAY_LIGHT_NORMAL, true, false);
			this.entitiesCutout = createShader("gbuffers_entities_cutout", entitiesSource, terrainCutoutAlpha, VertexFormats.POSITION_COLOR_TEXTURE_OVERLAY_LIGHT_NORMAL, true, false);
			this.entitiesEyes = createShader("gbuffers_spidereyes", entityEyesSource, nonZeroAlpha, VertexFormats.POSITION_COLOR_TEXTURE_OVERLAY_LIGHT_NORMAL, true, false);
			this.lightning = createShader("gbuffers_lightning", entitiesSource, AlphaTest.ALWAYS, VertexFormats.POSITION_COLOR, true, false);
			this.leash = createShader("gbuffers_leash", basicSource, AlphaTest.ALWAYS, VertexFormats.POSITION_COLOR_LIGHT, true, false);
			this.particles = createShader("gbuffers_particles", particleSource, terrainCutoutAlpha, VertexFormats.POSITION_TEXTURE_COLOR_LIGHT, true, false);
			this.weather = createShader("gbuffers_weather", weatherSource, terrainCutoutAlpha, VertexFormats.POSITION_TEXTURE_COLOR_LIGHT, true, false);
			this.crumbling = createShader("gbuffers_damagedblock", damagedBlockSource, terrainCutoutAlpha, VertexFormats.POSITION_COLOR_TEXTURE_LIGHT_NORMAL, true, false);
			this.text = createShader("gbuffers_entities_text", entitiesSource, nonZeroAlpha, VertexFormats.POSITION_COLOR_TEXTURE_LIGHT, true, false);
			this.block = createShader("gbuffers_block", blockSource, terrainCutoutAlpha, VertexFormats.POSITION_COLOR_TEXTURE_OVERLAY_LIGHT_NORMAL, true, false);
			if(legacyLines) {
				// Allowing textures breaks some shaderpacks
				VertexFormat format = new VertexFormat(ImmutableMap.<String, VertexFormatElement>builder().put("Position", VertexFormats.POSITION_ELEMENT).put("Color", VertexFormats.COLOR_ELEMENT).put("Normal", VertexFormats.NORMAL_ELEMENT).build());
				this.lines = createShader("gbuffers_lines", linesSource, AlphaTest.ALWAYS, format, true, true);
			} else {
				this.lines = createShader("gbuffers_lines", linesSource, AlphaTest.ALWAYS, VertexFormats.POSITION_TEXTURE_COLOR_NORMAL, true, false);
			}

			if (translucentSource != terrainSource) {
				this.terrainTranslucent = createShader("gbuffers_translucent", translucentSource, AlphaTest.ALWAYS, IrisVertexFormats.TERRAIN, true, false);
			} else {
				this.terrainTranslucent = this.terrainSolid;
			}
		} catch (RuntimeException e) {
			destroyShaders();

			throw e;
		}

		BlockRenderingSettings.INSTANCE.setIdMap(programSet.getPack().getIdMap());
		BlockRenderingSettings.INSTANCE.setDisableDirectionalShading(shouldDisableDirectionalShading());
		BlockRenderingSettings.INSTANCE.setUseSeparateAo(programSet.getPackDirectives().shouldUseSeparateAo());

		int[] buffersToBeCleared = programSet.getPackDirectives().getRenderTargetDirectives().getBuffersToBeCleared().toIntArray();

		this.clearAltBuffers = renderTargets.createFramebufferWritingToAlt(buffersToBeCleared);
		this.clearMainBuffers = renderTargets.createFramebufferWritingToMain(buffersToBeCleared);

		if (shadowMapRenderer == null) {
			// Fallback just in case.
			// TODO: Can we remove this?
			this.shadowMapRenderer = new EmptyShadowMapRenderer(programSet.getPackDirectives().getShadowDirectives().getResolution());
			this.shadowTerrainCutout = null;
			this.shadowEntitiesCutout = null;
		} else {
			try {
				// TODO: Shadow programs should have access to different samplers.
				this.shadowTerrainCutout = createShadowShader("shadow_terrain_cutout", shadowSource, terrainCutoutAlpha, IrisVertexFormats.TERRAIN, true);
				this.shadowEntitiesCutout = createShadowShader("shadow_entities_cutout", shadowSource, terrainCutoutAlpha, VertexFormats.POSITION_COLOR_TEXTURE_OVERLAY_LIGHT_NORMAL, true);
			}  catch (RuntimeException e) {
				destroyShaders();

				throw e;
			}
		}

		this.sodiumTerrainPipeline = new SodiumTerrainPipeline(programSet, createTerrainSamplers,
				createShadowTerrainSamplers, renderTargets, flippedBeforeTranslucent, flippedAfterTranslucent,
				shadowMapRenderer instanceof ShadowRenderer ? ((ShadowRenderer) shadowMapRenderer).getFramebuffer() :
				null);
	}

	@Nullable
	private Shader createShader(String name, Optional<ProgramSource> source, AlphaTest fallbackAlpha, VertexFormat vertexFormat, boolean hasColorAttrib, boolean legacyLines) throws IOException {
		if (!source.isPresent()) {
			return null;
		}

		return createShader(name, source.get(), fallbackAlpha, vertexFormat, hasColorAttrib, legacyLines);
	}

	private Shader createShader(String name, ProgramSource source, AlphaTest fallbackAlpha, VertexFormat vertexFormat, boolean hasColorAttrib, boolean legacyLines) throws IOException {
		GlFramebuffer beforeTranslucent = renderTargets.createGbufferFramebuffer(flippedBeforeTranslucent, source.getDirectives().getDrawBuffers());
		GlFramebuffer afterTranslucent = renderTargets.createGbufferFramebuffer(flippedAfterTranslucent, source.getDirectives().getDrawBuffers());

		ExtendedShader extendedShader = NewShaderTests.create(name, source, beforeTranslucent, afterTranslucent, baseline, fallbackAlpha, vertexFormat, updateNotifier, this, legacyLines);

		loadedShaders.add(extendedShader);

		// TODO: waterShadowEnabled?

		// TODO: initialize shadowMapRenderer as needed, finish refactor!!!!
		// TODO: Don't render shadows if they aren't used by the pack.
		// TODO: Pay close attention, should try to unify stuff too.

		Supplier<ImmutableSet<Integer>> flipped =
				() -> isBeforeTranslucent ? flippedBeforeTranslucent : flippedAfterTranslucent;

		// TODO: All samplers added here need to be mirrored in NewShaderTests. Possible way to bypass this?
		IrisSamplers.addRenderTargetSamplers(extendedShader, flipped, renderTargets, false);

		// TODO: IrisSamplers.addWorldSamplers(builder, normals, specular);
		extendedShader.addDynamicSampler(normals::getGlId, "normals");
		extendedShader.addDynamicSampler(specular::getGlId, "specular");

		IrisSamplers.addWorldDepthSamplers(extendedShader, renderTargets);
		IrisSamplers.addNoiseSampler(extendedShader, noise);

		if (IrisSamplers.hasShadowSamplers(extendedShader)) {
			createShadowMapRenderer.run();
			IrisSamplers.addShadowSamplers(extendedShader, shadowMapRenderer);
		}

		return extendedShader;
	}

	private Shader createShadowShader(String name, Optional<ProgramSource> source, AlphaTest fallbackAlpha, VertexFormat vertexFormat, boolean hasColorAttrib) throws IOException {
		if (!source.isPresent()) {
			return null;
		}

		return createShadowShader(name, source.get(), fallbackAlpha, vertexFormat, hasColorAttrib);
	}

	private Shader createShadowShader(String name, ProgramSource source, AlphaTest fallbackAlpha, VertexFormat vertexFormat, boolean hasColorAttrib) throws IOException {
		GlFramebuffer framebuffer = ((ShadowRenderer) this.shadowMapRenderer).getFramebuffer();

		ExtendedShader extendedShader = NewShaderTests.create(name, source, framebuffer, framebuffer, baseline, fallbackAlpha, vertexFormat, updateNotifier, this, false);

		loadedShaders.add(extendedShader);

		// TODO: waterShadowEnabled?
		// TODO: Audit these render targets...

		extendedShader.addIrisSampler("normals", this.normals.getGlId());
		extendedShader.addIrisSampler("specular", this.specular.getGlId());
		extendedShader.addIrisSampler("shadow", this.shadowMapRenderer.getDepthTextureId());
		extendedShader.addIrisSampler("watershadow", this.shadowMapRenderer.getDepthTextureId());
		extendedShader.addIrisSampler("shadowtex0", this.shadowMapRenderer.getDepthTextureId());
		extendedShader.addIrisSampler("shadowtex1", this.shadowMapRenderer.getDepthTextureNoTranslucentsId());
		extendedShader.addIrisSampler("depthtex0", this.renderTargets.getDepthTexture().getTextureId());
		extendedShader.addIrisSampler("depthtex1", this.renderTargets.getDepthTextureNoTranslucents().getTextureId());
		extendedShader.addIrisSampler("noisetex", this.noise.getGlId());
		extendedShader.addIrisSampler("shadowcolor", this.shadowMapRenderer.getColorTexture0Id());
		extendedShader.addIrisSampler("shadowcolor0", this.shadowMapRenderer.getColorTexture0Id());
		extendedShader.addIrisSampler("shadowcolor1", this.shadowMapRenderer.getColorTexture1Id());

		// TODO: colortex8 to 15
		for (int i = 0; i < 8; i++) {
			// TODO: This should be "alt" for programs executing after deferred.
			extendedShader.addIrisSampler("colortex" + i, this.renderTargets.get(i).getMainTexture());
		}

		for (int i = 1; i <= 4; i++) {
			// TODO: This should be "alt" for programs executing after deferred.

			// gaux1 -> colortex4, gaux2 -> colortex5, gaux3 -> colortex6, gaux4 -> colortex7
			extendedShader.addIrisSampler("gaux" + i, this.renderTargets.get(i + 3).getMainTexture());
		}

		return extendedShader;
	}

	@SafeVarargs
	private static <T> Optional<T> first(Optional<T>... candidates) {
		for (Optional<T> candidate : candidates) {
			if (candidate.isPresent()) {
				return candidate;
			}
		}

		return Optional.empty();
	}

	@Override
	public void setPhase(WorldRenderingPhase phase) {
		this.phase = phase;
	}

	@Override
	public WorldRenderingPhase getPhase() {
		return phase;
	}

	@Override
	public void beginWorldRendering() {
		// Make sure we're using texture unit 0 for this.
		RenderSystem.activeTexture(GL15C.GL_TEXTURE0);

		// NB: execute this before resizing / clearing so that the center depth sample is retrieved properly.
		updateNotifier.onNewFrame();

		Framebuffer main = MinecraftClient.getInstance().getFramebuffer();
		renderTargets.resizeIfNeeded(main.textureWidth, main.textureHeight);

		clearMainBuffers.bind();
		RenderSystem.clearColor(0.0f, 0.0f, 0.0f, 0.0f);
		RenderSystem.clear(GL11C.GL_COLOR_BUFFER_BIT | GL11C.GL_DEPTH_BUFFER_BIT, MinecraftClient.IS_SYSTEM_MAC);

		clearAltBuffers.bind();
		// Not clearing the depth buffer since there's only one of those and it was already cleared
		RenderSystem.clearColor(0.0f, 0.0f, 0.0f, 0.0f);
		RenderSystem.clear(GL11C.GL_COLOR_BUFFER_BIT, MinecraftClient.IS_SYSTEM_MAC);

		// Make sure to switch back to the main framebuffer. If we forget to do this then our alt buffers might be
		// cleared to the fog color, which absolutely is not what we want!
		//
		// If we forget to do this, then weird lines appear at the top of the screen and the right of the screen
		// on Sildur's Vibrant Shaders.
		main.beginWrite(true);

		isBeforeTranslucent = true;
	}

	@Override
	public void renderShadows(WorldRendererAccessor worldRenderer, Camera playerCamera) {
		this.shadowMapRenderer.renderShadows(worldRenderer, playerCamera);
	}

	@Override
	public void addDebugText(List<String> messages) {
		ShadowMapRenderer shadowMapRenderer = this.shadowMapRenderer;

		if (shadowMapRenderer instanceof ShadowRenderer) {
			messages.add("");
			messages.add("[Iris] Shadow Maps: " + ShadowRenderer.OVERALL_DEBUG_STRING);
			messages.add("[Iris] Shadow Terrain: " + ShadowRenderer.SHADOW_DEBUG_STRING);
			messages.add("[Iris] Shadow Entities: " + ShadowRenderer.getEntitiesDebugString());
			messages.add("[Iris] Shadow Block Entities: " + ShadowRenderer.getBlockEntitiesDebugString());
		} else if (shadowMapRenderer instanceof EmptyShadowMapRenderer) {
			messages.add("");
			messages.add("[Iris] Shadow Maps: not used by shader pack");
		} else {
			throw new IllegalStateException("Unknown shadow map renderer type!");
		}
	}

	@Override
	public void beginShadowRender() {

	}

	@Override
	public void endShadowRender() {

	}

	@Override
	public void beginTranslucents() {
		if (destroyed) {
			throw new IllegalStateException("Tried to use a destroyed world rendering pipeline");
		}

		isBeforeTranslucent = false;

		// We need to copy the current depth texture so that depthtex1 and depthtex2 can contain the depth values for
		// all non-translucent content, as required.
		baseline.bindAsReadBuffer();
		GlStateManager._bindTexture(renderTargets.getDepthTextureNoTranslucents().getTextureId());
		GL20C.glCopyTexImage2D(GL20C.GL_TEXTURE_2D, 0, GL20C.GL_DEPTH_COMPONENT, 0, 0, renderTargets.getCurrentWidth(), renderTargets.getCurrentHeight(), 0);
		GlStateManager._bindTexture(0);

		deferredRenderer.renderAll();

		RenderSystem.enableBlend();

		MinecraftClient.getInstance().gameRenderer.getLightmapTextureManager().enable();
		MinecraftClient.getInstance().gameRenderer.getOverlayTexture().setupOverlayColor();

		// Reset shader or whatever...
		RenderSystem.setShader(GameRenderer::getPositionShader);
	}

	@Override
	public void pushProgram(GbufferProgram program) {

	}

	@Override
	public void popProgram(GbufferProgram program) {

	}

	@Override
	public void finalizeWorldRendering() {
		compositeRenderer.renderAll();
		finalPassRenderer.renderFinalPass();
		phase = WorldRenderingPhase.NOT_RENDERING_WORLD;
	}

	@Override
	public boolean shouldDisableVanillaEntityShadows() {
		return true;
	}

	@Override
	public boolean shouldRenderClouds() {
		return shouldRenderClouds;
	}

	@Override
	public boolean shouldDisableDirectionalShading() {
		return true;
	}

	@Override
	public Shader getSkyBasic() {
		return skyBasic;
	}

	@Override
	public Shader getSkyBasicColor() {
		return skyBasicColor;
	}

	@Override
	public Shader getSkyTextured() {
		return skyTextured;
	}

	@Override
	public Shader getSkyTexturedColor() {
		return skyTexturedColor;
	}

	@Override
	public Shader getTerrain() {
		return terrainSolid;
	}

	@Override
	public Shader getTerrainCutout() {
		return terrainCutout;
	}

	@Override
	public Shader getTerrainCutoutMipped() {
		return terrainCutoutMipped;
	}

	@Override
	public Shader getEntitiesCutout() {
		return entitiesCutout;
	}

	@Override
	public Shader getEntitiesEyes() {
		return entitiesEyes;
	}

	@Override
	public Shader getLeash() {
		return leash;
	}

	@Override
	public Shader getLightning() {
		return lightning;
	}

	@Override
	public Shader getParticles() {
		return particles;
	}

	@Override
	public Shader getWeather() {
		return weather;
	}

	@Override
	public Shader getCrumbling() {
		return crumbling;
	}

	@Override
	public Shader getText() {
		return text;
	}

	@Override
	public Shader getBlock() {
		return block;
	}

	@Override
	public Shader getEntitiesSolid() {
		return entitiesSolid;
	}

	@Override
	public Shader getShadowTerrainCutout() {
		return shadowTerrainCutout;
	}

	@Override
	public Shader getShadowEntitiesCutout() {
		return shadowEntitiesCutout;
	}

	@Override
	public Shader getTranslucent() {
		return terrainTranslucent;
	}

	@Override
	public Shader getLines() {
		return lines;
	}

	private void destroyShaders() {
		// NB: If you forget this, shader reloads won't work!
		loadedShaders.forEach(shader -> {
			// TODO: Yarn WTF: This is the unbind method, not the bind method...
			shader.bind();
			shader.close();
		});
	}

	@Override
	public void destroy() {
		destroyed = true;

		destroyShaders();

		// Unbind all textures
		//
		// This is necessary because we don't want destroyed render target textures to remain bound to certain texture
		// units. Vanilla appears to properly rebind all textures as needed, and we do so too, so this does not cause
		// issues elsewhere.
		//
		// Without this code, there will be weird issues when reloading certain shaderpacks.
		for (int i = 0; i < 16; i++) {
			GlStateManager.glActiveTexture(GL20C.GL_TEXTURE0 + i);
			GlStateManager._bindTexture(0);
		}

		// Set the active texture unit to unit 0
		//
		// This seems to be what most code expects. It's a sane default in any case.
		GlStateManager.glActiveTexture(GL20C.GL_TEXTURE0);

		for (int i = 0; i < 12; i++) {
			// Clear all shader textures
			RenderSystem.setShaderTexture(i, 0);
		}

		compositeRenderer.destroy();
		normals.close();
		specular.close();
		noise.close();

		GlStateManager._glBindFramebuffer(GL30C.GL_READ_FRAMEBUFFER, 0);
		GlStateManager._glBindFramebuffer(GL30C.GL_DRAW_FRAMEBUFFER, 0);
		GlStateManager._glBindFramebuffer(GL30C.GL_FRAMEBUFFER, 0);

		MinecraftClient.getInstance().getFramebuffer().beginWrite(false);

		shadowMapRenderer.destroy();
		renderTargets.destroy();
	}

	@Override
	public SodiumTerrainPipeline getSodiumTerrainPipeline() {
		return sodiumTerrainPipeline;
	}

	@Override
	public float getSunPathRotation() {
		return sunPathRotation;
	}

	@Override
	public FrameUpdateNotifier getUpdateNotifier() {
		return updateNotifier;
	}
}<|MERGE_RESOLUTION|>--- conflicted
+++ resolved
@@ -244,15 +244,9 @@
 
 		Optional<ProgramSource> damagedBlockSource = first(programSet.getGbuffersDamagedBlock(), terrainSource);
 
-<<<<<<< HEAD
 		Optional<ProgramSource> linesSource = programSet.getGbuffersLines();
 		boolean legacyLines = programSet.isLegacyLines();
 
-		// TODO: Use EmptyShadowMapRenderer when shadows aren't needed.
-		this.shadowMapRenderer = new ShadowRenderer(this, programSet.getShadow().orElse(null), programSet.getPackDirectives());
-
-=======
->>>>>>> f06a69db
 		this.baseline = renderTargets.createFramebufferWritingToMain(new int[] {0});
 
 		// Matches OptiFine's default for CUTOUT and CUTOUT_MIPPED.
