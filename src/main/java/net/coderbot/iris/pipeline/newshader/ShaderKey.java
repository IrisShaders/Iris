--- conflicted
+++ resolved
@@ -20,15 +20,9 @@
 	SKY_TEXTURED           (ProgramId.SkyTextured, AlphaTests.OFF,             DefaultVertexFormat.POSITION_TEX,                FogMode.OFF,          LightingModel.LIGHTMAP  ),
 	SKY_TEXTURED_COLOR     (ProgramId.SkyTextured, AlphaTests.OFF,             DefaultVertexFormat.POSITION_TEX_COLOR,          FogMode.OFF,          LightingModel.LIGHTMAP  ),
 	CLOUDS                 (ProgramId.Clouds,      AlphaTests.ONE_TENTH_ALPHA, DefaultVertexFormat.POSITION_TEX_COLOR_NORMAL,   FogMode.PER_VERTEX,   LightingModel.LIGHTMAP  ),
-<<<<<<< HEAD
 	CLOUDS_SODIUM          (ProgramId.Clouds,      AlphaTests.ONE_TENTH_ALPHA, IrisVertexFormats.CLOUDS,					    FogMode.PER_FRAGMENT, LightingModel.LIGHTMAP  ),
-	TERRAIN_SOLID          (ProgramId.Terrain,     AlphaTests.OFF,             IrisVertexFormats.TERRAIN,                       FogMode.PER_VERTEX,   LightingModel.LIGHTMAP  ),
-	TERRAIN_CUTOUT         (ProgramId.Terrain,     AlphaTests.ONE_TENTH_ALPHA, IrisVertexFormats.TERRAIN,                       FogMode.PER_VERTEX,   LightingModel.LIGHTMAP  ),
-	TERRAIN_CUTOUT_MIPPED  (ProgramId.Terrain,     AlphaTests.ONE_TENTH_ALPHA, IrisVertexFormats.TERRAIN,                       FogMode.PER_VERTEX,   LightingModel.LIGHTMAP  ),
-=======
 	TERRAIN_SOLID          (ProgramId.TerrainSolid,AlphaTests.OFF,             IrisVertexFormats.TERRAIN,                       FogMode.PER_VERTEX,   LightingModel.LIGHTMAP  ),
 	TERRAIN_CUTOUT         (ProgramId.TerrainCutout,AlphaTests.ONE_TENTH_ALPHA,IrisVertexFormats.TERRAIN,                       FogMode.PER_VERTEX,   LightingModel.LIGHTMAP  ),
->>>>>>> c2be96d2
 	TERRAIN_TRANSLUCENT    (ProgramId.Water,       AlphaTests.OFF,             IrisVertexFormats.TERRAIN,                       FogMode.PER_VERTEX,   LightingModel.LIGHTMAP  ),
 	MOVING_BLOCK	       (ProgramId.Block,       AlphaTests.ONE_TENTH_ALPHA, IrisVertexFormats.TERRAIN,                       FogMode.PER_VERTEX,   LightingModel.LIGHTMAP  ),
 	ENTITIES_ALPHA         (ProgramId.Entities,    AlphaTests.VERTEX_ALPHA,    IrisVertexFormats.ENTITY,                        FogMode.PER_VERTEX,   LightingModel.LIGHTMAP  ),
@@ -49,15 +43,10 @@
 	HAND_WATER_BRIGHT      (ProgramId.HandWater,   AlphaTests.ONE_TENTH_ALPHA, IrisVertexFormats.ENTITY,                        FogMode.PER_VERTEX,   LightingModel.FULLBRIGHT),
 	HAND_WATER_DIFFUSE     (ProgramId.HandWater,   AlphaTests.ONE_TENTH_ALPHA, IrisVertexFormats.ENTITY,                        FogMode.PER_VERTEX,   LightingModel.DIFFUSE_LM),
 	LIGHTNING              (ProgramId.Entities,    AlphaTests.OFF,             DefaultVertexFormat.POSITION_COLOR,              FogMode.PER_VERTEX,   LightingModel.FULLBRIGHT),
-<<<<<<< HEAD
-	LEASH                  (ProgramId.Basic,       AlphaTests.OFF,             DefaultVertexFormat.POSITION_COLOR_LIGHTMAP,     FogMode.PER_VERTEX,   LightingModel.LIGHTMAP  ),
+	LEASH                  (ProgramId.Line,        AlphaTests.OFF,             DefaultVertexFormat.POSITION_COLOR_LIGHTMAP,     FogMode.PER_VERTEX,   LightingModel.LIGHTMAP  ),
 	TEXT_BG                (ProgramId.EntitiesTrans,AlphaTests.ONE_TENTH_ALPHA,DefaultVertexFormat.POSITION_COLOR_LIGHTMAP,     FogMode.PER_VERTEX,   LightingModel.LIGHTMAP  ),
-	PARTICLES              (ProgramId.TexturedLit, AlphaTests.ONE_TENTH_ALPHA, DefaultVertexFormat.PARTICLE,                    FogMode.PER_VERTEX,   LightingModel.LIGHTMAP  ),
-=======
-	LEASH                  (ProgramId.Line,        AlphaTests.OFF,             DefaultVertexFormat.POSITION_COLOR_LIGHTMAP,     FogMode.PER_VERTEX,   LightingModel.LIGHTMAP  ),
 	PARTICLES              (ProgramId.Particles,   AlphaTests.ONE_TENTH_ALPHA, DefaultVertexFormat.PARTICLE,                    FogMode.PER_VERTEX,   LightingModel.LIGHTMAP  ),
 	PARTICLES_TRANS        (ProgramId.ParticlesTrans,AlphaTests.ONE_TENTH_ALPHA,DefaultVertexFormat.PARTICLE,                   FogMode.PER_VERTEX,   LightingModel.LIGHTMAP  ),
->>>>>>> c2be96d2
 	WEATHER                (ProgramId.Weather,     AlphaTests.ONE_TENTH_ALPHA, DefaultVertexFormat.PARTICLE,                    FogMode.PER_VERTEX,   LightingModel.LIGHTMAP  ),
 	CRUMBLING              (ProgramId.DamagedBlock,AlphaTests.ONE_TENTH_ALPHA, IrisVertexFormats.TERRAIN,                       FogMode.OFF,          LightingModel.LIGHTMAP  ),
 	TEXT                   (ProgramId.Entities,    AlphaTests.ONE_TENTH_ALPHA,  IrisVertexFormats.TERRAIN                       , FogMode.PER_VERTEX,   LightingModel.LIGHTMAP  ),
