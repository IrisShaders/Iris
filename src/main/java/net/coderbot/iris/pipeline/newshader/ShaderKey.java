--- conflicted
+++ resolved
@@ -121,20 +121,10 @@
 		return lightingModel == LightingModel.FULLBRIGHT || lightingModel == LightingModel.DIFFUSE;
 	}
 
-<<<<<<< HEAD
-	public boolean isSwizzle() {
-		return this == TEXT_INTENSITY;
-	}
-
-	public boolean isFullbright() {
-		return isBeaconBeam() || this == ENTITIES_EYES || this == ENTITIES_SOLID_BRIGHT || this == HAND_CUTOUT_BRIGHT
-			|| this == HAND_WATER_BRIGHT || this == BLOCK_ENTITY_BRIGHT;
-=======
 	enum LightingModel {
 		FULLBRIGHT,
 		LIGHTMAP,
 		DIFFUSE,
 		DIFFUSE_LM
->>>>>>> 145efdd1
 	}
 }