--- conflicted
+++ resolved
@@ -41,14 +41,9 @@
 	HAND_WATER_BRIGHT      (ProgramId.HandWater,   AlphaTests.ONE_TENTH_ALPHA, IrisVertexFormats.ENTITY,                        FogMode.PER_VERTEX,   LightingModel.FULLBRIGHT),
 	HAND_WATER_DIFFUSE     (ProgramId.HandWater,   AlphaTests.ONE_TENTH_ALPHA, IrisVertexFormats.ENTITY,                        FogMode.PER_VERTEX,   LightingModel.DIFFUSE_LM),
 	LIGHTNING              (ProgramId.Entities,    AlphaTests.OFF,             DefaultVertexFormat.POSITION_COLOR,              FogMode.PER_VERTEX,   LightingModel.FULLBRIGHT),
-<<<<<<< HEAD
-	LEASH                  (ProgramId.Basic,       AlphaTests.OFF,             DefaultVertexFormat.POSITION_COLOR_LIGHTMAP,     FogMode.PER_VERTEX,   LightingModel.LIGHTMAP  ),
+	LEASH                  (ProgramId.Line,        AlphaTests.OFF,             DefaultVertexFormat.POSITION_COLOR_LIGHTMAP,     FogMode.PER_VERTEX,   LightingModel.LIGHTMAP  ),
 	PARTICLES              (ProgramId.Particles,   AlphaTests.ONE_TENTH_ALPHA, DefaultVertexFormat.PARTICLE,                    FogMode.PER_VERTEX,   LightingModel.LIGHTMAP  ),
 	PARTICLES_TRANS        (ProgramId.ParticlesTrans,AlphaTests.ONE_TENTH_ALPHA,DefaultVertexFormat.PARTICLE,                   FogMode.PER_VERTEX,   LightingModel.LIGHTMAP  ),
-=======
-	LEASH                  (ProgramId.Line,        AlphaTests.OFF,             DefaultVertexFormat.POSITION_COLOR_LIGHTMAP,     FogMode.PER_VERTEX,   LightingModel.LIGHTMAP  ),
-	PARTICLES              (ProgramId.TexturedLit, AlphaTests.ONE_TENTH_ALPHA, DefaultVertexFormat.PARTICLE,                    FogMode.PER_VERTEX,   LightingModel.LIGHTMAP  ),
->>>>>>> 5dd9171a
 	WEATHER                (ProgramId.Weather,     AlphaTests.ONE_TENTH_ALPHA, DefaultVertexFormat.PARTICLE,                    FogMode.PER_VERTEX,   LightingModel.LIGHTMAP  ),
 	CRUMBLING              (ProgramId.DamagedBlock,AlphaTests.ONE_TENTH_ALPHA, IrisVertexFormats.TERRAIN,                       FogMode.OFF,          LightingModel.LIGHTMAP  ),
 	TEXT                   (ProgramId.Entities,    AlphaTests.ONE_TENTH_ALPHA,  IrisVertexFormats.TERRAIN                       , FogMode.PER_VERTEX,   LightingModel.LIGHTMAP  ),
