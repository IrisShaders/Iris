--- conflicted
+++ resolved
@@ -74,14 +74,9 @@
 	SHADOW_LEASH           (ProgramId.Shadow,      AlphaTests.OFF,             DefaultVertexFormat.POSITION_COLOR_LIGHTMAP,     FogMode.OFF,          LightingModel.LIGHTMAP  ),
 	SHADOW_LIGHTNING       (ProgramId.Shadow,      AlphaTests.OFF,             DefaultVertexFormat.POSITION_COLOR,     			FogMode.OFF,          LightingModel.FULLBRIGHT),
 	SHADOW_PARTICLES       (ProgramId.Shadow,      AlphaTests.ONE_TENTH_ALPHA, DefaultVertexFormat.PARTICLE,	     			FogMode.OFF,          LightingModel.LIGHTMAP  ),
-<<<<<<< HEAD
-	SHADOW_TEXT           (ProgramId.Shadow,       AlphaTests.NON_ZERO_ALPHA,  IrisVertexFormats.TERRAIN                       , FogMode.OFF,          LightingModel.LIGHTMAP  ),
+	SHADOW_TEXT           (ProgramId.Shadow,       AlphaTests.NON_ZERO_ALPHA,  IrisVertexFormats.ENTITY                       , FogMode.OFF,          LightingModel.LIGHTMAP  ),
 	SHADOW_TEXT_BG        (ProgramId.Shadow,       AlphaTests.NON_ZERO_ALPHA,  DefaultVertexFormat.POSITION_COLOR_LIGHTMAP,     FogMode.OFF ,          LightingModel.LIGHTMAP  ),
-	SHADOW_TEXT_INTENSITY (ProgramId.Shadow,       AlphaTests.NON_ZERO_ALPHA,  IrisVertexFormats.TERRAIN                       , FogMode.OFF,          LightingModel.LIGHTMAP  );
-=======
-	SHADOW_TEXT           (ProgramId.Shadow,       AlphaTests.NON_ZERO_ALPHA,  IrisVertexFormats.ENTITY                       , FogMode.OFF,          LightingModel.LIGHTMAP  ),
 	SHADOW_TEXT_INTENSITY (ProgramId.Shadow,       AlphaTests.NON_ZERO_ALPHA,  IrisVertexFormats.ENTITY                       , FogMode.OFF,          LightingModel.LIGHTMAP  );
->>>>>>> 3deaf1c7
 
 	private final ProgramId program;
 	private final AlphaTest alphaTest;
