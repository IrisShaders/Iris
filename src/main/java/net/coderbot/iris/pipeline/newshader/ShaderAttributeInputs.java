--- conflicted
+++ resolved
@@ -72,7 +72,10 @@
 		return newLines;
 	}
 
-<<<<<<< HEAD
+	public InputAvailability toAvailability() {
+		return new InputAvailability(tex, light, overlay);
+	}
+
 	@Override
 	public int hashCode() {
 		final int prime = 31;
@@ -108,9 +111,5 @@
 		if (tex != other.tex)
 			return false;
 		return true;
-=======
-	public InputAvailability toAvailability() {
-		return new InputAvailability(tex, light, overlay);
->>>>>>> f1dff227
 	}
 }