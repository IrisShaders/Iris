package net.coderbot.iris.pipeline.newshader;

import com.mojang.blaze3d.vertex.DefaultVertexFormat;
import com.mojang.blaze3d.vertex.VertexFormat;
import net.coderbot.iris.gbuffer_overrides.matching.InputAvailability;

public class ShaderAttributeInputs {
	private boolean color;
	private boolean tex;
	private boolean overlay;
	private boolean light;
	private boolean normal;
	private boolean newLines;
<<<<<<< HEAD
	private boolean glint;
	// WARNING: if any new field is added you must update the hashCode and equals methods!
=======
	// WARNING: adding new fields requires updating hashCode and equals methods!
>>>>>>> 4a4783c9

	public ShaderAttributeInputs(VertexFormat format, boolean isFullbright, boolean glint) {
		if (format == DefaultVertexFormat.POSITION_COLOR_NORMAL) {
			newLines = true;
		}

		this.glint = glint;

		format.getElementAttributeNames().forEach(name -> {
			if ("Color".equals(name)) {
				color = true;
			}

			if ("UV0".equals(name)) {
				tex = true;
			}

			if ("UV1".equals(name)) {
				overlay = true;
			}

			if ("UV2".equals(name) && !isFullbright) {
				light = true;
			}

			if ("Normal".equals(name)) {
				normal = true;
			}
		});
	}

	public ShaderAttributeInputs(boolean color, boolean tex, boolean overlay, boolean light, boolean normal) {
		this.color = color;
		this.tex = tex;
		this.overlay = overlay;
		this.light = light;
		this.normal = normal;
	}

	public boolean hasColor() {
		return color;
	}

	public boolean hasTex() {
		return tex;
	}

	public boolean hasOverlay() {
		return overlay;
	}

	public boolean hasLight() {
		return light;
	}

	public boolean hasNormal() {
		return normal;
	}

	public boolean isNewLines() {
		return newLines;
	}


	public boolean isGlint() {
		return glint;
	}

	public InputAvailability toAvailability() {
		return new InputAvailability(tex, light, overlay);
	}

	@Override
	public int hashCode() {
		final int prime = 31;
		int result = 1;
		result = prime * result + (color ? 1231 : 1237);
		result = prime * result + (tex ? 1231 : 1237);
		result = prime * result + (overlay ? 1231 : 1237);
		result = prime * result + (light ? 1231 : 1237);
		result = prime * result + (normal ? 1231 : 1237);
		result = prime * result + (newLines ? 1231 : 1237);
		result = prime * result + (glint ? 1231 : 1237);
		return result;
	}

	@Override
	public boolean equals(Object obj) {
		if (this == obj)
			return true;
		if (obj == null)
			return false;
		if (getClass() != obj.getClass())
			return false;
		ShaderAttributeInputs other = (ShaderAttributeInputs) obj;
		if (color != other.color)
			return false;
		if (tex != other.tex)
			return false;
		if (overlay != other.overlay)
			return false;
		if (light != other.light)
			return false;
		if (normal != other.normal)
			return false;
		if (newLines != other.newLines)
			return false;
		if (glint != other.glint)
			return false;
		return true;
	}
}<|MERGE_RESOLUTION|>--- conflicted
+++ resolved
@@ -11,12 +11,8 @@
 	private boolean light;
 	private boolean normal;
 	private boolean newLines;
-<<<<<<< HEAD
 	private boolean glint;
-	// WARNING: if any new field is added you must update the hashCode and equals methods!
-=======
 	// WARNING: adding new fields requires updating hashCode and equals methods!
->>>>>>> 4a4783c9
 
 	public ShaderAttributeInputs(VertexFormat format, boolean isFullbright, boolean glint) {
 		if (format == DefaultVertexFormat.POSITION_COLOR_NORMAL) {
