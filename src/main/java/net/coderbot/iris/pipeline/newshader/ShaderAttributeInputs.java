--- conflicted
+++ resolved
@@ -12,24 +12,15 @@
 	private boolean normal;
 	private boolean newLines;
 	private boolean glint;
-<<<<<<< HEAD
-	// WARNING: adding new fields requires updating hashCode and equals methods!
-
-	public ShaderAttributeInputs(VertexFormat format, boolean isFullbright, boolean isLines, boolean glint) {
-=======
 	private boolean text;
 	// WARNING: adding new fields requires updating hashCode and equals methods!
 
 	public ShaderAttributeInputs(VertexFormat format, boolean isFullbright, boolean isLines, boolean glint, boolean text) {
->>>>>>> 4eb4717f
 		if (format == DefaultVertexFormat.POSITION_COLOR_NORMAL && !isLines) {
 			newLines = true;
 		}
 
-<<<<<<< HEAD
-=======
 		this.text = text;
->>>>>>> 4eb4717f
 		this.glint = glint;
 
 		format.getElementAttributeNames().forEach(name -> {
@@ -106,10 +97,7 @@
 		result = prime * result + (normal ? 1231 : 1237);
 		result = prime * result + (newLines ? 1231 : 1237);
 		result = prime * result + (glint ? 1231 : 1237);
-<<<<<<< HEAD
-=======
 		result = prime * result + (text ? 1231 : 1237);
->>>>>>> 4eb4717f
 		return result;
 	}
 
@@ -134,11 +122,9 @@
 			return false;
 		if (newLines != other.newLines)
 			return false;
-<<<<<<< HEAD
 		if (glint != other.glint)
-=======
+			return false;
 		if (text != other.text)
->>>>>>> 4eb4717f
 			return false;
 		return true;
 	}
