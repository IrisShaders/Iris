package net.coderbot.iris.pipeline;

import com.mojang.blaze3d.platform.GlStateManager;
import net.coderbot.iris.block_rendering.BlockRenderingSettings;
import net.coderbot.iris.gbuffer_overrides.matching.InputAvailability;
import net.coderbot.iris.gbuffer_overrides.matching.SpecialCondition;
import net.coderbot.iris.gbuffer_overrides.state.RenderTargetStateListener;
import net.coderbot.iris.mixin.LevelRendererAccessor;
import net.coderbot.iris.uniforms.FrameUpdateNotifier;
import net.minecraft.client.Camera;
import net.minecraft.client.Minecraft;

import java.util.List;
import java.util.OptionalInt;

public class FixedFunctionWorldRenderingPipeline implements WorldRenderingPipeline {
	public FixedFunctionWorldRenderingPipeline() {
		BlockRenderingSettings.INSTANCE.setDisableDirectionalShading(shouldDisableDirectionalShading());
		BlockRenderingSettings.INSTANCE.setUseSeparateAo(false);
		BlockRenderingSettings.INSTANCE.setAmbientOcclusionLevel(1.0f);
		BlockRenderingSettings.INSTANCE.setUseExtendedVertexFormat(false);
	}

	@Override
	public void beginLevelRendering() {
		// Use the default Minecraft framebuffer and ensure that no programs are in use
		Minecraft.getInstance().getMainRenderTarget().bindWrite(true);
		GlStateManager._glUseProgram(0);
	}

	@Override
	public void renderShadows(LevelRendererAccessor levelRenderer, Camera camera) {
		// stub: nothing to do here
	}

	@Override
	public void addDebugText(List<String> messages) {
		// stub: nothing to do here
	}

	@Override
	public OptionalInt getForcedShadowRenderDistanceChunksForDisplay() {
		return OptionalInt.empty();
	}

	@Override
	public WorldRenderingPhase getPhase() {
		return WorldRenderingPhase.NONE;
	}

	@Override
	public void beginSodiumTerrainRendering() {

	}

	@Override
	public void endSodiumTerrainRendering() {

	}

	@Override
	public void setOverridePhase(WorldRenderingPhase phase) {

	}

	@Override
	public void setPhase(WorldRenderingPhase phase) {

	}

	@Override
<<<<<<< HEAD
	public void onBindTexture(int id) {

	}

	@Override
	public void beginShadowRender() {
		// stub: nothing to do here
=======
	public void setInputs(InputAvailability availability) {

>>>>>>> a4905a40
	}

	@Override
	public void setSpecialCondition(SpecialCondition special) {

	}

	@Override
	public void syncProgram() {

	}

	@Override
	public RenderTargetStateListener getRenderTargetStateListener() {
		return RenderTargetStateListener.NOP;
	}

	@Override
	public void beginHand() {
	    // stub: nothing to do here
	}

	@Override
	public void beginTranslucents() {
		// stub: nothing to do here
	}

	@Override
	public void finalizeLevelRendering() {
		// stub: nothing to do here
	}

	@Override
	public void destroy() {
		// stub: nothing to do here
	}

	@Override
	public SodiumTerrainPipeline getSodiumTerrainPipeline() {
		// no shaders to override
		return null;
	}

	@Override
	public FrameUpdateNotifier getFrameUpdateNotifier() {
		// return a dummy notifier
		return new FrameUpdateNotifier();
	}

	@Override
	public boolean shouldDisableVanillaEntityShadows() {
		return false;
	}

	@Override
	public boolean shouldDisableDirectionalShading() {
		return false;
	}

	@Override
	public boolean shouldRenderClouds() {
		// Keep clouds enabled
		return true;
	}

	@Override
	public boolean shouldRenderUnderwaterOverlay() {
		return true;
	}

	@Override
	public boolean shouldRenderVignette() {
		return true;
	}

	@Override
	public boolean shouldWriteRainAndSnowToDepthBuffer() {
		return false;
	}

	@Override
	public boolean shouldRenderParticlesBeforeDeferred() {
		return false;
	}

	@Override
	public float getSunPathRotation() {
		// No sun tilt
		return 0;
	}
}<|MERGE_RESOLUTION|>--- conflicted
+++ resolved
@@ -69,18 +69,8 @@
 	}
 
 	@Override
-<<<<<<< HEAD
-	public void onBindTexture(int id) {
-
-	}
-
-	@Override
-	public void beginShadowRender() {
-		// stub: nothing to do here
-=======
 	public void setInputs(InputAvailability availability) {
 
->>>>>>> a4905a40
 	}
 
 	@Override
@@ -96,6 +86,11 @@
 	@Override
 	public RenderTargetStateListener getRenderTargetStateListener() {
 		return RenderTargetStateListener.NOP;
+	}
+
+	@Override
+	public void onBindTexture(int id) {
+
 	}
 
 	@Override
