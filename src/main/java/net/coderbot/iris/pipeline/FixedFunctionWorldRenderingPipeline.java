package net.coderbot.iris.pipeline;

import com.mojang.blaze3d.platform.GlStateManager;
import net.coderbot.iris.block_rendering.BlockRenderingSettings;
import net.coderbot.iris.gbuffer_overrides.matching.InputAvailability;
import net.coderbot.iris.gbuffer_overrides.matching.SpecialCondition;
import net.coderbot.iris.gbuffer_overrides.state.RenderTargetStateListener;
import net.coderbot.iris.mixin.LevelRendererAccessor;
import net.coderbot.iris.uniforms.FrameUpdateNotifier;
import net.minecraft.client.Camera;
import net.minecraft.client.Minecraft;

import java.util.List;
import java.util.OptionalInt;

public class FixedFunctionWorldRenderingPipeline implements WorldRenderingPipeline {
	public FixedFunctionWorldRenderingPipeline() {
		BlockRenderingSettings.INSTANCE.setDisableDirectionalShading(shouldDisableDirectionalShading());
		BlockRenderingSettings.INSTANCE.setUseSeparateAo(false);
		BlockRenderingSettings.INSTANCE.setAmbientOcclusionLevel(1.0f);
		BlockRenderingSettings.INSTANCE.setUseExtendedVertexFormat(false);
	}

	@Override
	public void beginLevelRendering() {
		// Use the default Minecraft framebuffer and ensure that no programs are in use
		Minecraft.getInstance().getMainRenderTarget().bindWrite(true);
		GlStateManager._glUseProgram(0);
	}

	@Override
	public void renderShadows(LevelRendererAccessor worldRenderer, Camera camera) {
		// stub: nothing to do here
	}

	@Override
	public void addDebugText(List<String> messages) {
		// stub: nothing to do here
	}

	@Override
	public OptionalInt getForcedShadowRenderDistanceChunksForDisplay() {
		return OptionalInt.empty();
	}

	@Override
	public WorldRenderingPhase getPhase() {
		return WorldRenderingPhase.NONE;
	}

	@Override
	public void beginSodiumTerrainRendering() {
<<<<<<< HEAD
=======

	}

	@Override
	public void endSodiumTerrainRendering() {

	}

	@Override
	public void setOverridePhase(WorldRenderingPhase phase) {

	}

	@Override
	public void setPhase(WorldRenderingPhase phase) {
>>>>>>> e8865694

	}

	@Override
<<<<<<< HEAD
	public void endSodiumTerrainRendering() {
=======
	public void setInputs(InputAvailability availability) {
>>>>>>> e8865694

	}

	@Override
<<<<<<< HEAD
	public void setOverridePhase(WorldRenderingPhase phase) {
=======
	public void setSpecialCondition(SpecialCondition special) {
>>>>>>> e8865694

	}

	@Override
<<<<<<< HEAD
	public void setPhase(WorldRenderingPhase phase) {

	}

	//@Override
	public void setInputs(InputAvailability availability) {
=======
	public void syncProgram() {
>>>>>>> e8865694

	}

	@Override
<<<<<<< HEAD
	public void setSpecialCondition(SpecialCondition special) {

	}

	//@Override
	public void syncProgram() {

	}

	@Override
	public RenderTargetStateListener getRenderTargetStateListener() {
		return RenderTargetStateListener.NOP;
	}

	@Override
	public void beginHand() {
	    // stub: nothing to do here
	}

	@Override
=======
	public RenderTargetStateListener getRenderTargetStateListener() {
		return RenderTargetStateListener.NOP;
	}

	@Override
	public void beginHand() {
	    // stub: nothing to do here
	}

	@Override
>>>>>>> e8865694
	public void beginTranslucents() {
		// stub: nothing to do here
	}

	@Override
	public void finalizeLevelRendering() {
		// stub: nothing to do here
	}

	@Override
	public void destroy() {
		// stub: nothing to do here
	}

	@Override
	public SodiumTerrainPipeline getSodiumTerrainPipeline() {
		// no shaders to override
		return null;
	}

	@Override
	public FrameUpdateNotifier getFrameUpdateNotifier() {
		// return a dummy notifier
		return new FrameUpdateNotifier();
	}

	@Override
	public boolean shouldDisableVanillaEntityShadows() {
		return false;
	}

	@Override
	public boolean shouldDisableDirectionalShading() {
		return false;
	}

	@Override
	public boolean shouldRenderClouds() {
		// Keep clouds enabled
		return true;
	}

	@Override
	public boolean shouldRenderUnderwaterOverlay() {
		return true;
	}

	@Override
	public boolean shouldRenderVignette() {
		return true;
	}

	@Override
	public boolean shouldWriteRainAndSnowToDepthBuffer() {
		return false;
	}

	@Override
	public boolean shouldRenderParticlesBeforeDeferred() {
		return false;
	}

	@Override
	public float getSunPathRotation() {
		// No sun tilt
		return 0;
	}
}<|MERGE_RESOLUTION|>--- conflicted
+++ resolved
@@ -50,8 +50,6 @@
 
 	@Override
 	public void beginSodiumTerrainRendering() {
-<<<<<<< HEAD
-=======
 
 	}
 
@@ -67,44 +65,15 @@
 
 	@Override
 	public void setPhase(WorldRenderingPhase phase) {
->>>>>>> e8865694
-
-	}
-
-	@Override
-<<<<<<< HEAD
-	public void endSodiumTerrainRendering() {
-=======
-	public void setInputs(InputAvailability availability) {
->>>>>>> e8865694
-
-	}
-
-	@Override
-<<<<<<< HEAD
-	public void setOverridePhase(WorldRenderingPhase phase) {
-=======
-	public void setSpecialCondition(SpecialCondition special) {
->>>>>>> e8865694
-
-	}
-
-	@Override
-<<<<<<< HEAD
-	public void setPhase(WorldRenderingPhase phase) {
 
 	}
 
 	//@Override
 	public void setInputs(InputAvailability availability) {
-=======
-	public void syncProgram() {
->>>>>>> e8865694
 
 	}
 
 	@Override
-<<<<<<< HEAD
 	public void setSpecialCondition(SpecialCondition special) {
 
 	}
@@ -125,18 +94,6 @@
 	}
 
 	@Override
-=======
-	public RenderTargetStateListener getRenderTargetStateListener() {
-		return RenderTargetStateListener.NOP;
-	}
-
-	@Override
-	public void beginHand() {
-	    // stub: nothing to do here
-	}
-
-	@Override
->>>>>>> e8865694
 	public void beginTranslucents() {
 		// stub: nothing to do here
 	}
