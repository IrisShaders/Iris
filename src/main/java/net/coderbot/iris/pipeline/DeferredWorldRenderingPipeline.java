package net.coderbot.iris.pipeline;

import com.google.common.collect.ImmutableSet;
import com.mojang.blaze3d.pipeline.RenderTarget;
import com.mojang.blaze3d.platform.GlStateManager;
import com.mojang.blaze3d.systems.RenderSystem;
import net.coderbot.iris.Iris;
import net.coderbot.iris.block_rendering.BlockRenderingSettings;
import net.coderbot.iris.gl.blending.AlphaTestOverride;
import net.coderbot.iris.gl.framebuffer.GlFramebuffer;
import net.coderbot.iris.gl.program.Program;
import net.coderbot.iris.gl.program.ProgramBuilder;
import net.coderbot.iris.gl.program.ProgramSamplers;
import net.coderbot.iris.gl.uniform.UniformUpdateFrequency;
import net.coderbot.iris.layer.GbufferProgram;
import net.coderbot.iris.mixin.LevelRendererAccessor;
import net.coderbot.iris.postprocess.BufferFlipper;
import net.coderbot.iris.postprocess.CenterDepthSampler;
import net.coderbot.iris.postprocess.CompositeRenderer;
import net.coderbot.iris.postprocess.FinalPassRenderer;
import net.coderbot.iris.rendertarget.NativeImageBackedCustomTexture;
import net.coderbot.iris.rendertarget.NativeImageBackedNoiseTexture;
import net.coderbot.iris.rendertarget.NativeImageBackedSingleColorTexture;
import net.coderbot.iris.rendertarget.RenderTargets;
import net.coderbot.iris.samplers.IrisSamplers;
import net.coderbot.iris.shaderpack.PackShadowDirectives;
import net.coderbot.iris.shaderpack.ProgramSet;
import net.coderbot.iris.shaderpack.ProgramSource;
import net.coderbot.iris.shadows.EmptyShadowMapRenderer;
import net.coderbot.iris.shadows.ShadowMapRenderer;
import net.coderbot.iris.uniforms.*;
import net.coderbot.iris.uniforms.custom.CustomUniforms;
import net.minecraft.client.Camera;
import net.minecraft.client.Minecraft;
import net.minecraft.client.particle.ParticleRenderType;
import net.minecraft.client.renderer.texture.AbstractTexture;
import net.minecraft.core.Registry;
import net.minecraft.resources.ResourceLocation;
import org.jetbrains.annotations.Nullable;
import org.lwjgl.opengl.*;

import java.io.IOException;
import java.util.*;
import java.util.function.IntFunction;
import java.util.function.Supplier;

/**
 * Encapsulates the compiled shader program objects for the currently loaded shaderpack.
 */
public class DeferredWorldRenderingPipeline implements WorldRenderingPipeline {
	private final RenderTargets renderTargets;

	private final List<Pass> allPasses;

	@Nullable
	private final Pass basic;
	@Nullable
	private final Pass textured;
	@Nullable
	private final Pass texturedLit;
	@Nullable
	private final Pass skyBasic;
	@Nullable
	private final Pass skyTextured;
	@Nullable
	private final Pass clouds;
	@Nullable
	private final Pass terrain;
	@Nullable
	private final Pass translucent;
	@Nullable
	private final Pass damagedBlock;
	@Nullable
	private final Pass weather;
	@Nullable
	private final Pass beaconBeam;
	@Nullable
	private final Pass entities;
	@Nullable
	private final Pass blockEntities;
	@Nullable
	private final Pass glowingEntities;
	@Nullable
	private final Pass glint;
	@Nullable
	private final Pass eyes;

	private final GlFramebuffer clearAltBuffers;
	private final GlFramebuffer clearMainBuffers;
	private final GlFramebuffer baseline;

	private Runnable createShadowMapRenderer;
	private ShadowMapRenderer shadowMapRenderer;
	private final CompositeRenderer deferredRenderer;
	private final CompositeRenderer compositeRenderer;
	private final FinalPassRenderer finalPassRenderer;
	private final NativeImageBackedSingleColorTexture normals;
	private final NativeImageBackedSingleColorTexture specular;
	private final AbstractTexture noise;
	private final FrameUpdateNotifier updateNotifier;
	private final CenterDepthSampler centerDepthSampler;

	private final ImmutableSet<Integer> flippedBeforeTranslucent;
	private final ImmutableSet<Integer> flippedAfterTranslucent;

	private final SodiumTerrainPipeline sodiumTerrainPipeline;

	private boolean isBeforeTranslucent;
	private final int waterId;
<<<<<<< HEAD
	private final float sunPathRotation;
	private final boolean shouldRenderClouds;
	private final boolean oldLighting;
	private final OptionalInt forcedShadowRenderDistanceChunks;

	private final List<GbufferProgram> programStack = new ArrayList<>();
	private final List<String> programStackLog = new ArrayList<>();

	private static final ResourceLocation WATER_IDENTIFIER = new ResourceLocation("minecraft", "water");
	private final CustomUniforms.Factory customUniforms;

=======
	
	private static final List<GbufferProgram> programStack = new ArrayList<>();
	private static final List<String> programStackLog = new ArrayList<>();
	
	private final CustomUniforms customUniforms;
	
>>>>>>> e60e42f4
	public DeferredWorldRenderingPipeline(ProgramSet programs) {
		Objects.requireNonNull(programs);

		// TODO should we clear this at the end of the constructor?
<<<<<<< HEAD
		this.customUniforms = programs.getPack().customUniforms;

		this.shouldRenderClouds = programs.getPackDirectives().areCloudsEnabled();
		this.oldLighting = programs.getPackDirectives().isOldLighting();
		this.updateNotifier = new FrameUpdateNotifier();

		this.allPasses = new ArrayList<>();

		this.renderTargets = new RenderTargets(Minecraft.getInstance().getMainRenderTarget(), programs.getPackDirectives().getRenderTargetDirectives());
		this.waterId = programs.getPack().getIdMap().getBlockProperties().getOrDefault(Registry.BLOCK.get(WATER_IDENTIFIER).defaultBlockState(), -1);
		this.sunPathRotation = programs.getPackDirectives().getSunPathRotation();

		PackShadowDirectives shadowDirectives = programs.getPackDirectives().getShadowDirectives();

		if (shadowDirectives.isDistanceRenderMulExplicit()) {
			if (shadowDirectives.getDistanceRenderMul() >= 0.0) {
				// add 15 and then divide by 16 to ensure we're rounding up
				forcedShadowRenderDistanceChunks =
						OptionalInt.of(((int) (shadowDirectives.getDistance() * shadowDirectives.getDistanceRenderMul()) + 15) / 16);
			} else {
				forcedShadowRenderDistanceChunks = OptionalInt.of(-1);
			}
		} else {
			forcedShadowRenderDistanceChunks = OptionalInt.empty();
		}

		BlockRenderingSettings.INSTANCE.setIdMap(programs.getPack().getIdMap());
		BlockRenderingSettings.INSTANCE.setAmbientOcclusionLevel(programs.getPackDirectives().getAmbientOcclusionLevel());
		BlockRenderingSettings.INSTANCE.setDisableDirectionalShading(shouldDisableDirectionalShading());
		BlockRenderingSettings.INSTANCE.setUseSeparateAo(programs.getPackDirectives().shouldUseSeparateAo());

		// Don't clobber anything in texture unit 0. It probably won't cause issues, but we're just being cautious here.
		GlStateManager._activeTexture(GL20C.GL_TEXTURE2);

		// Create some placeholder PBR textures for now
		normals = new NativeImageBackedSingleColorTexture(127, 127, 255, 255);
		specular = new NativeImageBackedSingleColorTexture(0, 0, 0, 0);

		noise = programs.getPack().getCustomNoiseTexture().flatMap(texture -> {
			try {
				AbstractTexture customNoiseTexture = new NativeImageBackedCustomTexture(texture);

				return Optional.of(customNoiseTexture);
			} catch (IOException e) {
				Iris.logger.error("Unable to parse the image data for the custom noise texture", e);
				return Optional.empty();
			}
		}).orElseGet(() -> {
			final int noiseTextureResolution = programs.getPackDirectives().getNoiseTextureResolution();

			return new NativeImageBackedNoiseTexture(noiseTextureResolution);
		});

		GlStateManager._activeTexture(GL20C.GL_TEXTURE0);

		// TODO: Change this once earlier passes are implemented.
		ImmutableSet<Integer> flippedBeforeTerrain = ImmutableSet.of();

		createShadowMapRenderer = () -> {
			shadowMapRenderer = new ShadowRenderer(this, programs.getShadow().orElse(null),
					programs.getPackDirectives(), () -> flippedBeforeTerrain, renderTargets, normals, specular, noise,
					programs);
			createShadowMapRenderer = () -> {
			};
		};

		BufferFlipper flipper = new BufferFlipper();

		this.centerDepthSampler = new CenterDepthSampler(renderTargets, updateNotifier);

		flippedBeforeTranslucent = flipper.snapshot();

		Supplier<ShadowMapRenderer> shadowMapRendererSupplier = () -> {
			createShadowMapRenderer.run();
			return shadowMapRenderer;
		};

		this.deferredRenderer = new CompositeRenderer(programs.getPackDirectives(), programs.getDeferred(), renderTargets,
				noise, updateNotifier, centerDepthSampler, flipper, shadowMapRendererSupplier);

		flippedAfterTranslucent = flipper.snapshot();

		this.compositeRenderer = new CompositeRenderer(programs.getPackDirectives(), programs.getComposite(), renderTargets,
				noise, updateNotifier, centerDepthSampler, flipper, shadowMapRendererSupplier);
		this.finalPassRenderer = new FinalPassRenderer(programs, renderTargets, noise, updateNotifier, flipper.snapshot(),
				centerDepthSampler, shadowMapRendererSupplier);

		Supplier<ImmutableSet<Integer>> flipped =
				() -> isBeforeTranslucent ? flippedBeforeTranslucent : flippedAfterTranslucent;

		IntFunction<ProgramSamplers> createTerrainSamplers = (programId) -> {
			ProgramSamplers.Builder builder = ProgramSamplers.builder(programId, IrisSamplers.WORLD_RESERVED_TEXTURE_UNITS);

			IrisSamplers.addRenderTargetSamplers(builder, flipped, renderTargets, false);
			IrisSamplers.addLevelSamplers(builder, normals, specular);
			IrisSamplers.addWorldDepthSamplers(builder, renderTargets);
			IrisSamplers.addNoiseSampler(builder, noise);

			if (IrisSamplers.hasShadowSamplers(builder)) {
				createShadowMapRenderer.run();
				IrisSamplers.addShadowSamplers(builder, shadowMapRenderer);
			}

			return builder.build();
		};

		IntFunction<ProgramSamplers> createShadowTerrainSamplers = (programId) -> {
			ProgramSamplers.Builder builder = ProgramSamplers.builder(programId, IrisSamplers.WORLD_RESERVED_TEXTURE_UNITS);

			IrisSamplers.addRenderTargetSamplers(builder, () -> flippedBeforeTerrain, renderTargets, false);
			IrisSamplers.addLevelSamplers(builder, normals, specular);
			IrisSamplers.addNoiseSampler(builder, noise);

			// Only initialize these samplers if the shadow map renderer exists.
			// Otherwise, this program shouldn't be used at all?
			if (IrisSamplers.hasShadowSamplers(builder) && shadowMapRenderer != null) {
				IrisSamplers.addShadowSamplers(builder, shadowMapRenderer);
			}

			return builder.build();
		};

=======
		this.customUniforms = programs.getPack().customUniforms.build(
				CameraUniforms::addCameraUniforms,
				ViewportUniforms::addViewportUniforms,
				WorldTimeUniforms::addWorldTimeUniforms,
				SystemTimeUniforms::addSystemTimeUniforms,
				CelestialUniforms::addCelestialUniforms,
				holder -> IdMapUniforms.addIdMapUniforms(holder, programs.getPack().getIdMap()),
				MatrixUniforms::addMatrixUniforms,
				CommonUniforms::generalCommonUniforms,
				// FIXME: temp biome
				holder -> holder.uniform1i(UniformUpdateFrequency.ONCE, "biome", () -> 0)
		);
		
		this.renderTargets = new RenderTargets(MinecraftClient.getInstance().getFramebuffer(),
				programs.getPackDirectives());
		this.waterId = programs.getPack().getIdMap().getBlockProperties()
				.getOrDefault(new Identifier("minecraft", "water"), -1);
		
>>>>>>> e60e42f4
		this.basic = programs.getGbuffersBasic().map(this::createPass).orElse(null);
		this.textured = programs.getGbuffersTextured().map(this::createPass).orElse(basic);
		this.texturedLit = programs.getGbuffersTexturedLit().map(this::createPass).orElse(textured);
		this.skyBasic = programs.getGbuffersSkyBasic().map(this::createPass).orElse(basic);
		this.skyTextured = programs.getGbuffersSkyTextured().map(this::createPass).orElse(textured);
		this.clouds = programs.getGbuffersClouds().map(this::createPass).orElse(textured);
		this.terrain = programs.getGbuffersTerrain().map(this::createPass).orElse(texturedLit);
		this.translucent = programs.getGbuffersWater().map(this::createPass).orElse(terrain);
		this.damagedBlock = programs.getGbuffersDamagedBlock().map(this::createPass).orElse(terrain);
		this.weather = programs.getGbuffersWeather().map(this::createPass).orElse(texturedLit);
		this.beaconBeam = programs.getGbuffersBeaconBeam().map(this::createPass).orElse(textured);
		this.entities = programs.getGbuffersEntities().map(this::createPass).orElse(texturedLit);
		this.blockEntities = programs.getGbuffersBlock().map(this::createPass).orElse(terrain);
		this.glowingEntities = programs.getGbuffersEntitiesGlowing().map(this::createPass).orElse(entities);
		this.glint = programs.getGbuffersGlint().map(this::createPass).orElse(textured);
		this.eyes = programs.getGbuffersEntityEyes().map(this::createPass).orElse(textured);

		int[] buffersToBeCleared = programs.getPackDirectives().getRenderTargetDirectives().getBuffersToBeCleared().toIntArray();

		this.clearAltBuffers = renderTargets.createFramebufferWritingToAlt(buffersToBeCleared);
		this.clearMainBuffers = renderTargets.createFramebufferWritingToMain(buffersToBeCleared);
		this.baseline = renderTargets.createFramebufferWritingToMain(new int[]{0});
<<<<<<< HEAD

		if (shadowMapRenderer == null) {
			// Fallback just in case.
			// TODO: Can we remove this?
			this.shadowMapRenderer = new EmptyShadowMapRenderer(programs.getPackDirectives().getShadowDirectives().getResolution());
		}

		this.sodiumTerrainPipeline = new SodiumTerrainPipeline(programs, createTerrainSamplers, createShadowTerrainSamplers);
=======
		
		// Don't clobber anything in texture unit 0. It probably won't cause issues, but we're just being cautious here.
		GlStateManager.activeTexture(GL20C.GL_TEXTURE2);
		
		// Create some placeholder PBR textures for now
		normals = new SingleColorTexture(127, 127, 255, 255);
		specular = new SingleColorTexture(0, 0, 0, 0);
		
		final int noiseTextureResolution = programs.getPackDirectives().getNoiseTextureResolution();
		noise = new NoiseTexture(noiseTextureResolution, noiseTextureResolution);
		
		GlStateManager.activeTexture(GL20C.GL_TEXTURE0);
		
		this.shadowMapRenderer = new EmptyShadowMapRenderer(2048);
		this.compositeRenderer = new CompositeRenderer(programs, renderTargets, shadowMapRenderer);
		
		
		// first optimization pass
		this.customUniforms.optimise();
>>>>>>> e60e42f4
	}

	private void checkWorld() {
		// If we're not in a world, then obviously we cannot possibly be rendering a world.
		if (Minecraft.getInstance().level == null) {
			isRenderingWorld = false;
			programStackLog.clear();
			programStack.clear();
		}
	}

	@Override
	public void pushProgram(GbufferProgram program) {
		checkWorld();

		if (!isRenderingWorld || isRenderingShadow) {
			// don't mess with non-world rendering
			return;
		}

		programStack.add(program);
		useProgram(program);
		programStackLog.add("push:" + program);
	}

	@Override
	public void popProgram(GbufferProgram expected) {
		checkWorld();

		if (!isRenderingWorld || isRenderingShadow) {
			// don't mess with non-world rendering
			return;
		}

		if (programStack.isEmpty()) {
			Iris.logger.fatal("Tried to pop from an empty program stack!");
			Iris.logger.fatal("Program stack log: " + programStackLog);
			throw new IllegalStateException("Tried to pop from an empty program stack!");
		}

		// Equivalent to pop(), but a bit more verbose.
		// This shouldn't have the same performance issues that remove() normally has since we're removing from the end
		// every time.
		GbufferProgram popped = programStack.remove(programStack.size() - 1);

		if (popped != expected) {
			Iris.logger.fatal("Program stack in invalid state, popped " + popped + " but expected to pop " + expected);
			Iris.logger.fatal("Program stack content after pop: " + programStack);
			throw new IllegalStateException("Program stack in invalid state, popped " + popped + " but expected to pop " + expected);
		}

		if (popped != GbufferProgram.NONE && popped != GbufferProgram.CLEAR) {
			Pass poppedPass = getPass(popped);

			if (poppedPass != null) {
				poppedPass.stopUsing();
			}
		}

		programStackLog.add("pop:" + popped);

		if (programStack.isEmpty()) {
			// No remaining program, use fixed-function rendering
			teardownProgram();
			return;
		}

		// Use the previous program
		GbufferProgram toUse = programStack.get(programStack.size() - 1);

		useProgram(toUse);
	}

	private Pass getPass(GbufferProgram program) {
		switch (program) {
			case TERRAIN:
				return terrain;
			case TRANSLUCENT_TERRAIN:
				return translucent;
			case DAMAGED_BLOCKS:
				return damagedBlock;
			case BASIC:
				return basic;
			case BEACON_BEAM:
				return beaconBeam;
			case ENTITIES:
				return entities;
			case BLOCK_ENTITIES:
				return blockEntities;
			case ENTITIES_GLOWING:
				return glowingEntities;
			case EYES:
				return eyes;
			case ARMOR_GLINT:
				return glint;
			case CLOUDS:
				return clouds;
			case SKY_BASIC:
				return skyBasic;
			case SKY_TEXTURED:
				return skyTextured;
			case TEXTURED_LIT:
				return texturedLit;
			case TEXTURED:
				return textured;
			case WEATHER:
				return weather;
			case HAND:
			default:
				// TODO
				throw new UnsupportedOperationException("TODO: Unsupported gbuffer program: " + program);
		}
	}

	private void useProgram(GbufferProgram program) {
		if (program == GbufferProgram.NONE) {
			// Note that we don't unbind the framebuffer here. Uses of GbufferProgram.NONE
			// are responsible for ensuring that the framebuffer is switched properly.
			Program.unbind();
			return;
		} else if (program == GbufferProgram.CLEAR) {
			// Ensure that Minecraft's main framebuffer is cleared, or else very odd issues will happen with shaders
			// that have composites that don't write to all pixels.
			//
			// NB: colortex0 should not be cleared to the fog color! This causes a lot of issues on shaderpacks like
			// Sildur's Vibrant Shaders. Instead, it should be cleared to solid black like the other buffers. The
			// horizon rendered by HorizonRenderer ensures that shaderpacks that don't override the sky rendering don't
			// have issues, and this also gives shaderpacks more control over sky rendering in general.
			Minecraft.getInstance().getMainRenderTarget().bindWrite(true);
			Program.unbind();

			return;
		}

		Pass pass = getPass(program);
		beginPass(pass);

		if (program == GbufferProgram.TERRAIN) {
			if (terrain != null) {
				setupAttributes(terrain);
			}
		} else if (program == GbufferProgram.TRANSLUCENT_TERRAIN) {
			if (translucent != null) {
				setupAttributes(translucent);

				// TODO: This is just making it so that all translucent content renders like water. We need to
				// properly support mc_Entity!
				setupAttribute(translucent, "mc_Entity", 10, waterId, -1.0F, -1.0F, -1.0F);
			}
		}

		if (program != GbufferProgram.TRANSLUCENT_TERRAIN && pass != null && pass == translucent) {
			// Make sure that other stuff sharing the same program isn't rendered like water
			setupAttribute(translucent, "mc_Entity", 10, -1.0F, -1.0F, -1.0F, -1.0F);
		}
	}

	private void teardownProgram() {
		Program.unbind();
		this.baseline.bind();
	}

	@Override
	public boolean shouldDisableVanillaEntityShadows() {
		// TODO: Don't hardcode this for Sildur's
		// OptiFine seems to disable vanilla shadows when the shaderpack uses shadow mapping?
		return true;
	}

	@Override
	public boolean shouldDisableDirectionalShading() {
		return !oldLighting;
	}

	@Override
	public boolean shouldRenderClouds() {
		return shouldRenderClouds;
	}

	@Override
	public float getSunPathRotation() {
		return sunPathRotation;
	}

	private void beginPass(Pass pass) {
		if (pass != null) {
			pass.use();
		} else {
			Program.unbind();
			this.baseline.bind();
		}
	}

	private Pass createPass(ProgramSource source) {
		// TODO: Properly handle empty shaders
		Objects.requireNonNull(source.getVertexSource());
		Objects.requireNonNull(source.getFragmentSource());
		ProgramBuilder builder;

		try {
			builder = ProgramBuilder.begin(source.getName(), source.getVertexSource().orElse(null), source.getGeometrySource().orElse(null),
					source.getFragmentSource().orElse(null), IrisSamplers.WORLD_RESERVED_TEXTURE_UNITS);
		} catch (RuntimeException e) {
			// TODO: Better error handling
			throw new RuntimeException("Shader compilation failed!", e);
		}
<<<<<<< HEAD

		CommonUniforms.addCommonUniforms(builder, source.getParent().getPack().getIdMap(), source.getParent().getPackDirectives(), updateNotifier);

		Supplier<ImmutableSet<Integer>> flipped =
				() -> isBeforeTranslucent ? flippedBeforeTranslucent : flippedAfterTranslucent;

		IrisSamplers.addRenderTargetSamplers(builder, flipped, renderTargets, false);
		IrisSamplers.addLevelSamplers(builder, normals, specular);
		IrisSamplers.addWorldDepthSamplers(builder, renderTargets);
		IrisSamplers.addNoiseSampler(builder, noise);

		if (IrisSamplers.hasShadowSamplers(builder)) {
			createShadowMapRenderer.run();
			IrisSamplers.addShadowSamplers(builder, shadowMapRenderer);
		}

		this.customUniforms.buildTo(
				builder,
				holder -> CameraUniforms.addCameraUniforms(holder, this.updateNotifier),
				ViewportUniforms::addViewportUniforms,
				WorldTimeUniforms::addWorldTimeUniforms,
				SystemTimeUniforms::addSystemTimeUniforms,
				BiomeParameters::biomeParameters,
				new CelestialUniforms(this.getSunPathRotation())::addCelestialUniforms,
				// holder -> IdMapUniforms.addIdMapUniforms(holder, source.getParent().getPack().getIdMap()),
				holder -> MatrixUniforms.addMatrixUniforms(holder, source.getParent().getPackDirectives()),
				holder -> CommonUniforms.generalCommonUniforms(holder, this.updateNotifier)
		);

		GlFramebuffer framebufferBeforeTranslucents =
				renderTargets.createGbufferFramebuffer(flippedBeforeTranslucent, source.getDirectives().getDrawBuffers());
		GlFramebuffer framebufferAfterTranslucents =
				renderTargets.createGbufferFramebuffer(flippedAfterTranslucent, source.getDirectives().getDrawBuffers());

=======
		
		SamplerUniforms.addCommonSamplerUniforms(builder);
		SamplerUniforms.addWorldSamplerUniforms(builder);
		SamplerUniforms.addDepthSamplerUniforms(builder);
		
		this.customUniforms.assignTo(builder);
		
		
		GlFramebuffer framebuffer = renderTargets
				.createFramebufferWritingToMain(source.getDirectives().getDrawBuffers());
		
>>>>>>> e60e42f4
		builder.bindAttributeLocation(10, "mc_Entity");
		builder.bindAttributeLocation(11, "mc_midTexCoord");
		builder.bindAttributeLocation(12, "at_tangent");

		AlphaTestOverride alphaTestOverride = source.getDirectives().getAlphaTestOverride().orElse(null);
<<<<<<< HEAD

		Pass pass = new Pass(builder.build(), framebufferBeforeTranslucents, framebufferAfterTranslucents, alphaTestOverride,
				source.getDirectives().shouldDisableBlend());

		allPasses.add(pass);

=======
		
		if (alphaTestOverride != null) {
			Iris.logger.info("Configured alpha test override for " + source.getName() + ": " + alphaTestOverride);
		}
		
		Pass pass = new Pass(builder.build(), framebuffer, alphaTestOverride,
				source.getDirectives().shouldDisableBlend());
		
		// tell the customUniforms that those locations belong to this pass
		this.customUniforms.mapholderToPass(builder, pass);
>>>>>>> e60e42f4
		return pass;
	}

	private final class Pass {
		private final Program program;
		private final GlFramebuffer framebufferBeforeTranslucents;
		private final GlFramebuffer framebufferAfterTranslucents;
		private final AlphaTestOverride alphaTestOverride;
		private final boolean disableBlend;

		private Pass(Program program, GlFramebuffer framebufferBeforeTranslucents, GlFramebuffer framebufferAfterTranslucents, AlphaTestOverride alphaTestOverride, boolean disableBlend) {
			this.program = program;
			this.framebufferBeforeTranslucents = framebufferBeforeTranslucents;
			this.framebufferAfterTranslucents = framebufferAfterTranslucents;
			this.alphaTestOverride = alphaTestOverride;
			this.disableBlend = disableBlend;
		}

		public void use() {
			if (isBeforeTranslucent) {
				framebufferBeforeTranslucents.bind();
			} else {
				framebufferAfterTranslucents.bind();
			}
			program.use();
<<<<<<< HEAD

=======
			
			
			// push the custom uniforms
			DeferredWorldRenderingPipeline.this.customUniforms.push(this);
			
>>>>>>> e60e42f4
			// TODO: Render layers will likely override alpha testing and blend state, perhaps we need a way to override
			// that.
			if (alphaTestOverride != null) {
				alphaTestOverride.setup();
			}

			if (disableBlend) {
				GlStateManager._disableBlend();
			}
		}

		public void stopUsing() {
			if (alphaTestOverride != null) {
				AlphaTestOverride.teardown();
			}
		}

		public Program getProgram() {
			return program;
		}

		public void destroy() {
			this.program.destroy();
		}
	}

	public void destroy() {
		destroyPasses(allPasses);

		// Destroy the composite rendering pipeline
		//
		// This destroys all of the loaded composite programs as well.
		compositeRenderer.destroy();
		deferredRenderer.destroy();
		finalPassRenderer.destroy();

		// Make sure that any custom framebuffers are not bound before destroying render targets
		GlStateManager._glBindFramebuffer(GL30C.GL_READ_FRAMEBUFFER, 0);
		GlStateManager._glBindFramebuffer(GL30C.GL_DRAW_FRAMEBUFFER, 0);
		GlStateManager._glBindFramebuffer(GL30C.GL_FRAMEBUFFER, 0);

		Minecraft.getInstance().getMainRenderTarget().bindWrite(false);
		// Destroy our render targets
		//
		// While it's possible to just clear them instead and reuse them, we'd need to investigate whether or not this
		// would help performance.
		renderTargets.destroy();

		// Destroy the shadow map renderer and its render targets
		shadowMapRenderer.destroy();

		// Destroy the static samplers (specular, normals, and noise)
		specular.close();
		normals.close();
		noise.close();
	}

	private static void destroyPasses(List<Pass> passes) {
		Set<Pass> destroyed = new HashSet<>();

		for (Pass pass : passes) {
			if (pass == null) {
				continue;
			}

			if (destroyed.contains(pass)) {
				continue;
			}

			pass.destroy();
			destroyed.add(pass);
		}
	}

	private static void setupAttributes(Pass pass) {
		// TODO: Properly add these attributes into the vertex format

		float blockId = -1.0F;

		setupAttribute(pass, "mc_Entity", 10, blockId, -1.0F, -1.0F, -1.0F);
		setupAttribute(pass, "mc_midTexCoord", 11, 0.0F, 0.0F, 0.0F, 0.0F);
		setupAttribute(pass, "at_tangent", 12, 1.0F, 0.0F, 0.0F, 1.0F);
	}

	private static void setupAttribute(Pass pass, String name, int expectedLocation, float v0, float v1, float v2, float v3) {
		int location = GL20.glGetAttribLocation(pass.getProgram().getProgramId(), name);

		if (location != -1) {
			if (location != expectedLocation) {
				throw new IllegalStateException();
			}

			GL20.glVertexAttrib4f(location, v0, v1, v2, v3);
		}
	}

	private void prepareRenderTargets() {
		// Make sure we're using texture unit 0 for this.
		RenderSystem.activeTexture(GL15C.GL_TEXTURE0);

		RenderTarget main = Minecraft.getInstance().getMainRenderTarget();
		renderTargets.resizeIfNeeded(main.width, main.height);

		clearMainBuffers.bind();
		RenderSystem.clearColor(0.0f, 0.0f, 0.0f, 0.0f);
		RenderSystem.clear(GL11C.GL_COLOR_BUFFER_BIT | GL11C.GL_DEPTH_BUFFER_BIT, Minecraft.ON_OSX);

		clearAltBuffers.bind();
		// Not clearing the depth buffer since there's only one of those and it was already cleared
		RenderSystem.clearColor(0.0f, 0.0f, 0.0f, 0.0f);
		RenderSystem.clear(GL11C.GL_COLOR_BUFFER_BIT, Minecraft.ON_OSX);
	}

	@Override
	public void beginTranslucents() {
		isBeforeTranslucent = false;

		// We need to copy the current depth texture so that depthtex1 and depthtex2 can contain the depth values for
		// all non-translucent content, as required.
		baseline.bindAsReadBuffer();
		GlStateManager._bindTexture(renderTargets.getDepthTextureNoTranslucents().getTextureId());
		GL20C.glCopyTexImage2D(GL20C.GL_TEXTURE_2D, 0, GL20C.GL_DEPTH_COMPONENT, 0, 0, renderTargets.getCurrentWidth(),
				renderTargets.getCurrentHeight(), 0);
		GlStateManager._bindTexture(0);

		deferredRenderer.renderAll();
		Program.unbind();

		RenderSystem.enableBlend();
		RenderSystem.enableAlphaTest();

		Minecraft.getInstance().gameRenderer.lightTexture().turnOnLightLayer();
		Minecraft.getInstance().gameRenderer.overlayTexture().setupOverlayColor();

		if (!programStack.isEmpty()) {
			GbufferProgram toUse = programStack.get(programStack.size() - 1);

			useProgram(toUse);
		} else {
			useProgram(GbufferProgram.NONE);
			baseline.bind();
		}
	}

	public static GbufferProgram getProgramForSheet(ParticleRenderType sheet) {
		if (sheet == ParticleRenderType.PARTICLE_SHEET_OPAQUE || sheet == ParticleRenderType.TERRAIN_SHEET || sheet == ParticleRenderType.CUSTOM) {
			return GbufferProgram.TEXTURED_LIT;
		} else if (sheet == ParticleRenderType.PARTICLE_SHEET_TRANSLUCENT) {
			// TODO: Should we be using some other pass? (gbuffers_water?)
			return GbufferProgram.TEXTURED_LIT;
		} else {
			// sheet == ParticleTextureSheet.PARTICLE_SHEET_LIT
			//
			// Yes, this seems backwards. However, in this case, these particles are always bright regardless of the
			// lighting condition, and therefore don't use the textured_lit program.
			return GbufferProgram.TEXTURED;
		}
	}

	@Override
	public void renderShadows(LevelRendererAccessor levelRenderer, Camera playerCamera) {
		this.shadowMapRenderer.renderShadows(levelRenderer, playerCamera);
	}

	@Override
	public void addDebugText(List<String> messages) {
		if (shadowMapRenderer != null) {
			messages.add("");
			shadowMapRenderer.addDebugText(messages);
		}
	}

	@Override
	public OptionalInt getForcedShadowRenderDistanceChunksForDisplay() {
		return forcedShadowRenderDistanceChunks;
	}

	// TODO: better way to avoid this global state?
	private boolean isRenderingWorld = false;

	@Override
	public void beginLevelRendering() {
		isRenderingWorld = true;
		isBeforeTranslucent = true;
		checkWorld();

		if (!isRenderingWorld) {
			Iris.logger.warn("beginWorldRender was called but we are not currently rendering a world?");
			return;
		}

		if (!programStack.isEmpty()) {
			throw new IllegalStateException(
					"Program stack before the start of rendering, something has gone very wrong!");
		}

		updateNotifier.onNewFrame();
		// Get ready for world rendering
		prepareRenderTargets();
<<<<<<< HEAD

=======
		
		// Update custom uniforms
		DeferredWorldRenderingPipeline.this.customUniforms.update();
		
>>>>>>> e60e42f4
		// Default to rendering with BASIC for all unknown content.
		// This probably isn't the best approach, but it works for now.
		pushProgram(GbufferProgram.BASIC);
	}

	@Override
	public void finalizeLevelRendering() {
		checkWorld();

		if (!isRenderingWorld) {
			Iris.logger.warn("finalizeWorldRendering was called but we are not currently rendering a world?");
			return;
		}

		popProgram(GbufferProgram.BASIC);

		if (!programStack.isEmpty()) {
			Iris.logger.fatal("Program stack not empty at end of rendering, something has gone very wrong!");
			Iris.logger.fatal("Program stack log: " + programStackLog);
			Iris.logger.fatal("Program stack content: " + programStack);
			throw new IllegalStateException(
					"Program stack not empty at end of rendering, something has gone very wrong!");
		}

		isRenderingWorld = false;
		programStackLog.clear();

		compositeRenderer.renderAll();
		finalPassRenderer.renderFinalPass();
	}

	@Override
	public SodiumTerrainPipeline getSodiumTerrainPipeline() {
		return sodiumTerrainPipeline;
	}

	private boolean isRenderingShadow = false;

	public void beginShadowRender() {
		isRenderingShadow = true;
	}

	public void endShadowRender() {
		isRenderingShadow = false;
	}

	public FrameUpdateNotifier getUpdateNotifier() {
		return updateNotifier;
	}
}<|MERGE_RESOLUTION|>--- conflicted
+++ resolved
@@ -11,7 +11,6 @@
 import net.coderbot.iris.gl.program.Program;
 import net.coderbot.iris.gl.program.ProgramBuilder;
 import net.coderbot.iris.gl.program.ProgramSamplers;
-import net.coderbot.iris.gl.uniform.UniformUpdateFrequency;
 import net.coderbot.iris.layer.GbufferProgram;
 import net.coderbot.iris.mixin.LevelRendererAccessor;
 import net.coderbot.iris.postprocess.BufferFlipper;
@@ -107,7 +106,6 @@
 
 	private boolean isBeforeTranslucent;
 	private final int waterId;
-<<<<<<< HEAD
 	private final float sunPathRotation;
 	private final boolean shouldRenderClouds;
 	private final boolean oldLighting;
@@ -117,26 +115,28 @@
 	private final List<String> programStackLog = new ArrayList<>();
 
 	private static final ResourceLocation WATER_IDENTIFIER = new ResourceLocation("minecraft", "water");
-	private final CustomUniforms.Factory customUniforms;
-
-=======
-	
-	private static final List<GbufferProgram> programStack = new ArrayList<>();
-	private static final List<String> programStackLog = new ArrayList<>();
-	
 	private final CustomUniforms customUniforms;
-	
->>>>>>> e60e42f4
+
+
 	public DeferredWorldRenderingPipeline(ProgramSet programs) {
 		Objects.requireNonNull(programs);
 
-		// TODO should we clear this at the end of the constructor?
-<<<<<<< HEAD
-		this.customUniforms = programs.getPack().customUniforms;
 
 		this.shouldRenderClouds = programs.getPackDirectives().areCloudsEnabled();
 		this.oldLighting = programs.getPackDirectives().isOldLighting();
 		this.updateNotifier = new FrameUpdateNotifier();
+
+		this.customUniforms = programs.getPack().customUniforms.build(
+				holder -> CameraUniforms.addCameraUniforms(holder, this.updateNotifier),
+				ViewportUniforms::addViewportUniforms,
+				WorldTimeUniforms::addWorldTimeUniforms,
+				SystemTimeUniforms::addSystemTimeUniforms,
+				BiomeParameters::biomeParameters,
+				new CelestialUniforms(this.getSunPathRotation())::addCelestialUniforms,
+				// holder -> IdMapUniforms.addIdMapUniforms(holder, source.getParent().getPack().getIdMap()),
+				holder -> MatrixUniforms.addMatrixUniforms(holder, programs.getPackDirectives()),
+				holder -> CommonUniforms.generalCommonUniforms(holder, this.updateNotifier)
+		);
 
 		this.allPasses = new ArrayList<>();
 
@@ -210,12 +210,12 @@
 		};
 
 		this.deferredRenderer = new CompositeRenderer(programs.getPackDirectives(), programs.getDeferred(), renderTargets,
-				noise, updateNotifier, centerDepthSampler, flipper, shadowMapRendererSupplier);
+				noise, updateNotifier, centerDepthSampler, flipper, shadowMapRendererSupplier, customUniforms);
 
 		flippedAfterTranslucent = flipper.snapshot();
 
 		this.compositeRenderer = new CompositeRenderer(programs.getPackDirectives(), programs.getComposite(), renderTargets,
-				noise, updateNotifier, centerDepthSampler, flipper, shadowMapRendererSupplier);
+				noise, updateNotifier, centerDepthSampler, flipper, shadowMapRendererSupplier, customUniforms);
 		this.finalPassRenderer = new FinalPassRenderer(programs, renderTargets, noise, updateNotifier, flipper.snapshot(),
 				centerDepthSampler, shadowMapRendererSupplier);
 
@@ -253,27 +253,6 @@
 
 			return builder.build();
 		};
-
-=======
-		this.customUniforms = programs.getPack().customUniforms.build(
-				CameraUniforms::addCameraUniforms,
-				ViewportUniforms::addViewportUniforms,
-				WorldTimeUniforms::addWorldTimeUniforms,
-				SystemTimeUniforms::addSystemTimeUniforms,
-				CelestialUniforms::addCelestialUniforms,
-				holder -> IdMapUniforms.addIdMapUniforms(holder, programs.getPack().getIdMap()),
-				MatrixUniforms::addMatrixUniforms,
-				CommonUniforms::generalCommonUniforms,
-				// FIXME: temp biome
-				holder -> holder.uniform1i(UniformUpdateFrequency.ONCE, "biome", () -> 0)
-		);
-		
-		this.renderTargets = new RenderTargets(MinecraftClient.getInstance().getFramebuffer(),
-				programs.getPackDirectives());
-		this.waterId = programs.getPack().getIdMap().getBlockProperties()
-				.getOrDefault(new Identifier("minecraft", "water"), -1);
-		
->>>>>>> e60e42f4
 		this.basic = programs.getGbuffersBasic().map(this::createPass).orElse(null);
 		this.textured = programs.getGbuffersTextured().map(this::createPass).orElse(basic);
 		this.texturedLit = programs.getGbuffersTexturedLit().map(this::createPass).orElse(textured);
@@ -296,7 +275,6 @@
 		this.clearAltBuffers = renderTargets.createFramebufferWritingToAlt(buffersToBeCleared);
 		this.clearMainBuffers = renderTargets.createFramebufferWritingToMain(buffersToBeCleared);
 		this.baseline = renderTargets.createFramebufferWritingToMain(new int[]{0});
-<<<<<<< HEAD
 
 		if (shadowMapRenderer == null) {
 			// Fallback just in case.
@@ -305,27 +283,10 @@
 		}
 
 		this.sodiumTerrainPipeline = new SodiumTerrainPipeline(programs, createTerrainSamplers, createShadowTerrainSamplers);
-=======
-		
-		// Don't clobber anything in texture unit 0. It probably won't cause issues, but we're just being cautious here.
-		GlStateManager.activeTexture(GL20C.GL_TEXTURE2);
-		
-		// Create some placeholder PBR textures for now
-		normals = new SingleColorTexture(127, 127, 255, 255);
-		specular = new SingleColorTexture(0, 0, 0, 0);
-		
-		final int noiseTextureResolution = programs.getPackDirectives().getNoiseTextureResolution();
-		noise = new NoiseTexture(noiseTextureResolution, noiseTextureResolution);
-		
-		GlStateManager.activeTexture(GL20C.GL_TEXTURE0);
-		
-		this.shadowMapRenderer = new EmptyShadowMapRenderer(2048);
-		this.compositeRenderer = new CompositeRenderer(programs, renderTargets, shadowMapRenderer);
-		
-		
+
+
 		// first optimization pass
 		this.customUniforms.optimise();
->>>>>>> e60e42f4
 	}
 
 	private void checkWorld() {
@@ -532,9 +493,14 @@
 			// TODO: Better error handling
 			throw new RuntimeException("Shader compilation failed!", e);
 		}
-<<<<<<< HEAD
 
 		CommonUniforms.addCommonUniforms(builder, source.getParent().getPack().getIdMap(), source.getParent().getPackDirectives(), updateNotifier);
+		// TODO replace with
+		// SamplerUniforms.addCommonSamplerUniforms(builder);
+		// SamplerUniforms.addWorldSamplerUniforms(builder);
+		// SamplerUniforms.addDepthSamplerUniforms(builder);
+
+		this.customUniforms.assignTo(builder);
 
 		Supplier<ImmutableSet<Integer>> flipped =
 				() -> isBeforeTranslucent ? flippedBeforeTranslucent : flippedAfterTranslucent;
@@ -549,61 +515,27 @@
 			IrisSamplers.addShadowSamplers(builder, shadowMapRenderer);
 		}
 
-		this.customUniforms.buildTo(
-				builder,
-				holder -> CameraUniforms.addCameraUniforms(holder, this.updateNotifier),
-				ViewportUniforms::addViewportUniforms,
-				WorldTimeUniforms::addWorldTimeUniforms,
-				SystemTimeUniforms::addSystemTimeUniforms,
-				BiomeParameters::biomeParameters,
-				new CelestialUniforms(this.getSunPathRotation())::addCelestialUniforms,
-				// holder -> IdMapUniforms.addIdMapUniforms(holder, source.getParent().getPack().getIdMap()),
-				holder -> MatrixUniforms.addMatrixUniforms(holder, source.getParent().getPackDirectives()),
-				holder -> CommonUniforms.generalCommonUniforms(holder, this.updateNotifier)
-		);
 
 		GlFramebuffer framebufferBeforeTranslucents =
 				renderTargets.createGbufferFramebuffer(flippedBeforeTranslucent, source.getDirectives().getDrawBuffers());
 		GlFramebuffer framebufferAfterTranslucents =
 				renderTargets.createGbufferFramebuffer(flippedAfterTranslucent, source.getDirectives().getDrawBuffers());
 
-=======
-		
-		SamplerUniforms.addCommonSamplerUniforms(builder);
-		SamplerUniforms.addWorldSamplerUniforms(builder);
-		SamplerUniforms.addDepthSamplerUniforms(builder);
-		
-		this.customUniforms.assignTo(builder);
-		
-		
-		GlFramebuffer framebuffer = renderTargets
-				.createFramebufferWritingToMain(source.getDirectives().getDrawBuffers());
-		
->>>>>>> e60e42f4
 		builder.bindAttributeLocation(10, "mc_Entity");
 		builder.bindAttributeLocation(11, "mc_midTexCoord");
 		builder.bindAttributeLocation(12, "at_tangent");
 
 		AlphaTestOverride alphaTestOverride = source.getDirectives().getAlphaTestOverride().orElse(null);
-<<<<<<< HEAD
 
 		Pass pass = new Pass(builder.build(), framebufferBeforeTranslucents, framebufferAfterTranslucents, alphaTestOverride,
 				source.getDirectives().shouldDisableBlend());
 
 		allPasses.add(pass);
 
-=======
-		
-		if (alphaTestOverride != null) {
-			Iris.logger.info("Configured alpha test override for " + source.getName() + ": " + alphaTestOverride);
-		}
-		
-		Pass pass = new Pass(builder.build(), framebuffer, alphaTestOverride,
-				source.getDirectives().shouldDisableBlend());
-		
 		// tell the customUniforms that those locations belong to this pass
 		this.customUniforms.mapholderToPass(builder, pass);
->>>>>>> e60e42f4
+
+
 		return pass;
 	}
 
@@ -629,15 +561,10 @@
 				framebufferAfterTranslucents.bind();
 			}
 			program.use();
-<<<<<<< HEAD
-
-=======
-			
-			
+
 			// push the custom uniforms
 			DeferredWorldRenderingPipeline.this.customUniforms.push(this);
-			
->>>>>>> e60e42f4
+
 			// TODO: Render layers will likely override alpha testing and blend state, perhaps we need a way to override
 			// that.
 			if (alphaTestOverride != null) {
@@ -837,14 +764,10 @@
 		updateNotifier.onNewFrame();
 		// Get ready for world rendering
 		prepareRenderTargets();
-<<<<<<< HEAD
-
-=======
-		
+
 		// Update custom uniforms
 		DeferredWorldRenderingPipeline.this.customUniforms.update();
-		
->>>>>>> e60e42f4
+
 		// Default to rendering with BASIC for all unknown content.
 		// This probably isn't the best approach, but it works for now.
 		pushProgram(GbufferProgram.BASIC);
