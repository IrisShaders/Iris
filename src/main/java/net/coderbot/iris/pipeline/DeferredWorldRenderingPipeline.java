--- conflicted
+++ resolved
@@ -15,12 +15,9 @@
 import net.coderbot.iris.gbuffer_overrides.matching.RenderCondition;
 import net.coderbot.iris.gbuffer_overrides.matching.SpecialCondition;
 import net.coderbot.iris.gbuffer_overrides.state.RenderTargetStateListener;
-<<<<<<< HEAD
 import net.coderbot.iris.gl.IrisRenderSystem;
 import net.coderbot.iris.gl.blending.AlphaTest;
 import net.coderbot.iris.gl.IrisRenderSystem;
-=======
->>>>>>> 65499344
 import net.coderbot.iris.gl.blending.AlphaTestOverride;
 import net.coderbot.iris.gl.blending.AlphaTestStorage;
 import net.coderbot.iris.gl.blending.BlendModeOverride;
@@ -904,13 +901,9 @@
 
 			for (ComputeProgram computeProgram : shadowComputes) {
 				if (computeProgram != null) {
-<<<<<<< HEAD
-					computeProgram.dispatch(shadowMapResolution, shadowMapResolution, customUniforms);
-=======
 					computeProgram.use();
 					this.customUniforms.push(computeProgram);
 					computeProgram.dispatch(shadowMapResolution, shadowMapResolution);
->>>>>>> 65499344
 				}
 			}
 
@@ -990,11 +983,7 @@
 					throw new RuntimeException("Shader compilation failed!", e);
 				}
 
-<<<<<<< HEAD
-				CommonUniforms.addDynamicUniforms(builder, FogMode.PER_VERTEX);
-=======
 				CommonUniforms.addDynamicUniforms(builder);
->>>>>>> 65499344
 				this.customUniforms.assignTo(builder);
 
 				Supplier<ImmutableSet<Integer>> flipped;
@@ -1023,10 +1012,7 @@
 
 				programs[i] = builder.buildCompute();
 
-<<<<<<< HEAD
-=======
 				// tell the customUniforms that those locations belong to this pass
->>>>>>> 65499344
 				this.customUniforms.mapholderToPass(builder, programs[i]);
 
 				programs[i].setWorkGroupInfo(source.getWorkGroupRelative(), source.getWorkGroups());
