package net.coderbot.iris.pipeline;

import com.google.common.collect.ImmutableList;
import com.google.common.collect.ImmutableSet;
import com.mojang.blaze3d.pipeline.RenderTarget;
import com.mojang.blaze3d.platform.GlStateManager;
import com.mojang.blaze3d.systems.RenderSystem;
import com.mojang.datafixers.util.Pair;
import it.unimi.dsi.fastutil.objects.Object2ObjectMaps;
import net.coderbot.iris.Iris;
import net.coderbot.iris.block_rendering.BlockMaterialMapping;
import net.coderbot.iris.block_rendering.BlockRenderingSettings;
import net.coderbot.iris.gbuffer_overrides.matching.InputAvailability;
import net.coderbot.iris.gbuffer_overrides.matching.ProgramTable;
import net.coderbot.iris.gbuffer_overrides.matching.RenderCondition;
import net.coderbot.iris.gbuffer_overrides.matching.SpecialCondition;
import net.coderbot.iris.gbuffer_overrides.state.RenderTargetStateListener;
import net.coderbot.iris.gl.IrisRenderSystem;
import net.coderbot.iris.gl.blending.AlphaTest;
import net.coderbot.iris.gl.blending.AlphaTestOverride;
import net.coderbot.iris.gl.blending.AlphaTestStorage;
import net.coderbot.iris.gl.blending.BlendModeOverride;
import net.coderbot.iris.gl.framebuffer.GlFramebuffer;
import net.coderbot.iris.gl.program.Program;
import net.coderbot.iris.gl.program.ProgramBuilder;
import net.coderbot.iris.gl.program.ProgramImages;
import net.coderbot.iris.gl.program.ProgramSamplers;
import net.coderbot.iris.gl.shader.ShaderType;
import net.coderbot.iris.gl.texture.DepthBufferFormat;
import net.coderbot.iris.gl.texture.InternalTextureFormat;
import net.coderbot.iris.layer.GbufferPrograms;
import net.coderbot.iris.mixin.LevelRendererAccessor;
import net.coderbot.iris.pipeline.newshader.CoreWorldRenderingPipeline;
import net.coderbot.iris.pipeline.patcher.AttributeShaderTransformer;
import net.coderbot.iris.postprocess.BufferFlipper;
import net.coderbot.iris.postprocess.CenterDepthSampler;
import net.coderbot.iris.postprocess.CompositeRenderer;
import net.coderbot.iris.postprocess.FinalPassRenderer;
import net.coderbot.iris.rendertarget.Blaze3dRenderTargetExt;
import net.coderbot.iris.rendertarget.NativeImageBackedSingleColorTexture;
<<<<<<< HEAD
import net.coderbot.iris.rendertarget.NativeImageBackedSingleColorTexture;
=======
>>>>>>> e8865694
import net.coderbot.iris.rendertarget.RenderTargets;
import net.coderbot.iris.samplers.IrisImages;
import net.coderbot.iris.samplers.IrisSamplers;
import net.coderbot.iris.shaderpack.IdMap;
import net.coderbot.iris.shaderpack.PackDirectives;
import net.coderbot.iris.shaderpack.PackShadowDirectives;
import net.coderbot.iris.shaderpack.ProgramDirectives;
import net.coderbot.iris.shaderpack.ProgramFallbackResolver;
import net.coderbot.iris.shaderpack.ProgramSet;
import net.coderbot.iris.shaderpack.ProgramSource;
import net.coderbot.iris.shaderpack.loading.ProgramId;
import net.coderbot.iris.shaderpack.texture.TextureStage;
<<<<<<< HEAD
import net.coderbot.iris.shaderpack.transform.StringTransformations;
=======
>>>>>>> e8865694
import net.coderbot.iris.shadows.ShadowRenderTargets;
import net.coderbot.iris.texture.TextureInfoCache;
import net.coderbot.iris.uniforms.CapturedRenderingState;
import net.coderbot.iris.uniforms.CommonUniforms;
import net.coderbot.iris.uniforms.FrameUpdateNotifier;
import net.coderbot.iris.vendored.joml.Vector3d;
import net.coderbot.iris.vendored.joml.Vector4f;
import net.minecraft.client.Camera;
import net.minecraft.client.Minecraft;
import net.minecraft.client.renderer.texture.AbstractTexture;
import net.minecraft.client.renderer.DimensionSpecialEffects;
import net.minecraft.client.renderer.GameRenderer;
import org.jetbrains.annotations.Nullable;
import org.lwjgl.opengl.GL11C;
import org.lwjgl.opengl.GL15C;
import org.lwjgl.opengl.GL20C;
import org.lwjgl.opengl.GL30C;

import java.util.HashMap;
import java.util.HashSet;
import java.util.List;
import java.util.Map;
import java.util.Objects;
import java.util.OptionalInt;
import java.util.Set;
import java.util.function.IntFunction;
import java.util.function.Supplier;

/**
 * Encapsulates the compiled shader program objects for the currently loaded shaderpack.
 */
public class DeferredWorldRenderingPipeline implements WorldRenderingPipeline, RenderTargetStateListener  {
	private final RenderTargets renderTargets;

	@Nullable
	private ShadowRenderTargets shadowRenderTargets;
	private final Supplier<ShadowRenderTargets> shadowTargetsSupplier;

	private final ProgramTable<Pass> table;

	private final ImmutableList<ClearPass> clearPassesFull;
	private final ImmutableList<ClearPass> clearPasses;

	private final GlFramebuffer baseline;

	private final CompositeRenderer prepareRenderer;

	@Nullable
	private final ShadowRenderer shadowRenderer;

	private final int shadowMapResolution;
	private final CompositeRenderer deferredRenderer;
	private final CompositeRenderer compositeRenderer;
	private final FinalPassRenderer finalPassRenderer;
	private final CustomTextureManager customTextureManager;
	private final AbstractTexture whitePixel;
	private final FrameUpdateNotifier updateNotifier;
	private final CenterDepthSampler centerDepthSampler;

	private final ImmutableSet<Integer> flippedBeforeShadow;
	private final ImmutableSet<Integer> flippedAfterPrepare;
	private final ImmutableSet<Integer> flippedAfterTranslucent;

	private final SodiumTerrainPipeline sodiumTerrainPipeline;

	private final HorizonRenderer horizonRenderer = new HorizonRenderer();

	private final float sunPathRotation;
	private final boolean shouldRenderClouds;
	private final boolean shouldRenderUnderwaterOverlay;
	private final boolean shouldRenderVignette;
	private final boolean shouldWriteRainAndSnowToDepthBuffer;
	private final boolean shouldRenderParticlesBeforeDeferred;
	private final boolean oldLighting;
	private final OptionalInt forcedShadowRenderDistanceChunks;

	private Pass current = null;

	private WorldRenderingPhase overridePhase = null;
	private WorldRenderingPhase phase = WorldRenderingPhase.NONE;
	private boolean isBeforeTranslucent;
	private InputAvailability inputs = new InputAvailability(false, false, false);
	private SpecialCondition special = null;

	public DeferredWorldRenderingPipeline(ProgramSet programs) {
		Objects.requireNonNull(programs);

		this.shouldRenderClouds = programs.getPackDirectives().areCloudsEnabled();
		this.shouldRenderUnderwaterOverlay = programs.getPackDirectives().underwaterOverlay();
		this.shouldRenderVignette = programs.getPackDirectives().vignette();
		this.shouldWriteRainAndSnowToDepthBuffer = programs.getPackDirectives().rainDepth();
		this.shouldRenderParticlesBeforeDeferred = programs.getPackDirectives().areParticlesBeforeDeferred();
		this.oldLighting = programs.getPackDirectives().isOldLighting();
		this.updateNotifier = new FrameUpdateNotifier();

		RenderTarget mainTarget = Minecraft.getInstance().getMainRenderTarget();

		int depthTextureId = mainTarget.getDepthTextureId();
		int internalFormat = TextureInfoCache.INSTANCE.getInfo(depthTextureId).getInternalFormat();
		DepthBufferFormat depthBufferFormat = DepthBufferFormat.fromGlEnumOrDefault(internalFormat);

		this.renderTargets = new RenderTargets(mainTarget.width, mainTarget.height, depthTextureId,
			depthBufferFormat, programs.getPackDirectives().getRenderTargetDirectives().getRenderTargetSettings());

		this.sunPathRotation = programs.getPackDirectives().getSunPathRotation();

		PackShadowDirectives shadowDirectives = programs.getPackDirectives().getShadowDirectives();

		if (shadowDirectives.isDistanceRenderMulExplicit()) {
			if (shadowDirectives.getDistanceRenderMul() >= 0.0) {
				// add 15 and then divide by 16 to ensure we're rounding up
				forcedShadowRenderDistanceChunks =
						OptionalInt.of(((int) (shadowDirectives.getDistance() * shadowDirectives.getDistanceRenderMul()) + 15) / 16);
			} else {
				forcedShadowRenderDistanceChunks = OptionalInt.of(-1);
			}
		} else {
			forcedShadowRenderDistanceChunks = OptionalInt.empty();
		}

		BlockRenderingSettings.INSTANCE.setBlockStateIds(
				BlockMaterialMapping.createBlockStateIdMap(programs.getPack().getIdMap().getBlockProperties()));
		BlockRenderingSettings.INSTANCE.setBlockTypeIds(BlockMaterialMapping.createBlockTypeMap(programs.getPack().getIdMap().getBlockRenderTypeMap()));

		BlockRenderingSettings.INSTANCE.setEntityIds(programs.getPack().getIdMap().getEntityIdMap());
		BlockRenderingSettings.INSTANCE.setAmbientOcclusionLevel(programs.getPackDirectives().getAmbientOcclusionLevel());
		BlockRenderingSettings.INSTANCE.setDisableDirectionalShading(shouldDisableDirectionalShading());
		BlockRenderingSettings.INSTANCE.setUseSeparateAo(programs.getPackDirectives().shouldUseSeparateAo());
		BlockRenderingSettings.INSTANCE.setUseExtendedVertexFormat(true);

		// Don't clobber anything in texture unit 0. It probably won't cause issues, but we're just being cautious here.
		GlStateManager.glActiveTexture(GL20C.GL_TEXTURE2);

		customTextureManager = new CustomTextureManager(programs.getPackDirectives(), programs.getPack().getCustomTextureDataMap(), programs.getPack().getCustomNoiseTexture());

		whitePixel = new NativeImageBackedSingleColorTexture(255, 255, 255, 255);

<<<<<<< HEAD
		GlStateManager.glActiveTexture(GL20C.GL_TEXTURE0);
=======
		GlStateManager._activeTexture(GL20C.GL_TEXTURE0);
>>>>>>> e8865694

		this.flippedBeforeShadow = ImmutableSet.of();

		BufferFlipper flipper = new BufferFlipper();

		this.centerDepthSampler = new CenterDepthSampler(programs.getPackDirectives().getCenterDepthHalfLife());

		this.shadowMapResolution = programs.getPackDirectives().getShadowDirectives().getResolution();

		this.shadowTargetsSupplier = () -> {
			if (shadowRenderTargets == null) {
				// TODO: Support more than two shadowcolor render targets
				this.shadowRenderTargets = new ShadowRenderTargets(shadowMapResolution, new InternalTextureFormat[]{
					// TODO: Custom shadowcolor format support
					InternalTextureFormat.RGBA,
					InternalTextureFormat.RGBA
				});
			}

			return shadowRenderTargets;
		};

		this.prepareRenderer = new CompositeRenderer(programs.getPackDirectives(), programs.getPrepare(), renderTargets,
				customTextureManager.getNoiseTexture(), updateNotifier, centerDepthSampler, flipper, shadowTargetsSupplier,
				customTextureManager.getCustomTextureIdMap().getOrDefault(TextureStage.PREPARE, Object2ObjectMaps.emptyMap()),
				programs.getPackDirectives().getExplicitFlips("prepare_pre"));

		flippedAfterPrepare = flipper.snapshot();

		this.deferredRenderer = new CompositeRenderer(programs.getPackDirectives(), programs.getDeferred(), renderTargets,
				customTextureManager.getNoiseTexture(), updateNotifier, centerDepthSampler, flipper, shadowTargetsSupplier,
				customTextureManager.getCustomTextureIdMap().getOrDefault(TextureStage.DEFERRED, Object2ObjectMaps.emptyMap()),
				programs.getPackDirectives().getExplicitFlips("deferred_pre"));

		flippedAfterTranslucent = flipper.snapshot();

		this.compositeRenderer = new CompositeRenderer(programs.getPackDirectives(), programs.getComposite(), renderTargets,
				customTextureManager.getNoiseTexture(), updateNotifier, centerDepthSampler, flipper, shadowTargetsSupplier,
				customTextureManager.getCustomTextureIdMap().getOrDefault(TextureStage.COMPOSITE_AND_FINAL, Object2ObjectMaps.emptyMap()),
				programs.getPackDirectives().getExplicitFlips("composite_pre"));
		this.finalPassRenderer = new FinalPassRenderer(programs, renderTargets, customTextureManager.getNoiseTexture(), updateNotifier, flipper.snapshot(),
				centerDepthSampler, shadowTargetsSupplier,
				customTextureManager.getCustomTextureIdMap().getOrDefault(TextureStage.COMPOSITE_AND_FINAL, Object2ObjectMaps.emptyMap()),
				this.compositeRenderer.getFlippedAtLeastOnceFinal());

		// [(textured=false,lightmap=false), (textured=true,lightmap=false), (textured=true,lightmap=true)]
		ProgramId[] ids = new ProgramId[] {
				ProgramId.Basic, ProgramId.Textured, ProgramId.TexturedLit,
				ProgramId.SkyBasic, ProgramId.SkyTextured, ProgramId.SkyTextured,
				null, null, ProgramId.Terrain,
				null, null, ProgramId.Water,
				null, ProgramId.Clouds, ProgramId.Clouds,
				null, ProgramId.DamagedBlock, ProgramId.DamagedBlock,
				ProgramId.Block, ProgramId.Block, ProgramId.Block,
				ProgramId.BeaconBeam, ProgramId.BeaconBeam, ProgramId.BeaconBeam,
				ProgramId.Entities, ProgramId.Entities, ProgramId.Entities,
				null, ProgramId.ArmorGlint, ProgramId.ArmorGlint,
				null, ProgramId.SpiderEyes, ProgramId.SpiderEyes,
				ProgramId.Hand, ProgramId.Hand, ProgramId.Hand,
				ProgramId.HandWater, ProgramId.HandWater, ProgramId.HandWater,
				null, null, ProgramId.Weather,
				// world border uses textured_lit even though it has no lightmap :/
				null, ProgramId.TexturedLit, ProgramId.TexturedLit,
				ProgramId.Shadow, ProgramId.Shadow, ProgramId.Shadow
		};

		if (ids.length != RenderCondition.values().length * 3) {
			throw new IllegalStateException("Program ID table length mismatch");
		}

		ProgramFallbackResolver resolver = new ProgramFallbackResolver(programs);

		Map<Pair<ProgramId, InputAvailability>, Pass> cachedPasses = new HashMap<>();

		this.table = new ProgramTable<>((condition, availability) -> {
			int idx;

			if (availability.texture && availability.lightmap) {
				idx = 2;
			} else if (availability.texture) {
				idx = 1;
			} else {
				idx = 0;
			}

			ProgramId id = ids[condition.ordinal() * 3 + idx];

			if (id == null) {
				id = ids[idx];
			}

			return cachedPasses.computeIfAbsent(new Pair<>(id, availability), p -> {
				ProgramSource source = resolver.resolveNullable(p.getFirst());

				if (condition == RenderCondition.SHADOW) {
					if (shadowRenderTargets == null) {
						// shadow is not used
						return null;
					} else if (source == null) {
						// still need the custom framebuffer, viewport, and blend mode behavior
						GlFramebuffer shadowFb = shadowRenderTargets.getFramebuffer();
						return new Pass(null, shadowFb, shadowFb, null,
							BlendModeOverride.OFF, true);
					}
				}

				if (source == null) {
					return createDefaultPass();
				}

				return createPass(source, availability, condition == RenderCondition.SHADOW);
			});
		});

		this.clearPassesFull = ClearPassCreator.createClearPasses(renderTargets, true,
				programs.getPackDirectives().getRenderTargetDirectives());
		this.clearPasses = ClearPassCreator.createClearPasses(renderTargets, false,
				programs.getPackDirectives().getRenderTargetDirectives());

		this.baseline = renderTargets.createGbufferFramebuffer(ImmutableSet.of(), new int[] {0});

		if (shadowRenderTargets != null) {
			Program shadowProgram = table.match(RenderCondition.SHADOW, new InputAvailability(true, true, true)).getProgram();
			boolean shadowUsesImages = shadowProgram != null && shadowProgram.getActiveImages() > 0;

			this.shadowRenderer = new ShadowRenderer(programs.getShadow().orElse(null),
				programs.getPackDirectives(), shadowRenderTargets, shadowUsesImages);
		} else {
			this.shadowRenderer = null;
		}

		// SodiumTerrainPipeline setup follows.

		Supplier<ImmutableSet<Integer>> flipped =
			() -> isBeforeTranslucent ? flippedAfterPrepare : flippedAfterTranslucent;

		IntFunction<ProgramSamplers> createTerrainSamplers = (programId) -> {
			ProgramSamplers.Builder builder = ProgramSamplers.builder(programId, IrisSamplers.WORLD_RESERVED_TEXTURE_UNITS);
			ProgramSamplers.CustomTextureSamplerInterceptor customTextureSamplerInterceptor = ProgramSamplers.customTextureSamplerInterceptor(builder, customTextureManager.getCustomTextureIdMap().getOrDefault(TextureStage.GBUFFERS_AND_SHADOW, Object2ObjectMaps.emptyMap()));

			IrisSamplers.addRenderTargetSamplers(customTextureSamplerInterceptor, flipped, renderTargets, false);
			IrisSamplers.addLevelSamplers(customTextureSamplerInterceptor, customTextureManager.getNormals(),
				customTextureManager.getSpecular(), whitePixel, new InputAvailability(true, true, false));
			IrisSamplers.addWorldDepthSamplers(customTextureSamplerInterceptor, renderTargets);
			IrisSamplers.addNoiseSampler(customTextureSamplerInterceptor, customTextureManager.getNoiseTexture());

			if (IrisSamplers.hasShadowSamplers(customTextureSamplerInterceptor)) {
				IrisSamplers.addShadowSamplers(customTextureSamplerInterceptor, Objects.requireNonNull(shadowRenderTargets));
			}

			return builder.build();
		};

		IntFunction<ProgramImages> createTerrainImages = (programId) -> {
			ProgramImages.Builder builder = ProgramImages.builder(programId);

			IrisImages.addRenderTargetImages(builder, flipped, renderTargets);

			if (IrisImages.hasShadowImages(builder)) {
				IrisImages.addShadowColorImages(builder, Objects.requireNonNull(shadowRenderTargets));
			}

			return builder.build();
		};

		IntFunction<ProgramSamplers> createShadowTerrainSamplers = (programId) -> {
			ProgramSamplers.Builder builder = ProgramSamplers.builder(programId, IrisSamplers.WORLD_RESERVED_TEXTURE_UNITS);
			ProgramSamplers.CustomTextureSamplerInterceptor customTextureSamplerInterceptor = ProgramSamplers.customTextureSamplerInterceptor(builder, customTextureManager.getCustomTextureIdMap().getOrDefault(TextureStage.GBUFFERS_AND_SHADOW, Object2ObjectMaps.emptyMap()));

			IrisSamplers.addRenderTargetSamplers(customTextureSamplerInterceptor, () -> flippedAfterPrepare, renderTargets, false);
			IrisSamplers.addLevelSamplers(customTextureSamplerInterceptor, customTextureManager.getNormals(),
				customTextureManager.getSpecular(), whitePixel, new InputAvailability(true, true, false));
			IrisSamplers.addNoiseSampler(customTextureSamplerInterceptor, customTextureManager.getNoiseTexture());

			// Only initialize these samplers if the shadow map renderer exists.
			// Otherwise, this program shouldn't be used at all?
			if (IrisSamplers.hasShadowSamplers(customTextureSamplerInterceptor)) {
				IrisSamplers.addShadowSamplers(customTextureSamplerInterceptor, Objects.requireNonNull(shadowRenderTargets));
			}

			return builder.build();
		};

		IntFunction<ProgramImages> createShadowTerrainImages = (programId) -> {
			ProgramImages.Builder builder = ProgramImages.builder(programId);

			IrisImages.addRenderTargetImages(builder, () -> flippedAfterPrepare, renderTargets);

			if (IrisImages.hasShadowImages(builder)) {
				IrisImages.addShadowColorImages(builder, Objects.requireNonNull(shadowRenderTargets));
			}

			return builder.build();
		};

<<<<<<< HEAD

		this.sodiumTerrainPipeline = new SodiumTerrainPipeline(this, programs, createTerrainSamplers,
			shadowRenderTargets == null ? null : createShadowTerrainSamplers, createTerrainImages, createShadowTerrainImages, renderTargets, flippedAfterPrepare, flippedAfterTranslucent,
			shadowRenderTargets != null ? shadowRenderTargets.getFramebuffer() : null);
=======
		this.sodiumTerrainPipeline = new SodiumTerrainPipeline(this, programs, createTerrainSamplers,
			shadowRenderer == null ? null : createShadowTerrainSamplers, createTerrainImages,
			shadowRenderer == null ? null : createShadowTerrainImages);
>>>>>>> e8865694
	}

	private void checkWorld() {
		// If we're not in a world, then obviously we cannot possibly be rendering a world.
		if (Minecraft.getInstance().level == null) {
			isRenderingWorld = false;
			current = null;
		}
	}

	@Override
	public boolean shouldDisableVanillaEntityShadows() {
		// OptiFine seems to disable vanilla shadows when the shaderpack uses shadow mapping?
		return shadowRenderer != null;
	}

	@Override
	public boolean shouldDisableDirectionalShading() {
		return !oldLighting;
	}

	@Override
	public boolean shouldRenderClouds() {
		return shouldRenderClouds;
	}

	@Override
	public boolean shouldRenderUnderwaterOverlay() {
		return shouldRenderUnderwaterOverlay;
	}

	@Override
	public boolean shouldRenderVignette() {
		return shouldRenderVignette;
	}

	@Override
	public boolean shouldWriteRainAndSnowToDepthBuffer() {
		return shouldWriteRainAndSnowToDepthBuffer;
	}

	@Override
	public boolean shouldRenderParticlesBeforeDeferred() {
		return shouldRenderParticlesBeforeDeferred;
	}

	@Override
	public float getSunPathRotation() {
		return sunPathRotation;
	}

	private RenderCondition getCondition(WorldRenderingPhase phase) {
		if (isRenderingShadow) {
			return RenderCondition.SHADOW;
		}

		if (special != null) {
			if (special == SpecialCondition.BEACON_BEAM) {
				return RenderCondition.BEACON_BEAM;
			} else if (special == SpecialCondition.ENTITY_EYES) {
				return RenderCondition.ENTITY_EYES;
			} else if (special == SpecialCondition.GLINT) {
				return RenderCondition.GLINT;
			}
		}

		switch (phase) {
			case NONE:
			case OUTLINE:
			case DEBUG:
			case PARTICLES:
				return RenderCondition.DEFAULT;
			case SKY:
			case SUNSET:
			case CUSTOM_SKY:
			case SUN:
			case MOON:
			case STARS:
			case VOID:
				return RenderCondition.SKY;
			case TERRAIN_SOLID:
			case TERRAIN_CUTOUT:
			case TERRAIN_CUTOUT_MIPPED:
				return RenderCondition.TERRAIN_OPAQUE;
			case ENTITIES:
				return RenderCondition.ENTITIES;
			case BLOCK_ENTITIES:
				return RenderCondition.BLOCK_ENTITIES;
			case DESTROY:
				return RenderCondition.DESTROY;
			case HAND_SOLID:
				return RenderCondition.HAND_OPAQUE;
			case TERRAIN_TRANSLUCENT:
			case TRIPWIRE:
				return RenderCondition.TERRAIN_TRANSLUCENT;
			case CLOUDS:
				return RenderCondition.CLOUDS;
			case RAIN_SNOW:
				return RenderCondition.RAIN_SNOW;
			case HAND_TRANSLUCENT:
				return RenderCondition.HAND_TRANSLUCENT;
			case WORLD_BORDER:
				return RenderCondition.WORLD_BORDER;
			default:
				throw new IllegalStateException("Unknown render phase " + phase);
		}
	}

	private void matchPass() {
		if (!isRenderingWorld || isRenderingFullScreenPass || isPostChain || !isMainBound) {
			return;
		}

		if (sodiumTerrainRendering) {
			beginPass(table.match(getCondition(getPhase()), new InputAvailability(true, true, false)));
			return;
		}

		beginPass(table.match(getCondition(getPhase()), inputs));
	}

	public void beginPass(Pass pass) {
		if (current == pass) {
			return;
		}

		if (current != null) {
			current.stopUsing();
		}

		current = pass;

		if (pass != null) {
			pass.use();
		} else {
			Program.unbind();
		}
	}

	private Pass createDefaultPass() {
		GlFramebuffer framebufferBeforeTranslucents;
		GlFramebuffer framebufferAfterTranslucents;
<<<<<<< HEAD

		framebufferBeforeTranslucents =
			renderTargets.createGbufferFramebuffer(flippedAfterPrepare, new int[] {0});
		framebufferAfterTranslucents =
			renderTargets.createGbufferFramebuffer(flippedAfterTranslucent, new int[] {0});

=======

		framebufferBeforeTranslucents =
			renderTargets.createGbufferFramebuffer(flippedAfterPrepare, new int[] {0});
		framebufferAfterTranslucents =
			renderTargets.createGbufferFramebuffer(flippedAfterTranslucent, new int[] {0});

>>>>>>> e8865694
		return new Pass(null, framebufferBeforeTranslucents, framebufferAfterTranslucents, null,
			null, false);
	}

	private Pass createPass(ProgramSource source, InputAvailability availability, boolean shadow) {
		// TODO: Properly handle empty shaders
		String geometry = source.getGeometrySource().orElse(null);
		String vertex = AttributeShaderTransformer.patch(source.getVertexSource().orElseThrow(NullPointerException::new),
				ShaderType.VERTEX, geometry != null, availability);
		String fragment = AttributeShaderTransformer.patch(source.getFragmentSource().orElseThrow(NullPointerException::new),
				ShaderType.FRAGMENT, geometry != null, availability);

		ProgramBuilder builder;
		try {
			builder = ProgramBuilder.begin(source.getName(), vertex, geometry,
					fragment, IrisSamplers.WORLD_RESERVED_TEXTURE_UNITS);
		} catch (RuntimeException e) {
			// TODO: Better error handling
			throw new RuntimeException("Shader compilation failed!", e);
		}

		return createPassInner(builder, source.getParent().getPack().getIdMap(), source.getDirectives(), source.getParent().getPackDirectives(), availability, shadow);
	}

	private Pass createPassInner(ProgramBuilder builder, IdMap map, ProgramDirectives programDirectives,
								 PackDirectives packDirectives, InputAvailability availability, boolean shadow) {

		CommonUniforms.addCommonUniforms(builder, map, packDirectives, updateNotifier, null);

		Supplier<ImmutableSet<Integer>> flipped;

		if (shadow) {
			flipped = () -> flippedBeforeShadow;
		} else {
			flipped = () -> isBeforeTranslucent ? flippedAfterPrepare : flippedAfterTranslucent;
		}

		TextureStage textureStage = TextureStage.GBUFFERS_AND_SHADOW;

		ProgramSamplers.CustomTextureSamplerInterceptor customTextureSamplerInterceptor =
			ProgramSamplers.customTextureSamplerInterceptor(builder,
				customTextureManager.getCustomTextureIdMap().getOrDefault(textureStage, Object2ObjectMaps.emptyMap()));

		IrisSamplers.addRenderTargetSamplers(customTextureSamplerInterceptor, flipped, renderTargets, false);
		IrisImages.addRenderTargetImages(builder, flipped, renderTargets);

		IrisSamplers.addLevelSamplers(customTextureSamplerInterceptor, customTextureManager.getNormals(),
			customTextureManager.getSpecular(), whitePixel, availability);

		if (!shadow) {
			IrisSamplers.addWorldDepthSamplers(customTextureSamplerInterceptor, renderTargets);
		}

		IrisSamplers.addNoiseSampler(customTextureSamplerInterceptor, customTextureManager.getNoiseTexture());

		if (IrisSamplers.hasShadowSamplers(customTextureSamplerInterceptor)) {
			if (!shadow) {
				shadowTargetsSupplier.get();
			}

			if (shadowRenderTargets != null) {
				IrisSamplers.addShadowSamplers(customTextureSamplerInterceptor, shadowRenderTargets);
				IrisImages.addShadowColorImages(builder, shadowRenderTargets);
			}
		}

		GlFramebuffer framebufferBeforeTranslucents;
		GlFramebuffer framebufferAfterTranslucents;

		if (shadow) {
			framebufferBeforeTranslucents = Objects.requireNonNull(shadowRenderTargets).getFramebuffer();
			framebufferAfterTranslucents = framebufferBeforeTranslucents;
		} else {
			framebufferBeforeTranslucents =
				renderTargets.createGbufferFramebuffer(flippedAfterPrepare, programDirectives.getDrawBuffers());
			framebufferAfterTranslucents =
				renderTargets.createGbufferFramebuffer(flippedAfterTranslucent, programDirectives.getDrawBuffers());
		}

		builder.bindAttributeLocation(11, "mc_Entity");
		builder.bindAttributeLocation(12, "mc_midTexCoord");
		builder.bindAttributeLocation(13, "at_tangent");

		AlphaTest alphaTestOverride = programDirectives.getAlphaTestOverride().orElse(null);

		return new Pass(builder.build(), framebufferBeforeTranslucents, framebufferAfterTranslucents, alphaTestOverride,
				programDirectives.getBlendModeOverride(), shadow);
	}

	private boolean isPostChain;
	private boolean isMainBound = true;

	@Override
	public void beginPostChain() {
		isPostChain = true;

		beginPass(null);
	}

	@Override
	public void endPostChain() {
		isPostChain = false;
	}

	@Override
	public void setIsMainBound(boolean bound) {
		isMainBound = bound;

		if (!isRenderingWorld || isRenderingFullScreenPass || isPostChain) {
			return;
		}

		if (bound) {
			// force refresh
			current = null;
		} else {
			beginPass(null);
		}
	}

	private final class Pass {
		@Nullable
		private final Program program;
		private final GlFramebuffer framebufferBeforeTranslucents;
		private final GlFramebuffer framebufferAfterTranslucents;
		@Nullable
<<<<<<< HEAD
		private final AlphaTest alphaTestOverride;
=======
		private final AlphaTestOverride alphaTestOverride;
>>>>>>> e8865694
		@Nullable
		private final BlendModeOverride blendModeOverride;
		private final boolean shadowViewport;

		private Pass(@Nullable Program program, GlFramebuffer framebufferBeforeTranslucents, GlFramebuffer framebufferAfterTranslucents,
<<<<<<< HEAD
					 @Nullable AlphaTest alphaTestOverride, @Nullable BlendModeOverride blendModeOverride, boolean shadowViewport) {
=======
					 @Nullable AlphaTestOverride alphaTestOverride, @Nullable BlendModeOverride blendModeOverride, boolean shadowViewport) {
>>>>>>> e8865694
			this.program = program;
			this.framebufferBeforeTranslucents = framebufferBeforeTranslucents;
			this.framebufferAfterTranslucents = framebufferAfterTranslucents;
			this.alphaTestOverride = alphaTestOverride;
			this.blendModeOverride = blendModeOverride;
			this.shadowViewport = shadowViewport;
		}

		public void use() {
			if (isBeforeTranslucent) {
				framebufferBeforeTranslucents.bind();
			} else {
				framebufferAfterTranslucents.bind();
			}

			if (shadowViewport) {
				RenderSystem.viewport(0, 0, shadowMapResolution, shadowMapResolution);
			} else {
				RenderTarget main = Minecraft.getInstance().getMainRenderTarget();
				RenderSystem.viewport(0, 0, main.width, main.height);
			}

			if (program != null) {
				program.use();
			}

			if (alphaTestOverride != null) {
				AlphaTestStorage.overrideAlphaTest(alphaTestOverride);
			} else {
				// Previous program on the stack might have applied an override
				AlphaTestStorage.restoreAlphaTest();
			}

			if (blendModeOverride != null) {
				blendModeOverride.apply();
			} else {
				// Previous program on the stack might have applied an override
				BlendModeOverride.restore();
			}
		}

		public void stopUsing() {
			if (alphaTestOverride != null) {
				AlphaTestStorage.restoreAlphaTest();
			}

			if (blendModeOverride != null) {
				BlendModeOverride.restore();
			}
		}

		@Nullable
		public Program getProgram() {
			return program;
		}

		public void destroy() {
			if (this.program != null) {
				this.program.destroy();
			}
		}
	}

	@Override
	public void destroy() {
		BlendModeOverride.restore();
		AlphaTestOverride.restore();

		destroyPasses(table);

		// Destroy the composite rendering pipeline
		//
		// This destroys all the loaded composite programs as well.
		compositeRenderer.destroy();
		deferredRenderer.destroy();
		finalPassRenderer.destroy();
		centerDepthSampler.destroy();

		// Make sure that any custom framebuffers are not bound before destroying render targets
		GlStateManager._glBindFramebuffer(GL30C.GL_READ_FRAMEBUFFER, 0);
		GlStateManager._glBindFramebuffer(GL30C.GL_DRAW_FRAMEBUFFER, 0);
		GlStateManager._glBindFramebuffer(GL30C.GL_FRAMEBUFFER, 0);

		Minecraft.getInstance().getMainRenderTarget().bindWrite(false);

		// Destroy our render targets
		//
		// While it's possible to just clear them instead and reuse them, we'd need to investigate whether or not this
		// would help performance.
		renderTargets.destroy();

		// destroy the shadow render targets
		if (shadowRenderTargets != null) {
			shadowRenderTargets.destroy();
		}

		// Destroy custom textures and the static samplers (normals, specular, and noise)
		customTextureManager.destroy();
		whitePixel.releaseId();
	}

	private static void destroyPasses(ProgramTable<Pass> table) {
		Set<Pass> destroyed = new HashSet<>();

		table.forEach(pass -> {
			if (pass == null) {
				return;
			}

			if (destroyed.contains(pass)) {
				return;
			}

			pass.destroy();
			destroyed.add(pass);
		});
	}

	private void prepareRenderTargets() {
		// Make sure we're using texture unit 0 for this.
		RenderSystem.activeTexture(GL15C.GL_TEXTURE0);

		if (shadowRenderTargets != null) {
			// NB: This will be re-bound to the correct framebuffer in beginLevelRendering when matchPass is called.
			shadowRenderTargets.getFramebuffer().bind();

			// TODO: Support shadow clear color directives & disable buffer clearing
			// Ensure that the color and depth values are cleared appropriately
			RenderSystem.clearColor(1.0f, 1.0f, 1.0f, 1.0f);
			RenderSystem.clearDepth(1.0f);
			RenderSystem.clear(GL11C.GL_DEPTH_BUFFER_BIT | GL11C.GL_COLOR_BUFFER_BIT, false);
		}

		RenderTarget main = Minecraft.getInstance().getMainRenderTarget();
		Blaze3dRenderTargetExt mainExt = (Blaze3dRenderTargetExt) main;

		int depthTextureId = main.getDepthTextureId();
		int internalFormat = TextureInfoCache.INSTANCE.getInfo(depthTextureId).getInternalFormat();
		DepthBufferFormat depthBufferFormat = DepthBufferFormat.fromGlEnumOrDefault(internalFormat);

		renderTargets.resizeIfNeeded(mainExt.iris$isDepthBufferDirty(), depthTextureId, main.width,
			main.height, depthBufferFormat);

		mainExt.iris$clearDepthBufferDirtyFlag();

		final ImmutableList<ClearPass> passes;

		if (renderTargets.isFullClearRequired()) {
			renderTargets.onFullClear();
			passes = clearPassesFull;
		} else {
			passes = clearPasses;
		}

		Vector3d fogColor3 = CapturedRenderingState.INSTANCE.getFogColor();

		// NB: The alpha value must be 1.0 here, or else you will get a bunch of bugs. Sildur's Vibrant Shaders
		//     will give you pink reflections and other weirdness if this is zero.
		Vector4f fogColor = new Vector4f((float) fogColor3.x, (float) fogColor3.y, (float) fogColor3.z, 1.0F);

		for (ClearPass clearPass : passes) {
			clearPass.execute(fogColor);
		}
	}

	@Override
	public void beginHand() {
		// We need to copy the current depth texture so that depthtex2 can contain the depth values for
		// all non-translucent content without the hand, as required.
		renderTargets.copyPreHandDepth();
	}

	@Override
	public void beginTranslucents() {
		isBeforeTranslucent = false;

		// We need to copy the current depth texture so that depthtex1 can contain the depth values for
		// all non-translucent content, as required.
		renderTargets.copyPreTranslucentDepth();


		// needed to remove blend mode overrides and similar
		beginPass(null);

		isRenderingFullScreenPass = true;

		deferredRenderer.renderAll();

		RenderSystem.enableBlend();

		// note: we are careful not to touch the lightmap texture unit or overlay color texture unit here,
		// so we don't need to do anything to restore them if needed.
		//
		// Previous versions of the code tried to "restore" things by enabling the lightmap & overlay color
		// but that actually broke rendering of clouds and rain by making them appear red in the case of
		// a pack not overriding those shader programs.
		//
		// Not good!

		isRenderingFullScreenPass = false;
	}

	@Override
	public void renderShadows(LevelRendererAccessor levelRenderer, Camera playerCamera) {
		if (shadowRenderer != null) {
			isRenderingShadow = true;

			shadowRenderer.renderShadows(levelRenderer, playerCamera);

			// needed to remove blend mode overrides and similar
			beginPass(null);
			isRenderingShadow = false;
		}

		isRenderingFullScreenPass = true;

		prepareRenderer.renderAll();

		isRenderingFullScreenPass = false;
	}

	@Override
	public void addDebugText(List<String> messages) {
		messages.add("");

		if (shadowRenderer != null) {
			shadowRenderer.addDebugText(messages);
		} else {
			messages.add("[Iris] Shadow Maps: not used by shader pack");
		}
	}

	@Override
	public OptionalInt getForcedShadowRenderDistanceChunksForDisplay() {
		return forcedShadowRenderDistanceChunks;
	}

	// TODO: better way to avoid this global state?
	private boolean isRenderingWorld = false;
	private boolean isRenderingFullScreenPass = false;

	@Override
	public void beginLevelRendering() {
		isRenderingFullScreenPass = false;
		isRenderingWorld = true;
		isBeforeTranslucent = true;
		isMainBound = true;
		isPostChain = false;
		phase = WorldRenderingPhase.NONE;
		overridePhase = null;
		HandRenderer.INSTANCE.getBufferSource().resetDrawCalls();

		checkWorld();

		if (!isRenderingWorld) {
			Iris.logger.warn("beginWorldRender was called but we are not currently rendering a world?");
			return;
		}

		if (current != null) {
			throw new IllegalStateException("Called beginLevelRendering but level rendering appears to still be in progress?");
		}

		updateNotifier.onNewFrame();

		// Get ready for world rendering
		prepareRenderTargets();

		setPhase(WorldRenderingPhase.SKY);

		// Render our horizon box before actual sky rendering to avoid being broken by mods that do weird things
		// while rendering the sky.
		//
		// A lot of dimension mods touch sky rendering, FabricSkyboxes injects at HEAD and cancels, etc.
		DimensionSpecialEffects.SkyType skyType = Minecraft.getInstance().level.effects().skyType();

		if (skyType != DimensionSpecialEffects.SkyType.NONE) {
			RenderSystem.disableTexture();
			RenderSystem.depthMask(false);

			Vector3d fogColor = CapturedRenderingState.INSTANCE.getFogColor();
			RenderSystem.setShaderColor((float) fogColor.x, (float) fogColor.y, (float) fogColor.z, 1.0f);

			horizonRenderer.renderHorizon(CapturedRenderingState.INSTANCE.getGbufferModelView(), CapturedRenderingState.INSTANCE.getGbufferProjection(), GameRenderer.getPositionShader());

			RenderSystem.depthMask(true);
			RenderSystem.enableTexture();
		}
	}

	@Override
	public void finalizeLevelRendering() {
		checkWorld();

		if (!isRenderingWorld) {
			Iris.logger.warn("finalizeWorldRendering was called but we are not currently rendering a world?");
			return;
		}

		beginPass(null);

		isRenderingWorld = false;
		phase = WorldRenderingPhase.NONE;
		overridePhase = null;

		isRenderingFullScreenPass = true;

		centerDepthSampler.sampleCenterDepth();

		compositeRenderer.renderAll();
		finalPassRenderer.renderFinalPass();

		isRenderingFullScreenPass = false;
	}

	@Override
	public SodiumTerrainPipeline getSodiumTerrainPipeline() {
		return sodiumTerrainPipeline;
	}

	@Override
	public FrameUpdateNotifier getFrameUpdateNotifier() {
		return updateNotifier;
	}

	@Override
	public WorldRenderingPhase getPhase() {
		if (overridePhase != null) {
			return overridePhase;
		}

		return phase;
	}

	boolean sodiumTerrainRendering = false;

<<<<<<< HEAD
	//@Override
=======
	@Override
>>>>>>> e8865694
	public void syncProgram() {
		matchPass();
	}

	@Override
	public void beginSodiumTerrainRendering() {
		sodiumTerrainRendering = true;
		syncProgram();

	}

	@Override
	public void endSodiumTerrainRendering() {
		sodiumTerrainRendering = false;
		current = null;
		syncProgram();
	}

	@Override
	public void setOverridePhase(WorldRenderingPhase phase) {
		this.overridePhase = phase;

		GbufferPrograms.runPhaseChangeNotifier();
	}

	@Override
	public void setPhase(WorldRenderingPhase phase) {
		this.phase = phase;

		GbufferPrograms.runPhaseChangeNotifier();
	}

<<<<<<< HEAD
	//@Override
=======
	@Override
>>>>>>> e8865694
	public void setInputs(InputAvailability availability) {
		this.inputs = availability;
	}

	@Override
	public void setSpecialCondition(SpecialCondition special) {
		this.special = special;
	}

	@Override
	public RenderTargetStateListener getRenderTargetStateListener() {
		return this;
	}

	private boolean isRenderingShadow = false;
}<|MERGE_RESOLUTION|>--- conflicted
+++ resolved
@@ -38,10 +38,7 @@
 import net.coderbot.iris.postprocess.FinalPassRenderer;
 import net.coderbot.iris.rendertarget.Blaze3dRenderTargetExt;
 import net.coderbot.iris.rendertarget.NativeImageBackedSingleColorTexture;
-<<<<<<< HEAD
 import net.coderbot.iris.rendertarget.NativeImageBackedSingleColorTexture;
-=======
->>>>>>> e8865694
 import net.coderbot.iris.rendertarget.RenderTargets;
 import net.coderbot.iris.samplers.IrisImages;
 import net.coderbot.iris.samplers.IrisSamplers;
@@ -54,10 +51,7 @@
 import net.coderbot.iris.shaderpack.ProgramSource;
 import net.coderbot.iris.shaderpack.loading.ProgramId;
 import net.coderbot.iris.shaderpack.texture.TextureStage;
-<<<<<<< HEAD
 import net.coderbot.iris.shaderpack.transform.StringTransformations;
-=======
->>>>>>> e8865694
 import net.coderbot.iris.shadows.ShadowRenderTargets;
 import net.coderbot.iris.texture.TextureInfoCache;
 import net.coderbot.iris.uniforms.CapturedRenderingState;
@@ -195,11 +189,7 @@
 
 		whitePixel = new NativeImageBackedSingleColorTexture(255, 255, 255, 255);
 
-<<<<<<< HEAD
 		GlStateManager.glActiveTexture(GL20C.GL_TEXTURE0);
-=======
-		GlStateManager._activeTexture(GL20C.GL_TEXTURE0);
->>>>>>> e8865694
 
 		this.flippedBeforeShadow = ImmutableSet.of();
 
@@ -395,16 +385,10 @@
 			return builder.build();
 		};
 
-<<<<<<< HEAD
 
 		this.sodiumTerrainPipeline = new SodiumTerrainPipeline(this, programs, createTerrainSamplers,
 			shadowRenderTargets == null ? null : createShadowTerrainSamplers, createTerrainImages, createShadowTerrainImages, renderTargets, flippedAfterPrepare, flippedAfterTranslucent,
 			shadowRenderTargets != null ? shadowRenderTargets.getFramebuffer() : null);
-=======
-		this.sodiumTerrainPipeline = new SodiumTerrainPipeline(this, programs, createTerrainSamplers,
-			shadowRenderer == null ? null : createShadowTerrainSamplers, createTerrainImages,
-			shadowRenderer == null ? null : createShadowTerrainImages);
->>>>>>> e8865694
 	}
 
 	private void checkWorld() {
@@ -547,21 +531,12 @@
 	private Pass createDefaultPass() {
 		GlFramebuffer framebufferBeforeTranslucents;
 		GlFramebuffer framebufferAfterTranslucents;
-<<<<<<< HEAD
 
 		framebufferBeforeTranslucents =
 			renderTargets.createGbufferFramebuffer(flippedAfterPrepare, new int[] {0});
 		framebufferAfterTranslucents =
 			renderTargets.createGbufferFramebuffer(flippedAfterTranslucent, new int[] {0});
 
-=======
-
-		framebufferBeforeTranslucents =
-			renderTargets.createGbufferFramebuffer(flippedAfterPrepare, new int[] {0});
-		framebufferAfterTranslucents =
-			renderTargets.createGbufferFramebuffer(flippedAfterTranslucent, new int[] {0});
-
->>>>>>> e8865694
 		return new Pass(null, framebufferBeforeTranslucents, framebufferAfterTranslucents, null,
 			null, false);
 	}
@@ -688,21 +663,13 @@
 		private final GlFramebuffer framebufferBeforeTranslucents;
 		private final GlFramebuffer framebufferAfterTranslucents;
 		@Nullable
-<<<<<<< HEAD
 		private final AlphaTest alphaTestOverride;
-=======
-		private final AlphaTestOverride alphaTestOverride;
->>>>>>> e8865694
 		@Nullable
 		private final BlendModeOverride blendModeOverride;
 		private final boolean shadowViewport;
 
 		private Pass(@Nullable Program program, GlFramebuffer framebufferBeforeTranslucents, GlFramebuffer framebufferAfterTranslucents,
-<<<<<<< HEAD
 					 @Nullable AlphaTest alphaTestOverride, @Nullable BlendModeOverride blendModeOverride, boolean shadowViewport) {
-=======
-					 @Nullable AlphaTestOverride alphaTestOverride, @Nullable BlendModeOverride blendModeOverride, boolean shadowViewport) {
->>>>>>> e8865694
 			this.program = program;
 			this.framebufferBeforeTranslucents = framebufferBeforeTranslucents;
 			this.framebufferAfterTranslucents = framebufferAfterTranslucents;
@@ -1039,11 +1006,7 @@
 
 	boolean sodiumTerrainRendering = false;
 
-<<<<<<< HEAD
 	//@Override
-=======
-	@Override
->>>>>>> e8865694
 	public void syncProgram() {
 		matchPass();
 	}
@@ -1076,11 +1039,7 @@
 		GbufferPrograms.runPhaseChangeNotifier();
 	}
 
-<<<<<<< HEAD
 	//@Override
-=======
-	@Override
->>>>>>> e8865694
 	public void setInputs(InputAvailability availability) {
 		this.inputs = availability;
 	}
