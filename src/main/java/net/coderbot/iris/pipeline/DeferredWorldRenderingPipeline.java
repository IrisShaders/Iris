package net.coderbot.iris.pipeline;

import com.google.common.collect.ImmutableList;
import com.google.common.collect.ImmutableSet;
import com.mojang.blaze3d.pipeline.RenderTarget;
import com.mojang.blaze3d.platform.GlStateManager;
import com.mojang.blaze3d.systems.RenderSystem;
import it.unimi.dsi.fastutil.objects.Object2ObjectMaps;
import net.coderbot.iris.Iris;
import net.coderbot.iris.block_rendering.BlockMaterialMapping;
import net.coderbot.iris.block_rendering.BlockRenderingSettings;
import net.coderbot.iris.gl.IrisRenderSystem;
import net.coderbot.iris.gl.blending.*;
import net.coderbot.iris.gl.framebuffer.GlFramebuffer;
import net.coderbot.iris.gl.program.Program;
import net.coderbot.iris.gl.program.ProgramBuilder;
import net.coderbot.iris.gl.program.ProgramImages;
import net.coderbot.iris.gl.program.ProgramSamplers;
import net.coderbot.iris.gl.shader.ShaderType;
import net.coderbot.iris.layer.GbufferProgram;
import net.coderbot.iris.layer.GbufferPrograms;
import net.coderbot.iris.mixin.LevelRendererAccessor;
import net.coderbot.iris.pipeline.newshader.CoreWorldRenderingPipeline;
import net.coderbot.iris.postprocess.BufferFlipper;
import net.coderbot.iris.postprocess.CenterDepthSampler;
import net.coderbot.iris.postprocess.CompositeRenderer;
import net.coderbot.iris.postprocess.FinalPassRenderer;
import net.coderbot.iris.rendertarget.Blaze3dRenderTargetExt;
import net.coderbot.iris.rendertarget.RenderTargets;
import net.coderbot.iris.samplers.IrisImages;
import net.coderbot.iris.samplers.IrisSamplers;
import net.coderbot.iris.shaderpack.IdMap;
import net.coderbot.iris.shaderpack.PackDirectives;
import net.coderbot.iris.shaderpack.PackShadowDirectives;
import net.coderbot.iris.shaderpack.ProgramDirectives;
import net.coderbot.iris.shaderpack.ProgramSet;
import net.coderbot.iris.shaderpack.ProgramSource;
import net.coderbot.iris.shaderpack.texture.TextureStage;
import net.coderbot.iris.shadows.EmptyShadowMapRenderer;
import net.coderbot.iris.shadows.ShadowMapRenderer;
import net.coderbot.iris.uniforms.CapturedRenderingState;
import net.coderbot.iris.uniforms.CommonUniforms;
import net.coderbot.iris.uniforms.FrameUpdateNotifier;
import net.coderbot.iris.vendored.joml.Vector3d;
import net.coderbot.iris.vendored.joml.Vector4f;
import net.minecraft.client.Camera;
import net.minecraft.client.Minecraft;
import org.jetbrains.annotations.Nullable;
import org.lwjgl.opengl.GL15C;
import org.lwjgl.opengl.GL20C;
import org.lwjgl.opengl.GL30C;

import java.util.ArrayList;
import java.util.HashSet;
import java.util.List;
import java.util.Objects;
import java.util.OptionalInt;
import java.util.Set;
import java.util.function.IntFunction;
import java.util.function.Supplier;

/**
 * Encapsulates the compiled shader program objects for the currently loaded shaderpack.
 */
public class DeferredWorldRenderingPipeline implements WorldRenderingPipeline {
	private final RenderTargets renderTargets;

	private final List<Pass> allPasses;

	@Nullable
	private final Pass basic;
	@Nullable
	private final Pass textured;
	@Nullable
	private final Pass texturedLit;
	@Nullable
	private final Pass basicOverlay;
	@Nullable
	private final Pass texturedOverlay;
	@Nullable
	private final Pass texturedLitOverlay;
	@Nullable
	private final Pass skyBasic;
	@Nullable
	private final Pass skyTextured;
	@Nullable
	private final Pass clouds;
	@Nullable
	private final Pass terrain;
	@Nullable
	private final Pass translucent;
	@Nullable
	private final Pass damagedBlock;
	@Nullable
	private final Pass weather;
	@Nullable
	private final Pass beaconBeam;
	@Nullable
	private final Pass entities;
	@Nullable
	private final Pass entityNoOverlay;
	@Nullable
	private final Pass blockEntities;
	@Nullable
	private final Pass hand;
	@Nullable
	private final Pass handNoOverlay;
	@Nullable
	private final Pass handTranslucent;
	@Nullable
	private final Pass glowingEntities;
	@Nullable
	private final Pass glint;
	@Nullable
	private final Pass eyes;
	@Nullable
	private final Pass eyesNoOverlay;

	private final ImmutableList<ClearPass> clearPassesFull;
	private final ImmutableList<ClearPass> clearPasses;

	private final GlFramebuffer baseline;

	private Runnable createShadowMapRenderer;
	private final CompositeRenderer prepareRenderer;
	private ShadowMapRenderer shadowMapRenderer;
	private final CompositeRenderer deferredRenderer;
	private final CompositeRenderer compositeRenderer;
	private final FinalPassRenderer finalPassRenderer;
	private final CustomTextureManager customTextureManager;
	private final FrameUpdateNotifier updateNotifier;
	private final CenterDepthSampler centerDepthSampler;

	private final ImmutableSet<Integer> flippedAfterPrepare;
	private final ImmutableSet<Integer> flippedAfterTranslucent;

	private final SodiumTerrainPipeline sodiumTerrainPipeline;

	private boolean isBeforeTranslucent;

	private final float sunPathRotation;
	private final boolean shouldRenderClouds;
	private final boolean shouldRenderUnderwaterOverlay;
	private final boolean shouldRenderVignette;
	private final boolean shouldWriteRainAndSnowToDepthBuffer;
	private final boolean shouldRenderParticlesBeforeDeferred;
	private final boolean oldLighting;
	private final OptionalInt forcedShadowRenderDistanceChunks;

	private final List<GbufferProgram> programStack = new ArrayList<>();
	private final List<String> programStackLog = new ArrayList<>();

	private WorldRenderingPhase phase;

	public DeferredWorldRenderingPipeline(ProgramSet programs) {
		Objects.requireNonNull(programs);

		this.shouldRenderClouds = programs.getPackDirectives().areCloudsEnabled();
		this.shouldRenderUnderwaterOverlay = programs.getPackDirectives().underwaterOverlay();
		this.shouldRenderVignette = programs.getPackDirectives().vignette();
		this.shouldWriteRainAndSnowToDepthBuffer = programs.getPackDirectives().rainDepth();
		this.shouldRenderParticlesBeforeDeferred = programs.getPackDirectives().areParticlesBeforeDeferred();
		this.oldLighting = programs.getPackDirectives().isOldLighting();
		this.updateNotifier = new FrameUpdateNotifier();

		this.allPasses = new ArrayList<>();

		this.renderTargets = new RenderTargets(Minecraft.getInstance().getMainRenderTarget(), programs.getPackDirectives().getRenderTargetDirectives());
		this.sunPathRotation = programs.getPackDirectives().getSunPathRotation();

		PackShadowDirectives shadowDirectives = programs.getPackDirectives().getShadowDirectives();

		if (shadowDirectives.isDistanceRenderMulExplicit()) {
			if (shadowDirectives.getDistanceRenderMul() >= 0.0) {
				// add 15 and then divide by 16 to ensure we're rounding up
				forcedShadowRenderDistanceChunks =
						OptionalInt.of(((int) (shadowDirectives.getDistance() * shadowDirectives.getDistanceRenderMul()) + 15) / 16);
			} else {
				forcedShadowRenderDistanceChunks = OptionalInt.of(-1);
			}
		} else {
			forcedShadowRenderDistanceChunks = OptionalInt.empty();
		}

		BlockRenderingSettings.INSTANCE.setBlockStateIds(
				BlockMaterialMapping.createBlockStateIdMap(programs.getPack().getIdMap().getBlockProperties()));
		BlockRenderingSettings.INSTANCE.setBlockTypeIds(BlockMaterialMapping.createBlockTypeMap(programs.getPack().getIdMap().getBlockRenderTypeMap()));

		BlockRenderingSettings.INSTANCE.setEntityIds(programs.getPack().getIdMap().getEntityIdMap());
		BlockRenderingSettings.INSTANCE.setAmbientOcclusionLevel(programs.getPackDirectives().getAmbientOcclusionLevel());
		BlockRenderingSettings.INSTANCE.setDisableDirectionalShading(shouldDisableDirectionalShading());
		BlockRenderingSettings.INSTANCE.setUseSeparateAo(programs.getPackDirectives().shouldUseSeparateAo());

		// Don't clobber anything in texture unit 0. It probably won't cause issues, but we're just being cautious here.
		GlStateManager.glActiveTexture(GL20C.GL_TEXTURE2);

		customTextureManager = new CustomTextureManager(programs.getPackDirectives(), programs.getPack().getCustomTextureDataMap(), programs.getPack().getCustomNoiseTexture());

		GlStateManager.glActiveTexture(GL20C.GL_TEXTURE0);

		ImmutableSet<Integer> flippedBeforeShadow = ImmutableSet.of();

		createShadowMapRenderer = () -> {
			shadowMapRenderer = new ShadowRenderer((CoreWorldRenderingPipeline) this, programs,
				programs.getPackDirectives(), renderTargets);
			createShadowMapRenderer = () -> {};
		};

		BufferFlipper flipper = new BufferFlipper();

		this.centerDepthSampler = new CenterDepthSampler(renderTargets);

		Supplier<ShadowMapRenderer> shadowMapRendererSupplier = () -> {
			createShadowMapRenderer.run();
			return shadowMapRenderer;
		};

		this.prepareRenderer = new CompositeRenderer(programs.getPackDirectives(), programs.getPrepare(), renderTargets,
				customTextureManager.getNoiseTexture(), updateNotifier, centerDepthSampler, flipper, shadowMapRendererSupplier,
				customTextureManager.getCustomTextureIdMap().getOrDefault(TextureStage.PREPARE, Object2ObjectMaps.emptyMap()),
				programs.getPackDirectives().getExplicitFlips("prepare_pre"));

		flippedAfterPrepare = flipper.snapshot();

		this.deferredRenderer = new CompositeRenderer(programs.getPackDirectives(), programs.getDeferred(), renderTargets,
				customTextureManager.getNoiseTexture(), updateNotifier, centerDepthSampler, flipper, shadowMapRendererSupplier,
				customTextureManager.getCustomTextureIdMap().getOrDefault(TextureStage.DEFERRED, Object2ObjectMaps.emptyMap()),
				programs.getPackDirectives().getExplicitFlips("deferred_pre"));

		flippedAfterTranslucent = flipper.snapshot();

		this.compositeRenderer = new CompositeRenderer(programs.getPackDirectives(), programs.getComposite(), renderTargets,
				customTextureManager.getNoiseTexture(), updateNotifier, centerDepthSampler, flipper, shadowMapRendererSupplier,
				customTextureManager.getCustomTextureIdMap().getOrDefault(TextureStage.COMPOSITE_AND_FINAL, Object2ObjectMaps.emptyMap()),
				programs.getPackDirectives().getExplicitFlips("composite_pre"));
		this.finalPassRenderer = new FinalPassRenderer(programs, renderTargets, customTextureManager.getNoiseTexture(), updateNotifier, flipper.snapshot(),
				centerDepthSampler, shadowMapRendererSupplier,
				customTextureManager.getCustomTextureIdMap().getOrDefault(TextureStage.COMPOSITE_AND_FINAL, Object2ObjectMaps.emptyMap()),
				this.compositeRenderer.getFlippedAtLeastOnceFinal());

		Supplier<ImmutableSet<Integer>> flipped =
				() -> isBeforeTranslucent ? flippedAfterPrepare : flippedAfterTranslucent;

		IntFunction<ProgramSamplers> createTerrainSamplers = (programId) -> {
			ProgramSamplers.Builder builder = ProgramSamplers.builder(programId, IrisSamplers.WORLD_RESERVED_TEXTURE_UNITS);
			ProgramSamplers.CustomTextureSamplerInterceptor customTextureSamplerInterceptor = ProgramSamplers.customTextureSamplerInterceptor(builder, customTextureManager.getCustomTextureIdMap().getOrDefault(TextureStage.GBUFFERS_AND_SHADOW, Object2ObjectMaps.emptyMap()));

			IrisSamplers.addRenderTargetSamplers(customTextureSamplerInterceptor, flipped, renderTargets, false);
			IrisSamplers.addLevelSamplers(customTextureSamplerInterceptor, customTextureManager.getNormals(), customTextureManager.getSpecular());
			IrisSamplers.addWorldDepthSamplers(customTextureSamplerInterceptor, renderTargets);
			IrisSamplers.addNoiseSampler(customTextureSamplerInterceptor, customTextureManager.getNoiseTexture());

			if (IrisSamplers.hasShadowSamplers(customTextureSamplerInterceptor)) {
				createShadowMapRenderer.run();
				IrisSamplers.addShadowSamplers(customTextureSamplerInterceptor, shadowMapRenderer);
			}

			return builder.build();
		};

		IntFunction<ProgramImages> createTerrainImages = (programId) -> {
			ProgramImages.Builder builder = ProgramImages.builder(programId);

			IrisImages.addRenderTargetImages(builder, flipped, renderTargets);

			if (IrisImages.hasShadowImages(builder)) {
				createShadowMapRenderer.run();
				IrisImages.addShadowColorImages(builder, shadowMapRenderer);
			}

			return builder.build();
		};

		IntFunction<ProgramSamplers> createShadowTerrainSamplers = (programId) -> {
			ProgramSamplers.Builder builder = ProgramSamplers.builder(programId, IrisSamplers.WORLD_RESERVED_TEXTURE_UNITS);
			ProgramSamplers.CustomTextureSamplerInterceptor customTextureSamplerInterceptor = ProgramSamplers.customTextureSamplerInterceptor(builder, customTextureManager.getCustomTextureIdMap().getOrDefault(TextureStage.GBUFFERS_AND_SHADOW, Object2ObjectMaps.emptyMap()));

			IrisSamplers.addRenderTargetSamplers(customTextureSamplerInterceptor, () -> flippedAfterPrepare, renderTargets, false);
			IrisSamplers.addLevelSamplers(customTextureSamplerInterceptor, customTextureManager.getNormals(), customTextureManager.getSpecular());
			IrisSamplers.addNoiseSampler(customTextureSamplerInterceptor, customTextureManager.getNoiseTexture());

			// Only initialize these samplers if the shadow map renderer exists.
			// Otherwise, this program shouldn't be used at all?
			if (IrisSamplers.hasShadowSamplers(customTextureSamplerInterceptor) && shadowMapRenderer != null) {
				IrisSamplers.addShadowSamplers(customTextureSamplerInterceptor, shadowMapRenderer);
			}

			return builder.build();
		};

		IntFunction<ProgramImages> createShadowTerrainImages = (programId) -> {
			ProgramImages.Builder builder = ProgramImages.builder(programId);

			IrisImages.addRenderTargetImages(builder, () -> flippedAfterPrepare, renderTargets);

			if (IrisImages.hasShadowImages(builder) && shadowMapRenderer != null) {
				IrisImages.addShadowColorImages(builder, shadowMapRenderer);
			}

			return builder.build();
		};

		this.basic = programs.getGbuffersBasic().map(this::createPass).orElse(null);
		this.textured = programs.getGbuffersTextured().map(this::createPass).orElse(basic);
		this.texturedLit = programs.getGbuffersTexturedLit().map(this::createPass).orElse(textured);
		this.basicOverlay = programs.getGbuffersBasic().map(this::createEntityPass).orElse(null);
		this.texturedOverlay = programs.getGbuffersTextured().map(this::createEntityPass).orElse(basicOverlay);
		this.texturedLitOverlay = programs.getGbuffersTexturedLit().map(this::createEntityPass).orElse(texturedOverlay);
		this.skyBasic = programs.getGbuffersSkyBasic().map(this::createPass).orElse(basic);
		this.skyTextured = programs.getGbuffersSkyTextured().map(this::createPass).orElse(textured);
		this.clouds = programs.getGbuffersClouds().map(this::createPass).orElse(textured);
		this.terrain = programs.getGbuffersTerrain().map(this::createPass).orElse(texturedLit);
		this.translucent = programs.getGbuffersWater().map(this::createPass).orElse(terrain);
		this.damagedBlock = programs.getGbuffersDamagedBlock().map(this::createPass).orElse(terrain);
		this.weather = programs.getGbuffersWeather().map(this::createPass).orElse(texturedLit);
		this.beaconBeam = programs.getGbuffersBeaconBeam().map(this::createPass).orElse(textured);
		this.entities = programs.getGbuffersEntities().map(this::createEntityPass).orElse(texturedLitOverlay);
		this.entityNoOverlay = programs.getGbuffersEntities().map(this::createPass).orElse(texturedLit);
		this.blockEntities = programs.getGbuffersBlock().map(this::createPass).orElse(terrain);
		this.hand = programs.getGbuffersHand().map(this::createEntityPass).orElse(texturedLitOverlay);
		this.handNoOverlay = programs.getGbuffersHand().map(this::createPass).orElse(texturedLit);
		this.handTranslucent = programs.getGbuffersHandWater().map(this::createEntityPass).orElse(hand);
		this.glowingEntities = programs.getGbuffersEntitiesGlowing().map(this::createEntityPass).orElse(entities);
		this.glint = programs.getGbuffersGlint().map(this::createPass).orElse(textured);
		this.eyes = programs.getGbuffersEntityEyes().map(this::createEntityPass).orElse(texturedOverlay);
		this.eyesNoOverlay = programs.getGbuffersEntityEyes().map(this::createPass).orElse(textured);

		this.clearPassesFull = ClearPassCreator.createClearPasses(renderTargets, true,
				programs.getPackDirectives().getRenderTargetDirectives());
		this.clearPasses = ClearPassCreator.createClearPasses(renderTargets, false,
				programs.getPackDirectives().getRenderTargetDirectives());

		this.baseline = renderTargets.createFramebufferWritingToMain(new int[] {0});

		if (shadowMapRenderer == null) {
			// Fallback just in case.
			// TODO: Can we remove this?
			this.shadowMapRenderer = new EmptyShadowMapRenderer(programs.getPackDirectives().getShadowDirectives().getResolution());
		}

		this.phase = WorldRenderingPhase.NONE;

		this.sodiumTerrainPipeline = new SodiumTerrainPipeline(this, programs, createTerrainSamplers,
			shadowMapRenderer instanceof EmptyShadowMapRenderer || shadowMapRenderer == null ? null : createShadowTerrainSamplers, createTerrainImages, createShadowTerrainImages, renderTargets, flippedAfterPrepare, flippedAfterTranslucent,
				shadowMapRenderer instanceof ShadowRenderer ? ((ShadowRenderer) shadowMapRenderer).getFramebuffer() :
						null);
	}

	private void checkWorld() {
		// If we're not in a world, then obviously we cannot possibly be rendering a world.
		if (Minecraft.getInstance().level == null) {
			isRenderingWorld = false;
			programStackLog.clear();
			programStack.clear();
		}
	}

	@Override
	public void pushProgram(GbufferProgram program) {
		checkWorld();

		if (!isRenderingWorld || isRenderingShadow) {
			// don't mess with non-world rendering
			return;
		}

		programStack.add(program);
		useProgram(program);
		programStackLog.add("push:" + program);
	}

	@Override
	public void popProgram(GbufferProgram expected) {
		checkWorld();

		if (!isRenderingWorld || isRenderingShadow) {
			// don't mess with non-world rendering
			return;
		}

		if (programStack.isEmpty()) {
			Iris.logger.fatal("Tried to pop from an empty program stack!");
			Iris.logger.fatal("Program stack log: " + programStackLog);
			throw new IllegalStateException("Tried to pop from an empty program stack!");
		}

		// Equivalent to pop(), but a bit more verbose.
		// This shouldn't have the same performance issues that remove() normally has since we're removing from the end
		// every time.
		GbufferProgram popped = programStack.remove(programStack.size() - 1);

		if (popped != expected) {
			Iris.logger.fatal("Program stack in invalid state, popped " + popped + " but expected to pop " + expected);
			Iris.logger.fatal("Program stack content after pop: " + programStack);
			throw new IllegalStateException("Program stack in invalid state, popped " + popped + " but expected to pop " + expected);
		}

		if (popped != GbufferProgram.NONE) {
			Pass poppedPass = getPass(popped);

			if (poppedPass != null) {
				poppedPass.stopUsing();
			}
		}

		programStackLog.add("pop:" + popped);

		if (programStack.isEmpty()) {
			// No remaining program, use fixed-function rendering
			teardownProgram();
			return;
		}

		// Use the previous program
		GbufferProgram toUse = programStack.get(programStack.size() - 1);

		useProgram(toUse);
	}

	private Pass getPass(GbufferProgram program) {
		switch (program) {
			case TERRAIN:
				return terrain;
			case TRANSLUCENT_TERRAIN:
				return translucent;
			case DAMAGED_BLOCKS:
				return damagedBlock;
			case BASIC:
				return basic;
			case LINES:
				return basic;
			case BEACON_BEAM:
				return beaconBeam;
			case ENTITIES:
				return entities;
			case ENTITY_NO_OVERLAY:
				return entityNoOverlay;
			case BLOCK_ENTITIES:
				return blockEntities;
			case ENTITIES_GLOWING:
				return glowingEntities;
			case EYES:
				return eyes;
			case EYES_NO_OVERLAY:
				return eyesNoOverlay;
			case ARMOR_GLINT:
				return glint;
			case CLOUDS:
				return clouds;
			case SKY_BASIC:
				return skyBasic;
			case SKY_TEXTURED:
				return skyTextured;
			case TEXTURED_LIT:
				return texturedLit;
			case TEXTURED:
				return textured;
			case WEATHER:
				return weather;
			case HAND:
				return hand;
			case HAND_NO_OVERLAY:
				return handNoOverlay;
			case HAND_TRANSLUCENT:
				return handTranslucent;
			default:
				// TODO
				throw new UnsupportedOperationException("TODO: Unsupported gbuffer program: " + program);
		}
	}

	private void useProgram(GbufferProgram program) {
		if (program == GbufferProgram.NONE) {
			// Note that we don't unbind the framebuffer here. Uses of GbufferProgram.NONE
			// are responsible for ensuring that the framebuffer is switched properly.
			Program.unbind();
			return;
		}

		Pass pass = getPass(program);
		beginPass(pass);

		if (program == GbufferProgram.TERRAIN) {
			if (terrain != null) {
				setupAttributeDefaults(terrain);
			}
		} else if (program == GbufferProgram.TRANSLUCENT_TERRAIN) {
			if (translucent != null) {
				setupAttributeDefaults(translucent);
			}
		}
	}

	private void teardownProgram() {
		Program.unbind();
		this.baseline.bind();
	}

	@Override
	public boolean shouldDisableVanillaEntityShadows() {
		// OptiFine seems to disable vanilla shadows when the shaderpack uses shadow mapping?
		return shadowMapRenderer instanceof ShadowRenderer;
	}

	@Override
	public boolean shouldDisableDirectionalShading() {
		return !oldLighting;
	}

	@Override
	public boolean shouldRenderClouds() {
		return shouldRenderClouds;
	}

	@Override
	public boolean shouldRenderUnderwaterOverlay() {
		return shouldRenderUnderwaterOverlay;
	}

	@Override
	public boolean shouldRenderVignette() {
		return shouldRenderVignette;
	}

	@Override
	public boolean shouldWriteRainAndSnowToDepthBuffer() {
		return shouldWriteRainAndSnowToDepthBuffer;
	}

	@Override
	public boolean shouldRenderParticlesBeforeDeferred() {
		return shouldRenderParticlesBeforeDeferred;
	}

	@Override
	public float getSunPathRotation() {
		return sunPathRotation;
	}

	private void beginPass(Pass pass) {
		if (pass != null) {
			pass.use();
		} else {
			Program.unbind();
			this.baseline.bind();
		}
	}

	private Pass createPass(ProgramSource source) {
		// TODO: Properly handle empty shaders
		ProgramBuilder builder;
		try {
			builder = ProgramBuilder.begin(source.getName(), source.getVertexSource().orElseThrow(NullPointerException::new), source.getGeometrySource().orElse(null),
					source.getFragmentSource().orElseThrow(NullPointerException::new), IrisSamplers.WORLD_RESERVED_TEXTURE_UNITS);
		} catch (RuntimeException e) {
			// TODO: Better error handling
			throw new RuntimeException("Shader compilation failed!", e);
		}

		return createPassInner(builder, source.getParent().getPack().getIdMap(), source.getDirectives(), source.getParent().getPackDirectives());
	}

	private Pass createEntityPass(ProgramSource source) {
		// TODO: Properly handle empty shaders
		String geometry = source.getGeometrySource().orElse(null);
<<<<<<< HEAD
		String vertex = Patcher.getInstance().patchAttributes(
			source.getVertexSource().orElseThrow(NullPointerException::new), ShaderType.VERTEX, geometry != null);
		String fragment = Patcher.getInstance().patchAttributes(
			source.getVertexSource().orElseThrow(NullPointerException::new), ShaderType.FRAGMENT, geometry != null);
=======
		String vertex = Patcher.INSTANCE.patchAttributes(source.getVertexSource().orElseThrow(NullPointerException::new),
				ShaderType.VERTEX, geometry != null);
		String fragment = Patcher.INSTANCE.patchAttributes(source.getFragmentSource().orElseThrow(NullPointerException::new),
				ShaderType.FRAGMENT, geometry != null);
>>>>>>> 9a0dd907

		ProgramBuilder builder;
		try {
			builder = ProgramBuilder.begin(source.getName(), vertex, geometry,
					fragment, IrisSamplers.WORLD_RESERVED_TEXTURE_UNITS);
		} catch (RuntimeException e) {
			// TODO: Better error handling
			throw new RuntimeException("Shader compilation failed!", e);
		}

		return createPassInner(builder, source.getParent().getPack().getIdMap(), source.getDirectives(), source.getParent().getPackDirectives());
	}

	private Pass createPassInner(ProgramBuilder builder, IdMap map, ProgramDirectives programDirectives, PackDirectives packDirectives) {

		CommonUniforms.addCommonUniforms(builder, map, packDirectives, updateNotifier, null);

		Supplier<ImmutableSet<Integer>> flipped =
				() -> isBeforeTranslucent ? flippedAfterPrepare : flippedAfterTranslucent;

		TextureStage textureStage = TextureStage.GBUFFERS_AND_SHADOW;

		ProgramSamplers.CustomTextureSamplerInterceptor customTextureSamplerInterceptor = ProgramSamplers.customTextureSamplerInterceptor(builder, customTextureManager.getCustomTextureIdMap().getOrDefault(textureStage, Object2ObjectMaps.emptyMap()));

		IrisSamplers.addRenderTargetSamplers(customTextureSamplerInterceptor, flipped, renderTargets, false);
		IrisImages.addRenderTargetImages(builder, flipped, renderTargets);

		IrisSamplers.addLevelSamplers(customTextureSamplerInterceptor, customTextureManager.getNormals(), customTextureManager.getSpecular());
		IrisSamplers.addWorldDepthSamplers(customTextureSamplerInterceptor, renderTargets);
		IrisSamplers.addNoiseSampler(customTextureSamplerInterceptor, customTextureManager.getNoiseTexture());

		if (IrisSamplers.hasShadowSamplers(customTextureSamplerInterceptor)) {
			createShadowMapRenderer.run();
			IrisSamplers.addShadowSamplers(customTextureSamplerInterceptor, shadowMapRenderer);
			IrisImages.addShadowColorImages(builder, shadowMapRenderer);
		}

		GlFramebuffer framebufferBeforeTranslucents =
				renderTargets.createGbufferFramebuffer(flippedAfterPrepare, programDirectives.getDrawBuffers());
		GlFramebuffer framebufferAfterTranslucents =
				renderTargets.createGbufferFramebuffer(flippedAfterTranslucent, programDirectives.getDrawBuffers());

		builder.bindAttributeLocation(11, "mc_Entity");
		builder.bindAttributeLocation(12, "mc_midTexCoord");
		builder.bindAttributeLocation(13, "at_tangent");

		AlphaTest alphaTestOverride = programDirectives.getAlphaTestOverride().orElse(null);

		Pass pass = new Pass(builder.build(), framebufferBeforeTranslucents, framebufferAfterTranslucents, alphaTestOverride,
				programDirectives.getBlendModeOverride());

		allPasses.add(pass);

		return pass;
	}

	private final class Pass {
		private final Program program;
		private final GlFramebuffer framebufferBeforeTranslucents;
		private final GlFramebuffer framebufferAfterTranslucents;
		private final AlphaTest alphaTestOverride;
		private final BlendModeOverride blendModeOverride;

		private Pass(Program program, GlFramebuffer framebufferBeforeTranslucents, GlFramebuffer framebufferAfterTranslucents,
					 AlphaTest alphaTestOverride, BlendModeOverride blendModeOverride) {
			this.program = program;
			this.framebufferBeforeTranslucents = framebufferBeforeTranslucents;
			this.framebufferAfterTranslucents = framebufferAfterTranslucents;
			this.alphaTestOverride = alphaTestOverride;
			this.blendModeOverride = blendModeOverride;
		}

		public void use() {
			if (isBeforeTranslucent) {
				framebufferBeforeTranslucents.bind();
			} else {
				framebufferAfterTranslucents.bind();
			}

			program.use();

			if (alphaTestOverride != null) {
				AlphaTestStorage.overrideAlphaTest(alphaTestOverride);
			} else {
				// Previous program on the stack might have applied an override
				AlphaTestStorage.restoreAlphaTest();
			}

			if (blendModeOverride != null) {
				blendModeOverride.apply();
			} else {
				// Previous program on the stack might have applied an override
				BlendModeOverride.restore();
			}
		}

		public void stopUsing() {
			if (alphaTestOverride != null) {
				AlphaTestStorage.restoreAlphaTest();
			}

			if (blendModeOverride != null) {
				BlendModeOverride.restore();
			}
		}

		public Program getProgram() {
			return program;
		}

		public void destroy() {
			this.program.destroy();
		}
	}

	public void destroy() {
		destroyPasses(allPasses);

		// Destroy the composite rendering pipeline
		//
		// This destroys all of the loaded composite programs as well.
		compositeRenderer.destroy();
		deferredRenderer.destroy();
		finalPassRenderer.destroy();

		// Make sure that any custom framebuffers are not bound before destroying render targets
		GlStateManager._glBindFramebuffer(GL30C.GL_READ_FRAMEBUFFER, 0);
		GlStateManager._glBindFramebuffer(GL30C.GL_DRAW_FRAMEBUFFER, 0);
		GlStateManager._glBindFramebuffer(GL30C.GL_FRAMEBUFFER, 0);

		Minecraft.getInstance().getMainRenderTarget().bindWrite(false);

		// Destroy our render targets
		//
		// While it's possible to just clear them instead and reuse them, we'd need to investigate whether or not this
		// would help performance.
		renderTargets.destroy();

		// Destroy the shadow map renderer and its render targets
		shadowMapRenderer.destroy();

		// Destroy custom textures and the static samplers (normals, specular, and noise)
		customTextureManager.destroy();
	}

	private static void destroyPasses(List<Pass> passes) {
		Set<Pass> destroyed = new HashSet<>();

		for (Pass pass : passes) {
			if (pass == null) {
				continue;
			}

			if (destroyed.contains(pass)) {
				continue;
			}

			pass.destroy();
			destroyed.add(pass);
		}
	}

	private static void setupAttributeDefaults(Pass pass) {
		setupAttribute(pass, "mc_Entity", 11, -1.0F, -1.0F, -1.0F, -1.0F);
		setupAttribute(pass, "mc_midTexCoord", 12, 0.0F, 0.0F, 0.0F, 0.0F);
		setupAttribute(pass, "at_tangent", 13, 1.0F, 0.0F, 0.0F, 1.0F);
	}

	private static void setupAttribute(Pass pass, String name, int expectedLocation, float v0, float v1, float v2, float v3) {
		int location = GlStateManager._glGetAttribLocation(pass.getProgram().getProgramId(), name);

		if (location != -1) {
			if (location != expectedLocation) {
				throw new IllegalStateException();
			}

			IrisRenderSystem.vertexAttrib4f(location, v0, v1, v2, v3);
		}
	}

	private void prepareRenderTargets() {
		// Make sure we're using texture unit 0 for this.
		RenderSystem.activeTexture(GL15C.GL_TEXTURE0);

		RenderTarget main = Minecraft.getInstance().getMainRenderTarget();
		Blaze3dRenderTargetExt mainExt = (Blaze3dRenderTargetExt) main;

		renderTargets.resizeIfNeeded(mainExt.iris$isDepthBufferDirty(), main.getDepthTextureId(), main.width, main.height);

		mainExt.iris$clearDepthBufferDirtyFlag();

		final ImmutableList<ClearPass> passes;

		if (renderTargets.isFullClearRequired()) {
			renderTargets.onFullClear();
			passes = clearPassesFull;
		} else {
			passes = clearPasses;
		}

		Vector3d fogColor3 = CapturedRenderingState.INSTANCE.getFogColor();

		// NB: The alpha value must be 1.0 here, or else you will get a bunch of bugs. Sildur's Vibrant Shaders
		//     will give you pink reflections and other weirdness if this is zero.
		Vector4f fogColor = new Vector4f((float) fogColor3.x, (float) fogColor3.y, (float) fogColor3.z, 1.0F);

		for (ClearPass clearPass : passes) {
			clearPass.execute(fogColor);
		}
	}

	@Override
	public void beginHand() {
		// We need to copy the current depth texture so that depthtex2 can contain the depth values for
		// all non-translucent content without the hand, as required.
		baseline.bind();
		GlStateManager._bindTexture(renderTargets.getDepthTextureNoHand().getTextureId());
		IrisRenderSystem.copyTexImage2D(GL20C.GL_TEXTURE_2D, 0, GL20C.GL_DEPTH_COMPONENT, 0, 0, renderTargets.getCurrentWidth(), renderTargets.getCurrentHeight(), 0);
		GlStateManager._bindTexture(0);
	}

	@Override
	public void beginTranslucents() {
		isBeforeTranslucent = false;

		// We need to copy the current depth texture so that depthtex1 can contain the depth values for
		// all non-translucent content, as required.
		baseline.bind();
		GlStateManager._bindTexture(renderTargets.getDepthTextureNoTranslucents().getTextureId());
		IrisRenderSystem.copyTexImage2D(GL20C.GL_TEXTURE_2D, 0, GL20C.GL_DEPTH_COMPONENT, 0, 0, renderTargets.getCurrentWidth(), renderTargets.getCurrentHeight(), 0);
		GlStateManager._bindTexture(0);

		centerDepthSampler.updateSample();

		deferredRenderer.renderAll();
		Program.unbind();

		RenderSystem.enableBlend();

		Minecraft.getInstance().gameRenderer.lightTexture().turnOnLightLayer();
		Minecraft.getInstance().gameRenderer.overlayTexture().setupOverlayColor();

		if (!programStack.isEmpty()) {
			GbufferProgram toUse = programStack.get(programStack.size() - 1);

			useProgram(toUse);
		} else {
			useProgram(GbufferProgram.NONE);
			baseline.bind();
		}
	}

	@Override
	public void renderShadows(LevelRendererAccessor levelRenderer, Camera playerCamera) {
		this.shadowMapRenderer.renderShadows(levelRenderer, playerCamera);

		prepareRenderer.renderAll();
	}

	@Override
	public void addDebugText(List<String> messages) {
		if (shadowMapRenderer != null) {
			messages.add("");
			shadowMapRenderer.addDebugText(messages);
		}
	}

	@Override
	public OptionalInt getForcedShadowRenderDistanceChunksForDisplay() {
		return forcedShadowRenderDistanceChunks;
	}

	// TODO: better way to avoid this global state?
	private boolean isRenderingWorld = false;

	@Override
	public void beginLevelRendering() {
		isRenderingWorld = true;
		isBeforeTranslucent = true;
		phase = WorldRenderingPhase.NONE;
		HandRenderer.INSTANCE.getBufferSource().resetDrawCalls();

		checkWorld();

		if (!isRenderingWorld) {
			Iris.logger.warn("beginWorldRender was called but we are not currently rendering a world?");
			return;
		}

		if (!programStack.isEmpty()) {
			throw new IllegalStateException("Program stack before the start of rendering, something has gone very wrong!");
		}

		updateNotifier.onNewFrame();

		// Get ready for world rendering
		prepareRenderTargets();

		// Default to rendering with BASIC for all unknown content.
		// This probably isn't the best approach, but it works for now.
		pushProgram(GbufferProgram.BASIC);
	}

	@Override
	public void finalizeLevelRendering() {
		checkWorld();

		if (!isRenderingWorld) {
			Iris.logger.warn("finalizeWorldRendering was called but we are not currently rendering a world?");
			return;
		}

		popProgram(GbufferProgram.BASIC);

		if (!programStack.isEmpty()) {
			Iris.logger.fatal("Program stack not empty at end of rendering, something has gone very wrong!");
			Iris.logger.fatal("Program stack log: " + programStackLog);
			Iris.logger.fatal("Program stack content: " + programStack);
			throw new IllegalStateException("Program stack not empty at end of rendering, something has gone very wrong!");
		}

		isRenderingWorld = false;
		phase = WorldRenderingPhase.NONE;
		programStackLog.clear();

		compositeRenderer.renderAll();
		finalPassRenderer.renderFinalPass();
	}

	@Override
	public SodiumTerrainPipeline getSodiumTerrainPipeline() {
		return sodiumTerrainPipeline;
	}

	@Override
	public FrameUpdateNotifier getFrameUpdateNotifier() {
		return updateNotifier;
	}

	@Override
	public WorldRenderingPhase getPhase() {
		return phase;
	}

	@Override
	public void setPhase(WorldRenderingPhase phase) {
		this.phase = phase;
		GbufferPrograms.runPhaseChangeNotifier();
	}

	private boolean isRenderingShadow = false;

	public void beginShadowRender() {
		isRenderingShadow = true;
	}

	public void endShadowRender() {
		isRenderingShadow = false;
	}
}<|MERGE_RESOLUTION|>--- conflicted
+++ resolved
@@ -563,17 +563,10 @@
 	private Pass createEntityPass(ProgramSource source) {
 		// TODO: Properly handle empty shaders
 		String geometry = source.getGeometrySource().orElse(null);
-<<<<<<< HEAD
-		String vertex = Patcher.getInstance().patchAttributes(
-			source.getVertexSource().orElseThrow(NullPointerException::new), ShaderType.VERTEX, geometry != null);
-		String fragment = Patcher.getInstance().patchAttributes(
-			source.getVertexSource().orElseThrow(NullPointerException::new), ShaderType.FRAGMENT, geometry != null);
-=======
 		String vertex = Patcher.INSTANCE.patchAttributes(source.getVertexSource().orElseThrow(NullPointerException::new),
 				ShaderType.VERTEX, geometry != null);
 		String fragment = Patcher.INSTANCE.patchAttributes(source.getFragmentSource().orElseThrow(NullPointerException::new),
 				ShaderType.FRAGMENT, geometry != null);
->>>>>>> 9a0dd907
 
 		ProgramBuilder builder;
 		try {
