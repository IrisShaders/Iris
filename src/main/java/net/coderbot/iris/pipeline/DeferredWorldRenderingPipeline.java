package net.coderbot.iris.pipeline;

import com.google.common.collect.ImmutableList;
import com.google.common.collect.ImmutableSet;
import com.mojang.blaze3d.pipeline.RenderTarget;
import com.mojang.blaze3d.platform.GlStateManager;
import com.mojang.blaze3d.systems.RenderSystem;
import com.mojang.datafixers.util.Pair;
import net.coderbot.iris.Iris;
import net.coderbot.iris.block_rendering.BlockMaterialMapping;
import net.coderbot.iris.block_rendering.BlockRenderingSettings;
import net.coderbot.iris.gbuffer_overrides.matching.InputAvailability;
import net.coderbot.iris.gbuffer_overrides.matching.ProgramTable;
import net.coderbot.iris.gbuffer_overrides.matching.RenderCondition;
import net.coderbot.iris.gbuffer_overrides.matching.SpecialCondition;
import net.coderbot.iris.gbuffer_overrides.state.RenderTargetStateListener;
import net.coderbot.iris.gl.IrisRenderSystem;
import net.coderbot.iris.gl.blending.AlphaTestOverride;
import net.coderbot.iris.gl.blending.BlendModeOverride;
import net.coderbot.iris.gl.framebuffer.GlFramebuffer;
import net.coderbot.iris.gl.program.ComputeProgram;
import net.coderbot.iris.gl.program.Program;
import net.coderbot.iris.gl.program.ProgramBuilder;
import net.coderbot.iris.gl.program.ProgramImages;
import net.coderbot.iris.gl.program.ProgramSamplers;
import net.coderbot.iris.gl.shader.ShaderType;
import net.coderbot.iris.gl.texture.DepthBufferFormat;
import net.coderbot.iris.layer.GbufferPrograms;
import net.coderbot.iris.mixin.LevelRendererAccessor;
import net.coderbot.iris.pipeline.patcher.AttributeShaderTransformer;
import net.coderbot.iris.postprocess.BufferFlipper;
import net.coderbot.iris.postprocess.CenterDepthSampler;
import net.coderbot.iris.postprocess.CompositeRenderer;
import net.coderbot.iris.postprocess.FinalPassRenderer;
import net.coderbot.iris.rendertarget.Blaze3dRenderTargetExt;
import net.coderbot.iris.rendertarget.NativeImageBackedSingleColorTexture;
import net.coderbot.iris.rendertarget.RenderTargets;
import net.coderbot.iris.samplers.IrisImages;
import net.coderbot.iris.samplers.IrisSamplers;
<<<<<<< HEAD
import net.coderbot.iris.shaderpack.ComputeSource;
=======
import net.coderbot.iris.shaderpack.CloudSetting;
>>>>>>> 0ff16b2c
import net.coderbot.iris.shaderpack.IdMap;
import net.coderbot.iris.shaderpack.PackDirectives;
import net.coderbot.iris.shaderpack.PackShadowDirectives;
import net.coderbot.iris.shaderpack.ProgramDirectives;
import net.coderbot.iris.shaderpack.ProgramFallbackResolver;
import net.coderbot.iris.shaderpack.ProgramSet;
import net.coderbot.iris.shaderpack.ProgramSource;
import net.coderbot.iris.shaderpack.loading.ProgramId;
import net.coderbot.iris.shaderpack.texture.TextureStage;
import net.coderbot.iris.shadows.ShadowRenderTargets;
import net.coderbot.iris.texture.TextureInfoCache;
import net.coderbot.iris.texture.format.TextureFormat;
import net.coderbot.iris.texture.format.TextureFormatLoader;
import net.coderbot.iris.texture.pbr.PBRTextureHolder;
import net.coderbot.iris.texture.pbr.PBRTextureManager;
import net.coderbot.iris.texture.pbr.PBRType;
import net.coderbot.iris.uniforms.CapturedRenderingState;
import net.coderbot.iris.uniforms.CommonUniforms;
import net.coderbot.iris.uniforms.FrameUpdateNotifier;
import net.coderbot.iris.vendored.joml.Vector3d;
import net.coderbot.iris.vendored.joml.Vector3i;
import net.coderbot.iris.vendored.joml.Vector4f;
import net.minecraft.client.Camera;
import net.minecraft.client.Minecraft;
import net.minecraft.client.renderer.DimensionSpecialEffects;
import net.minecraft.client.renderer.texture.AbstractTexture;
import org.jetbrains.annotations.Nullable;
import org.lwjgl.opengl.GL15C;
import org.lwjgl.opengl.GL20C;
import org.lwjgl.opengl.GL21C;
import org.lwjgl.opengl.GL30C;
import org.lwjgl.opengl.GL43C;

import java.util.HashMap;
import java.util.HashSet;
import java.util.List;
import java.util.Map;
import java.util.Objects;
import java.util.OptionalInt;
import java.util.Set;
import java.util.function.IntFunction;
import java.util.function.Supplier;

/**
 * Encapsulates the compiled shader program objects for the currently loaded shaderpack.
 */
public class DeferredWorldRenderingPipeline implements WorldRenderingPipeline, RenderTargetStateListener  {
	private final RenderTargets renderTargets;

	@Nullable
	private ShadowRenderTargets shadowRenderTargets;
	@Nullable
	private ComputeProgram[] shadowComputes;
	private final Supplier<ShadowRenderTargets> shadowTargetsSupplier;

	private final ProgramTable<Pass> table;

	private final ImmutableList<ClearPass> clearPassesFull;
	private final ImmutableList<ClearPass> clearPasses;
	private final ImmutableList<ClearPass> shadowClearPasses;
	private final ImmutableList<ClearPass> shadowClearPassesFull;

	private final CompositeRenderer prepareRenderer;

	@Nullable
	private final ShadowRenderer shadowRenderer;

	private final int shadowMapResolution;
	private final CompositeRenderer deferredRenderer;
	private final CompositeRenderer compositeRenderer;
	private final FinalPassRenderer finalPassRenderer;
	private final CustomTextureManager customTextureManager;
	private final AbstractTexture whitePixel;
	private final FrameUpdateNotifier updateNotifier;
	private final CenterDepthSampler centerDepthSampler;

	private final ImmutableSet<Integer> flippedBeforeShadow;
	private final ImmutableSet<Integer> flippedAfterPrepare;
	private final ImmutableSet<Integer> flippedAfterTranslucent;

	private final SodiumTerrainPipeline sodiumTerrainPipeline;

	private final HorizonRenderer horizonRenderer = new HorizonRenderer();

	private final float sunPathRotation;
	private final CloudSetting cloudSetting;
	private final boolean shouldRenderUnderwaterOverlay;
	private final boolean shouldRenderVignette;
	private final boolean shouldRenderSun;
	private final boolean shouldRenderMoon;
	private final boolean shouldWriteRainAndSnowToDepthBuffer;
	private final boolean shouldRenderParticlesBeforeDeferred;
	private final boolean shouldRenderPrepareBeforeShadow;
	private final boolean oldLighting;
	private final boolean allowConcurrentCompute;
	private final OptionalInt forcedShadowRenderDistanceChunks;

	private Pass current = null;

	private WorldRenderingPhase overridePhase = null;
	private WorldRenderingPhase phase = WorldRenderingPhase.NONE;
	private boolean isBeforeTranslucent;
	private boolean isRenderingShadow = false;
	private InputAvailability inputs = new InputAvailability(false, false, false);
	private SpecialCondition special = null;

	private boolean shouldBindPBR;
	private int currentNormalTexture;
	private int currentSpecularTexture;

	public DeferredWorldRenderingPipeline(ProgramSet programs) {
		Objects.requireNonNull(programs);

		this.cloudSetting = programs.getPackDirectives().getCloudSetting();
		this.shouldRenderUnderwaterOverlay = programs.getPackDirectives().underwaterOverlay();
		this.shouldRenderVignette = programs.getPackDirectives().vignette();
		this.shouldRenderSun = programs.getPackDirectives().shouldRenderSun();
		this.shouldRenderMoon = programs.getPackDirectives().shouldRenderMoon();
		this.shouldWriteRainAndSnowToDepthBuffer = programs.getPackDirectives().rainDepth();
		this.shouldRenderParticlesBeforeDeferred = programs.getPackDirectives().areParticlesBeforeDeferred();
<<<<<<< HEAD
		this.allowConcurrentCompute = programs.getPackDirectives().getConcurrentCompute();
=======
		this.shouldRenderPrepareBeforeShadow = programs.getPackDirectives().isPrepareBeforeShadow();
>>>>>>> 0ff16b2c
		this.oldLighting = programs.getPackDirectives().isOldLighting();
		this.updateNotifier = new FrameUpdateNotifier();

		RenderTarget mainTarget = Minecraft.getInstance().getMainRenderTarget();

		int depthTextureId = mainTarget.getDepthTextureId();
		int internalFormat = TextureInfoCache.INSTANCE.getInfo(depthTextureId).getInternalFormat();
		DepthBufferFormat depthBufferFormat = DepthBufferFormat.fromGlEnumOrDefault(internalFormat);

		this.renderTargets = new RenderTargets(mainTarget.width, mainTarget.height, depthTextureId,
			((Blaze3dRenderTargetExt) mainTarget).iris$getDepthBufferVersion(),
			depthBufferFormat, programs.getPackDirectives().getRenderTargetDirectives().getRenderTargetSettings());

		this.sunPathRotation = programs.getPackDirectives().getSunPathRotation();

		PackShadowDirectives shadowDirectives = programs.getPackDirectives().getShadowDirectives();

		if (shadowDirectives.isDistanceRenderMulExplicit()) {
			if (shadowDirectives.getDistanceRenderMul() >= 0.0) {
				// add 15 and then divide by 16 to ensure we're rounding up
				forcedShadowRenderDistanceChunks =
						OptionalInt.of(((int) (shadowDirectives.getDistance() * shadowDirectives.getDistanceRenderMul()) + 15) / 16);
			} else {
				forcedShadowRenderDistanceChunks = OptionalInt.of(-1);
			}
		} else {
			forcedShadowRenderDistanceChunks = OptionalInt.empty();
		}

		BlockRenderingSettings.INSTANCE.setBlockStateIds(
				BlockMaterialMapping.createBlockStateIdMap(programs.getPack().getIdMap().getBlockProperties()));
		BlockRenderingSettings.INSTANCE.setBlockTypeIds(BlockMaterialMapping.createBlockTypeMap(programs.getPack().getIdMap().getBlockRenderTypeMap()));

		BlockRenderingSettings.INSTANCE.setEntityIds(programs.getPack().getIdMap().getEntityIdMap());
		BlockRenderingSettings.INSTANCE.setAmbientOcclusionLevel(programs.getPackDirectives().getAmbientOcclusionLevel());
		BlockRenderingSettings.INSTANCE.setDisableDirectionalShading(shouldDisableDirectionalShading());
		BlockRenderingSettings.INSTANCE.setUseSeparateAo(programs.getPackDirectives().shouldUseSeparateAo());
		BlockRenderingSettings.INSTANCE.setUseExtendedVertexFormat(true);

		// Don't clobber anything in texture unit 0. It probably won't cause issues, but we're just being cautious here.
		GlStateManager._activeTexture(GL20C.GL_TEXTURE2);

		customTextureManager = new CustomTextureManager(programs.getPackDirectives(), programs.getPack().getCustomTextureDataMap(), programs.getPack().getCustomNoiseTexture());

		whitePixel = new NativeImageBackedSingleColorTexture(255, 255, 255, 255);

		GlStateManager._activeTexture(GL20C.GL_TEXTURE0);

		this.flippedBeforeShadow = ImmutableSet.of();

		BufferFlipper flipper = new BufferFlipper();

		this.centerDepthSampler = new CenterDepthSampler(renderTargets, programs.getPackDirectives().getCenterDepthHalfLife());

		this.shadowMapResolution = programs.getPackDirectives().getShadowDirectives().getResolution();

		this.shadowTargetsSupplier = () -> {
			if (shadowRenderTargets == null) {
				this.shadowRenderTargets = new ShadowRenderTargets(shadowMapResolution, shadowDirectives);
			}

			return shadowRenderTargets;
		};

		this.prepareRenderer = new CompositeRenderer(programs.getPackDirectives(), programs.getPrepare(), programs.getPrepareCompute(), renderTargets,
				customTextureManager.getNoiseTexture(), updateNotifier, centerDepthSampler, flipper, shadowTargetsSupplier,
				customTextureManager.getCustomTextureIdMap(TextureStage.PREPARE),
				programs.getPackDirectives().getExplicitFlips("prepare_pre"));

		flippedAfterPrepare = flipper.snapshot();

		this.deferredRenderer = new CompositeRenderer(programs.getPackDirectives(), programs.getDeferred(), programs.getDeferredCompute(), renderTargets,
				customTextureManager.getNoiseTexture(), updateNotifier, centerDepthSampler, flipper, shadowTargetsSupplier,
				customTextureManager.getCustomTextureIdMap(TextureStage.DEFERRED),
				programs.getPackDirectives().getExplicitFlips("deferred_pre"));

		flippedAfterTranslucent = flipper.snapshot();

		this.compositeRenderer = new CompositeRenderer(programs.getPackDirectives(), programs.getComposite(), programs.getCompositeCompute(), renderTargets,
				customTextureManager.getNoiseTexture(), updateNotifier, centerDepthSampler, flipper, shadowTargetsSupplier,
				customTextureManager.getCustomTextureIdMap(TextureStage.COMPOSITE_AND_FINAL),
				programs.getPackDirectives().getExplicitFlips("composite_pre"));
		this.finalPassRenderer = new FinalPassRenderer(programs, renderTargets, customTextureManager.getNoiseTexture(), updateNotifier, flipper.snapshot(),
				centerDepthSampler, shadowTargetsSupplier,
				customTextureManager.getCustomTextureIdMap(TextureStage.COMPOSITE_AND_FINAL),
				this.compositeRenderer.getFlippedAtLeastOnceFinal());

		// [(textured=false,lightmap=false), (textured=true,lightmap=false), (textured=true,lightmap=true)]
		ProgramId[] ids = new ProgramId[] {
				ProgramId.Basic, ProgramId.Textured, ProgramId.TexturedLit,
				ProgramId.SkyBasic, ProgramId.SkyTextured, ProgramId.SkyTextured,
				null, null, ProgramId.Terrain,
				null, null, ProgramId.Water,
				null, ProgramId.Clouds, ProgramId.Clouds,
				null, ProgramId.DamagedBlock, ProgramId.DamagedBlock,
				ProgramId.Block, ProgramId.Block, ProgramId.Block,
				ProgramId.BeaconBeam, ProgramId.BeaconBeam, ProgramId.BeaconBeam,
				ProgramId.Entities, ProgramId.Entities, ProgramId.Entities,
				null, ProgramId.ArmorGlint, ProgramId.ArmorGlint,
				null, ProgramId.SpiderEyes, ProgramId.SpiderEyes,
				ProgramId.Hand, ProgramId.Hand, ProgramId.Hand,
				ProgramId.HandWater, ProgramId.HandWater, ProgramId.HandWater,
				null, null, ProgramId.Weather,
				// world border uses textured_lit even though it has no lightmap :/
				null, ProgramId.TexturedLit, ProgramId.TexturedLit,
				ProgramId.Shadow, ProgramId.Shadow, ProgramId.Shadow
		};

		if (ids.length != RenderCondition.values().length * 3) {
			throw new IllegalStateException("Program ID table length mismatch");
		}

		ProgramFallbackResolver resolver = new ProgramFallbackResolver(programs);

		Map<Pair<ProgramId, InputAvailability>, Pass> cachedPasses = new HashMap<>();

		if (shadowRenderTargets != null) {
			this.shadowClearPasses = ClearPassCreator.createShadowClearPasses(shadowRenderTargets, false, shadowDirectives);
			this.shadowClearPassesFull = ClearPassCreator.createShadowClearPasses(shadowRenderTargets, true, shadowDirectives);

			this.shadowRenderer = new ShadowRenderer(programs.getShadow().orElse(null),
				programs.getPackDirectives(), shadowRenderTargets);
		} else {
			this.shadowClearPasses = ImmutableList.of();
			this.shadowClearPassesFull = ImmutableList.of();
			this.shadowRenderer = null;
		}

		this.table = new ProgramTable<>((condition, availability) -> {
			int idx;

			if (availability.texture && availability.lightmap) {
				idx = 2;
			} else if (availability.texture) {
				idx = 1;
			} else {
				idx = 0;
			}

			ProgramId id = ids[condition.ordinal() * 3 + idx];

			if (id == null) {
				id = ids[idx];
			}

			return cachedPasses.computeIfAbsent(new Pair<>(id, availability), p -> {
				ProgramSource source = resolver.resolveNullable(p.getFirst());

				if (condition == RenderCondition.SHADOW) {
					if (shadowRenderTargets == null) {
						// shadow is not used
						return null;
					} else if (source == null) {
						// still need the custom framebuffer, viewport, and blend mode behavior
						GlFramebuffer shadowFb =
							shadowRenderTargets.createShadowFramebuffer(shadowRenderTargets.snapshot(), new int[] {0});
						return new Pass(null, shadowFb, shadowFb, null,
							BlendModeOverride.OFF, true);
					}
				}

				if (source == null) {
					return createDefaultPass();
				}

				try {
					return createPass(source, availability, condition == RenderCondition.SHADOW);
				} catch (Exception e) {
					throw new RuntimeException("Failed to create pass for " + source.getName() + " for rendering condition "
						+ condition + " specialized to input availability " + availability, e);
				}
			});
		});

		if (shadowRenderer != null) {
			Program shadowProgram = table.match(RenderCondition.SHADOW, new InputAvailability(true, true, true)).getProgram();
			shadowRenderer.setUsesImages(shadowProgram != null && shadowProgram.getActiveImages() > 0);
		}

		this.clearPassesFull = ClearPassCreator.createClearPasses(renderTargets, true,
				programs.getPackDirectives().getRenderTargetDirectives());
		this.clearPasses = ClearPassCreator.createClearPasses(renderTargets, false,
				programs.getPackDirectives().getRenderTargetDirectives());

<<<<<<< HEAD
		this.baseline = renderTargets.createGbufferFramebuffer(ImmutableSet.of(), new int[] {0});

		this.shadowComputes = createShadowComputes(programs.getShadowCompute(), programs);

		if (shadowRenderTargets != null) {
			Program shadowProgram = table.match(RenderCondition.SHADOW, new InputAvailability(true, true, true)).getProgram();
			boolean shadowUsesImages = shadowProgram != null && shadowProgram.getActiveImages() > 0;

			this.shadowRenderer = new ShadowRenderer(programs.getShadow().orElse(null), this.shadowComputes,
				programs.getPackDirectives(), shadowRenderTargets, shadowUsesImages);
		} else {
			this.shadowRenderer = null;
		}

=======
>>>>>>> 0ff16b2c
		// SodiumTerrainPipeline setup follows.

		Supplier<ImmutableSet<Integer>> flipped =
			() -> isBeforeTranslucent ? flippedAfterPrepare : flippedAfterTranslucent;

		IntFunction<ProgramSamplers> createTerrainSamplers = (programId) -> {
			ProgramSamplers.Builder builder = ProgramSamplers.builder(programId, IrisSamplers.WORLD_RESERVED_TEXTURE_UNITS);
			ProgramSamplers.CustomTextureSamplerInterceptor customTextureSamplerInterceptor = ProgramSamplers.customTextureSamplerInterceptor(builder, customTextureManager.getCustomTextureIdMap(TextureStage.GBUFFERS_AND_SHADOW));

			IrisSamplers.addRenderTargetSamplers(customTextureSamplerInterceptor, flipped, renderTargets, false);
			IrisSamplers.addLevelSamplers(customTextureSamplerInterceptor, this, whitePixel, new InputAvailability(true, true, false));
			IrisSamplers.addWorldDepthSamplers(customTextureSamplerInterceptor, renderTargets);
			IrisSamplers.addNoiseSampler(customTextureSamplerInterceptor, customTextureManager.getNoiseTexture());

			if (IrisSamplers.hasShadowSamplers(customTextureSamplerInterceptor)) {
				IrisSamplers.addShadowSamplers(customTextureSamplerInterceptor, Objects.requireNonNull(shadowRenderTargets));
			}

			return builder.build();
		};

		IntFunction<ProgramImages> createTerrainImages = (programId) -> {
			ProgramImages.Builder builder = ProgramImages.builder(programId);

			IrisImages.addRenderTargetImages(builder, flipped, renderTargets);

			if (IrisImages.hasShadowImages(builder)) {
				IrisImages.addShadowColorImages(builder, Objects.requireNonNull(shadowRenderTargets));
			}

			return builder.build();
		};

		IntFunction<ProgramSamplers> createShadowTerrainSamplers = (programId) -> {
			ProgramSamplers.Builder builder = ProgramSamplers.builder(programId, IrisSamplers.WORLD_RESERVED_TEXTURE_UNITS);
			ProgramSamplers.CustomTextureSamplerInterceptor customTextureSamplerInterceptor = ProgramSamplers.customTextureSamplerInterceptor(builder, customTextureManager.getCustomTextureIdMap(TextureStage.GBUFFERS_AND_SHADOW));

			IrisSamplers.addRenderTargetSamplers(customTextureSamplerInterceptor, () -> flippedAfterPrepare, renderTargets, false);
			IrisSamplers.addLevelSamplers(customTextureSamplerInterceptor, this, whitePixel, new InputAvailability(true, true, false));
			IrisSamplers.addNoiseSampler(customTextureSamplerInterceptor, customTextureManager.getNoiseTexture());

			// Only initialize these samplers if the shadow map renderer exists.
			// Otherwise, this program shouldn't be used at all?
			if (IrisSamplers.hasShadowSamplers(customTextureSamplerInterceptor)) {
				IrisSamplers.addShadowSamplers(customTextureSamplerInterceptor, Objects.requireNonNull(shadowRenderTargets));
			}

			return builder.build();
		};

		IntFunction<ProgramImages> createShadowTerrainImages = (programId) -> {
			ProgramImages.Builder builder = ProgramImages.builder(programId);

			IrisImages.addRenderTargetImages(builder, () -> flippedAfterPrepare, renderTargets);

			if (IrisImages.hasShadowImages(builder)) {
				IrisImages.addShadowColorImages(builder, Objects.requireNonNull(shadowRenderTargets));
			}

			return builder.build();
		};

		this.sodiumTerrainPipeline = new SodiumTerrainPipeline(this, programs, createTerrainSamplers,
			shadowRenderer == null ? null : createShadowTerrainSamplers, createTerrainImages,
			shadowRenderer == null ? null : createShadowTerrainImages);
	}

	private void checkWorld() {
		// If we're not in a world, then obviously we cannot possibly be rendering a world.
		if (Minecraft.getInstance().level == null) {
			isRenderingWorld = false;
			current = null;
		}
	}

	@Override
	public boolean shouldDisableVanillaEntityShadows() {
		// OptiFine seems to disable vanilla shadows when the shaderpack uses shadow mapping?
		return shadowRenderer != null;
	}

	@Override
	public boolean shouldDisableDirectionalShading() {
		return !oldLighting;
	}

	@Override
	public CloudSetting getCloudSetting() {
		return cloudSetting;
	}

	@Override
	public boolean shouldRenderUnderwaterOverlay() {
		return shouldRenderUnderwaterOverlay;
	}

	@Override
	public boolean shouldRenderVignette() {
		return shouldRenderVignette;
	}

	@Override
	public boolean shouldRenderSun() {
		return shouldRenderSun;
	}

	@Override
	public boolean shouldRenderMoon() {
		return shouldRenderMoon;
	}

	@Override
	public boolean shouldWriteRainAndSnowToDepthBuffer() {
		return shouldWriteRainAndSnowToDepthBuffer;
	}

	@Override
	public boolean shouldRenderParticlesBeforeDeferred() {
		return shouldRenderParticlesBeforeDeferred;
	}

	@Override
	public boolean allowConcurrentCompute() {
		return allowConcurrentCompute;
	}

	@Override
	public float getSunPathRotation() {
		return sunPathRotation;
	}

	private RenderCondition getCondition(WorldRenderingPhase phase) {
		if (isRenderingShadow) {
			return RenderCondition.SHADOW;
		}

		if (special != null) {
			if (special == SpecialCondition.BEACON_BEAM) {
				return RenderCondition.BEACON_BEAM;
			} else if (special == SpecialCondition.ENTITY_EYES) {
				return RenderCondition.ENTITY_EYES;
			} else if (special == SpecialCondition.GLINT) {
				return RenderCondition.GLINT;
			}
		}

		switch (phase) {
			case NONE:
			case OUTLINE:
			case DEBUG:
			case PARTICLES:
				return RenderCondition.DEFAULT;
			case SKY:
			case SUNSET:
			case CUSTOM_SKY:
			case SUN:
			case MOON:
			case STARS:
			case VOID:
				return RenderCondition.SKY;
			case TERRAIN_SOLID:
			case TERRAIN_CUTOUT:
			case TERRAIN_CUTOUT_MIPPED:
				return RenderCondition.TERRAIN_OPAQUE;
			case ENTITIES:
				return RenderCondition.ENTITIES;
			case BLOCK_ENTITIES:
				return RenderCondition.BLOCK_ENTITIES;
			case DESTROY:
				return RenderCondition.DESTROY;
			case HAND_SOLID:
				return RenderCondition.HAND_OPAQUE;
			case TERRAIN_TRANSLUCENT:
			case TRIPWIRE:
				return RenderCondition.TERRAIN_TRANSLUCENT;
			case CLOUDS:
				return RenderCondition.CLOUDS;
			case RAIN_SNOW:
				return RenderCondition.RAIN_SNOW;
			case HAND_TRANSLUCENT:
				return RenderCondition.HAND_TRANSLUCENT;
			case WORLD_BORDER:
				return RenderCondition.WORLD_BORDER;
			default:
				throw new IllegalStateException("Unknown render phase " + phase);
		}
	}

	private void matchPass() {
		if (!isRenderingWorld || isRenderingFullScreenPass || isPostChain || !isMainBound) {
			return;
		}

		if (sodiumTerrainRendering) {
			beginPass(table.match(getCondition(getPhase()), new InputAvailability(true, true, false)));
			return;
		}

		beginPass(table.match(getCondition(getPhase()), inputs));
	}

	public void beginPass(Pass pass) {
		if (current == pass) {
			return;
		}

		if (current != null) {
			current.stopUsing();
		}

		current = pass;

		if (pass != null) {
			pass.use();
		} else {
			Program.unbind();
		}
	}

	private Pass createDefaultPass() {
		GlFramebuffer framebufferBeforeTranslucents;
		GlFramebuffer framebufferAfterTranslucents;

		framebufferBeforeTranslucents =
			renderTargets.createGbufferFramebuffer(flippedAfterPrepare, new int[] {0});
		framebufferAfterTranslucents =
			renderTargets.createGbufferFramebuffer(flippedAfterTranslucent, new int[] {0});

		return new Pass(null, framebufferBeforeTranslucents, framebufferAfterTranslucents, null,
			null, false);
	}

	private Pass createPass(ProgramSource source, InputAvailability availability, boolean shadow) {
		// TODO: Properly handle empty shaders
		String geometry = null;
		if (source.getGeometrySource().isPresent()) {
			geometry = AttributeShaderTransformer.patch(source.getGeometrySource().orElse(null),
				ShaderType.GEOMETRY, true, availability);
		}
		String vertex = AttributeShaderTransformer.patch(source.getVertexSource().orElseThrow(NullPointerException::new),
				ShaderType.VERTEX, geometry != null, availability);
		String fragment = AttributeShaderTransformer.patch(source.getFragmentSource().orElseThrow(NullPointerException::new),
				ShaderType.FRAGMENT, geometry != null, availability);

		ProgramBuilder builder = ProgramBuilder.begin(source.getName(), vertex, geometry,
				fragment, IrisSamplers.WORLD_RESERVED_TEXTURE_UNITS);

		return createPassInner(builder, source.getParent().getPack().getIdMap(), source.getDirectives(), source.getParent().getPackDirectives(), availability, shadow);
	}

	private Pass createPassInner(ProgramBuilder builder, IdMap map, ProgramDirectives programDirectives,
								 PackDirectives packDirectives, InputAvailability availability, boolean shadow) {

		CommonUniforms.addCommonUniforms(builder, map, packDirectives, updateNotifier);

		Supplier<ImmutableSet<Integer>> flipped;

		if (shadow) {
			flipped = () -> (shouldRenderPrepareBeforeShadow ? flippedAfterPrepare : flippedBeforeShadow);
		} else {
			flipped = () -> isBeforeTranslucent ? flippedAfterPrepare : flippedAfterTranslucent;
		}

		TextureStage textureStage = TextureStage.GBUFFERS_AND_SHADOW;

		ProgramSamplers.CustomTextureSamplerInterceptor customTextureSamplerInterceptor =
			ProgramSamplers.customTextureSamplerInterceptor(builder,
				customTextureManager.getCustomTextureIdMap(textureStage));

		IrisSamplers.addRenderTargetSamplers(customTextureSamplerInterceptor, flipped, renderTargets, false);
		IrisImages.addRenderTargetImages(builder, flipped, renderTargets);

		if (!shouldBindPBR) {
			shouldBindPBR = IrisSamplers.hasPBRSamplers(customTextureSamplerInterceptor);
		}

		IrisSamplers.addLevelSamplers(customTextureSamplerInterceptor, this, whitePixel, availability);

		if (!shadow) {
			IrisSamplers.addWorldDepthSamplers(customTextureSamplerInterceptor, renderTargets);
		}

		IrisSamplers.addNoiseSampler(customTextureSamplerInterceptor, customTextureManager.getNoiseTexture());

		if (IrisSamplers.hasShadowSamplers(customTextureSamplerInterceptor)) {
			if (!shadow) {
				shadowTargetsSupplier.get();
			}

			if (shadowRenderTargets != null) {
				IrisSamplers.addShadowSamplers(customTextureSamplerInterceptor, shadowRenderTargets);
				IrisImages.addShadowColorImages(builder, shadowRenderTargets);
			}
		}

		GlFramebuffer framebufferBeforeTranslucents;
		GlFramebuffer framebufferAfterTranslucents;

		if (shadow) {
			// Always add both draw buffers on the shadow pass.
			framebufferBeforeTranslucents =
				Objects.requireNonNull(shadowRenderTargets).createShadowFramebuffer(shadowRenderTargets.snapshot(), new int[] { 0, 1 });
			framebufferAfterTranslucents = framebufferBeforeTranslucents;
		} else {
			framebufferBeforeTranslucents =
				renderTargets.createGbufferFramebuffer(flippedAfterPrepare, programDirectives.getDrawBuffers());
			framebufferAfterTranslucents =
				renderTargets.createGbufferFramebuffer(flippedAfterTranslucent, programDirectives.getDrawBuffers());
		}

		builder.bindAttributeLocation(11, "mc_Entity");
		builder.bindAttributeLocation(12, "mc_midTexCoord");
		builder.bindAttributeLocation(13, "at_tangent");
		builder.bindAttributeLocation(14, "at_midBlock");

		AlphaTestOverride alphaTestOverride = programDirectives.getAlphaTestOverride().orElse(null);

		return new Pass(builder.build(), framebufferBeforeTranslucents, framebufferAfterTranslucents, alphaTestOverride,
				programDirectives.getBlendModeOverride(), shadow);
	}

	private boolean isPostChain;
	private boolean isMainBound = true;

	@Override
	public void beginPostChain() {
		isPostChain = true;

		beginPass(null);
	}

	@Override
	public void endPostChain() {
		isPostChain = false;
	}

	@Override
	public void setIsMainBound(boolean bound) {
		isMainBound = bound;

		if (!isRenderingWorld || isRenderingFullScreenPass || isPostChain) {
			return;
		}

		if (bound) {
			// force refresh
			current = null;
		} else {
			beginPass(null);
		}
	}

	private final class Pass {
		@Nullable
		private final Program program;
		private final GlFramebuffer framebufferBeforeTranslucents;
		private final GlFramebuffer framebufferAfterTranslucents;
		@Nullable
		private final AlphaTestOverride alphaTestOverride;
		@Nullable
		private final BlendModeOverride blendModeOverride;
		private final boolean shadowViewport;

		private Pass(@Nullable Program program, GlFramebuffer framebufferBeforeTranslucents, GlFramebuffer framebufferAfterTranslucents,
					 @Nullable AlphaTestOverride alphaTestOverride, @Nullable BlendModeOverride blendModeOverride, boolean shadowViewport) {
			this.program = program;
			this.framebufferBeforeTranslucents = framebufferBeforeTranslucents;
			this.framebufferAfterTranslucents = framebufferAfterTranslucents;
			this.alphaTestOverride = alphaTestOverride;
			this.blendModeOverride = blendModeOverride;
			this.shadowViewport = shadowViewport;
		}

		public void use() {
			if (isBeforeTranslucent) {
				framebufferBeforeTranslucents.bind();
			} else {
				framebufferAfterTranslucents.bind();
			}

			if (shadowViewport) {
				RenderSystem.viewport(0, 0, shadowMapResolution, shadowMapResolution);
			} else {
				RenderTarget main = Minecraft.getInstance().getMainRenderTarget();
				RenderSystem.viewport(0, 0, main.width, main.height);
			}

			if (program != null && !sodiumTerrainRendering) {
				program.use();
			}

			if (alphaTestOverride != null) {
				alphaTestOverride.apply();
			} else {
				// Previous program on the stack might have applied an override
				AlphaTestOverride.restore();
			}

			if (blendModeOverride != null) {
				blendModeOverride.apply();
			} else {
				// Previous program on the stack might have applied an override
				BlendModeOverride.restore();
			}
		}

		public void stopUsing() {
			if (alphaTestOverride != null) {
				AlphaTestOverride.restore();
			}

			if (blendModeOverride != null) {
				BlendModeOverride.restore();
			}
		}

		@Nullable
		public Program getProgram() {
			return program;
		}

		public void destroy() {
			if (this.program != null) {
				this.program.destroy();
			}
		}
	}

	@Override
	public void destroy() {
		BlendModeOverride.restore();
		AlphaTestOverride.restore();

		destroyPasses(table);

		// Destroy the composite rendering pipeline
		//
		// This destroys all the loaded composite programs as well.
		compositeRenderer.destroy();
		deferredRenderer.destroy();
		finalPassRenderer.destroy();
		centerDepthSampler.destroy();

		// Make sure that any custom framebuffers are not bound before destroying render targets
		GlStateManager._glBindFramebuffer(GL30C.GL_READ_FRAMEBUFFER, 0);
		GlStateManager._glBindFramebuffer(GL30C.GL_DRAW_FRAMEBUFFER, 0);
		GlStateManager._glBindFramebuffer(GL30C.GL_FRAMEBUFFER, 0);

		Minecraft.getInstance().getMainRenderTarget().bindWrite(false);

		// Destroy our render targets
		//
		// While it's possible to just clear them instead and reuse them, we'd need to investigate whether or not this
		// would help performance.
		renderTargets.destroy();

		// destroy the shadow render targets
		if (shadowRenderTargets != null) {
			shadowRenderTargets.destroy();
		}

		// Destroy custom textures and the static samplers (normals, specular, and noise)
		customTextureManager.destroy();
		whitePixel.releaseId();
	}

	private static void destroyPasses(ProgramTable<Pass> table) {
		Set<Pass> destroyed = new HashSet<>();

		table.forEach(pass -> {
			if (pass == null) {
				return;
			}

			if (destroyed.contains(pass)) {
				return;
			}

			pass.destroy();
			destroyed.add(pass);
		});
	}

	private void prepareRenderTargets() {
		// Make sure we're using texture unit 0 for this.
		RenderSystem.activeTexture(GL15C.GL_TEXTURE0);

		if (shadowRenderTargets != null) {
<<<<<<< HEAD
			// NB: This will be re-bound to the correct framebuffer in beginLevelRendering when matchPass is called.
			shadowRenderTargets.getFramebuffer().bind();

			// TODO: Support shadow clear color directives & disable buffer clearing
			// Ensure that the color and depth values are cleared appropriately

			for (ComputeProgram computeProgram : shadowComputes) {
				if (computeProgram != null) {
					computeProgram.dispatch(shadowMapResolution, shadowMapResolution);
				}
			}

			RenderSystem.clearColor(1.0f, 1.0f, 1.0f, 1.0f);
			RenderSystem.clearDepth(1.0f);
			RenderSystem.clear(GL11C.GL_DEPTH_BUFFER_BIT | GL11C.GL_COLOR_BUFFER_BIT, false);
=======
			// Clear depth first, regardless of any color clearing.
			shadowRenderTargets.getDepthSourceFb().bind();
			RenderSystem.clear(GL21C.GL_DEPTH_BUFFER_BIT, Minecraft.ON_OSX);

			Vector4f emptyClearColor = new Vector4f(1.0F);
			ImmutableList<ClearPass> passes;

			if (shadowRenderTargets.isFullClearRequired()) {
				passes = shadowClearPassesFull;
				shadowRenderTargets.onFullClear();
			} else {
				passes = shadowClearPasses;
			}

			for (ClearPass clearPass : passes) {
				clearPass.execute(emptyClearColor);
			}
>>>>>>> 0ff16b2c
		}

		RenderTarget main = Minecraft.getInstance().getMainRenderTarget();
		Blaze3dRenderTargetExt mainExt = (Blaze3dRenderTargetExt) main;

		int depthTextureId = main.getDepthTextureId();
		int internalFormat = TextureInfoCache.INSTANCE.getInfo(depthTextureId).getInternalFormat();
		DepthBufferFormat depthBufferFormat = DepthBufferFormat.fromGlEnumOrDefault(internalFormat);

		renderTargets.resizeIfNeeded(mainExt.iris$getDepthBufferVersion(), depthTextureId, main.width,
			main.height, depthBufferFormat);

		final ImmutableList<ClearPass> passes;

		if (renderTargets.isFullClearRequired()) {
			renderTargets.onFullClear();
			passes = clearPassesFull;
		} else {
			passes = clearPasses;
		}

		Vector3d fogColor3 = CapturedRenderingState.INSTANCE.getFogColor();

		// NB: The alpha value must be 1.0 here, or else you will get a bunch of bugs. Sildur's Vibrant Shaders
		//     will give you pink reflections and other weirdness if this is zero.
		Vector4f fogColor = new Vector4f((float) fogColor3.x, (float) fogColor3.y, (float) fogColor3.z, 1.0F);

		for (ClearPass clearPass : passes) {
			clearPass.execute(fogColor);
		}

		// Reset framebuffer and viewport
		Minecraft.getInstance().getMainRenderTarget().bindWrite(true);
	}

	private ComputeProgram[] createShadowComputes(ComputeSource[] compute, ProgramSet programSet) {
		ComputeProgram[] programs = new ComputeProgram[compute.length];
		for (int i = 0; i < programs.length; i++) {
			ComputeSource source = compute[i];
			if (source == null || !source.getSource().isPresent()) {
				continue;
			} else {
				ProgramBuilder builder;

				try {
					builder = ProgramBuilder.beginCompute(source.getName(), source.getSource().orElse(null), IrisSamplers.WORLD_RESERVED_TEXTURE_UNITS);
				} catch (RuntimeException e) {
					// TODO: Better error handling
					throw new RuntimeException("Shader compilation failed!", e);
				}

				CommonUniforms.addCommonUniforms(builder, programSet.getPack().getIdMap(), programSet.getPackDirectives(), updateNotifier);

				Supplier<ImmutableSet<Integer>> flipped;

				flipped = () -> flippedBeforeShadow;

				TextureStage textureStage = TextureStage.GBUFFERS_AND_SHADOW;

				ProgramSamplers.CustomTextureSamplerInterceptor customTextureSamplerInterceptor =
					ProgramSamplers.customTextureSamplerInterceptor(builder,
						customTextureManager.getCustomTextureIdMap(textureStage));

				IrisSamplers.addRenderTargetSamplers(customTextureSamplerInterceptor, flipped, renderTargets, false);
				IrisImages.addRenderTargetImages(builder, flipped, renderTargets);

				IrisSamplers.addLevelSamplers(customTextureSamplerInterceptor, customTextureManager.getNormals(),
					customTextureManager.getSpecular(), whitePixel, new InputAvailability(true, true, false));

				IrisSamplers.addNoiseSampler(customTextureSamplerInterceptor, customTextureManager.getNoiseTexture());

				if (IrisSamplers.hasShadowSamplers(customTextureSamplerInterceptor)) {
					if (shadowRenderTargets != null) {
						IrisSamplers.addShadowSamplers(customTextureSamplerInterceptor, shadowRenderTargets);
						IrisImages.addShadowColorImages(builder, shadowRenderTargets);
					}
				}

				programs[i] = builder.buildCompute();

				programs[i].setWorkGroupInfo(source.getWorkGroupRelative(), source.getWorkGroups());
			}
		}


		return programs;
	}

	@Override
	public void beginHand() {
		// We need to copy the current depth texture so that depthtex2 can contain the depth values for
		// all non-translucent content without the hand, as required.
		renderTargets.copyPreHandDepth();
	}

	@Override
	public void beginTranslucents() {
		isBeforeTranslucent = false;

		// We need to copy the current depth texture so that depthtex1 can contain the depth values for
		// all non-translucent content, as required.
		renderTargets.copyPreTranslucentDepth();


		// needed to remove blend mode overrides and similar
		beginPass(null);

		isRenderingFullScreenPass = true;

		deferredRenderer.renderAll();

		RenderSystem.enableBlend();
		RenderSystem.enableAlphaTest();

		// note: we are careful not to touch the lightmap texture unit or overlay color texture unit here,
		// so we don't need to do anything to restore them if needed.
		//
		// Previous versions of the code tried to "restore" things by enabling the lightmap & overlay color
		// but that actually broke rendering of clouds and rain by making them appear red in the case of
		// a pack not overriding those shader programs.
		//
		// Not good!

		isRenderingFullScreenPass = false;
	}

	@Override
	public void renderShadows(LevelRendererAccessor levelRenderer, Camera playerCamera) {
		if (shouldRenderPrepareBeforeShadow) {
			isRenderingFullScreenPass = true;

			prepareRenderer.renderAll();

			isRenderingFullScreenPass = false;
		}

		if (shadowRenderer != null) {
			isRenderingShadow = true;

			shadowRenderer.renderShadows(levelRenderer, playerCamera);

			// needed to remove blend mode overrides and similar
			beginPass(null);
			isRenderingShadow = false;
		}

		if (!shouldRenderPrepareBeforeShadow) {
			isRenderingFullScreenPass = true;

			prepareRenderer.renderAll();

			isRenderingFullScreenPass = false;
		}
	}

	@Override
	public void addDebugText(List<String> messages) {
		messages.add("");

		if (shadowRenderer != null) {
			shadowRenderer.addDebugText(messages);
		} else {
			messages.add("[Iris] Shadow Maps: not used by shader pack");
		}
	}

	@Override
	public OptionalInt getForcedShadowRenderDistanceChunksForDisplay() {
		return forcedShadowRenderDistanceChunks;
	}

	// TODO: better way to avoid this global state?
	private boolean isRenderingWorld = false;
	private boolean isRenderingFullScreenPass = false;

	@Override
	public void beginLevelRendering() {
		isRenderingFullScreenPass = false;
		isRenderingWorld = true;
		isBeforeTranslucent = true;
		isMainBound = true;
		isPostChain = false;
		phase = WorldRenderingPhase.NONE;
		overridePhase = null;
		HandRenderer.INSTANCE.getBufferSource().resetDrawCalls();

		checkWorld();

		if (!isRenderingWorld) {
			Iris.logger.warn("beginWorldRender was called but we are not currently rendering a world?");
			return;
		}

		if (current != null) {
			throw new IllegalStateException("Called beginLevelRendering but level rendering appears to still be in progress?");
		}

		updateNotifier.onNewFrame();

		// Get ready for world rendering
		prepareRenderTargets();

		setPhase(WorldRenderingPhase.SKY);

		// Render our horizon box before actual sky rendering to avoid being broken by mods that do weird things
		// while rendering the sky.
		//
		// A lot of dimension mods touch sky rendering, FabricSkyboxes injects at HEAD and cancels, etc.
		DimensionSpecialEffects.SkyType skyType = Minecraft.getInstance().level.effects().skyType();

		if (skyType == DimensionSpecialEffects.SkyType.NORMAL) {
			RenderSystem.disableTexture();
			RenderSystem.depthMask(false);

			Vector3d fogColor = CapturedRenderingState.INSTANCE.getFogColor();
			RenderSystem.color3f((float) fogColor.x, (float) fogColor.y, (float) fogColor.z);

			horizonRenderer.renderHorizon(CapturedRenderingState.INSTANCE.getGbufferModelView());

			RenderSystem.depthMask(true);
			RenderSystem.enableTexture();
		}
	}

	@Override
	public void finalizeLevelRendering() {
		checkWorld();

		if (!isRenderingWorld) {
			Iris.logger.warn("finalizeWorldRendering was called but we are not currently rendering a world?");
			return;
		}

		beginPass(null);

		isRenderingWorld = false;
		phase = WorldRenderingPhase.NONE;
		overridePhase = null;

		isRenderingFullScreenPass = true;

		centerDepthSampler.sampleCenterDepth();

		compositeRenderer.renderAll();
		finalPassRenderer.renderFinalPass();

		isRenderingFullScreenPass = false;
	}

	@Override
	public SodiumTerrainPipeline getSodiumTerrainPipeline() {
		return sodiumTerrainPipeline;
	}

	@Override
	public FrameUpdateNotifier getFrameUpdateNotifier() {
		return updateNotifier;
	}

	@Override
	public WorldRenderingPhase getPhase() {
		if (overridePhase != null) {
			return overridePhase;
		}

		return phase;
	}

	boolean sodiumTerrainRendering = false;

	@Override
	public void syncProgram() {
		matchPass();
	}

	@Override
	public void beginSodiumTerrainRendering() {
		sodiumTerrainRendering = true;
		syncProgram();

	}

	@Override
	public void endSodiumTerrainRendering() {
		sodiumTerrainRendering = false;
		current = null;
		syncProgram();
	}

	@Override
	public void setOverridePhase(WorldRenderingPhase phase) {
		this.overridePhase = phase;

		GbufferPrograms.runPhaseChangeNotifier();
	}

	@Override
	public void setPhase(WorldRenderingPhase phase) {
		this.phase = phase;

		GbufferPrograms.runPhaseChangeNotifier();
	}

	@Override
	public void setInputs(InputAvailability availability) {
		this.inputs = availability;
	}

	@Override
	public void setSpecialCondition(SpecialCondition special) {
		this.special = special;
	}

	@Override
	public RenderTargetStateListener getRenderTargetStateListener() {
		return this;
	}

	@Override
	public int getCurrentNormalTexture() {
		return currentNormalTexture;
	}

	@Override
	public int getCurrentSpecularTexture() {
		return currentSpecularTexture;
	}

	@Override
	public void onBindTexture(int id) {
		if (shouldBindPBR && isRenderingWorld) {
			PBRTextureHolder pbrHolder = PBRTextureManager.INSTANCE.getOrLoadHolder(id);
			currentNormalTexture = pbrHolder.getNormalTexture().getId();
			currentSpecularTexture = pbrHolder.getSpecularTexture().getId();

			TextureFormat textureFormat = TextureFormatLoader.getFormat();
			if (textureFormat != null) {
				GlStateManager._bindTexture(currentNormalTexture);
				textureFormat.setupTextureParameters(PBRType.NORMAL, pbrHolder.getNormalTexture());
				GlStateManager._bindTexture(currentSpecularTexture);
				textureFormat.setupTextureParameters(PBRType.SPECULAR, pbrHolder.getSpecularTexture());
			}

			PBRTextureManager.notifyPBRTexturesChanged();
		}
	}
}<|MERGE_RESOLUTION|>--- conflicted
+++ resolved
@@ -37,11 +37,8 @@
 import net.coderbot.iris.rendertarget.RenderTargets;
 import net.coderbot.iris.samplers.IrisImages;
 import net.coderbot.iris.samplers.IrisSamplers;
-<<<<<<< HEAD
 import net.coderbot.iris.shaderpack.ComputeSource;
-=======
 import net.coderbot.iris.shaderpack.CloudSetting;
->>>>>>> 0ff16b2c
 import net.coderbot.iris.shaderpack.IdMap;
 import net.coderbot.iris.shaderpack.PackDirectives;
 import net.coderbot.iris.shaderpack.PackShadowDirectives;
@@ -162,11 +159,8 @@
 		this.shouldRenderMoon = programs.getPackDirectives().shouldRenderMoon();
 		this.shouldWriteRainAndSnowToDepthBuffer = programs.getPackDirectives().rainDepth();
 		this.shouldRenderParticlesBeforeDeferred = programs.getPackDirectives().areParticlesBeforeDeferred();
-<<<<<<< HEAD
 		this.allowConcurrentCompute = programs.getPackDirectives().getConcurrentCompute();
-=======
 		this.shouldRenderPrepareBeforeShadow = programs.getPackDirectives().isPrepareBeforeShadow();
->>>>>>> 0ff16b2c
 		this.oldLighting = programs.getPackDirectives().isOldLighting();
 		this.updateNotifier = new FrameUpdateNotifier();
 
@@ -283,6 +277,8 @@
 
 		Map<Pair<ProgramId, InputAvailability>, Pass> cachedPasses = new HashMap<>();
 
+		this.shadowComputes = createShadowComputes(programs.getShadowCompute(), programs);
+
 		if (shadowRenderTargets != null) {
 			this.shadowClearPasses = ClearPassCreator.createShadowClearPasses(shadowRenderTargets, false, shadowDirectives);
 			this.shadowClearPassesFull = ClearPassCreator.createShadowClearPasses(shadowRenderTargets, true, shadowDirectives);
@@ -351,23 +347,6 @@
 		this.clearPasses = ClearPassCreator.createClearPasses(renderTargets, false,
 				programs.getPackDirectives().getRenderTargetDirectives());
 
-<<<<<<< HEAD
-		this.baseline = renderTargets.createGbufferFramebuffer(ImmutableSet.of(), new int[] {0});
-
-		this.shadowComputes = createShadowComputes(programs.getShadowCompute(), programs);
-
-		if (shadowRenderTargets != null) {
-			Program shadowProgram = table.match(RenderCondition.SHADOW, new InputAvailability(true, true, true)).getProgram();
-			boolean shadowUsesImages = shadowProgram != null && shadowProgram.getActiveImages() > 0;
-
-			this.shadowRenderer = new ShadowRenderer(programs.getShadow().orElse(null), this.shadowComputes,
-				programs.getPackDirectives(), shadowRenderTargets, shadowUsesImages);
-		} else {
-			this.shadowRenderer = null;
-		}
-
-=======
->>>>>>> 0ff16b2c
 		// SodiumTerrainPipeline setup follows.
 
 		Supplier<ImmutableSet<Integer>> flipped =
@@ -856,29 +835,18 @@
 		RenderSystem.activeTexture(GL15C.GL_TEXTURE0);
 
 		if (shadowRenderTargets != null) {
-<<<<<<< HEAD
-			// NB: This will be re-bound to the correct framebuffer in beginLevelRendering when matchPass is called.
-			shadowRenderTargets.getFramebuffer().bind();
-
-			// TODO: Support shadow clear color directives & disable buffer clearing
-			// Ensure that the color and depth values are cleared appropriately
+			// Clear depth first, regardless of any color clearing.
+			shadowRenderTargets.getDepthSourceFb().bind();
+			RenderSystem.clear(GL21C.GL_DEPTH_BUFFER_BIT, Minecraft.ON_OSX);
+
+			Vector4f emptyClearColor = new Vector4f(1.0F);
+			ImmutableList<ClearPass> passes;
 
 			for (ComputeProgram computeProgram : shadowComputes) {
 				if (computeProgram != null) {
 					computeProgram.dispatch(shadowMapResolution, shadowMapResolution);
 				}
 			}
-
-			RenderSystem.clearColor(1.0f, 1.0f, 1.0f, 1.0f);
-			RenderSystem.clearDepth(1.0f);
-			RenderSystem.clear(GL11C.GL_DEPTH_BUFFER_BIT | GL11C.GL_COLOR_BUFFER_BIT, false);
-=======
-			// Clear depth first, regardless of any color clearing.
-			shadowRenderTargets.getDepthSourceFb().bind();
-			RenderSystem.clear(GL21C.GL_DEPTH_BUFFER_BIT, Minecraft.ON_OSX);
-
-			Vector4f emptyClearColor = new Vector4f(1.0F);
-			ImmutableList<ClearPass> passes;
 
 			if (shadowRenderTargets.isFullClearRequired()) {
 				passes = shadowClearPassesFull;
@@ -890,7 +858,6 @@
 			for (ClearPass clearPass : passes) {
 				clearPass.execute(emptyClearColor);
 			}
->>>>>>> 0ff16b2c
 		}
 
 		RenderTarget main = Minecraft.getInstance().getMainRenderTarget();
