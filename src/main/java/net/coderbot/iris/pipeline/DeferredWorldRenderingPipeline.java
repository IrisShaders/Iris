--- conflicted
+++ resolved
@@ -73,13 +73,10 @@
 	private final GlFramebuffer clearMainBuffers;
 	private final GlFramebuffer baseline;
 
+	private final ShadowRenderer shadowMapRenderer;
 	private final CompositeRenderer compositeRenderer;
-<<<<<<< HEAD
-	private final ShadowRenderer shadowMapRenderer;
-=======
 	private final SingleColorTexture normals;
 	private final SingleColorTexture specular;
->>>>>>> 04436be5
 
 	private final int waterId;
 
@@ -115,9 +112,6 @@
 		this.clearMainBuffers = renderTargets.createFramebufferWritingToMain(buffersToBeCleared);
 		this.baseline = renderTargets.createFramebufferWritingToMain(new int[] {0});
 
-<<<<<<< HEAD
-		this.shadowMapRenderer = new ShadowRenderer(this, programs.getShadow().orElse(null));
-=======
 		// Don't clobber anything in texture unit 0. It probably won't cause issues, but we're just being cautious here.
 		GlStateManager.activeTexture(GL20C.GL_TEXTURE2);
 
@@ -137,8 +131,7 @@
 		specular = new SingleColorTexture(0, 0, 0, 0);
 		GlStateManager.activeTexture(GL20C.GL_TEXTURE0);
 
-		this.shadowMapRenderer = new EmptyShadowMapRenderer(2048);
->>>>>>> 04436be5
+		this.shadowMapRenderer = new ShadowRenderer(this, programs.getShadow().orElse(null));
 		this.compositeRenderer = new CompositeRenderer(programs, renderTargets, shadowMapRenderer);
 	}
 
