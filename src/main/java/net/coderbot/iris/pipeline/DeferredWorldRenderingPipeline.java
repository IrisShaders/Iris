--- conflicted
+++ resolved
@@ -312,11 +312,7 @@
 			this.shadowClearPassesFull = ClearPassCreator.createShadowClearPasses(shadowRenderTargets, true, shadowDirectives);
 
 			this.shadowRenderer = new ShadowRenderer(programs.getShadow().orElse(null),
-<<<<<<< HEAD
-				programs.getPackDirectives(), shadowRenderTargets, false);
-=======
 				programs.getPackDirectives(), shadowRenderTargets, customUniforms);
->>>>>>> 551da2a0
 		} else {
 			this.shadowClearPasses = ImmutableList.of();
 			this.shadowClearPassesFull = ImmutableList.of();
@@ -437,16 +433,11 @@
 		};
 
 		this.sodiumTerrainPipeline = new SodiumTerrainPipeline(this, programs, createTerrainSamplers,
-<<<<<<< HEAD
 			shadowRenderTargets == null ? null : createShadowTerrainSamplers, createTerrainImages, createShadowTerrainImages, renderTargets, flippedAfterPrepare, flippedAfterTranslucent,
-			shadowRenderTargets != null ? shadowRenderTargets.createShadowFramebuffer(shadowRenderTargets.snapshot(), new int[] { 0, 1 }) : null);
-=======
-			shadowRenderer == null ? null : createShadowTerrainSamplers, createTerrainImages,
-			shadowRenderer == null ? null : createShadowTerrainImages, customUniforms);
+			shadowRenderTargets != null ? shadowRenderTargets.createShadowFramebuffer(shadowRenderTargets.snapshot(), new int[] { 0, 1 }) : null, customUniforms);
 
 		// first optimization pass
 		this.customUniforms.optimise();
->>>>>>> 551da2a0
 	}
 
 	private void checkWorld() {
@@ -640,12 +631,8 @@
 	private Pass createPassInner(ProgramBuilder builder, IdMap map, ProgramDirectives programDirectives,
 								 PackDirectives packDirectives, InputAvailability availability, boolean shadow) {
 
-<<<<<<< HEAD
-		CommonUniforms.addCommonUniforms(builder, map, packDirectives, updateNotifier, null);
-=======
-		CommonUniforms.addDynamicUniforms(builder);
+		CommonUniforms.addDynamicUniforms(builder, FogMode.PER_VERTEX);
 		this.customUniforms.assignTo(builder);
->>>>>>> 551da2a0
 
 		Supplier<ImmutableSet<Integer>> flipped;
 
