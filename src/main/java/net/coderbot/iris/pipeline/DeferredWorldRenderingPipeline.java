package net.coderbot.iris.pipeline;

import com.google.common.collect.ImmutableList;
import com.google.common.collect.ImmutableSet;
import com.google.common.primitives.Ints;
import com.mojang.blaze3d.pipeline.RenderTarget;
import com.mojang.blaze3d.platform.GlStateManager;
import com.mojang.blaze3d.systems.RenderSystem;
import com.mojang.datafixers.util.Pair;
import net.coderbot.iris.Iris;
import net.coderbot.iris.block_rendering.BlockMaterialMapping;
import net.coderbot.iris.block_rendering.BlockRenderingSettings;
import net.coderbot.iris.gbuffer_overrides.matching.InputAvailability;
import net.coderbot.iris.gbuffer_overrides.matching.ProgramTable;
import net.coderbot.iris.gbuffer_overrides.matching.RenderCondition;
import net.coderbot.iris.gbuffer_overrides.matching.SpecialCondition;
import net.coderbot.iris.gbuffer_overrides.state.RenderTargetStateListener;
import net.coderbot.iris.gl.IrisRenderSystem;
import net.coderbot.iris.gl.blending.AlphaTest;
import net.coderbot.iris.gl.IrisRenderSystem;
import net.coderbot.iris.gl.blending.AlphaTestOverride;
import net.coderbot.iris.gl.blending.AlphaTestStorage;
import net.coderbot.iris.gl.blending.BlendModeOverride;
import net.coderbot.iris.gl.blending.BufferBlendOverride;
import net.coderbot.iris.gl.framebuffer.GlFramebuffer;
import net.coderbot.iris.gl.program.ComputeProgram;
import net.coderbot.iris.gl.program.Program;
import net.coderbot.iris.gl.program.ProgramBuilder;
import net.coderbot.iris.gl.program.ProgramImages;
import net.coderbot.iris.gl.program.ProgramSamplers;
import net.coderbot.iris.pipeline.newshader.FogMode;
import net.coderbot.iris.pipeline.transform.PatchShaderType;
import net.coderbot.iris.gl.texture.DepthBufferFormat;
import net.coderbot.iris.layer.GbufferPrograms;
import net.coderbot.iris.mixin.GlStateManagerAccessor;
import net.coderbot.iris.mixin.LevelRendererAccessor;
import net.coderbot.iris.pipeline.newshader.CoreWorldRenderingPipeline;
import net.coderbot.iris.pipeline.transform.TransformPatcher;
import net.coderbot.iris.postprocess.BufferFlipper;
import net.coderbot.iris.postprocess.CenterDepthSampler;
import net.coderbot.iris.postprocess.CompositeRenderer;
import net.coderbot.iris.postprocess.FinalPassRenderer;
import net.coderbot.iris.rendertarget.Blaze3dRenderTargetExt;
import net.coderbot.iris.rendertarget.NativeImageBackedSingleColorTexture;
import net.coderbot.iris.rendertarget.RenderTargets;
import net.coderbot.iris.samplers.IrisImages;
import net.coderbot.iris.samplers.IrisSamplers;
import net.coderbot.iris.shaderpack.ComputeSource;
import net.coderbot.iris.shaderpack.CloudSetting;
import net.coderbot.iris.shaderpack.IdMap;
import net.coderbot.iris.shaderpack.OptionalBoolean;
import net.coderbot.iris.shaderpack.PackDirectives;
import net.coderbot.iris.shaderpack.PackShadowDirectives;
import net.coderbot.iris.shaderpack.ProgramDirectives;
import net.coderbot.iris.shaderpack.ProgramFallbackResolver;
import net.coderbot.iris.shaderpack.ProgramSet;
import net.coderbot.iris.shaderpack.ProgramSource;
import net.coderbot.iris.shaderpack.loading.ProgramId;
import net.coderbot.iris.shaderpack.texture.TextureStage;
import net.coderbot.iris.shadows.ShadowRenderTargets;
import net.coderbot.iris.texture.TextureInfoCache;
import net.coderbot.iris.texture.format.TextureFormat;
import net.coderbot.iris.texture.format.TextureFormatLoader;
import net.coderbot.iris.texture.pbr.PBRTextureHolder;
import net.coderbot.iris.texture.pbr.PBRTextureManager;
import net.coderbot.iris.texture.pbr.PBRType;
import net.coderbot.iris.uniforms.CapturedRenderingState;
import net.coderbot.iris.uniforms.CommonUniforms;
import net.coderbot.iris.uniforms.FrameUpdateNotifier;
import net.coderbot.iris.vendored.joml.Vector3d;
import net.coderbot.iris.vendored.joml.Vector4f;
import net.minecraft.client.Camera;
import net.minecraft.client.Minecraft;
import net.minecraft.client.renderer.DimensionSpecialEffects;
import net.minecraft.client.renderer.GameRenderer;
import net.minecraft.client.renderer.texture.AbstractTexture;
import org.jetbrains.annotations.Nullable;
import org.lwjgl.opengl.GL15C;
import org.lwjgl.opengl.GL20C;
import org.lwjgl.opengl.GL21C;
import org.lwjgl.opengl.GL30C;

import java.util.ArrayList;
import java.util.Collections;
import java.util.HashMap;
import java.util.HashSet;
import java.util.List;
import java.util.Map;
import java.util.Objects;
import java.util.OptionalInt;
import java.util.Set;
import java.util.function.IntFunction;
import java.util.function.Supplier;

/**
 * Encapsulates the compiled shader program objects for the currently loaded shaderpack.
 */
public class DeferredWorldRenderingPipeline implements WorldRenderingPipeline, RenderTargetStateListener  {
	private final RenderTargets renderTargets;

	@Nullable
	private ShadowRenderTargets shadowRenderTargets;
	@Nullable
	private ComputeProgram[] shadowComputes;
	private final Supplier<ShadowRenderTargets> shadowTargetsSupplier;

	private final ProgramTable<Pass> table;

	private ImmutableList<ClearPass> clearPassesFull;
	private ImmutableList<ClearPass> clearPasses;
	private ImmutableList<ClearPass> shadowClearPasses;
	private ImmutableList<ClearPass> shadowClearPassesFull;

	private final CompositeRenderer prepareRenderer;

	@Nullable
	private final ShadowRenderer shadowRenderer;

	private final int shadowMapResolution;
	private final CompositeRenderer deferredRenderer;
	private final CompositeRenderer compositeRenderer;
	private final FinalPassRenderer finalPassRenderer;
	private final CustomTextureManager customTextureManager;
	private final AbstractTexture whitePixel;
	private final FrameUpdateNotifier updateNotifier;
	private final CenterDepthSampler centerDepthSampler;

	private final ImmutableSet<Integer> flippedBeforeShadow;
	private final ImmutableSet<Integer> flippedAfterPrepare;
	private final ImmutableSet<Integer> flippedAfterTranslucent;

	private final SodiumTerrainPipeline sodiumTerrainPipeline;

	private final HorizonRenderer horizonRenderer = new HorizonRenderer();

	private final float sunPathRotation;
	private final CloudSetting cloudSetting;
	private final boolean shouldRenderUnderwaterOverlay;
	private final boolean shouldRenderVignette;
	private final boolean shouldRenderSun;
	private final boolean shouldRenderMoon;
	private final boolean shouldWriteRainAndSnowToDepthBuffer;
	private final boolean shouldRenderParticlesBeforeDeferred;
	private final boolean shouldRenderPrepareBeforeShadow;
	private final boolean oldLighting;
	private final boolean allowConcurrentCompute;
	private final OptionalInt forcedShadowRenderDistanceChunks;

	private Pass current = null;

	private WorldRenderingPhase overridePhase = null;
	private WorldRenderingPhase phase = WorldRenderingPhase.NONE;
	private boolean isBeforeTranslucent;
	private boolean isRenderingShadow = false;
	private InputAvailability inputs = new InputAvailability(false, false, false);
	private SpecialCondition special = null;

	private boolean shouldBindPBR;
	private int currentNormalTexture;
	private int currentSpecularTexture;
	private PackDirectives packDirectives;

	public DeferredWorldRenderingPipeline(ProgramSet programs) {
		Objects.requireNonNull(programs);

		this.cloudSetting = programs.getPackDirectives().getCloudSetting();
		this.shouldRenderUnderwaterOverlay = programs.getPackDirectives().underwaterOverlay();
		this.shouldRenderVignette = programs.getPackDirectives().vignette();
		this.shouldRenderSun = programs.getPackDirectives().shouldRenderSun();
		this.shouldRenderMoon = programs.getPackDirectives().shouldRenderMoon();
		this.shouldWriteRainAndSnowToDepthBuffer = programs.getPackDirectives().rainDepth();
		this.shouldRenderParticlesBeforeDeferred = programs.getPackDirectives().areParticlesBeforeDeferred();
		this.allowConcurrentCompute = programs.getPackDirectives().getConcurrentCompute();
		this.shouldRenderPrepareBeforeShadow = programs.getPackDirectives().isPrepareBeforeShadow();
		this.oldLighting = programs.getPackDirectives().isOldLighting();
		this.updateNotifier = new FrameUpdateNotifier();

		this.packDirectives = programs.getPackDirectives();

		RenderTarget mainTarget = Minecraft.getInstance().getMainRenderTarget();

		int depthTextureId = mainTarget.getDepthTextureId();
		int internalFormat = TextureInfoCache.INSTANCE.getInfo(depthTextureId).getInternalFormat();
		DepthBufferFormat depthBufferFormat = DepthBufferFormat.fromGlEnumOrDefault(internalFormat);

		this.renderTargets = new RenderTargets(mainTarget.width, mainTarget.height, depthTextureId,
			((Blaze3dRenderTargetExt) mainTarget).iris$getDepthBufferVersion(),
			depthBufferFormat, programs.getPackDirectives().getRenderTargetDirectives().getRenderTargetSettings(), programs.getPackDirectives());

		this.sunPathRotation = programs.getPackDirectives().getSunPathRotation();

		PackShadowDirectives shadowDirectives = programs.getPackDirectives().getShadowDirectives();

		if (shadowDirectives.isDistanceRenderMulExplicit()) {
			if (shadowDirectives.getDistanceRenderMul() >= 0.0) {
				// add 15 and then divide by 16 to ensure we're rounding up
				forcedShadowRenderDistanceChunks =
						OptionalInt.of(((int) (shadowDirectives.getDistance() * shadowDirectives.getDistanceRenderMul()) + 15) / 16);
			} else {
				forcedShadowRenderDistanceChunks = OptionalInt.of(-1);
			}
		} else {
			forcedShadowRenderDistanceChunks = OptionalInt.empty();
		}

		BlockRenderingSettings.INSTANCE.setBlockStateIds(
				BlockMaterialMapping.createBlockStateIdMap(programs.getPack().getIdMap().getBlockProperties()));
		BlockRenderingSettings.INSTANCE.setBlockTypeIds(BlockMaterialMapping.createBlockTypeMap(programs.getPack().getIdMap().getBlockRenderTypeMap()));

		BlockRenderingSettings.INSTANCE.setEntityIds(programs.getPack().getIdMap().getEntityIdMap());
		BlockRenderingSettings.INSTANCE.setAmbientOcclusionLevel(programs.getPackDirectives().getAmbientOcclusionLevel());
		BlockRenderingSettings.INSTANCE.setDisableDirectionalShading(shouldDisableDirectionalShading());
		BlockRenderingSettings.INSTANCE.setUseSeparateAo(programs.getPackDirectives().shouldUseSeparateAo());
		BlockRenderingSettings.INSTANCE.setUseExtendedVertexFormat(true);

		// Don't clobber anything in texture unit 0. It probably won't cause issues, but we're just being cautious here.
		GlStateManager.glActiveTexture(GL20C.GL_TEXTURE2);

		customTextureManager = new CustomTextureManager(programs.getPackDirectives(), programs.getPack().getCustomTextureDataMap(), programs.getPack().getCustomNoiseTexture());

		whitePixel = new NativeImageBackedSingleColorTexture(255, 255, 255, 255);

		GlStateManager.glActiveTexture(GL20C.GL_TEXTURE0);

		this.flippedBeforeShadow = ImmutableSet.of();

		BufferFlipper flipper = new BufferFlipper();

		this.centerDepthSampler = new CenterDepthSampler(() -> getRenderTargets().getDepthTexture(), programs.getPackDirectives().getCenterDepthHalfLife());

		this.shadowMapResolution = programs.getPackDirectives().getShadowDirectives().getResolution();

		this.shadowTargetsSupplier = () -> {
			if (shadowRenderTargets == null) {
				this.shadowRenderTargets = new ShadowRenderTargets(shadowMapResolution, shadowDirectives);
			}

			return shadowRenderTargets;
		};

		PatchedShaderPrinter.resetPrintState();

		this.prepareRenderer = new CompositeRenderer(programs.getPackDirectives(), programs.getPrepare(), programs.getPrepareCompute(), renderTargets,
				customTextureManager.getNoiseTexture(), updateNotifier, centerDepthSampler, flipper, shadowTargetsSupplier,
				customTextureManager.getCustomTextureIdMap(TextureStage.PREPARE),
				programs.getPackDirectives().getExplicitFlips("prepare_pre"));

		flippedAfterPrepare = flipper.snapshot();

		this.deferredRenderer = new CompositeRenderer(programs.getPackDirectives(), programs.getDeferred(), programs.getDeferredCompute(), renderTargets,
				customTextureManager.getNoiseTexture(), updateNotifier, centerDepthSampler, flipper, shadowTargetsSupplier,
				customTextureManager.getCustomTextureIdMap(TextureStage.DEFERRED),
				programs.getPackDirectives().getExplicitFlips("deferred_pre"));

		flippedAfterTranslucent = flipper.snapshot();

		this.compositeRenderer = new CompositeRenderer(programs.getPackDirectives(), programs.getComposite(), programs.getCompositeCompute(), renderTargets,
				customTextureManager.getNoiseTexture(), updateNotifier, centerDepthSampler, flipper, shadowTargetsSupplier,
				customTextureManager.getCustomTextureIdMap(TextureStage.COMPOSITE_AND_FINAL),
				programs.getPackDirectives().getExplicitFlips("composite_pre"));
		this.finalPassRenderer = new FinalPassRenderer(programs, renderTargets, customTextureManager.getNoiseTexture(), updateNotifier, flipper.snapshot(),
				centerDepthSampler, shadowTargetsSupplier,
				customTextureManager.getCustomTextureIdMap(TextureStage.COMPOSITE_AND_FINAL),
				this.compositeRenderer.getFlippedAtLeastOnceFinal());

		// [(textured=false,lightmap=false), (textured=true,lightmap=false), (textured=true,lightmap=true)]
		ProgramId[] ids = new ProgramId[] {
				ProgramId.Basic, ProgramId.Textured, ProgramId.TexturedLit,
				ProgramId.SkyBasic, ProgramId.SkyTextured, ProgramId.SkyTextured,
				null, null, ProgramId.Terrain,
				null, null, ProgramId.Water,
				null, ProgramId.Clouds, ProgramId.Clouds,
				null, ProgramId.DamagedBlock, ProgramId.DamagedBlock,
				ProgramId.Block, ProgramId.Block, ProgramId.Block,
				ProgramId.BeaconBeam, ProgramId.BeaconBeam, ProgramId.BeaconBeam,
				ProgramId.Entities, ProgramId.Entities, ProgramId.Entities,
				ProgramId.EntitiesTrans, ProgramId.EntitiesTrans, ProgramId.EntitiesTrans,
				null, ProgramId.ArmorGlint, ProgramId.ArmorGlint,
				null, ProgramId.SpiderEyes, ProgramId.SpiderEyes,
				ProgramId.Hand, ProgramId.Hand, ProgramId.Hand,
				ProgramId.HandWater, ProgramId.HandWater, ProgramId.HandWater,
				null, null, ProgramId.Weather,
				// world border uses textured_lit even though it has no lightmap :/
				null, ProgramId.TexturedLit, ProgramId.TexturedLit,
				ProgramId.Shadow, ProgramId.Shadow, ProgramId.Shadow
		};

		if (ids.length != RenderCondition.values().length * 3) {
			throw new IllegalStateException("Program ID table length mismatch");
		}

		ProgramFallbackResolver resolver = new ProgramFallbackResolver(programs);

		Map<Pair<ProgramId, InputAvailability>, Pass> cachedPasses = new HashMap<>();

		this.shadowComputes = createShadowComputes(programs.getShadowCompute(), programs);

		if (shadowRenderTargets != null) {
			this.shadowClearPasses = ClearPassCreator.createShadowClearPasses(shadowRenderTargets, false, shadowDirectives);
			this.shadowClearPassesFull = ClearPassCreator.createShadowClearPasses(shadowRenderTargets, true, shadowDirectives);

			this.shadowRenderer = new ShadowRenderer(programs.getShadow().orElse(null),
				programs.getPackDirectives(), shadowRenderTargets, false);
		} else {
			this.shadowClearPasses = ImmutableList.of();
			this.shadowClearPassesFull = ImmutableList.of();
			this.shadowRenderer = null;
		}

		this.table = new ProgramTable<>((condition, availability) -> {
			int idx;

			if (availability.texture && availability.lightmap) {
				idx = 2;
			} else if (availability.texture) {
				idx = 1;
			} else {
				idx = 0;
			}

			ProgramId id = ids[condition.ordinal() * 3 + idx];

			if (id == null) {
				id = ids[idx];
			}

			ProgramId finalId = id;

			return cachedPasses.computeIfAbsent(new Pair<>(id, availability), p -> {
				ProgramSource source = resolver.resolveNullable(p.getFirst());

				if (condition == RenderCondition.SHADOW) {
					if (shadowRenderTargets == null || shadowDirectives.isShadowEnabled() == OptionalBoolean.FALSE) {
						// shadow is not used
						return null;
					} else if (source == null) {
						// still need the custom framebuffer, viewport, and blend mode behavior
						GlFramebuffer shadowFb =
							shadowRenderTargets.createShadowFramebuffer(shadowRenderTargets.snapshot(), new int[] {0});
						return new Pass(null, shadowFb, shadowFb, null,
							BlendModeOverride.OFF, Collections.emptyList(), true);
					}
				}

				if (source == null) {
					return createDefaultPass();
				}

				try {
					return createPass(source, availability, condition == RenderCondition.SHADOW, finalId);
				} catch (Exception e) {
					throw new RuntimeException("Failed to create pass for " + source.getName() + " for rendering condition "
						+ condition + " specialized to input availability " + availability, e);
				}
			});
		});

<<<<<<< HEAD
=======
		if (shadowRenderTargets == null && shadowDirectives.isShadowEnabled() == OptionalBoolean.TRUE) {
			shadowRenderTargets = new ShadowRenderTargets(shadowMapResolution, shadowDirectives);
		}

		if (shadowRenderTargets != null) {
			this.shadowClearPasses = ClearPassCreator.createShadowClearPasses(shadowRenderTargets, false, shadowDirectives);
			this.shadowClearPassesFull = ClearPassCreator.createShadowClearPasses(shadowRenderTargets, true, shadowDirectives);

			if (programs.getPackDirectives().getShadowDirectives().isShadowEnabled().orElse(true)) {
				this.shadowRenderer = new ShadowRenderer(programs.getShadow().orElse(null),
					programs.getPackDirectives(), shadowRenderTargets);
				Program shadowProgram = table.match(RenderCondition.SHADOW, new InputAvailability(true, true, true)).getProgram();
				shadowRenderer.setUsesImages(shadowProgram != null && shadowProgram.getActiveImages() > 0);
			} else {
				shadowRenderer = null;
			}
		} else {
			this.shadowClearPasses = ImmutableList.of();
			this.shadowClearPassesFull = ImmutableList.of();
			this.shadowRenderer = null;
		}

>>>>>>> 8ed0a2d9
		this.clearPassesFull = ClearPassCreator.createClearPasses(renderTargets, true,
				programs.getPackDirectives().getRenderTargetDirectives());
		this.clearPasses = ClearPassCreator.createClearPasses(renderTargets, false,
				programs.getPackDirectives().getRenderTargetDirectives());

		// SodiumTerrainPipeline setup follows.

		Supplier<ImmutableSet<Integer>> flipped =
			() -> isBeforeTranslucent ? flippedAfterPrepare : flippedAfterTranslucent;

		IntFunction<ProgramSamplers> createTerrainSamplers = (programId) -> {
			ProgramSamplers.Builder builder = ProgramSamplers.builder(programId, IrisSamplers.WORLD_RESERVED_TEXTURE_UNITS);
			ProgramSamplers.CustomTextureSamplerInterceptor customTextureSamplerInterceptor = ProgramSamplers.customTextureSamplerInterceptor(builder, customTextureManager.getCustomTextureIdMap(TextureStage.GBUFFERS_AND_SHADOW));

			IrisSamplers.addRenderTargetSamplers(customTextureSamplerInterceptor, flipped, renderTargets, false);
			IrisSamplers.addLevelSamplers(customTextureSamplerInterceptor, this, whitePixel, new InputAvailability(true, true, false));
			IrisSamplers.addWorldDepthSamplers(customTextureSamplerInterceptor, renderTargets);
			IrisSamplers.addNoiseSampler(customTextureSamplerInterceptor, customTextureManager.getNoiseTexture());

			if (IrisSamplers.hasShadowSamplers(customTextureSamplerInterceptor)) {
				IrisSamplers.addShadowSamplers(customTextureSamplerInterceptor, Objects.requireNonNull(shadowRenderTargets));
			}

			return builder.build();
		};

		IntFunction<ProgramImages> createTerrainImages = (programId) -> {
			ProgramImages.Builder builder = ProgramImages.builder(programId);

			IrisImages.addRenderTargetImages(builder, flipped, renderTargets);

			if (IrisImages.hasShadowImages(builder)) {
				IrisImages.addShadowColorImages(builder, Objects.requireNonNull(shadowRenderTargets));
			}

			return builder.build();
		};

		IntFunction<ProgramSamplers> createShadowTerrainSamplers = (programId) -> {
			ProgramSamplers.Builder builder = ProgramSamplers.builder(programId, IrisSamplers.WORLD_RESERVED_TEXTURE_UNITS);
			ProgramSamplers.CustomTextureSamplerInterceptor customTextureSamplerInterceptor = ProgramSamplers.customTextureSamplerInterceptor(builder, customTextureManager.getCustomTextureIdMap(TextureStage.GBUFFERS_AND_SHADOW));

			IrisSamplers.addRenderTargetSamplers(customTextureSamplerInterceptor, () -> flippedAfterPrepare, renderTargets, false);
			IrisSamplers.addLevelSamplers(customTextureSamplerInterceptor, this, whitePixel, new InputAvailability(true, true, false));
			IrisSamplers.addNoiseSampler(customTextureSamplerInterceptor, customTextureManager.getNoiseTexture());

			// Only initialize these samplers if the shadow map renderer exists.
			// Otherwise, this program shouldn't be used at all?
			if (IrisSamplers.hasShadowSamplers(customTextureSamplerInterceptor)) {
				IrisSamplers.addShadowSamplers(customTextureSamplerInterceptor, Objects.requireNonNull(shadowRenderTargets));
			}

			return builder.build();
		};

		IntFunction<ProgramImages> createShadowTerrainImages = (programId) -> {
			ProgramImages.Builder builder = ProgramImages.builder(programId);

			IrisImages.addRenderTargetImages(builder, () -> flippedAfterPrepare, renderTargets);

			if (IrisImages.hasShadowImages(builder)) {
				IrisImages.addShadowColorImages(builder, Objects.requireNonNull(shadowRenderTargets));
			}

			return builder.build();
		};

		this.sodiumTerrainPipeline = new SodiumTerrainPipeline(this, programs, createTerrainSamplers,
			shadowRenderTargets == null ? null : createShadowTerrainSamplers, createTerrainImages, createShadowTerrainImages, renderTargets, flippedAfterPrepare, flippedAfterTranslucent,
			shadowRenderTargets != null ? shadowRenderTargets.createShadowFramebuffer(shadowRenderTargets.snapshot(), new int[] { 0, 1 }) : null);
	}

	private RenderTargets getRenderTargets() {
		return renderTargets;
	}

	private void checkWorld() {
		// If we're not in a world, then obviously we cannot possibly be rendering a world.
		if (Minecraft.getInstance().level == null) {
			isRenderingWorld = false;
			current = null;
		}
	}

	@Override
	public boolean shouldDisableVanillaEntityShadows() {
		// OptiFine seems to disable vanilla shadows when the shaderpack uses shadow mapping?
		return shadowRenderer != null;
	}

	@Override
	public boolean shouldDisableDirectionalShading() {
		return !oldLighting;
	}

	@Override
	public CloudSetting getCloudSetting() {
		return cloudSetting;
	}

	@Override
	public boolean shouldRenderUnderwaterOverlay() {
		return shouldRenderUnderwaterOverlay;
	}

	@Override
	public boolean shouldRenderVignette() {
		return shouldRenderVignette;
	}

	@Override
	public boolean shouldRenderSun() {
		return shouldRenderSun;
	}

	@Override
	public boolean shouldRenderMoon() {
		return shouldRenderMoon;
	}

	@Override
	public boolean shouldWriteRainAndSnowToDepthBuffer() {
		return shouldWriteRainAndSnowToDepthBuffer;
	}

	@Override
	public boolean shouldRenderParticlesBeforeDeferred() {
		return shouldRenderParticlesBeforeDeferred;
	}

	@Override
	public boolean allowConcurrentCompute() {
		return allowConcurrentCompute;
	}

	@Override
	public float getSunPathRotation() {
		return sunPathRotation;
	}

	private RenderCondition getCondition(WorldRenderingPhase phase) {
		if (isRenderingShadow) {
			return RenderCondition.SHADOW;
		}

		if (special != null) {
			if (special == SpecialCondition.BEACON_BEAM) {
				return RenderCondition.BEACON_BEAM;
			} else if (special == SpecialCondition.ENTITY_EYES) {
				return RenderCondition.ENTITY_EYES;
			} else if (special == SpecialCondition.GLINT) {
				return RenderCondition.GLINT;
			}
		}

		switch (phase) {
			case NONE:
			case OUTLINE:
			case DEBUG:
			case PARTICLES:
				return RenderCondition.DEFAULT;
			case SKY:
			case SUNSET:
			case CUSTOM_SKY:
			case SUN:
			case MOON:
			case STARS:
			case VOID:
				return RenderCondition.SKY;
			case TERRAIN_SOLID:
			case TERRAIN_CUTOUT:
			case TERRAIN_CUTOUT_MIPPED:
				return RenderCondition.TERRAIN_OPAQUE;
			case ENTITIES:
				if (GlStateManagerAccessor.getBLEND().srcRgb == GlStateManager.SourceFactor.SRC_ALPHA.value && GlStateManagerAccessor.getBLEND().dstRgb == GlStateManager.SourceFactor.ONE_MINUS_SRC_ALPHA.value && GlStateManagerAccessor.getBLEND().srcAlpha == GlStateManager.SourceFactor.ONE.value && GlStateManagerAccessor.getBLEND().dstAlpha == GlStateManager.SourceFactor.ONE_MINUS_SRC_ALPHA.value) {
					return RenderCondition.ENTITIES_TRANSLUCENT;
				} else {
					return RenderCondition.ENTITIES;
				}
			case BLOCK_ENTITIES:
				return RenderCondition.BLOCK_ENTITIES;
			case DESTROY:
				return RenderCondition.DESTROY;
			case HAND_SOLID:
				return RenderCondition.HAND_OPAQUE;
			case TERRAIN_TRANSLUCENT:
			case TRIPWIRE:
				return RenderCondition.TERRAIN_TRANSLUCENT;
			case CLOUDS:
				return RenderCondition.CLOUDS;
			case RAIN_SNOW:
				return RenderCondition.RAIN_SNOW;
			case HAND_TRANSLUCENT:
				return RenderCondition.HAND_TRANSLUCENT;
			case WORLD_BORDER:
				return RenderCondition.WORLD_BORDER;
			default:
				throw new IllegalStateException("Unknown render phase " + phase);
		}
	}

	private void matchPass() {
		if (!isRenderingWorld || isRenderingFullScreenPass || isPostChain || !isMainBound) {
			return;
		}

		if (sodiumTerrainRendering) {
			beginPass(table.match(getCondition(getPhase()), new InputAvailability(true, true, false)));
			return;
		}

		beginPass(table.match(getCondition(getPhase()), inputs));
	}

	public void beginPass(Pass pass) {
		if (current == pass) {
			return;
		}

		if (current != null) {
			current.stopUsing();
		}

		current = pass;

		if (pass != null) {
			pass.use();
		} else {
			Program.unbind();
		}
	}

	private Pass createDefaultPass() {
		GlFramebuffer framebufferBeforeTranslucents;
		GlFramebuffer framebufferAfterTranslucents;

		framebufferBeforeTranslucents =
			renderTargets.createGbufferFramebuffer(flippedAfterPrepare, new int[] {0});
		framebufferAfterTranslucents =
			renderTargets.createGbufferFramebuffer(flippedAfterTranslucent, new int[] {0});

		return new Pass(null, framebufferBeforeTranslucents, framebufferAfterTranslucents, null,
			null, Collections.emptyList(), false);
	}

	private Pass createPass(ProgramSource source, InputAvailability availability, boolean shadow, ProgramId id) {
		// TODO: Properly handle empty shaders?
		Map<PatchShaderType, String> transformed = TransformPatcher.patchAttributes(
			source.getVertexSource().orElseThrow(NullPointerException::new),
			source.getGeometrySource().orElse(null),
			source.getFragmentSource().orElseThrow(NullPointerException::new),
			availability);
		String vertex = transformed.get(PatchShaderType.VERTEX);
		String geometry = transformed.get(PatchShaderType.GEOMETRY);
		String fragment = transformed.get(PatchShaderType.FRAGMENT);

		PatchedShaderPrinter.debugPatchedShaders(source.getName(), vertex, geometry, fragment);

		ProgramBuilder builder = ProgramBuilder.begin(source.getName(), vertex, geometry, fragment,
			IrisSamplers.WORLD_RESERVED_TEXTURE_UNITS);

		return createPassInner(builder, source.getParent().getPack().getIdMap(), source.getDirectives(), source.getParent().getPackDirectives(), availability, shadow, id);
	}

	private Pass createPassInner(ProgramBuilder builder, IdMap map, ProgramDirectives programDirectives,
								 PackDirectives packDirectives, InputAvailability availability, boolean shadow, ProgramId id) {

		CommonUniforms.addCommonUniforms(builder, map, packDirectives, updateNotifier, null);

		Supplier<ImmutableSet<Integer>> flipped;

		if (shadow) {
			flipped = () -> (shouldRenderPrepareBeforeShadow ? flippedAfterPrepare : flippedBeforeShadow);
		} else {
			flipped = () -> isBeforeTranslucent ? flippedAfterPrepare : flippedAfterTranslucent;
		}

		TextureStage textureStage = TextureStage.GBUFFERS_AND_SHADOW;

		ProgramSamplers.CustomTextureSamplerInterceptor customTextureSamplerInterceptor =
			ProgramSamplers.customTextureSamplerInterceptor(builder,
				customTextureManager.getCustomTextureIdMap(textureStage));

		IrisSamplers.addRenderTargetSamplers(customTextureSamplerInterceptor, flipped, renderTargets, false);
		IrisImages.addRenderTargetImages(builder, flipped, renderTargets);

		if (!shouldBindPBR) {
			shouldBindPBR = IrisSamplers.hasPBRSamplers(customTextureSamplerInterceptor);
		}

		IrisSamplers.addLevelSamplers(customTextureSamplerInterceptor, this, whitePixel, availability);

		if (!shadow) {
			IrisSamplers.addWorldDepthSamplers(customTextureSamplerInterceptor, renderTargets);
		}

		IrisSamplers.addNoiseSampler(customTextureSamplerInterceptor, customTextureManager.getNoiseTexture());

		if (IrisSamplers.hasShadowSamplers(customTextureSamplerInterceptor)) {
			if (!shadow) {
				shadowTargetsSupplier.get();
			}

			if (shadowRenderTargets != null) {
				IrisSamplers.addShadowSamplers(customTextureSamplerInterceptor, shadowRenderTargets);
				IrisImages.addShadowColorImages(builder, shadowRenderTargets);
			}
		}

		GlFramebuffer framebufferBeforeTranslucents;
		GlFramebuffer framebufferAfterTranslucents;

		if (shadow) {
			// Always add both draw buffers on the shadow pass.
			framebufferBeforeTranslucents =
				Objects.requireNonNull(shadowRenderTargets).createShadowFramebuffer(shadowRenderTargets.snapshot(), new int[] { 0, 1 });
			framebufferAfterTranslucents = framebufferBeforeTranslucents;
		} else {
			framebufferBeforeTranslucents =
				renderTargets.createGbufferFramebuffer(flippedAfterPrepare, programDirectives.getDrawBuffers());
			framebufferAfterTranslucents =
				renderTargets.createGbufferFramebuffer(flippedAfterTranslucent, programDirectives.getDrawBuffers());
		}

		builder.bindAttributeLocation(11, "mc_Entity");
		builder.bindAttributeLocation(12, "mc_midTexCoord");
		builder.bindAttributeLocation(13, "at_tangent");
		builder.bindAttributeLocation(14, "at_midBlock");

		AlphaTest alphaTestOverride = programDirectives.getAlphaTestOverride().orElse(null);

		List<BufferBlendOverride> bufferOverrides = new ArrayList<>();

		programDirectives.getBufferBlendOverrides().forEach(information -> {
			int index = Ints.indexOf(programDirectives.getDrawBuffers(), information.getIndex());
			if (index > -1) {
				bufferOverrides.add(new BufferBlendOverride(index, information.getBlendMode()));
			}
		});

		return new Pass(builder.build(), framebufferBeforeTranslucents, framebufferAfterTranslucents, alphaTestOverride,
				programDirectives.getBlendModeOverride().orElse(id.getBlendModeOverride()), bufferOverrides, shadow);
	}

	private boolean isPostChain;
	private boolean isMainBound = true;

	@Override
	public void beginPostChain() {
		isPostChain = true;

		beginPass(null);
	}

	@Override
	public void endPostChain() {
		isPostChain = false;
	}

	@Override
	public void setIsMainBound(boolean bound) {
		isMainBound = bound;

		if (!isRenderingWorld || isRenderingFullScreenPass || isPostChain) {
			return;
		}

		if (bound) {
			// force refresh
			current = null;
		} else {
			beginPass(null);
		}
	}

	private final class Pass {
		@Nullable
		private final Program program;
		private final GlFramebuffer framebufferBeforeTranslucents;
		private final GlFramebuffer framebufferAfterTranslucents;
		@Nullable
		private final AlphaTest alphaTestOverride;
		@Nullable
		private final BlendModeOverride blendModeOverride;
		@Nullable
		private final List<BufferBlendOverride> bufferBlendOverrides;
		private final boolean shadowViewport;

		private Pass(@Nullable Program program, GlFramebuffer framebufferBeforeTranslucents, GlFramebuffer framebufferAfterTranslucents,
					 @Nullable AlphaTest alphaTestOverride, @Nullable BlendModeOverride blendModeOverride, @Nullable List<BufferBlendOverride> bufferBlendOverrides, boolean shadowViewport) {
			this.program = program;
			this.framebufferBeforeTranslucents = framebufferBeforeTranslucents;
			this.framebufferAfterTranslucents = framebufferAfterTranslucents;
			this.alphaTestOverride = alphaTestOverride;
			this.blendModeOverride = blendModeOverride;
			this.bufferBlendOverrides = bufferBlendOverrides;
			this.shadowViewport = shadowViewport;
		}

		public void use() {
			if (isBeforeTranslucent) {
				framebufferBeforeTranslucents.bind();
			} else {
				framebufferAfterTranslucents.bind();
			}

			if (shadowViewport) {
				RenderSystem.viewport(0, 0, shadowMapResolution, shadowMapResolution);
			} else {
				RenderTarget main = Minecraft.getInstance().getMainRenderTarget();
				RenderSystem.viewport(0, 0, main.width, main.height);
			}

			if (program != null && !sodiumTerrainRendering) {
				program.use();
			}

			if (alphaTestOverride != null) {
				AlphaTestStorage.overrideAlphaTest(alphaTestOverride);
			} else {
				// Previous program on the stack might have applied an override
				AlphaTestStorage.restoreAlphaTest();
			}

			if (blendModeOverride != null) {
				blendModeOverride.apply();
			} else {
				// Previous program on the stack might have applied an override
				BlendModeOverride.restore();
			}

			if (bufferBlendOverrides != null && !bufferBlendOverrides.isEmpty()) {
				bufferBlendOverrides.forEach(BufferBlendOverride::apply);
			}
		}

		public void stopUsing() {
			if (alphaTestOverride != null) {
				AlphaTestStorage.restoreAlphaTest();
			}

			if (blendModeOverride != null || (bufferBlendOverrides != null && !bufferBlendOverrides.isEmpty())) {
				BlendModeOverride.restore();
			}
		}

		@Nullable
		public Program getProgram() {
			return program;
		}

		public void destroy() {
			if (this.program != null) {
				this.program.destroy();
			}
		}
	}

	@Override
	public void destroy() {
		BlendModeOverride.restore();
		AlphaTestOverride.restore();

		destroyPasses(table);

		// Destroy the composite rendering pipeline
		//
		// This destroys all the loaded composite programs as well.
		compositeRenderer.destroy();
		deferredRenderer.destroy();
		finalPassRenderer.destroy();
		centerDepthSampler.destroy();

		horizonRenderer.destroy();

		// Make sure that any custom framebuffers are not bound before destroying render targets
		GlStateManager._glBindFramebuffer(GL30C.GL_READ_FRAMEBUFFER, 0);
		GlStateManager._glBindFramebuffer(GL30C.GL_DRAW_FRAMEBUFFER, 0);
		GlStateManager._glBindFramebuffer(GL30C.GL_FRAMEBUFFER, 0);

		Minecraft.getInstance().getMainRenderTarget().bindWrite(false);

		// Destroy our render targets
		//
		// While it's possible to just clear them instead and reuse them, we'd need to investigate whether or not this
		// would help performance.
		renderTargets.destroy();

		// destroy the shadow render targets
		if (shadowRenderTargets != null) {
			shadowRenderTargets.destroy();
		}

		// Destroy custom textures and the static samplers (normals, specular, and noise)
		customTextureManager.destroy();
		whitePixel.releaseId();
	}

	private static void destroyPasses(ProgramTable<Pass> table) {
		Set<Pass> destroyed = new HashSet<>();

		table.forEach(pass -> {
			if (pass == null) {
				return;
			}

			if (destroyed.contains(pass)) {
				return;
			}

			pass.destroy();
			destroyed.add(pass);
		});
	}

	private void prepareRenderTargets() {
		// Make sure we're using texture unit 0 for this.
		RenderSystem.activeTexture(GL15C.GL_TEXTURE0);
		Vector4f emptyClearColor = new Vector4f(1.0F);

		if (shadowRenderTargets != null) {
			if (packDirectives.getShadowDirectives().isShadowEnabled() == OptionalBoolean.FALSE) {
				if (shadowRenderTargets.isFullClearRequired()) {
					shadowRenderTargets.onFullClear();
					for (ClearPass clearPass : shadowClearPassesFull) {
						clearPass.execute(emptyClearColor);
					}
				}
			} else {
				// Clear depth first, regardless of any color clearing.
				shadowRenderTargets.getDepthSourceFb().bind();
				RenderSystem.clear(GL21C.GL_DEPTH_BUFFER_BIT, Minecraft.ON_OSX);

				ImmutableList<ClearPass> passes;

				for (ComputeProgram computeProgram : shadowComputes) {
					if (computeProgram != null) {
						computeProgram.dispatch(shadowMapResolution, shadowMapResolution);
					}
				}

				if (shadowRenderTargets.isFullClearRequired()) {
					passes = shadowClearPassesFull;
					shadowRenderTargets.onFullClear();
				} else {
					passes = shadowClearPasses;
				}

				for (ClearPass clearPass : passes) {
					clearPass.execute(emptyClearColor);
				}
			}
		}

		RenderTarget main = Minecraft.getInstance().getMainRenderTarget();
		Blaze3dRenderTargetExt mainExt = (Blaze3dRenderTargetExt) main;

		int depthTextureId = main.getDepthTextureId();
		int internalFormat = TextureInfoCache.INSTANCE.getInfo(depthTextureId).getInternalFormat();
		DepthBufferFormat depthBufferFormat = DepthBufferFormat.fromGlEnumOrDefault(internalFormat);

		boolean changed = renderTargets.resizeIfNeeded(mainExt.iris$getDepthBufferVersion(), depthTextureId, main.width,
			main.height, depthBufferFormat, packDirectives);

		if (changed) {
			prepareRenderer.recalculateSizes();
			deferredRenderer.recalculateSizes();
			compositeRenderer.recalculateSizes();
			finalPassRenderer.recalculateSwapPassSize();

			this.clearPassesFull.forEach(clearPass -> renderTargets.destroyFramebuffer(clearPass.getFramebuffer()));
			this.clearPasses.forEach(clearPass -> renderTargets.destroyFramebuffer(clearPass.getFramebuffer()));

			this.clearPassesFull = ClearPassCreator.createClearPasses(renderTargets, true,
				packDirectives.getRenderTargetDirectives());
			this.clearPasses = ClearPassCreator.createClearPasses(renderTargets, false,
				packDirectives.getRenderTargetDirectives());
		}

		final ImmutableList<ClearPass> passes;

		if (renderTargets.isFullClearRequired()) {
			renderTargets.onFullClear();
			passes = clearPassesFull;
		} else {
			passes = clearPasses;
		}

		Vector3d fogColor3 = CapturedRenderingState.INSTANCE.getFogColor();

		// NB: The alpha value must be 1.0 here, or else you will get a bunch of bugs. Sildur's Vibrant Shaders
		//     will give you pink reflections and other weirdness if this is zero.
		Vector4f fogColor = new Vector4f((float) fogColor3.x, (float) fogColor3.y, (float) fogColor3.z, 1.0F);

		for (ClearPass clearPass : passes) {
			clearPass.execute(fogColor);
		}

		// Reset framebuffer and viewport
		Minecraft.getInstance().getMainRenderTarget().bindWrite(true);
	}

	private ComputeProgram[] createShadowComputes(ComputeSource[] compute, ProgramSet programSet) {
		ComputeProgram[] programs = new ComputeProgram[compute.length];
		for (int i = 0; i < programs.length; i++) {
			ComputeSource source = compute[i];
			if (source == null || !source.getSource().isPresent()) {
				continue;
			} else {
				ProgramBuilder builder;

				try {
					builder = ProgramBuilder.beginCompute(source.getName(), source.getSource().orElse(null), IrisSamplers.WORLD_RESERVED_TEXTURE_UNITS);
				} catch (RuntimeException e) {
					// TODO: Better error handling
					throw new RuntimeException("Shader compilation failed!", e);
				}

				CommonUniforms.addCommonUniforms(builder, programSet.getPack().getIdMap(), programSet.getPackDirectives(), updateNotifier, FogMode.OFF);

				Supplier<ImmutableSet<Integer>> flipped;

				flipped = () -> flippedBeforeShadow;

				TextureStage textureStage = TextureStage.GBUFFERS_AND_SHADOW;

				ProgramSamplers.CustomTextureSamplerInterceptor customTextureSamplerInterceptor =
					ProgramSamplers.customTextureSamplerInterceptor(builder,
						customTextureManager.getCustomTextureIdMap(textureStage));

				IrisSamplers.addRenderTargetSamplers(customTextureSamplerInterceptor, flipped, renderTargets, false);
				IrisImages.addRenderTargetImages(builder, flipped, renderTargets);

				IrisSamplers.addLevelSamplers(customTextureSamplerInterceptor, this, whitePixel, new InputAvailability(true, true, false));

				IrisSamplers.addNoiseSampler(customTextureSamplerInterceptor, customTextureManager.getNoiseTexture());

				if (IrisSamplers.hasShadowSamplers(customTextureSamplerInterceptor)) {
					if (shadowRenderTargets != null) {
						IrisSamplers.addShadowSamplers(customTextureSamplerInterceptor, shadowRenderTargets);
						IrisImages.addShadowColorImages(builder, shadowRenderTargets);
					}
				}

				programs[i] = builder.buildCompute();

				programs[i].setWorkGroupInfo(source.getWorkGroupRelative(), source.getWorkGroups());
			}
		}


		return programs;
	}

	@Override
	public void beginHand() {
		// We need to copy the current depth texture so that depthtex2 can contain the depth values for
		// all non-translucent content without the hand, as required.
		renderTargets.copyPreHandDepth();
	}

	@Override
	public void beginTranslucents() {
		isBeforeTranslucent = false;

		// We need to copy the current depth texture so that depthtex1 can contain the depth values for
		// all non-translucent content, as required.
		renderTargets.copyPreTranslucentDepth();


		// needed to remove blend mode overrides and similar
		beginPass(null);

		isRenderingFullScreenPass = true;

		deferredRenderer.renderAll();

		RenderSystem.enableBlend();

		// note: we are careful not to touch the lightmap texture unit or overlay color texture unit here,
		// so we don't need to do anything to restore them if needed.
		//
		// Previous versions of the code tried to "restore" things by enabling the lightmap & overlay color
		// but that actually broke rendering of clouds and rain by making them appear red in the case of
		// a pack not overriding those shader programs.
		//
		// Not good!

		isRenderingFullScreenPass = false;
	}

	@Override
	public void renderShadows(LevelRendererAccessor levelRenderer, Camera playerCamera) {
		if (shouldRenderPrepareBeforeShadow) {
			isRenderingFullScreenPass = true;

			prepareRenderer.renderAll();

			isRenderingFullScreenPass = false;
		}

		if (shadowRenderer != null) {
			isRenderingShadow = true;

			shadowRenderer.renderShadows(levelRenderer, playerCamera);

			// needed to remove blend mode overrides and similar
			beginPass(null);
			isRenderingShadow = false;
		}

		if (!shouldRenderPrepareBeforeShadow) {
			isRenderingFullScreenPass = true;

			prepareRenderer.renderAll();

			isRenderingFullScreenPass = false;
		}
	}

	@Override
	public void addDebugText(List<String> messages) {
		messages.add("");

		if (shadowRenderer != null) {
			shadowRenderer.addDebugText(messages);
		} else {
			messages.add("[Iris] Shadow Maps: not used by shader pack");
		}
	}

	@Override
	public OptionalInt getForcedShadowRenderDistanceChunksForDisplay() {
		return forcedShadowRenderDistanceChunks;
	}

	// TODO: better way to avoid this global state?
	private boolean isRenderingWorld = false;
	private boolean isRenderingFullScreenPass = false;

	@Override
	public void beginLevelRendering() {
		isRenderingFullScreenPass = false;
		isRenderingWorld = true;
		isBeforeTranslucent = true;
		isMainBound = true;
		isPostChain = false;
		phase = WorldRenderingPhase.NONE;
		overridePhase = null;
		HandRenderer.INSTANCE.getBufferSource().resetDrawCalls();

		checkWorld();

		if (!isRenderingWorld) {
			Iris.logger.warn("beginWorldRender was called but we are not currently rendering a world?");
			return;
		}

		if (current != null) {
			throw new IllegalStateException("Called beginLevelRendering but level rendering appears to still be in progress?");
		}

		updateNotifier.onNewFrame();

		// Get ready for world rendering
		prepareRenderTargets();

		setPhase(WorldRenderingPhase.SKY);

		// Render our horizon box before actual sky rendering to avoid being broken by mods that do weird things
		// while rendering the sky.
		//
		// A lot of dimension mods touch sky rendering, FabricSkyboxes injects at HEAD and cancels, etc.
		DimensionSpecialEffects.SkyType skyType = Minecraft.getInstance().level.effects().skyType();

		if (skyType == DimensionSpecialEffects.SkyType.NORMAL) {
			RenderSystem.disableTexture();
			RenderSystem.depthMask(false);

			Vector3d fogColor = CapturedRenderingState.INSTANCE.getFogColor();
			RenderSystem.setShaderColor((float) fogColor.x, (float) fogColor.y, (float) fogColor.z, 1.0f);

			horizonRenderer.renderHorizon(CapturedRenderingState.INSTANCE.getGbufferModelView(), CapturedRenderingState.INSTANCE.getGbufferProjection(), GameRenderer.getPositionShader());

			RenderSystem.depthMask(true);
			RenderSystem.enableTexture();
		}
	}

	@Override
	public void finalizeLevelRendering() {
		checkWorld();

		if (!isRenderingWorld) {
			Iris.logger.warn("finalizeWorldRendering was called but we are not currently rendering a world?");
			return;
		}

		beginPass(null);

		isRenderingWorld = false;
		phase = WorldRenderingPhase.NONE;
		overridePhase = null;

		isRenderingFullScreenPass = true;

		centerDepthSampler.sampleCenterDepth();

		compositeRenderer.renderAll();
		finalPassRenderer.renderFinalPass();

		isRenderingFullScreenPass = false;
	}

	@Override
	public SodiumTerrainPipeline getSodiumTerrainPipeline() {
		return sodiumTerrainPipeline;
	}

	@Override
	public FrameUpdateNotifier getFrameUpdateNotifier() {
		return updateNotifier;
	}

	@Override
	public WorldRenderingPhase getPhase() {
		if (overridePhase != null) {
			return overridePhase;
		}

		return phase;
	}

	boolean sodiumTerrainRendering = false;

	//@Override
	public void syncProgram() {
		matchPass();
	}

	@Override
	public void beginSodiumTerrainRendering() {
		sodiumTerrainRendering = true;
		syncProgram();

	}

	@Override
	public void endSodiumTerrainRendering() {
		sodiumTerrainRendering = false;
		current = null;
		syncProgram();
	}

	@Override
	public void setOverridePhase(WorldRenderingPhase phase) {
		this.overridePhase = phase;

		GbufferPrograms.runPhaseChangeNotifier();
	}

	@Override
	public void setPhase(WorldRenderingPhase phase) {
		this.phase = phase;

		GbufferPrograms.runPhaseChangeNotifier();
	}

	//@Override
	public void setInputs(InputAvailability availability) {
		this.inputs = availability;
	}

	@Override
	public void setSpecialCondition(SpecialCondition special) {
		this.special = special;
	}

	@Override
	public RenderTargetStateListener getRenderTargetStateListener() {
		return this;
	}

	@Override
	public int getCurrentNormalTexture() {
		return currentNormalTexture;
	}

	@Override
	public int getCurrentSpecularTexture() {
		return currentSpecularTexture;
	}

	@Override
	public void onSetShaderTexture(int id) {
		if (shouldBindPBR && isRenderingWorld) {
			PBRTextureHolder pbrHolder = PBRTextureManager.INSTANCE.getOrLoadHolder(id);
			currentNormalTexture = pbrHolder.getNormalTexture().getId();
			currentSpecularTexture = pbrHolder.getSpecularTexture().getId();

			TextureFormat textureFormat = TextureFormatLoader.getFormat();
			if (textureFormat != null) {
				textureFormat.setupTextureParameters(PBRType.NORMAL, pbrHolder.getNormalTexture());
				textureFormat.setupTextureParameters(PBRType.SPECULAR, pbrHolder.getSpecularTexture());
			}

			PBRTextureManager.notifyPBRTexturesChanged();
		}
	}
}<|MERGE_RESOLUTION|>--- conflicted
+++ resolved
@@ -295,18 +295,6 @@
 
 		this.shadowComputes = createShadowComputes(programs.getShadowCompute(), programs);
 
-		if (shadowRenderTargets != null) {
-			this.shadowClearPasses = ClearPassCreator.createShadowClearPasses(shadowRenderTargets, false, shadowDirectives);
-			this.shadowClearPassesFull = ClearPassCreator.createShadowClearPasses(shadowRenderTargets, true, shadowDirectives);
-
-			this.shadowRenderer = new ShadowRenderer(programs.getShadow().orElse(null),
-				programs.getPackDirectives(), shadowRenderTargets, false);
-		} else {
-			this.shadowClearPasses = ImmutableList.of();
-			this.shadowClearPassesFull = ImmutableList.of();
-			this.shadowRenderer = null;
-		}
-
 		this.table = new ProgramTable<>((condition, availability) -> {
 			int idx;
 
@@ -355,8 +343,6 @@
 			});
 		});
 
-<<<<<<< HEAD
-=======
 		if (shadowRenderTargets == null && shadowDirectives.isShadowEnabled() == OptionalBoolean.TRUE) {
 			shadowRenderTargets = new ShadowRenderTargets(shadowMapResolution, shadowDirectives);
 		}
@@ -379,7 +365,6 @@
 			this.shadowRenderer = null;
 		}
 
->>>>>>> 8ed0a2d9
 		this.clearPassesFull = ClearPassCreator.createClearPasses(renderTargets, true,
 				programs.getPackDirectives().getRenderTargetDirectives());
 		this.clearPasses = ClearPassCreator.createClearPasses(renderTargets, false,
