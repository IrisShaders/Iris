--- conflicted
+++ resolved
@@ -517,41 +517,6 @@
 		}
 
 		public void use() {
-<<<<<<< HEAD
-			// TODO: Binding the texture here is ugly and hacky. It would be better to have a utility function to set up
-			// a given program and bind the required textures instead.
-			GlStateManager.glActiveTexture(GL15C.GL_TEXTURE0 + SamplerUniforms.NOISE_TEX);
-			GlStateManager._bindTexture(noise.getGlId());
-			GlStateManager.glActiveTexture(GL15C.GL_TEXTURE2);
-			GlStateManager._bindTexture(normals.getGlId());
-			GlStateManager.glActiveTexture(GL15C.GL_TEXTURE3);
-			GlStateManager._bindTexture(specular.getGlId());
-
-			bindTexture(SamplerUniforms.SHADOW_TEX_0, shadowMapRenderer.getDepthTextureId());
-			bindTexture(SamplerUniforms.SHADOW_TEX_1, shadowMapRenderer.getDepthTextureNoTranslucentsId());
-			bindTexture(SamplerUniforms.SHADOW_COLOR_0, shadowMapRenderer.getColorTexture0Id());
-			bindTexture(SamplerUniforms.SHADOW_COLOR_1, shadowMapRenderer.getColorTexture1Id());
-
-			ImmutableSet<Integer> flipped = isBeforeTranslucent ? flippedBeforeTranslucent : flippedAfterTranslucent;
-
-			bindRenderTarget(SamplerUniforms.COLOR_TEX_4, renderTargets.get(4), flipped.contains(4));
-			bindRenderTarget(SamplerUniforms.COLOR_TEX_5, renderTargets.get(5), flipped.contains(5));
-			bindRenderTarget(SamplerUniforms.COLOR_TEX_6, renderTargets.get(6), flipped.contains(6));
-			bindRenderTarget(SamplerUniforms.COLOR_TEX_7, renderTargets.get(7), flipped.contains(7));
-
-			int depthAttachment = renderTargets.getDepthTexture().getTextureId();
-			int depthAttachmentNoTranslucents = renderTargets.getDepthTextureNoTranslucents().getTextureId();
-
-			bindTexture(SamplerUniforms.DEPTH_TEX_0, depthAttachment);
-			bindTexture(SamplerUniforms.DEPTH_TEX_1, depthAttachmentNoTranslucents);
-			// Note: Since we haven't rendered the hand yet, this won't contain any handheld items.
-			// Once we start rendering the hand before composite content, this will need to be addressed.
-			bindTexture(SamplerUniforms.DEPTH_TEX_2, depthAttachmentNoTranslucents);
-
-			GlStateManager.glActiveTexture(GL15C.GL_TEXTURE0);
-
-=======
->>>>>>> cb6f2342
 			if (isBeforeTranslucent) {
 				framebufferBeforeTranslucents.bind();
 			} else {
