--- conflicted
+++ resolved
@@ -202,15 +202,8 @@
 		ImmutableSet<Integer> flippedBeforeShadow = ImmutableSet.of();
 
 		createShadowMapRenderer = () -> {
-<<<<<<< HEAD
 			shadowMapRenderer = new ShadowRenderer((CoreWorldRenderingPipeline) this, programs,
 				programs.getPackDirectives(), renderTargets);
-=======
-			shadowMapRenderer = new ShadowRenderer(this, programs.getShadow().orElse(null),
-					programs.getPackDirectives(), () -> flippedBeforeShadow, renderTargets,
-					customTextureManager.getNormals(), customTextureManager.getSpecular(), customTextureManager.getNoiseTexture(),
-					customTextureManager.getCustomTextureIdMap().getOrDefault(TextureStage.GBUFFERS_AND_SHADOW, Object2ObjectMaps.emptyMap()));
->>>>>>> 8af97269
 			createShadowMapRenderer = () -> {};
 		};
 
