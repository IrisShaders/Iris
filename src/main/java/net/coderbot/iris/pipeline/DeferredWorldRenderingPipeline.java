--- conflicted
+++ resolved
@@ -684,13 +684,6 @@
 
 	private Pass createPass(ProgramSource source, InputAvailability availability, boolean shadow, ProgramId id) {
 		// TODO: Properly handle empty shaders?
-<<<<<<< HEAD
-		Map<PatchShaderType, String> transformed = null; // 1.16 is the zombie haunting us all
-		String vertex = transformed.get(PatchShaderType.VERTEX);
-		String geometry = transformed.get(PatchShaderType.GEOMETRY);
-		String fragment = transformed.get(PatchShaderType.FRAGMENT);
-=======
->>>>>>> 36fe5945
 
 
 		return createPassInner(null, source.getParent().getPack().getIdMap(), source.getDirectives(), source.getParent().getPackDirectives(), availability, shadow, id);
