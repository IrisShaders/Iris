package net.coderbot.iris.pipeline;

import com.mojang.blaze3d.platform.GlStateManager;
import net.coderbot.iris.Iris;
import net.coderbot.iris.block_rendering.BlockRenderingSettings;
import net.coderbot.iris.shaderpack.DimensionId;
import net.coderbot.iris.uniforms.SystemTimeUniforms;
import net.minecraft.client.Minecraft;
import org.jetbrains.annotations.Nullable;
import org.lwjgl.opengl.GL20C;

import java.util.HashMap;
import java.util.Map;
import java.util.Optional;
import java.util.function.Function;

public class PipelineManager {
	private static PipelineManager instance;
	private final Function<DimensionId, WorldRenderingPipeline> pipelineFactory;
	private final Map<DimensionId, WorldRenderingPipeline> pipelinesPerDimension = new HashMap<>();
	private WorldRenderingPipeline pipeline = new FixedFunctionWorldRenderingPipeline();
	private int versionCounterForSodiumShaderReload = 0;

	public PipelineManager(Function<DimensionId, WorldRenderingPipeline> pipelineFactory) {
		this.pipelineFactory = pipelineFactory;
	}

	public WorldRenderingPipeline preparePipeline(DimensionId currentDimension) {
		if (!pipelinesPerDimension.containsKey(currentDimension)) {
			SystemTimeUniforms.COUNTER.reset();
			SystemTimeUniforms.TIMER.reset();

			Iris.logger.info("Creating pipeline for dimension {}", currentDimension);
			pipeline = pipelineFactory.apply(currentDimension);
			pipelinesPerDimension.put(currentDimension, pipeline);

			if (BlockRenderingSettings.INSTANCE.isReloadRequired()) {
				if (Minecraft.getInstance().levelRenderer != null) {
					Minecraft.getInstance().levelRenderer.allChanged();
				}

				BlockRenderingSettings.INSTANCE.clearReloadRequired();
			}
		} else {
			pipeline = pipelinesPerDimension.get(currentDimension);
		}

		return pipeline;
	}

	@Nullable
	public WorldRenderingPipeline getPipelineNullable() {
		return pipeline;
	}

	public Optional<WorldRenderingPipeline> getPipeline() {
		return Optional.ofNullable(pipeline);
	}

	/**
<<<<<<< HEAD
	 * In {@link IrisChunkProgramOverrides#getProgramOverride(net.caffeinemc.sodium.render.chunk.passes.ChunkRenderPass, net.caffeinemc.sodium.render.terrain.format.TerrainVertexType)},
=======
	 * In IrisChunkProgramOverrides#getProgramOverride,
>>>>>>> 1d91d22b
	 * it uses version counter to check whether to reload sodium shaders.
	 * This fixes a compat issue with Immersive Portals(#1188).
	 * Immersive Portals may load multiple client dimensions at the same time,
	 * and every dimension corresponds to a IrisChunkProgramOverrides object.
	 * Multiple dimensions (mod dimensions that fallback to overworld shaders) may use the same pipeline.
	 * This ensures that the sodium shader for each dimension will get properly reloaded.
	 */
	public int getVersionCounterForSodiumShaderReload() {
		return versionCounterForSodiumShaderReload;
	}

	/**
	 * Destroys all the current pipelines.
	 *
	 * <p>This method is <b>EXTREMELY DANGEROUS!</b> It is a huge potential source of hard-to-trace inconsistencies
	 * in program state. You must make sure that you <i>immediately</i> re-prepare the pipeline after destroying
	 * it to prevent the program from falling into an inconsistent state.</p>
	 *
	 * <p>In particular, </p>
	 *
	 * @see <a href="https://github.com/IrisShaders/Iris/issues/1330">this GitHub issue</a>
	 */
	public void destroyPipeline() {
		pipelinesPerDimension.forEach((dimensionId, pipeline) -> {
			Iris.logger.info("Destroying pipeline {}", dimensionId);
			resetTextureState();
			pipeline.destroy();
		});

		pipelinesPerDimension.clear();
		pipeline = null;
		versionCounterForSodiumShaderReload++;
	}

	private void resetTextureState() {
		// Unbind all textures
		//
		// This is necessary because we don't want destroyed render target textures to remain bound to certain texture
		// units. Vanilla appears to properly rebind all textures as needed, and we do so too, so this does not cause
		// issues elsewhere.
		//
		// Without this code, there will be weird issues when reloading certain shaderpacks.
		for (int i = 0; i < 16; i++) {
			GlStateManager.glActiveTexture(GL20C.GL_TEXTURE0 + i);
			GlStateManager._bindTexture(0);
		}

		// Set the active texture unit to unit 0
		//
		// This seems to be what most code expects. It's a sane default in any case.
		GlStateManager.glActiveTexture(GL20C.GL_TEXTURE0);
	}
}<|MERGE_RESOLUTION|>--- conflicted
+++ resolved
@@ -58,11 +58,7 @@
 	}
 
 	/**
-<<<<<<< HEAD
-	 * In {@link IrisChunkProgramOverrides#getProgramOverride(net.caffeinemc.sodium.render.chunk.passes.ChunkRenderPass, net.caffeinemc.sodium.render.terrain.format.TerrainVertexType)},
-=======
 	 * In IrisChunkProgramOverrides#getProgramOverride,
->>>>>>> 1d91d22b
 	 * it uses version counter to check whether to reload sodium shaders.
 	 * This fixes a compat issue with Immersive Portals(#1188).
 	 * Immersive Portals may load multiple client dimensions at the same time,
