package net.coderbot.iris.pipeline;

import com.mojang.blaze3d.platform.GlStateManager;
import net.coderbot.iris.Iris;
import net.coderbot.iris.block_rendering.BlockRenderingSettings;
import net.coderbot.iris.shaderpack.DimensionId;
import net.coderbot.iris.uniforms.SystemTimeUniforms;
import net.minecraft.client.Minecraft;
import org.jetbrains.annotations.Nullable;
import org.lwjgl.opengl.GL20C;

import java.util.HashMap;
import java.util.Map;
<<<<<<< HEAD
=======
import java.util.Optional;
>>>>>>> 20974a31
import java.util.function.Function;

public class PipelineManager {
	private static PipelineManager instance;
	private final Function<DimensionId, WorldRenderingPipeline> pipelineFactory;
	private final Map<DimensionId, WorldRenderingPipeline> pipelinesPerDimension = new HashMap<>();
	private WorldRenderingPipeline pipeline;
	private boolean sodiumShaderReloadNeeded;

	public PipelineManager(Function<DimensionId, WorldRenderingPipeline> pipelineFactory) {
		this.pipelineFactory = pipelineFactory;
	}

	public WorldRenderingPipeline preparePipeline(DimensionId currentDimension) {
		if (!pipelinesPerDimension.containsKey(currentDimension)) {
			SystemTimeUniforms.COUNTER.reset();
			SystemTimeUniforms.TIMER.reset();

<<<<<<< HEAD
			Iris.logger.info("Creating pipeline {}", currentDimension);
=======
			Iris.logger.info("Creating pipeline for dimension {}", currentDimension);
>>>>>>> 20974a31
			pipeline = pipelineFactory.apply(currentDimension);
			pipelinesPerDimension.put(currentDimension, pipeline);
			sodiumShaderReloadNeeded = true;

			if (BlockRenderingSettings.INSTANCE.isReloadRequired()) {
				Minecraft.getInstance().levelRenderer.allChanged();
				BlockRenderingSettings.INSTANCE.clearReloadRequired();
			}
		} else {
			pipeline = pipelinesPerDimension.get(currentDimension);
		}

		return pipeline;
	}

	@Nullable
	public WorldRenderingPipeline getPipelineNullable() {
		return pipeline;
	}

	public Optional<WorldRenderingPipeline> getPipeline() {
		return Optional.ofNullable(pipeline);
	}

	public boolean isSodiumShaderReloadNeeded() {
		return sodiumShaderReloadNeeded;
	}

	public void clearSodiumShaderReloadNeeded() {
		sodiumShaderReloadNeeded = false;
	}

	public void setAsInstance() {
		if (instance != null) {
			throw new IllegalStateException("Multiple pipeline managers active at one time");
		} else {
			instance = this;
		}
	}

	public static void resetInstance() {
		instance = null;
	}

	public static PipelineManager getInstance() {
		return instance;
	}

	public void destroyPipeline() {
		pipelinesPerDimension.forEach((dimensionId, pipeline) -> {
			Iris.logger.info("Destroying pipeline {}", dimensionId);
			resetTextureState();
			pipeline.destroy();
		});

		pipelinesPerDimension.clear();
		pipeline = null;
	}

	private void resetTextureState() {
		// Unbind all textures
		//
		// This is necessary because we don't want destroyed render target textures to remain bound to certain texture
		// units. Vanilla appears to properly rebind all textures as needed, and we do so too, so this does not cause
		// issues elsewhere.
		//
		// Without this code, there will be weird issues when reloading certain shaderpacks.
		for (int i = 0; i < 16; i++) {
			GlStateManager.glActiveTexture(GL20C.GL_TEXTURE0 + i);
			GlStateManager._bindTexture(0);
		}

		// Set the active texture unit to unit 0
		//
		// This seems to be what most code expects. It's a sane default in any case.
		GlStateManager.glActiveTexture(GL20C.GL_TEXTURE0);
	}
}<|MERGE_RESOLUTION|>--- conflicted
+++ resolved
@@ -11,10 +11,7 @@
 
 import java.util.HashMap;
 import java.util.Map;
-<<<<<<< HEAD
-=======
 import java.util.Optional;
->>>>>>> 20974a31
 import java.util.function.Function;
 
 public class PipelineManager {
@@ -33,11 +30,7 @@
 			SystemTimeUniforms.COUNTER.reset();
 			SystemTimeUniforms.TIMER.reset();
 
-<<<<<<< HEAD
-			Iris.logger.info("Creating pipeline {}", currentDimension);
-=======
 			Iris.logger.info("Creating pipeline for dimension {}", currentDimension);
->>>>>>> 20974a31
 			pipeline = pipelineFactory.apply(currentDimension);
 			pipelinesPerDimension.put(currentDimension, pipeline);
 			sodiumShaderReloadNeeded = true;
