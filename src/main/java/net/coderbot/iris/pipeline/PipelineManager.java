package net.coderbot.iris.pipeline;

import com.mojang.blaze3d.platform.GlStateManager;
import net.coderbot.iris.Iris;
import net.coderbot.iris.shaderpack.DimensionId;
import net.fabricmc.loader.api.FabricLoader;
import net.minecraft.client.MinecraftClient;
import org.lwjgl.opengl.GL20C;

import java.util.function.Function;

public class PipelineManager {
	private static PipelineManager instance;
	private Function<DimensionId, WorldRenderingPipeline> pipelineFactory;
	private WorldRenderingPipeline pipeline;
	private DimensionId lastDimension;

	/**
	 * Controls whether directional shading was previously disabled
	 */
	private boolean wasDisablingDirectionalShading;

	public PipelineManager(Function<DimensionId, WorldRenderingPipeline> pipelineFactory) {
		this.pipelineFactory = pipelineFactory;
		this.wasDisablingDirectionalShading = DirectionalShadingHelper.shouldDisableDirectionalShading;
	}

	public WorldRenderingPipeline preparePipeline(DimensionId currentDimension) {
		if (currentDimension != lastDimension) {
			Iris.logger.info("Reloading shaderpack on dimension change (" + lastDimension + " -> " + currentDimension + ")");

			lastDimension = currentDimension;
			destroyPipeline();
		}

		if (pipeline == null) {
			pipeline = pipelineFactory.apply(lastDimension);

<<<<<<< HEAD
			// If Sodium is loaded, we need to reload the world renderer to properly recreate the ChunkRenderBackend
			// Otherwise, the terrain shaders won't be changed properly.
			// We also need to re-render all of the chunks if there is a change in the directional shading setting
			//
			// TODO: Don't trigger a reload if this is the first time the world is being rendered
			if (FabricLoader.getInstance().isModLoaded("sodium")) {
				MinecraftClient.getInstance().worldRenderer.reload();
			}
=======
			// TODO: Do not always reload on shaderpack changes, and only reload if the block ID mapping changes
			//
			// If the block ID mapping changes and the world render is not reloaded, then things won't work correctly.
			MinecraftClient.getInstance().worldRenderer.reload();
>>>>>>> 04436be5
		}

		/*boolean disableDirectionalShading = pipeline.shouldDisableDirectionalShading();

		if (wasDisablingDirectionalShading != disableDirectionalShading) {
			// Re-render all of the chunks due to the change in directional shading setting
			DirectionalShadingHelper.shouldDisableDirectionalShading = disableDirectionalShading;
			wasDisablingDirectionalShading = disableDirectionalShading;

			MinecraftClient.getInstance().worldRenderer.reload();
		}*/

		return pipeline;
	}

	public WorldRenderingPipeline getPipeline() {
		return pipeline;
	}

	public void setAsInstance() {
		if (instance != null) {
			throw new IllegalStateException("Multiple pipeline managers active at one time");
		} else {
			instance = this;
		}
	}

	public static void resetInstance() {
		instance = null;
	}

	public static PipelineManager getInstance() {
		return instance;
	}

	public void destroyPipeline() {
		// Unbind all textures
		//
		// This is necessary because we don't want destroyed render target textures to remain bound to certain texture
		// units. Vanilla appears to properly rebind all textures as needed, and we do so too, so this does not cause
		// issues elsewhere.
		//
		// Without this code, there will be weird issues when reloading certain shaderpacks.
		for (int i = 0; i < 16; i++) {
			GlStateManager.activeTexture(GL20C.GL_TEXTURE0 + i);
			GlStateManager.bindTexture(0);
		}

		// Set the active texture unit to unit 0
		//
		// This seems to be what most code expects. It's a sane default in any case.
		GlStateManager.activeTexture(GL20C.GL_TEXTURE0);

		// Destroy the old world rendering pipeline
		//
		// This destroys all loaded shader programs and all of the render targets.
		if (pipeline instanceof DeferredWorldRenderingPipeline) {
			// TODO: Don't cast this to DeferredWorldRenderingPipeline?
			((DeferredWorldRenderingPipeline) pipeline).destroy();
			pipeline = null;
		}
	}
}<|MERGE_RESOLUTION|>--- conflicted
+++ resolved
@@ -3,7 +3,6 @@
 import com.mojang.blaze3d.platform.GlStateManager;
 import net.coderbot.iris.Iris;
 import net.coderbot.iris.shaderpack.DimensionId;
-import net.fabricmc.loader.api.FabricLoader;
 import net.minecraft.client.MinecraftClient;
 import org.lwjgl.opengl.GL20C;
 
@@ -36,21 +35,19 @@
 		if (pipeline == null) {
 			pipeline = pipelineFactory.apply(lastDimension);
 
-<<<<<<< HEAD
+			// TODO: Do not always reload on shaderpack changes, and only reload if the block ID mapping changes
+			//
+			// If the block ID mapping changes and the world render is not reloaded, then things won't work correctly.
+			MinecraftClient.getInstance().worldRenderer.reload();
+
 			// If Sodium is loaded, we need to reload the world renderer to properly recreate the ChunkRenderBackend
 			// Otherwise, the terrain shaders won't be changed properly.
 			// We also need to re-render all of the chunks if there is a change in the directional shading setting
 			//
 			// TODO: Don't trigger a reload if this is the first time the world is being rendered
-			if (FabricLoader.getInstance().isModLoaded("sodium")) {
+			/*if (FabricLoader.getInstance().isModLoaded("sodium")) {
 				MinecraftClient.getInstance().worldRenderer.reload();
-			}
-=======
-			// TODO: Do not always reload on shaderpack changes, and only reload if the block ID mapping changes
-			//
-			// If the block ID mapping changes and the world render is not reloaded, then things won't work correctly.
-			MinecraftClient.getInstance().worldRenderer.reload();
->>>>>>> 04436be5
+			}*/
 		}
 
 		/*boolean disableDirectionalShading = pipeline.shouldDisableDirectionalShading();
