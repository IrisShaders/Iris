--- conflicted
+++ resolved
@@ -41,13 +41,10 @@
  * ideas: BuiltinUniformReplacementTransformer, defines/replacements with loops,
  * replacements that account for whitespace like the one for gl_TextureMatrix
  */
-<<<<<<< HEAD
-public class TransformPatcher implements Patcher {
+
+public class TransformPatcher extends Patcher {
 	private static final Logger LOGGER = LogManager.getLogger(TransformPatcher.class);
-=======
-public class TransformPatcher extends Patcher {
-
->>>>>>> d73507d7
+
 	private TransformationManager<Parameters> manager;
 
 	private static enum Patch {
@@ -143,7 +140,8 @@
 	}
 
 	/**
-	 * Users of this transformation have to insert irisMain(); themselves because it can appear at varying positions in the new string.
+	 * Users of this transformation have to insert irisMain(); themselves because it
+	 * can appear at varying positions in the new string.
 	 */
 	private static abstract class MainWrapperDynamic<R extends Parameters> extends WrapIdentifierExternalDeclaration<R> {
 		protected abstract String getMainContent();
@@ -1129,7 +1127,12 @@
 	}
 
 	@Override
-	public String patchVanilla(
+	protected String patchAttributesInternal(String source, ShaderType type, boolean hasGeometry) {
+		return manager.transform(source, new AttributeParameters(Patch.ATTRIBUTES, type, hasGeometry));
+	}
+
+	@Override
+	protected String patchVanillaInternal(
 			String source, ShaderType type, AlphaTest alpha, boolean hasChunkOffset,
 			ShaderAttributeInputs inputs, boolean hasGeometry) {
 		return manager.transform(source,
@@ -1139,7 +1142,7 @@
 	}
 
 	@Override
-	public String patchSodium(
+	protected String patchSodiumInternal(
 			String source, ShaderType type, AlphaTest alpha, ShaderAttributeInputs inputs,
 			float positionScale, float positionOffset, float textureScale) {
 		return manager.transform(source,
@@ -1148,10 +1151,7 @@
 	}
 
 	@Override
-	public String patchComposite(String source, ShaderType type) {
+	protected String patchCompositeInternal(String source, ShaderType type) {
 		return manager.transform(source, new Parameters(Patch.COMPOSITE, type));
 	}
-	public String patchAttributesInternal(String source, ShaderType type, boolean hasGeometry) {
-		return manager.transform(source, new AttributeParameters(Patch.ATTRIBUTES, type, hasGeometry));
-	}
 }