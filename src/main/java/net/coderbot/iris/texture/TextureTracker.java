package net.coderbot.iris.texture;

import com.mojang.blaze3d.platform.GlStateManager;
import it.unimi.dsi.fastutil.ints.Int2ObjectMap;
import it.unimi.dsi.fastutil.ints.Int2ObjectOpenHashMap;
import net.coderbot.iris.Iris;
import net.coderbot.iris.gl.IrisRenderSystem;
import net.coderbot.iris.gl.state.StateUpdateNotifiers;
import net.coderbot.iris.pipeline.WorldRenderingPipeline;
import net.minecraft.client.renderer.texture.AbstractTexture;
import org.jetbrains.annotations.Nullable;
import org.lwjgl.opengl.GL20C;

public class TextureTracker {
	public static final TextureTracker INSTANCE = new TextureTracker();

	private static Runnable bindTextureListener;

	static {
		StateUpdateNotifiers.bindTextureNotifier = listener -> bindTextureListener = listener;
	}

	private final Int2ObjectMap<AbstractTexture> textures = new Int2ObjectOpenHashMap<>();

	private boolean lockBindCallback;

	private TextureTracker() {
	}

	public void trackTexture(int id, AbstractTexture texture) {
		textures.put(id, texture);
	}

	@Nullable
	public AbstractTexture getTexture(int id) {
		return textures.get(id);
	}

	public void onSetShaderTexture(int unit, int id) {
		if (lockBindCallback) {
			return;
		}
		if (unit == 0) {
			lockBindCallback = true;
			if (bindTextureListener != null) {
				bindTextureListener.run();
			}
			WorldRenderingPipeline pipeline = Iris.getPipelineManager().getPipelineNullable();
			if (pipeline != null) {
				pipeline.onSetShaderTexture(id);
			}
<<<<<<< HEAD
=======
			// Reset texture state
			IrisRenderSystem.bindTextureToUnit(0, id);
>>>>>>> b33b342b
			lockBindCallback = false;
		}
	}

	public void onDeleteTexture(int id) {
		textures.remove(id);
	}
}<|MERGE_RESOLUTION|>--- conflicted
+++ resolved
@@ -49,11 +49,6 @@
 			if (pipeline != null) {
 				pipeline.onSetShaderTexture(id);
 			}
-<<<<<<< HEAD
-=======
-			// Reset texture state
-			IrisRenderSystem.bindTextureToUnit(0, id);
->>>>>>> b33b342b
 			lockBindCallback = false;
 		}
 	}
