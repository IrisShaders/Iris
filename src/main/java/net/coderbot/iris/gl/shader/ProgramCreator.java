--- conflicted
+++ resolved
@@ -16,20 +16,14 @@
 
 		// TODO: This is *really* hardcoded, we need to refactor this to support external calls
 		// to glBindAttribLocation
-<<<<<<< HEAD
 		GlStateManager._glBindAttribLocation(program, 11, "mc_Entity");
 		GlStateManager._glBindAttribLocation(program, 12, "mc_midTexCoord");
 		GlStateManager._glBindAttribLocation(program, 13, "at_tangent");
+		GlStateManager._glBindAttribLocation(program, 14, "at_midBlock");
 
 		// TODO: more hardcoding for 1.17
 		GlStateManager._glBindAttribLocation(program, 0, "Position");
 		GlStateManager._glBindAttribLocation(program, 1, "UV0");
-=======
-		IrisRenderSystem.bindAttributeLocation(program, 11, "mc_Entity");
-		IrisRenderSystem.bindAttributeLocation(program, 12, "mc_midTexCoord");
-		IrisRenderSystem.bindAttributeLocation(program, 13, "at_tangent");
-		IrisRenderSystem.bindAttributeLocation(program, 14, "at_midBlock");
->>>>>>> 9281287b
 
 		for (GlShader shader : shaders) {
 			GlStateManager.glAttachShader(program, shader.getHandle());
