--- conflicted
+++ resolved
@@ -26,16 +26,12 @@
 
 		GlStateManager.glLinkProgram(program);
 
-<<<<<<< HEAD
-		String log = IrisRenderSystem.getProgramInfoLog(program);
-=======
         //Always detach shaders according to https://www.khronos.org/opengl/wiki/Shader_Compilation#Cleanup
         for (GlShader shader : shaders) {
             GL20C.glDetachShader(program, shader.getHandle());
         }
 
-		String log = GL20C.glGetProgramInfoLog(program);
->>>>>>> a691fdf5
+		String log = IrisRenderSystem.getProgramInfoLog(program);
 
 		if (!log.isEmpty()) {
 			LOGGER.warn("Program link log for " + name + ": " + log);
