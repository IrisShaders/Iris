// This file is based on code from Sodium by JellySquid, licensed under the LGPLv3 license.

package net.coderbot.iris.gl.shader;

import com.mojang.blaze3d.platform.GlStateManager;
import net.coderbot.iris.gl.GlResource;
import net.coderbot.iris.gl.IrisRenderSystem;
import org.apache.logging.log4j.LogManager;
import org.apache.logging.log4j.Logger;
import org.lwjgl.opengl.GL20C;

<<<<<<< HEAD
import java.io.BufferedReader;
import java.io.IOException;
import java.io.StringReader;
import java.util.Collections;

=======
>>>>>>> 71634fe1
/**
 * A compiled OpenGL shader object.
 */
public class GlShader extends GlResource {
	private static final Logger LOGGER = LogManager.getLogger(GlShader.class);

	private final String name;

<<<<<<< HEAD
	public GlShader(ShaderType type, String name, String src, Iterable<String> defines) {
		super(createShader(type, name, src, defines));
=======
    public GlShader(ShaderType type, String name, String src) {
    	super(createShader(type, name, src));
>>>>>>> 71634fe1

		this.name = name;
	}

	public GlShader(ShaderType type, String name, String src) {
		this(type, name, src, Collections.emptyList());
	}

<<<<<<< HEAD
	private static int createShader(ShaderType type, String name, String src, Iterable<String> defines) {
		src = processShader(src, defines);

=======
    private static int createShader(ShaderType type, String name, String src) {
>>>>>>> 71634fe1
		int handle = GlStateManager.glCreateShader(type.id);
		ShaderWorkarounds.safeShaderSource(handle, src);
		GlStateManager.glCompileShader(handle);

		String log = IrisRenderSystem.getShaderInfoLog(handle);

		if (!log.isEmpty()) {
			LOGGER.warn("Shader compilation log for " + name + ": " + log);
		}

		int result = GlStateManager.glGetShaderi(handle, GL20C.GL_COMPILE_STATUS);

		if (result != GL20C.GL_TRUE) {
			throw new RuntimeException("Shader compilation failed, see log for details");
		}

		return handle;
	}

<<<<<<< HEAD
	/**
	 * Adds an additional list of defines to the top of a GLSL shader file just after the version declaration. This
	 * allows for ghetto shader specialization.
	 */
	public static String processShader(String src, Iterable<String> defines) {
		StringBuilder builder = new StringBuilder(src.length());
		boolean patched = false;

		try (BufferedReader reader = new BufferedReader(new StringReader(src))) {
			String line;

			while ((line = reader.readLine()) != null) {
				// Write the line out to the patched GLSL code string
				builder.append(line).append("\n");

				// Now, see if the line we just wrote declares the version
				// If we haven't already added our define declarations, add them just after the version declaration
				if (!patched && line.startsWith("#version")) {
					for (String define : defines) {
						builder.append(define).append('\n');
					}

					// We did our work, don't add them again
					patched = true;
				}
			}
		} catch (IOException e) {
			throw new RuntimeException("Could not process shader source", e);
		}

		return builder.toString();
	}

	public String getName() {
		return this.name;
	}

	public int getHandle() {
		return this.getGlId();
=======
    public String getName() {
        return this.name;
    }

    public int getHandle() {
    	return this.getGlId();
>>>>>>> 71634fe1
	}

	@Override
	protected void destroyInternal() {
		GlStateManager.glDeleteShader(this.getGlId());
	}
}<|MERGE_RESOLUTION|>--- conflicted
+++ resolved
@@ -9,44 +9,21 @@
 import org.apache.logging.log4j.Logger;
 import org.lwjgl.opengl.GL20C;
 
-<<<<<<< HEAD
-import java.io.BufferedReader;
-import java.io.IOException;
-import java.io.StringReader;
-import java.util.Collections;
-
-=======
->>>>>>> 71634fe1
 /**
  * A compiled OpenGL shader object.
  */
 public class GlShader extends GlResource {
-	private static final Logger LOGGER = LogManager.getLogger(GlShader.class);
+    private static final Logger LOGGER = LogManager.getLogger(GlShader.class);
 
-	private final String name;
+    private final String name;
 
-<<<<<<< HEAD
-	public GlShader(ShaderType type, String name, String src, Iterable<String> defines) {
-		super(createShader(type, name, src, defines));
-=======
     public GlShader(ShaderType type, String name, String src) {
     	super(createShader(type, name, src));
->>>>>>> 71634fe1
 
-		this.name = name;
-	}
+        this.name = name;
+    }
 
-	public GlShader(ShaderType type, String name, String src) {
-		this(type, name, src, Collections.emptyList());
-	}
-
-<<<<<<< HEAD
-	private static int createShader(ShaderType type, String name, String src, Iterable<String> defines) {
-		src = processShader(src, defines);
-
-=======
     private static int createShader(ShaderType type, String name, String src) {
->>>>>>> 71634fe1
 		int handle = GlStateManager.glCreateShader(type.id);
 		ShaderWorkarounds.safeShaderSource(handle, src);
 		GlStateManager.glCompileShader(handle);
@@ -66,57 +43,15 @@
 		return handle;
 	}
 
-<<<<<<< HEAD
-	/**
-	 * Adds an additional list of defines to the top of a GLSL shader file just after the version declaration. This
-	 * allows for ghetto shader specialization.
-	 */
-	public static String processShader(String src, Iterable<String> defines) {
-		StringBuilder builder = new StringBuilder(src.length());
-		boolean patched = false;
-
-		try (BufferedReader reader = new BufferedReader(new StringReader(src))) {
-			String line;
-
-			while ((line = reader.readLine()) != null) {
-				// Write the line out to the patched GLSL code string
-				builder.append(line).append("\n");
-
-				// Now, see if the line we just wrote declares the version
-				// If we haven't already added our define declarations, add them just after the version declaration
-				if (!patched && line.startsWith("#version")) {
-					for (String define : defines) {
-						builder.append(define).append('\n');
-					}
-
-					// We did our work, don't add them again
-					patched = true;
-				}
-			}
-		} catch (IOException e) {
-			throw new RuntimeException("Could not process shader source", e);
-		}
-
-		return builder.toString();
-	}
-
-	public String getName() {
-		return this.name;
-	}
-
-	public int getHandle() {
-		return this.getGlId();
-=======
     public String getName() {
         return this.name;
     }
 
     public int getHandle() {
     	return this.getGlId();
->>>>>>> 71634fe1
 	}
 
-	@Override
+    @Override
 	protected void destroyInternal() {
 		GlStateManager.glDeleteShader(this.getGlId());
 	}
