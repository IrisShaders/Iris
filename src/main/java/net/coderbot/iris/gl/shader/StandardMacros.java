package net.coderbot.iris.gl.shader;

import com.google.common.collect.ImmutableList;
import com.mojang.blaze3d.platform.GlStateManager;
import com.mojang.blaze3d.platform.GlUtil;
import net.coderbot.iris.pipeline.HandRenderer;
import net.coderbot.iris.pipeline.WorldRenderingPhase;
import net.coderbot.iris.shaderpack.StringPair;
import net.minecraft.SharedConstants;
import net.minecraft.Util;
import org.lwjgl.opengl.GL11;
import org.lwjgl.opengl.GL20C;
import org.lwjgl.opengl.GL30C;

import java.util.ArrayList;
import java.util.Arrays;
import java.util.HashMap;
import java.util.List;
import java.util.Locale;
import java.util.Map;
import java.util.Objects;
import java.util.Set;
import java.util.regex.Matcher;
import java.util.regex.Pattern;
import java.util.stream.Collectors;

public class StandardMacros {
	private static final Pattern SEMVER_PATTERN = Pattern.compile("(?<major>\\d+)\\.(?<minor>\\d+)\\.*(?<bugfix>\\d*)(.*)");

	private static void define(List<StringPair> defines, String key) {
		defines.add(new StringPair(key, ""));
	}

	private static void define(List<StringPair> defines, String key, String value) {
		defines.add(new StringPair(key, value));
	}

	public static Iterable<StringPair> createStandardEnvironmentDefines() {
		ArrayList<StringPair> standardDefines = new ArrayList<>();

		define(standardDefines, "MC_VERSION", getMcVersion());
		define(standardDefines, "MC_GL_VERSION", getGlVersion(GL20C.GL_VERSION));
		define(standardDefines, "MC_GLSL_VERSION", getGlVersion(GL20C.GL_SHADING_LANGUAGE_VERSION));
		define(standardDefines, getOsString());
		define(standardDefines, getVendor());
		define(standardDefines, getRenderer());

		for (String glExtension : getGlExtensions()) {
			define(standardDefines, glExtension);
		}

		define(standardDefines, "MC_RENDER_QUALITY", "1.0");
		define(standardDefines, "MC_SHADOW_QUALITY", "1.0");
		define(standardDefines, "MC_HAND_DEPTH", Float.toString(HandRenderer.DEPTH));

		getRenderStages().forEach((stage, index) -> define(standardDefines, stage, index));

		for (String irisDefine : getIrisDefines()) {
			define(standardDefines, irisDefine);
		}

		return ImmutableList.copyOf(standardDefines);
	}

	/**
	 * Gets the current mc version String in a 5 digit format
	 *
	 * @return mc version string
	 * @see <a href="https://github.com/sp614x/optifine/blob/9c6a5b5326558ccc57c6490b66b3be3b2dc8cbef/OptiFineDoc/doc/shaders.txt#L696-L699">Optifine Doc</a>
	 */
	public static String getMcVersion() {
		String version = SharedConstants.getCurrentVersion().getReleaseTarget();
			// release target so snapshots are set to the higher version
			//
			// For example if we were running iris on 21w07a, getReleaseTarget() would return 1.17

		if (version == null) {
			throw new IllegalStateException("Could not get the current minecraft version!");
		}

		String[] splitVersion = version.split("\\.");

		if (splitVersion.length < 2) {
			throw new IllegalStateException("Could not parse game version \"" + version +  "\"");
		}

		String major = splitVersion[0];
		String minor = splitVersion[1];
		String bugfix;

		if (splitVersion.length < 3) {
			bugfix = "00";
		} else {
			bugfix = splitVersion[2];
		}

		if (minor.length() == 1) {
			minor = 0 + minor;
		}
		if (bugfix.length() == 1) {
			bugfix = 0 + bugfix;
		}

		return major + minor + bugfix;
	}

	/**
	 * Returns the current GL Version using regex
	 *
	 * @param name the name of the gl attribute to parse
	 * @return current gl version stripped of semantic versioning
	 * @see <a href="https://github.com/sp614x/optifine/blob/9c6a5b5326558ccc57c6490b66b3be3b2dc8cbef/OptiFineDoc/doc/shaders.txt#L701-L703">Optifine Doc for GL Version</a>
	 * @see <a href="https://github.com/sp614x/optifine/blob/9c6a5b5326558ccc57c6490b66b3be3b2dc8cbef/OptiFineDoc/doc/shaders.txt#L705-L707">Optifine Doc for GLSL Version</a>
	 */
	public static String getGlVersion(int name) {
		String info = GlStateManager._getString(name);

		Matcher matcher = SEMVER_PATTERN.matcher(Objects.requireNonNull(info));

		if (!matcher.matches()) {
			throw new IllegalStateException("Could not parse GL version from \"" + info + "\"");
		}

		String major = group(matcher, "major");
		String minor = group(matcher, "minor");
		String bugfix = group(matcher, "bugfix");

		if (bugfix == null) {
			// if bugfix is not there, it is 0
			bugfix = "0";
		}

		if (major == null || minor == null) {
			throw new IllegalStateException("Could not parse GL version from \"" + info + "\"");
		}

		return major + minor + bugfix;
	}

	/**
	 * Expanded version of {@link Matcher#group(String)} that does not throw an exception.
	 * If the argument is incorrect (normally resulting in an exception), it returns null
	 *
	 * @param matcher matcher to check the group by
	 * @param name    name of the group
	 * @return the section of the matcher that is a group, or null, if that matcher does not contain said group
	 */
	public static String group(Matcher matcher, String name) {
		try {
			return matcher.group(name);
		} catch (IllegalArgumentException | IllegalStateException exception) {
			return null;
		}
	}

	/**
	 * Returns the current OS String
	 *
	 * @return the string based on the current OS
	 * @see <a href="https://github.com/sp614x/optifine/blob/9c6a5b5326558ccc57c6490b66b3be3b2dc8cbef/OptiFineDoc/doc/shaders.txt#L709-L714">Optifine Doc</a>
	 */
<<<<<<< HEAD
	public static Set<String> getGlExtensions() {
		// In OpenGL Core, we must use a new way of retrieving extensions.
		int numExtensions = GL30C.glGetInteger(GL30C.GL_NUM_EXTENSIONS);

		String[] extensions = new String[numExtensions];

		for (int i = 0; i < numExtensions; i++) {
			extensions[i] = GL30C.glGetStringi(GL30C.GL_EXTENSIONS, i);
		}

		// TODO note that we do not add extensions based on if the shader uses them and if they are supported
		// see https://github.com/sp614x/optifine/blob/master/OptiFineDoc/doc/shaders.txt#L738

		// NB: Use Collectors.toSet(). In some cases, there are duplicate extensions in the extension list.
		// RenderDoc is one example - it causes the GL_KHR_debug extension to appear twice:
		//
		// https://github.com/IrisShaders/Iris/issues/971
		return Arrays.stream(extensions).map(s -> "MC_" + s).collect(Collectors.toSet());
=======
	public static String getOsString() {
		switch (Util.getPlatform()) {
			case OSX:
				return "MC_OS_MAC";
			case LINUX:
				return "MC_OS_LINUX";
			case WINDOWS:
				return "MC_OS_WINDOWS";
			case SOLARIS: // Note: Optifine doesn't have a macro for Solaris. https://github.com/sp614x/optifine/blob/9c6a5b5326558ccc57c6490b66b3be3b2dc8cbef/OptiFineDoc/doc/shaders.txt#L709-L714
			case UNKNOWN:
			default:
				return "MC_OS_UNKNOWN";
		}
>>>>>>> 71634fe1
	}

	/**
	 * Returns a string indicating the graphics card being used
	 *
	 * @return the graphics card prefixed with "MC_GL_VENDOR_"
	 * @see <a href="https://github.com/sp614x/optifine/blob/9c6a5b5326558ccc57c6490b66b3be3b2dc8cbef/OptiFineDoc/doc/shaders.txt#L716-L723">Optifine Doc</a>
	 */
	public static String getVendor() {
		String vendor = Objects.requireNonNull(GlUtil.getVendor()).toLowerCase(Locale.ROOT);
		if (vendor.startsWith("ati")) {
			return "MC_GL_VENDOR_ATI";
		} else if (vendor.startsWith("intel")) {
			return "MC_GL_VENDOR_INTEL";
		} else if (vendor.startsWith("nvidia")) {
			return "MC_GL_VENDOR_NVIDIA";
		} else if (vendor.startsWith("amd")) {
			return "MC_GL_VENDOR_AMD";
		} else if (vendor.startsWith("x.org")) {
			return "MC_GL_VENDOR_XORG";
		}
		return "MC_GL_VENDOR_OTHER";
	}

	/**
	 * Returns the graphics driver being used
	 *
	 * @return graphics driver prefixed with "MC_GL_RENDERER_"
	 * @see <a href="https://github.com/sp614x/optifine/blob/9c6a5b5326558ccc57c6490b66b3be3b2dc8cbef/OptiFineDoc/doc/shaders.txt#L725-L733">Optifine Doc</a>
	 */
	public static String getRenderer() {
		String renderer = Objects.requireNonNull(GlUtil.getRenderer()).toLowerCase(Locale.ROOT);
		if (renderer.startsWith("amd")) {
			return "MC_GL_RENDERER_RADEON";
		} else if (renderer.startsWith("ati")) {
			return "MC_GL_RENDERER_RADEON";
		} else if (renderer.startsWith("radeon")) {
			return "MC_GL_RENDERER_RADEON";
		} else if (renderer.startsWith("gallium")) {
			return "MC_GL_RENDERER_GALLIUM";
		} else if (renderer.startsWith("intel")) {
			return "MC_GL_RENDERER_INTEL";
		} else if (renderer.startsWith("geforce")) {
			return "MC_GL_RENDERER_GEFORCE";
		} else if (renderer.startsWith("nvidia")) {
			return "MC_GL_RENDERER_GEFORCE";
		} else if (renderer.startsWith("quadro")) {
			return "MC_GL_RENDERER_QUADRO";
		} else if (renderer.startsWith("nvs")) {
			return "MC_GL_RENDERER_QUADRO";
		} else if (renderer.startsWith("mesa")) {
			return "MC_GL_RENDERER_MESA";
		}
		return "MC_GL_RENDERER_OTHER";
	}

	/**
	 * Returns the list of currently enabled GL extensions
	 * This is done by calling {@link GL11#glGetString} with the arg {@link GL11#GL_EXTENSIONS}
	 *
	 * @return list of activated extensions prefixed with "MC_"
	 * @see <a href="https://github.com/sp614x/optifine/blob/9c6a5b5326558ccc57c6490b66b3be3b2dc8cbef/OptiFineDoc/doc/shaders.txt#L735-L738">Optifine Doc</a>
	 */
	public static Set<String> getGlExtensions() {
		String[] extensions = Objects.requireNonNull(GlStateManager._getString(GL11.GL_EXTENSIONS)).split("\\s+");

		// TODO note that we do not add extensions based on if the shader uses them and if they are supported
		// see https://github.com/sp614x/optifine/blob/master/OptiFineDoc/doc/shaders.txt#L738

		// NB: Use Collectors.toSet(). In some cases, there are duplicate extensions in the extension list.
		// RenderDoc is one example - it causes the GL_KHR_debug extension to appear twice:
		//
		// https://github.com/IrisShaders/Iris/issues/971
		return Arrays.stream(extensions).map(s -> "MC_" + s).collect(Collectors.toSet());
	}

	public static Map<String, String> getRenderStages() {
		Map<String, String> stages = new HashMap<>();
		for (WorldRenderingPhase phase : WorldRenderingPhase.values()) {
			stages.put("MC_RENDER_STAGE_" + phase.name(), String.valueOf(phase.ordinal()));
		}
		return stages;
	}

	/**
	 * Returns the list of Iris-exclusive uniforms supported in the current version of Iris.
	 *
	 * @return List of definitions corresponding to the uniform names prefixed with "MC_"
	 */
	public static List<String> getIrisDefines() {
		List<String> defines = new ArrayList<>();
		// All Iris-exclusive uniforms should have a corresponding definition here. Example:
		// defines.add("MC_UNIFORM_DRAGON_DEATH_PROGRESS");

		return defines;
	}
}<|MERGE_RESOLUTION|>--- conflicted
+++ resolved
@@ -159,26 +159,6 @@
 	 * @return the string based on the current OS
 	 * @see <a href="https://github.com/sp614x/optifine/blob/9c6a5b5326558ccc57c6490b66b3be3b2dc8cbef/OptiFineDoc/doc/shaders.txt#L709-L714">Optifine Doc</a>
 	 */
-<<<<<<< HEAD
-	public static Set<String> getGlExtensions() {
-		// In OpenGL Core, we must use a new way of retrieving extensions.
-		int numExtensions = GL30C.glGetInteger(GL30C.GL_NUM_EXTENSIONS);
-
-		String[] extensions = new String[numExtensions];
-
-		for (int i = 0; i < numExtensions; i++) {
-			extensions[i] = GL30C.glGetStringi(GL30C.GL_EXTENSIONS, i);
-		}
-
-		// TODO note that we do not add extensions based on if the shader uses them and if they are supported
-		// see https://github.com/sp614x/optifine/blob/master/OptiFineDoc/doc/shaders.txt#L738
-
-		// NB: Use Collectors.toSet(). In some cases, there are duplicate extensions in the extension list.
-		// RenderDoc is one example - it causes the GL_KHR_debug extension to appear twice:
-		//
-		// https://github.com/IrisShaders/Iris/issues/971
-		return Arrays.stream(extensions).map(s -> "MC_" + s).collect(Collectors.toSet());
-=======
 	public static String getOsString() {
 		switch (Util.getPlatform()) {
 			case OSX:
@@ -192,7 +172,6 @@
 			default:
 				return "MC_OS_UNKNOWN";
 		}
->>>>>>> 71634fe1
 	}
 
 	/**
@@ -257,7 +236,14 @@
 	 * @see <a href="https://github.com/sp614x/optifine/blob/9c6a5b5326558ccc57c6490b66b3be3b2dc8cbef/OptiFineDoc/doc/shaders.txt#L735-L738">Optifine Doc</a>
 	 */
 	public static Set<String> getGlExtensions() {
-		String[] extensions = Objects.requireNonNull(GlStateManager._getString(GL11.GL_EXTENSIONS)).split("\\s+");
+		// In OpenGL Core, we must use a new way of retrieving extensions.
+		int numExtensions = GL30C.glGetInteger(GL30C.GL_NUM_EXTENSIONS);
+
+		String[] extensions = new String[numExtensions];
+
+		for (int i = 0; i < numExtensions; i++) {
+			extensions[i] = GL30C.glGetStringi(GL30C.GL_EXTENSIONS, i);
+		}
 
 		// TODO note that we do not add extensions based on if the shader uses them and if they are supported
 		// see https://github.com/sp614x/optifine/blob/master/OptiFineDoc/doc/shaders.txt#L738
@@ -269,6 +255,7 @@
 		return Arrays.stream(extensions).map(s -> "MC_" + s).collect(Collectors.toSet());
 	}
 
+
 	public static Map<String, String> getRenderStages() {
 		Map<String, String> stages = new HashMap<>();
 		for (WorldRenderingPhase phase : WorldRenderingPhase.values()) {
