package net.coderbot.iris.gl.shader;

import java.util.ArrayList;
import java.util.Arrays;
import java.util.List;
import java.util.Locale;
import java.util.Objects;
import java.util.regex.Matcher;
import java.util.regex.Pattern;
import java.util.stream.Collectors;

<<<<<<< HEAD
import org.lwjgl.opengl.*;
=======
import com.mojang.blaze3d.platform.GlStateManager;
import com.mojang.blaze3d.platform.GlUtil;
import org.lwjgl.opengl.GL11;
>>>>>>> d1b68921

import net.minecraft.SharedConstants;
import net.minecraft.Util;

public class StandardMacros {

	private static final Pattern SEMVER_PATTERN = Pattern.compile("(?<major>\\d+)\\.(?<minor>\\d+)\\.*(?<bugfix>\\d*)(.*)");


	/**
	 * Gets the current mc version String in a 5 digit format
	 *
	 * @return mc version string
	 * @see <a href="https://github.com/sp614x/optifine/blob/9c6a5b5326558ccc57c6490b66b3be3b2dc8cbef/OptiFineDoc/doc/shaders.txt#L696-L699">Optifine Doc</a>
	 */
	public static String getMcVersion() {
		String version = SharedConstants.getCurrentVersion().getReleaseTarget();
		// release target so snapshots are set to the higher version
		//
		// For example if we were running iris on 21w07a, getReleaseTarget() would return 1.17

		if (version == null) {
			throw new IllegalStateException("Could not get the current minecraft version!");
		}

		String[] splitVersion = version.split("\\.");

		if (splitVersion.length < 2) {
			throw new IllegalStateException("Could not parse game version \"" + version +  "\"");
		}

		String major = splitVersion[0];
		String minor = splitVersion[1];
		String bugfix;

		if (splitVersion.length < 3) {
			bugfix = "00";
		} else {
			bugfix = splitVersion[2];
		}

		if (minor.length() == 1) {
			minor = 0 + minor;
		}
		if (bugfix.length() == 1) {
			bugfix = 0 + bugfix;
		}

		return major + minor + bugfix;
	}

	/**
	 * Returns the current OS String
	 *
	 * @return the string based on the current OS
	 * @see <a href="https://github.com/sp614x/optifine/blob/9c6a5b5326558ccc57c6490b66b3be3b2dc8cbef/OptiFineDoc/doc/shaders.txt#L709-L714">Optifine Doc</a>
	 */
	public static String getOsString() {
		switch (Util.getPlatform()) {
			case OSX:
				return "MC_OS_MAC";
			case LINUX:
				return "MC_OS_LINUX";
			case WINDOWS:
				return "MC_OS_WINDOWS";
			case SOLARIS: // Note: Optifine doesn't have a macro for Solaris. https://github.com/sp614x/optifine/blob/9c6a5b5326558ccc57c6490b66b3be3b2dc8cbef/OptiFineDoc/doc/shaders.txt#L709-L714
			case UNKNOWN:
			default:
				return "MC_OS_UNKNOWN";
		}
	}

	/**
	 * Returns the current GL Version using regex
	 *
	 * @param name the name of the gl attribute to parse
	 * @return current gl version stripped of semantic versioning
	 * @see <a href="https://github.com/sp614x/optifine/blob/9c6a5b5326558ccc57c6490b66b3be3b2dc8cbef/OptiFineDoc/doc/shaders.txt#L701-L703">Optifine Doc for GL Version</a>
	 * @see <a href="https://github.com/sp614x/optifine/blob/9c6a5b5326558ccc57c6490b66b3be3b2dc8cbef/OptiFineDoc/doc/shaders.txt#L705-L707">Optifine Doc for GLSL Version</a>
	 */
	public static String getGlVersion(int name) {
		String info = GlStateManager._getString(name);

		Matcher matcher = SEMVER_PATTERN.matcher(Objects.requireNonNull(info));

		if (!matcher.matches()) {
			throw new IllegalStateException("Could not parse GL version from \"" + info + "\"");
		}

		String major = group(matcher, "major");
		String minor = group(matcher, "minor");
		String bugfix = group(matcher, "bugfix");

		if (bugfix == null) {
			// if bugfix is not there, it is 0
			bugfix = "0";
		}

		if (major == null || minor == null) {
			throw new IllegalStateException("Could not parse GL version from \"" + info + "\"");
		}

		return major + minor + bugfix;

	}

	/**
	 * Expanded version of {@link Matcher#group(String)} that does not throw an exception.
	 * If the argument is incorrect (normally resulting in an exception), it returns null
	 *
	 * @param matcher matcher to check the group by
	 * @param name    name of the group
	 * @return the section of the matcher that is a group, or null, if that matcher does not contain said group
	 */
	public static String group(Matcher matcher, String name) {
		try {
			return matcher.group(name);
		} catch (IllegalArgumentException | IllegalStateException exception) {
			return null;
		}
	}

	/**
	 * Returns the list of currently enabled GL extensions
	 * This is done by calling {@link GL11#glGetString} with the arg {@link GL11#GL_EXTENSIONS}
	 *
	 * @see <a href="https://github.com/sp614x/optifine/blob/9c6a5b5326558ccc57c6490b66b3be3b2dc8cbef/OptiFineDoc/doc/shaders.txt#L735-L738">Optifine Doc</a>
	 * @return list of activated extensions prefixed with "MC_"
	 */
	public static List<String> getGlExtensions() {
<<<<<<< HEAD
		// In OpenGL Core, we must use a new way of retrieving extensions.
		int numExtensions = GL30C.glGetInteger(GL30C.GL_NUM_EXTENSIONS);

		String[] extensions = new String[numExtensions];

		for (int i = 0; i < numExtensions; i++) {
			extensions[i] = GL30C.glGetStringi(GL30C.GL_EXTENSIONS, i);
		}

		// TODO(21w10a): unified way of getting extensions on the core and compatibility profile?
		// String[] extensions = Objects.requireNonNull(GL11.glGetString(GL11.GL_EXTENSIONS)).split("\\s+");
=======
		String[] extensions = Objects.requireNonNull(GlStateManager._getString(GL11.GL_EXTENSIONS)).split("\\s+");
>>>>>>> d1b68921

		// TODO note that we do not add extensions based on if the shader uses them and if they are supported
		// see https://github.com/sp614x/optifine/blob/master/OptiFineDoc/doc/shaders.txt#L738

		return Arrays.stream(extensions).map(s -> "MC_" + s).collect(Collectors.toList());
	}

	/**
	 * Returns the list of Iris-exclusive uniforms supported in the current version of Iris.
	 *
	 * @return List of definitions corresponding to the uniform names prefixed with "MC_"
	 */
	public static List<String> getIrisDefines() {
		List<String> defines = new ArrayList<>();
		// All Iris-exclusive uniforms should have a corresponding definition here. Example:
		// defines.add("MC_UNIFORM_DRAGON_DEATH_PROGRESS");

		return defines;
	}

	/**
	 * Returns the graphics driver being used
	 *
	 * @see <a href="https://github.com/sp614x/optifine/blob/9c6a5b5326558ccc57c6490b66b3be3b2dc8cbef/OptiFineDoc/doc/shaders.txt#L725-L733">Optifine Doc</a>
	 *
	 * @return graphics driver prefixed with "MC_GL_RENDERER_"
	 */
	public static String getRenderer() {
		String renderer = Objects.requireNonNull(GlUtil.getRenderer()).toLowerCase(Locale.ROOT);
		if (renderer.startsWith("amd")) {
			return "MC_GL_RENDERER_RADEON";
		} else if (renderer.startsWith("ati")) {
			return "MC_GL_RENDERER_RADEON";
		} else if (renderer.startsWith("radeon")) {
			return "MC_GL_RENDERER_RADEON";
		} else if (renderer.startsWith("gallium")) {
			return "MC_GL_RENDERER_GALLIUM";
		} else if (renderer.startsWith("intel")) {
			return "MC_GL_RENDERER_INTEL";
		} else if (renderer.startsWith("geforce")) {
			return "MC_GL_RENDERER_GEFORCE";
		} else if (renderer.startsWith("nvidia")) {
			return "MC_GL_RENDERER_GEFORCE";
		} else if (renderer.startsWith("quadro")) {
			return "MC_GL_RENDERER_QUADRO";
		} else if (renderer.startsWith("nvs")) {
			return "MC_GL_RENDERER_QUADRO";
		} else if (renderer.startsWith("mesa")) {
			return "MC_GL_RENDERER_MESA";
		}
		return "MC_GL_RENDERER_OTHER";
	}

	/**
	 * Returns a string indicating the graphics card being used
	 *
	 * @see <a href="https://github.com/sp614x/optifine/blob/9c6a5b5326558ccc57c6490b66b3be3b2dc8cbef/OptiFineDoc/doc/shaders.txt#L716-L723"></a>
	 *
	 * @return the graphics card prefixed with "MC_GL_VENDOR_"
	 */
	public static String getVendor() {
		String vendor = Objects.requireNonNull(GlUtil.getVendor()).toLowerCase(Locale.ROOT);
		if (vendor.startsWith("ati")) {
			return "MC_GL_VENDOR_ATI";
		} else if (vendor.startsWith("intel")) {
			return "MC_GL_VENDOR_INTEL";
		} else if (vendor.startsWith("nvidia")) {
			return "MC_GL_VENDOR_NVIDIA";
		} else if (vendor.startsWith("amd")) {
			return "MC_GL_VENDOR_AMD";
		} else if (vendor.startsWith("x.org")) {
			return "MC_GL_VENDOR_XORG";
		}
		return "MC_GL_VENDOR_OTHER";
	}
}<|MERGE_RESOLUTION|>--- conflicted
+++ resolved
@@ -9,13 +9,9 @@
 import java.util.regex.Pattern;
 import java.util.stream.Collectors;
 
-<<<<<<< HEAD
+import com.mojang.blaze3d.platform.GlStateManager;
+import com.mojang.blaze3d.systems.RenderSystem;
 import org.lwjgl.opengl.*;
-=======
-import com.mojang.blaze3d.platform.GlStateManager;
-import com.mojang.blaze3d.platform.GlUtil;
-import org.lwjgl.opengl.GL11;
->>>>>>> d1b68921
 
 import net.minecraft.SharedConstants;
 import net.minecraft.Util;
@@ -146,21 +142,17 @@
 	 * @return list of activated extensions prefixed with "MC_"
 	 */
 	public static List<String> getGlExtensions() {
-<<<<<<< HEAD
 		// In OpenGL Core, we must use a new way of retrieving extensions.
-		int numExtensions = GL30C.glGetInteger(GL30C.GL_NUM_EXTENSIONS);
+		int numExtensions = GlStateManager._getInteger(GL30C.GL_NUM_EXTENSIONS);
 
 		String[] extensions = new String[numExtensions];
 
 		for (int i = 0; i < numExtensions; i++) {
-			extensions[i] = GL30C.glGetStringi(GL30C.GL_EXTENSIONS, i);
+			extensions[i] = RenderSystem.getString(GL30C.GL_EXTENSIONS, i);
 		}
 
 		// TODO(21w10a): unified way of getting extensions on the core and compatibility profile?
 		// String[] extensions = Objects.requireNonNull(GL11.glGetString(GL11.GL_EXTENSIONS)).split("\\s+");
-=======
-		String[] extensions = Objects.requireNonNull(GlStateManager._getString(GL11.GL_EXTENSIONS)).split("\\s+");
->>>>>>> d1b68921
 
 		// TODO note that we do not add extensions based on if the shader uses them and if they are supported
 		// see https://github.com/sp614x/optifine/blob/master/OptiFineDoc/doc/shaders.txt#L738
