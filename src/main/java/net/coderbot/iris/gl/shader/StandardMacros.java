--- conflicted
+++ resolved
@@ -24,17 +24,8 @@
 import java.util.regex.Pattern;
 import java.util.stream.Collectors;
 
-<<<<<<< HEAD
-import com.mojang.blaze3d.platform.GlStateManager;
-import com.mojang.blaze3d.platform.GlUtil;
-import net.coderbot.iris.pipeline.WorldRenderingPhase;
-import com.mojang.blaze3d.systems.RenderSystem;
-import net.coderbot.iris.gl.IrisRenderSystem;
-import org.lwjgl.opengl.*;
-=======
 public class StandardMacros {
 	private static final Pattern SEMVER_PATTERN = Pattern.compile("(?<major>\\d+)\\.(?<minor>\\d+)\\.*(?<bugfix>\\d*)(.*)");
->>>>>>> 5c64f56f
 
 	private static void define(List<StringPair> defines, String key) {
 		defines.add(new StringPair(key, ""));
@@ -79,9 +70,9 @@
 	 */
 	public static String getMcVersion() {
 		String version = SharedConstants.getCurrentVersion().getReleaseTarget();
-		// release target so snapshots are set to the higher version
-		//
-		// For example if we were running iris on 21w07a, getReleaseTarget() would return 1.17
+			// release target so snapshots are set to the higher version
+			//
+			// For example if we were running iris on 21w07a, getReleaseTarget() would return 1.17
 
 		if (version == null) {
 			throw new IllegalStateException("Could not get the current minecraft version!");
@@ -168,25 +159,6 @@
 	 * @return the string based on the current OS
 	 * @see <a href="https://github.com/sp614x/optifine/blob/9c6a5b5326558ccc57c6490b66b3be3b2dc8cbef/OptiFineDoc/doc/shaders.txt#L709-L714">Optifine Doc</a>
 	 */
-<<<<<<< HEAD
-	public static List<String> getGlExtensions() {
-		// In OpenGL Core, we must use a new way of retrieving extensions.
-		int numExtensions = GlStateManager._getInteger(GL30C.GL_NUM_EXTENSIONS);
-
-		String[] extensions = new String[numExtensions];
-
-		for (int i = 0; i < numExtensions; i++) {
-			extensions[i] = IrisRenderSystem.getStringi(GL30C.GL_EXTENSIONS, i);
-		}
-
-		// TODO: unified way of getting extensions on the core and compatibility profile?
-		// String[] extensions = Objects.requireNonNull(GL11.glGetString(GL11.GL_EXTENSIONS)).split("\\s+");
-
-		// TODO note that we do not add extensions based on if the shader uses them and if they are supported
-		// see https://github.com/sp614x/optifine/blob/master/OptiFineDoc/doc/shaders.txt#L738
-
-		return Arrays.stream(extensions).map(s -> "MC_" + s).collect(Collectors.toList());
-=======
 	public static String getOsString() {
 		switch (Util.getPlatform()) {
 			case OSX:
@@ -200,7 +172,6 @@
 			default:
 				return "MC_OS_UNKNOWN";
 		}
->>>>>>> 5c64f56f
 	}
 
 	/**
