package net.coderbot.iris.gl.state;

import net.coderbot.iris.gl.uniform.ValueUpdateNotifier;

/**
 * Holds some standard update notifiers for various elements of GL state. Currently, this class has a few listeners for
 * fog-related values.
 */
public class StateUpdateNotifiers {
<<<<<<< HEAD
=======
	public static ValueUpdateNotifier fogToggleNotifier;
	public static ValueUpdateNotifier fogModeNotifier;
	public static ValueUpdateNotifier fogStartNotifier;
	public static ValueUpdateNotifier fogEndNotifier;
	public static ValueUpdateNotifier fogDensityNotifier;
>>>>>>> af550c34
	public static ValueUpdateNotifier blendFuncNotifier;
	public static ValueUpdateNotifier atlasTextureNotifier;
	public static ValueUpdateNotifier phaseChangeNotifier;
}<|MERGE_RESOLUTION|>--- conflicted
+++ resolved
@@ -7,14 +7,8 @@
  * fog-related values.
  */
 public class StateUpdateNotifiers {
-<<<<<<< HEAD
-=======
-	public static ValueUpdateNotifier fogToggleNotifier;
-	public static ValueUpdateNotifier fogModeNotifier;
 	public static ValueUpdateNotifier fogStartNotifier;
 	public static ValueUpdateNotifier fogEndNotifier;
-	public static ValueUpdateNotifier fogDensityNotifier;
->>>>>>> af550c34
 	public static ValueUpdateNotifier blendFuncNotifier;
 	public static ValueUpdateNotifier atlasTextureNotifier;
 	public static ValueUpdateNotifier phaseChangeNotifier;
