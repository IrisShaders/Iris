--- conflicted
+++ resolved
@@ -7,12 +7,6 @@
  * fog-related values.
  */
 public class StateUpdateNotifiers {
-<<<<<<< HEAD
-=======
-	public static ValueUpdateNotifier fogToggleNotifier;
-	public static ValueUpdateNotifier fogModeNotifier;
-	public static ValueUpdateNotifier fogDensityNotifier;
 	public static ValueUpdateNotifier blendFuncNotifier;
->>>>>>> 36501ee8
 	public static ValueUpdateNotifier atlasTextureNotifier;
 }