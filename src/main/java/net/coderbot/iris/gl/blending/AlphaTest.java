--- conflicted
+++ resolved
@@ -24,11 +24,7 @@
 		if (function == AlphaTestFunction.ALWAYS) {
 			return "// alpha test disabled\n";
 		} else if (this == AlphaTests.VERTEX_ALPHA) {
-<<<<<<< HEAD
-			return indentation + "if (!(" + alphaAccessor + " > iris_vertexColor.a)) {\n" +
-=======
 			return indentation + "if (!(" + alphaAccessor + " > iris_vertexColorAlpha)) {\n" +
->>>>>>> c2be96d2
 					indentation + "    discard;\n" +
 					indentation + "}\n";
 		} else if (function == AlphaTestFunction.NEVER) {
