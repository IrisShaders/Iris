package net.coderbot.iris.gl.blending;

import net.coderbot.iris.pipeline.newshader.AlphaTests;

public class AlphaTest {
	public static final AlphaTest ALWAYS = new AlphaTest(AlphaTestFunction.ALWAYS, 0.0f);

	private final AlphaTestFunction function;
	private final float reference;

	public AlphaTest(AlphaTestFunction function, float reference) {
		this.function = function;
		this.reference = reference;
	}

	public String toExpression(String indentation) {
<<<<<<< HEAD
		return toExpression("gl_FragData[0].a", indentation);
	}

	public String toExpression(String alphaAccessor, String indentation) {
		if (function == AlphaTestFunction.ALWAYS) {
			return "// alpha test disabled\n";
=======
		return toExpression("gl_FragData[0].a", "iris_currentAlphaTest", indentation);
	}

	public String toExpression(String alphaAccessor, String alphaThreshold, String indentation) {
		String expr = function.getExpression();

		if (function == AlphaTestFunction.ALWAYS) {
			return "// alpha test disabled\n";
		} else if (this == AlphaTests.VERTEX_ALPHA) {
			return indentation + "if (!(" + alphaAccessor + " > iris_vertexColor.a)) {\n" +
				indentation + "    discard;\n" +
				indentation + "}\n";
>>>>>>> 5c64f56f
		} else if (function == AlphaTestFunction.NEVER) {
			return "discard;\n";
		}

<<<<<<< HEAD
		String expr = function.getExpression();

		return indentation + "if (!(" + alphaAccessor + " " + expr + " " + reference + ")) {\n" +
=======
		return indentation + "if (!(" + alphaAccessor + " " + expr + " " + alphaThreshold + ")) {\n" +
>>>>>>> 5c64f56f
				indentation + "    discard;\n" +
				indentation + "}\n";
	}

	public AlphaTestFunction getFunction() {
		return function;
	}

	public float getReference() {
		return reference;
	}
}<|MERGE_RESOLUTION|>--- conflicted
+++ resolved
@@ -14,14 +14,6 @@
 	}
 
 	public String toExpression(String indentation) {
-<<<<<<< HEAD
-		return toExpression("gl_FragData[0].a", indentation);
-	}
-
-	public String toExpression(String alphaAccessor, String indentation) {
-		if (function == AlphaTestFunction.ALWAYS) {
-			return "// alpha test disabled\n";
-=======
 		return toExpression("gl_FragData[0].a", "iris_currentAlphaTest", indentation);
 	}
 
@@ -34,18 +26,11 @@
 			return indentation + "if (!(" + alphaAccessor + " > iris_vertexColor.a)) {\n" +
 				indentation + "    discard;\n" +
 				indentation + "}\n";
->>>>>>> 5c64f56f
 		} else if (function == AlphaTestFunction.NEVER) {
 			return "discard;\n";
 		}
 
-<<<<<<< HEAD
-		String expr = function.getExpression();
-
-		return indentation + "if (!(" + alphaAccessor + " " + expr + " " + reference + ")) {\n" +
-=======
 		return indentation + "if (!(" + alphaAccessor + " " + expr + " " + alphaThreshold + ")) {\n" +
->>>>>>> 5c64f56f
 				indentation + "    discard;\n" +
 				indentation + "}\n";
 	}
