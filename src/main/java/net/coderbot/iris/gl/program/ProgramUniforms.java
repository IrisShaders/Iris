package net.coderbot.iris.gl.program;

import com.google.common.collect.ImmutableList;
import com.mojang.blaze3d.platform.GlStateManager;
import net.coderbot.iris.Iris;
import net.coderbot.iris.gl.IrisRenderSystem;
import net.coderbot.iris.gl.uniform.DynamicLocationalUniformHolder;
import net.coderbot.iris.gl.uniform.Uniform;
import net.coderbot.iris.gl.uniform.UniformHolder;
import net.coderbot.iris.gl.uniform.UniformType;
import net.coderbot.iris.gl.uniform.UniformUpdateFrequency;
import net.coderbot.iris.gl.uniform.ValueUpdateNotifier;
import net.coderbot.iris.uniforms.SystemTimeUniforms;
import net.minecraft.client.Minecraft;
import org.lwjgl.BufferUtils;
import org.lwjgl.opengl.ARBShaderImageLoadStore;
import org.lwjgl.opengl.GL20C;

import java.nio.IntBuffer;
import java.util.ArrayList;
import java.util.HashMap;
import java.util.List;
import java.util.Map;
import java.util.Objects;
import java.util.OptionalInt;

public class ProgramUniforms {
	private static ProgramUniforms active;
	private final ImmutableList<Uniform> perTick;
	private final ImmutableList<Uniform> perFrame;
	private final ImmutableList<Uniform> dynamic;
	private final ImmutableList<ValueUpdateNotifier> notifiersToReset;

	private ImmutableList<Uniform> once;
	long lastTick = -1;
	int lastFrame = -1;

	public ProgramUniforms(ImmutableList<Uniform> once, ImmutableList<Uniform> perTick, ImmutableList<Uniform> perFrame,
						   ImmutableList<Uniform> dynamic, ImmutableList<ValueUpdateNotifier> notifiersToReset) {
		this.once = once;
		this.perTick = perTick;
		this.perFrame = perFrame;
		this.dynamic = dynamic;
		this.notifiersToReset = notifiersToReset;
	}

	private void updateStage(ImmutableList<Uniform> uniforms) {
		for (Uniform uniform : uniforms) {
			uniform.update();
		}
	}

	private static long getCurrentTick() {
		return Objects.requireNonNull(Minecraft.getInstance().level).getGameTime();
	}

	public void update() {
		if (active != null) {
			active.removeListeners();
		}

		active = this;

		updateStage(dynamic);

		if (once != null) {
			updateStage(once);
			updateStage(perTick);
			updateStage(perFrame);
			lastTick = getCurrentTick();

			once = null;
			return;
		}

		long currentTick = getCurrentTick();

		if (lastTick != currentTick) {
			lastTick = currentTick;

			updateStage(perTick);
		}

		// TODO: Move the frame counter to a different place?
		int currentFrame = SystemTimeUniforms.COUNTER.getAsInt();

		if (lastFrame != currentFrame) {
			lastFrame = currentFrame;

			updateStage(perFrame);
		}
	}

	public void removeListeners() {
		active = null;

		for (ValueUpdateNotifier notifier : notifiersToReset) {
			notifier.setListener(null);
		}
	}

	public static void clearActiveUniforms() {
		if (active != null) {
			active.removeListeners();
		}
	}

	public static Builder builder(String name, int program) {
		return new Builder(name, program);
	}

	public static class Builder implements DynamicLocationalUniformHolder {
		private final String name;
		private final int program;

		private final Map<Integer, String> locations;
		private final Map<String, Uniform> once;
		private final Map<String, Uniform> perTick;
		private final Map<String, Uniform> perFrame;
		private final Map<String, Uniform> dynamic;
		private final Map<String, UniformType> uniformNames;
		private final Map<String, UniformType> externalUniformNames;
		private final List<ValueUpdateNotifier> notifiersToReset;

		protected Builder(String name, int program) {
			this.name = name;
			this.program = program;

			locations = new HashMap<>();
			once = new HashMap<>();
			perTick = new HashMap<>();
			perFrame = new HashMap<>();
			dynamic = new HashMap<>();
			uniformNames = new HashMap<>();
			externalUniformNames = new HashMap<>();
			notifiersToReset = new ArrayList<>();
		}

		@Override
		public Builder addUniform(UniformUpdateFrequency updateFrequency, Uniform uniform) {
			Objects.requireNonNull(uniform);

			switch (updateFrequency) {
				case ONCE:
					once.put(locations.get(uniform.getLocation()), uniform);
					break;
				case PER_TICK:
					perTick.put(locations.get(uniform.getLocation()), uniform);
					break;
				case PER_FRAME:
					perFrame.put(locations.get(uniform.getLocation()), uniform);
					break;
			}

			return this;
		}

		@Override
		public OptionalInt location(String name, UniformType type) {
			int id = GlStateManager._glGetUniformLocation(program, name);

			if (id == -1) {
				return OptionalInt.empty();
			}

			// TODO: Temporary hack until custom uniforms are merged.
			if ((!locations.containsKey(id) && !uniformNames.containsKey(name)) || name.equals("framemod8")) {
				locations.put(id, name);
				uniformNames.put(name, type);
			} else {
				Iris.logger.warn("[" + this.name + "] Duplicate uniform: " + type.toString().toLowerCase() + " " + name);

				return OptionalInt.empty();
			}

			return OptionalInt.of(id);
		}

		public ProgramUniforms buildUniforms() {
			// Check for any unsupported uniforms and warn about them so that we can easily figure out what uniforms we
			// need to add.
			int activeUniforms = GlStateManager.glGetProgrami(program, GL20C.GL_ACTIVE_UNIFORMS);
			IntBuffer sizeBuf = BufferUtils.createIntBuffer(1);
			IntBuffer typeBuf = BufferUtils.createIntBuffer(1);

			for (int index = 0; index < activeUniforms; index++) {
				String name = IrisRenderSystem.getActiveUniform(program, index, 128, sizeBuf, typeBuf);

				if (name.isEmpty()) {
					// No further information available.
					continue;
				}

				int size = sizeBuf.get(0);
				int type = typeBuf.get(0);

				UniformType provided = uniformNames.get(name);
				UniformType expected = getExpectedType(type);

				if (provided == null && !name.startsWith("gl_")) {
					String typeName = getTypeName(type);

					if (isSampler(type) || isImage(type)) {
						// don't print a warning, samplers and images are managed elsewhere.
						// TODO: Detect unsupported samplers/images?
						continue;
					}

					UniformType externalProvided = externalUniformNames.get(name);

					if (externalProvided != null) {
						if (externalProvided != expected) {
							String expectedName;

							if (expected != null) {
								expectedName = expected.toString();
							} else {
								expectedName = "(unsupported type: " + getTypeName(type) + ")";
							}

							Iris.logger.error("[" + this.name + "] Wrong uniform type for externally-managed uniform " + name + ": " + externalProvided + " is provided but the program expects " + expectedName + ".");
						}

						continue;
					}

					if (name.startsWith("Chunks[")) {
						// explicitly filter out Chunks[] UBO stuff
						continue;
					}

					if (size == 1) {
						//todo restore
						//Iris.logger.warn("[" + this.name + "] Unsupported uniform: " + typeName + " " + name);
					} else {
						Iris.logger.warn("[" + this.name + "] Unsupported uniform: " + name + " of size " + size + " and type " + typeName);
					}

					continue;
				}

				// TODO: This is an absolutely horrific hack, but is needed until custom uniforms work.
				if ("framemod8".equals(name) && expected == UniformType.FLOAT && provided == UniformType.INT) {
					SystemTimeUniforms.addFloatFrameMod8Uniform(this);
					provided = UniformType.FLOAT;
				}

				if (provided != null && provided != expected) {
					String expectedName;

					if (expected != null) {
						expectedName = expected.toString();
					} else {
						expectedName = "(unsupported type: " + getTypeName(type) + ")";
					}

					Iris.logger.error("[" + this.name + "] Wrong uniform type for " + name + ": Iris is providing " + provided + " but the program expects " + expectedName + ". Disabling that uniform.");

					once.remove(name);
					perTick.remove(name);
					perFrame.remove(name);
					dynamic.remove(name);
				}
			}

			return new ProgramUniforms(ImmutableList.copyOf(once.values()), ImmutableList.copyOf(perTick.values()), ImmutableList.copyOf(perFrame.values()),
					ImmutableList.copyOf(dynamic.values()), ImmutableList.copyOf(notifiersToReset));
		}

		@Override
		public Builder addDynamicUniform(Uniform uniform, ValueUpdateNotifier notifier) {
			Objects.requireNonNull(uniform);
			Objects.requireNonNull(notifier);

			dynamic.put(locations.get(uniform.getLocation()), uniform);
			if (notifier != null) {
				notifiersToReset.add(notifier);
			}

			return this;
		}

		@Override
		public UniformHolder externallyManagedUniform(String name, UniformType type) {
			externalUniformNames.put(name, type);

			return this;
		}
	}

	private static String getTypeName(int type) {
		String typeName;

		if (type == GL20C.GL_FLOAT) {
			typeName = "float";
		} else if (type == GL20C.GL_INT) {
			typeName = "int";
		} else if (type == GL20C.GL_FLOAT_MAT4) {
			typeName = "mat4";
		} else if (type == GL20C.GL_FLOAT_VEC4) {
			typeName = "vec4";
		} else if (type == GL20C.GL_FLOAT_MAT3) {
			typeName = "mat3";
		} else if (type == GL20C.GL_FLOAT_VEC3) {
			typeName = "vec3";
		} else if (type == GL20C.GL_FLOAT_MAT2) {
			typeName = "mat2";
		} else if (type == GL20C.GL_FLOAT_VEC2) {
			typeName = "vec2";
		} else if (type == GL20C.GL_INT_VEC2) {
<<<<<<< HEAD
			typeName = "vec2i";
		} else if (type == GL20C.GL_INT_VEC4) {
			typeName = "vec4i";
=======
			typeName = "ivec2";
		} else if (type == GL20C.GL_INT_VEC4) {
			typeName = "ivec4";
>>>>>>> 5c64f56f
		} else if (type == GL20C.GL_SAMPLER_3D) {
			typeName = "sampler3D";
		} else if (type == GL20C.GL_SAMPLER_2D) {
			typeName = "sampler2D";
		} else if (type == GL20C.GL_SAMPLER_1D) {
			typeName = "sampler1D";
		} else if (type == GL20C.GL_SAMPLER_2D_SHADOW) {
			typeName = "sampler2DShadow";
		} else if (type == GL20C.GL_SAMPLER_1D_SHADOW) {
			typeName = "sampler1DShadow";
		} else if (type == ARBShaderImageLoadStore.GL_IMAGE_2D) {
			typeName = "image2D";
		} else if (type == ARBShaderImageLoadStore.GL_IMAGE_3D) {
			typeName = "image3D";
		} else {
			typeName = "(unknown:" + type + ")";
		}

		return typeName;
	}

	private static UniformType getExpectedType(int type) {
		if (type == GL20C.GL_FLOAT) {
			return UniformType.FLOAT;
		} else if (type == GL20C.GL_INT) {
			return UniformType.INT;
		} else if (type == GL20C.GL_FLOAT_MAT4) {
			return UniformType.MAT4;
		} else if (type == GL20C.GL_FLOAT_VEC4) {
			return UniformType.VEC4;
		} else if (type == GL20C.GL_INT_VEC4) {
			return UniformType.VEC4I;
		} else if (type == GL20C.GL_FLOAT_MAT3) {
			return null;
		} else if (type == GL20C.GL_FLOAT_VEC3) {
			return UniformType.VEC3;
		} else if (type == GL20C.GL_INT_VEC3) {
			return null;
		} else if (type == GL20C.GL_FLOAT_MAT2) {
			return null;
		} else if (type == GL20C.GL_FLOAT_VEC2) {
			return UniformType.VEC2;
		} else if (type == GL20C.GL_INT_VEC2) {
			return UniformType.VEC2I;
		} else if (type == GL20C.GL_SAMPLER_3D) {
			return UniformType.INT;
		} else if (type == GL20C.GL_SAMPLER_2D) {
			return UniformType.INT;
		} else if (type == GL20C.GL_SAMPLER_1D) {
			return UniformType.INT;
		} else if (type == GL20C.GL_SAMPLER_2D_SHADOW) {
			return UniformType.INT;
		} else if (type == GL20C.GL_SAMPLER_1D_SHADOW) {
			return UniformType.INT;
		} else {
			return null;
		}
	}

	private static boolean isSampler(int type) {
		return type == GL20C.GL_SAMPLER_1D
				|| type == GL20C.GL_SAMPLER_2D
				|| type == GL20C.GL_SAMPLER_3D
				|| type == GL20C.GL_SAMPLER_1D_SHADOW
				|| type == GL20C.GL_SAMPLER_2D_SHADOW;
	}

	private static boolean isImage(int type) {
		return type == ARBShaderImageLoadStore.GL_IMAGE_1D
			|| type == ARBShaderImageLoadStore.GL_IMAGE_2D
			|| type == ARBShaderImageLoadStore.GL_IMAGE_3D
			|| type == ARBShaderImageLoadStore.GL_IMAGE_1D_ARRAY
			|| type == ARBShaderImageLoadStore.GL_IMAGE_2D_ARRAY;
	}
}<|MERGE_RESOLUTION|>--- conflicted
+++ resolved
@@ -308,15 +308,9 @@
 		} else if (type == GL20C.GL_FLOAT_VEC2) {
 			typeName = "vec2";
 		} else if (type == GL20C.GL_INT_VEC2) {
-<<<<<<< HEAD
-			typeName = "vec2i";
-		} else if (type == GL20C.GL_INT_VEC4) {
-			typeName = "vec4i";
-=======
 			typeName = "ivec2";
 		} else if (type == GL20C.GL_INT_VEC4) {
 			typeName = "ivec4";
->>>>>>> 5c64f56f
 		} else if (type == GL20C.GL_SAMPLER_3D) {
 			typeName = "sampler3D";
 		} else if (type == GL20C.GL_SAMPLER_2D) {
