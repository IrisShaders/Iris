package net.coderbot.iris.gl.program;

import com.mojang.blaze3d.systems.RenderSystem;
import net.coderbot.iris.gl.shader.GlShader;
import net.coderbot.iris.gl.shader.ProgramCreator;
import net.coderbot.iris.gl.shader.ShaderConstants;
import net.coderbot.iris.gl.shader.ShaderType;
import net.coderbot.iris.gl.shader.StandardMacros;
import org.jetbrains.annotations.Nullable;
import org.lwjgl.opengl.GL20C;
import org.lwjgl.opengl.GL21C;

public class ProgramBuilder extends ProgramUniforms.Builder {
	private static final ShaderConstants EMPTY_CONSTANTS = ShaderConstants.builder().build();

	private static final ShaderConstants MACRO_CONSTANTS = ShaderConstants.builder()
		.define(StandardMacros.getOsString())
		.define("MC_VERSION", StandardMacros.getMcVersion())
		.define("MC_GL_VERSION", StandardMacros.getGlVersion(GL20C.GL_VERSION))
		.define("MC_GLSL_VERSION", StandardMacros.getGlVersion(GL20C.GL_SHADING_LANGUAGE_VERSION))
		.define(StandardMacros.getRenderer())
		.define(StandardMacros.getVendor())
		.defineAll(StandardMacros.getGlExtensions())
		.build();



	private final int program;

	private ProgramBuilder(String name, int program) {
		super(name, program);

		this.program = program;
	}

	public void bindAttributeLocation(int index, String name) {
		GL21C.glBindAttribLocation(program, index, name);
	}

	public static ProgramBuilder begin(String name, @Nullable String computeSource, @Nullable String vertexSource, @Nullable String geometrySource, @Nullable String fragmentSource) {
		RenderSystem.assertThread(RenderSystem::isOnRenderThread);

		GlShader compute;
		GlShader vertex;
		GlShader geometry;
		GlShader fragment;

<<<<<<< HEAD
		if (computeSource != null) {
			try {
				compute = new GlShader(ShaderType.COMPUTE, name + ".csh", computeSource, MACRO_CONSTANTS);
			} catch (RuntimeException e) {
				throw new RuntimeException("Failed to compile compute shader for program " + name, e);
			}
		} else {
			compute = null;
		}

		try {
			vertex = new GlShader(ShaderType.VERTEX, name + ".vsh", vertexSource, MACRO_CONSTANTS);
		} catch (RuntimeException e) {
			throw new RuntimeException("Failed to compile vertex shader for program " + name, e);
		}
=======
		vertex = buildShader(ShaderType.VERTEX, name + ".vsh", vertexSource);
>>>>>>> 2156072a

		if (geometrySource != null) {
			geometry = buildShader(ShaderType.GEOMETRY, name + ".gsh", geometrySource);
		} else {
			geometry = null;
		}

		fragment = buildShader(ShaderType.FRAGMENT, name + ".fsh", fragmentSource);

		int programId;
		
		if (compute != null && geometry != null) {
			programId = ProgramCreator.create(name, compute, vertex, geometry, fragment);
		} else if (compute != null) {
			programId = ProgramCreator.create(name, compute, vertex, fragment);
		} else if (geometry != null) {
			programId = ProgramCreator.create(name, vertex, geometry, fragment);
		} else {
			programId = ProgramCreator.create(name, vertex, fragment);
		}

		if (compute != null) {
			compute.destroy();
		}

		vertex.destroy();

		if (geometry != null) {
			geometry.destroy();
		}

		fragment.destroy();

		return new ProgramBuilder(name, programId);
	}

	public Program build() {
		return new Program(program, super.buildUniforms());
	}

	private static GlShader buildShader(ShaderType shaderType, String name, @Nullable String source) {
		try {
			return new GlShader(shaderType, name, source, MACRO_CONSTANTS);
		} catch (RuntimeException e) {
			throw new RuntimeException("Failed to compile " + shaderType + " shader for program " + name, e);
		}
	}
}<|MERGE_RESOLUTION|>--- conflicted
+++ resolved
@@ -45,25 +45,7 @@
 		GlShader geometry;
 		GlShader fragment;
 
-<<<<<<< HEAD
-		if (computeSource != null) {
-			try {
-				compute = new GlShader(ShaderType.COMPUTE, name + ".csh", computeSource, MACRO_CONSTANTS);
-			} catch (RuntimeException e) {
-				throw new RuntimeException("Failed to compile compute shader for program " + name, e);
-			}
-		} else {
-			compute = null;
-		}
-
-		try {
-			vertex = new GlShader(ShaderType.VERTEX, name + ".vsh", vertexSource, MACRO_CONSTANTS);
-		} catch (RuntimeException e) {
-			throw new RuntimeException("Failed to compile vertex shader for program " + name, e);
-		}
-=======
 		vertex = buildShader(ShaderType.VERTEX, name + ".vsh", vertexSource);
->>>>>>> 2156072a
 
 		if (geometrySource != null) {
 			geometry = buildShader(ShaderType.GEOMETRY, name + ".gsh", geometrySource);
