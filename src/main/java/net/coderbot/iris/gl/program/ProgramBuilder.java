--- conflicted
+++ resolved
@@ -1,30 +1,28 @@
 package net.coderbot.iris.gl.program;
 
 import com.mojang.blaze3d.systems.RenderSystem;
-import net.coderbot.iris.Iris;
 import net.coderbot.iris.gl.shader.GlShader;
 import net.coderbot.iris.gl.shader.ProgramCreator;
 import net.coderbot.iris.gl.shader.ShaderConstants;
 import net.coderbot.iris.gl.shader.ShaderType;
 import net.coderbot.iris.gl.shader.StandardMacros;
 import org.jetbrains.annotations.Nullable;
-import org.lwjgl.opengl.GL;
 import org.lwjgl.opengl.GL20C;
 import org.lwjgl.opengl.GL21C;
 
 public class ProgramBuilder extends ProgramUniforms.Builder {
-
 	private static final ShaderConstants EMPTY_CONSTANTS = ShaderConstants.builder().build();
 
 	private static final ShaderConstants MACRO_CONSTANTS = ShaderConstants.builder()
-			.define(StandardMacros.getOsString())
-			.define("MC_VERSION", StandardMacros.getMcVersion())
-			.define("MC_GL_VERSION", StandardMacros.getGlVersion(GL20C.GL_VERSION))
-			.define("MC_GLSL_VERSION", StandardMacros.getGlVersion(GL20C.GL_SHADING_LANGUAGE_VERSION))
-			.define(StandardMacros.getRenderer())
-			.define(StandardMacros.getVendor())
-			.defineAll(StandardMacros.getGlExtensions())
-			.build();
+		.define(StandardMacros.getOsString())
+		.define("MC_VERSION", StandardMacros.getMcVersion())
+		.define("MC_GL_VERSION", StandardMacros.getGlVersion(GL20C.GL_VERSION))
+		.define("MC_GLSL_VERSION", StandardMacros.getGlVersion(GL20C.GL_SHADING_LANGUAGE_VERSION))
+		.define(StandardMacros.getRenderer())
+		.define(StandardMacros.getVendor())
+		.defineAll(StandardMacros.getGlExtensions())
+		.build();
+
 
 
 	private final int program;
@@ -46,68 +44,36 @@
 		GlShader geometry;
 		GlShader fragment;
 
-<<<<<<< HEAD
-		try {
-			vertex = new GlShader(ShaderType.VERTEX, name + ".vsh", vertexSource, MACRO_CONSTANTS);
-		} catch (RuntimeException e) {
-			Iris.logger.error("Failed to compile vertex shader for program " + name, e);
-			vertex = null;
-		}
-
-		if (geometrySource != null) {
-			try {
-				geometry = new GlShader(ShaderType.GEOMETRY, name + ".gsh", geometrySource, MACRO_CONSTANTS);
-			} catch (RuntimeException e) {
-				Iris.logger.error("Failed to compile geometry shader for program " + name, e);
-				geometry = null;
-			}
-=======
 		vertex = buildShader(ShaderType.VERTEX, name + ".vsh", vertexSource);
 
 		if (geometrySource != null) {
 			geometry = buildShader(ShaderType.GEOMETRY, name + ".gsh", geometrySource);
->>>>>>> b769d98a
 		} else {
 			geometry = null;
 		}
 
-<<<<<<< HEAD
-		try {
-			fragment = new GlShader(ShaderType.FRAGMENT, name + ".fsh", fragmentSource, MACRO_CONSTANTS);
-		} catch (RuntimeException e) {
-			Iris.logger.error("Failed to compile fragment shader for program " + name, e);
-			fragment = null;
-		}
-=======
 		fragment = buildShader(ShaderType.FRAGMENT, name + ".fsh", fragmentSource);
->>>>>>> b769d98a
 
 		int programId;
-
-		if (vertex != null && geometry != null && fragment != null) {
+		
+		if (geometry != null) {
 			programId = ProgramCreator.create(name, vertex, geometry, fragment);
-		} else if (vertex != null && geometry == null && fragment != null) {
+		} else {
 			programId = ProgramCreator.create(name, vertex, fragment);
-		} else {
-			programId = ProgramCreator.create(name, (GlShader[]) null);
 		}
 
-		if (vertex != null) {
-			vertex.destroy();
-		}
+		vertex.destroy();
 
 		if (geometry != null) {
 			geometry.destroy();
 		}
 
-		if (fragment != null) {
-			fragment.destroy();
-		}
+		fragment.destroy();
 
 		return new ProgramBuilder(name, programId);
 	}
 
-		public Program build() {
+	public Program build() {
 		return new Program(program, super.buildUniforms());
 	}
 
