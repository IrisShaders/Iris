package net.coderbot.iris.gl.program;

import com.mojang.blaze3d.systems.RenderSystem;
import net.coderbot.iris.gl.shader.GlShader;
import net.coderbot.iris.gl.shader.ProgramCreator;
import net.coderbot.iris.gl.shader.ShaderConstants;
import net.coderbot.iris.gl.shader.ShaderType;
import net.coderbot.iris.gl.shader.StandardMacros;
import org.jetbrains.annotations.Nullable;
import org.lwjgl.opengl.GL20C;
import org.lwjgl.opengl.GL21C;

public class ProgramBuilder extends ProgramUniforms.Builder {
	private static final ShaderConstants EMPTY_CONSTANTS = ShaderConstants.builder().build();

	private static final ShaderConstants MACRO_CONSTANTS;

	static {
		try {
			MACRO_CONSTANTS = ShaderConstants.builder()
					.define(StandardMacros.getOsString())
					.define("MC_VERSION", StandardMacros.getMcVersion())
					.define("MC_GL_VERSION", StandardMacros.getGlVersion(GL20C.GL_VERSION))
					.define("MC_GLSL_VERSION", StandardMacros.getGlVersion(GL20C.GL_SHADING_LANGUAGE_VERSION))
					.define(StandardMacros.getRenderer())
					.define(StandardMacros.getVendor())
					.defineAll(StandardMacros.getGlExtensions())
					.build();
		} catch (Exception e) {
			throw new RuntimeException("Failed to initialize StandardMacros!", e);
		}
	}

	private final int program;

	private ProgramBuilder(String name, int program) {
		super(name, program);

		this.program = program;
	}

	public void bindAttributeLocation(int index, String name) {
		GL21C.glBindAttribLocation(program, index, name);
	}

	public static ProgramBuilder begin(String name, @Nullable String vertexSource, @Nullable String geometrySource, @Nullable String fragmentSource) {
		RenderSystem.assertThread(RenderSystem::isOnRenderThread);

		GlShader vertex;
		GlShader geometry;
		GlShader fragment;

<<<<<<< HEAD
		try {
			vertex = new GlShader(ShaderType.VERTEX, name + ".vsh", vertexSource, EMPTY_CONSTANTS);
		} catch (RuntimeException e) {
			throw new RuntimeException("Failed to compile vertex shader for program " + name, e);
		}

		if (geometrySource != null) {
			try {
				geometry = new GlShader(ShaderType.GEOMETRY, name + ".gsh", geometrySource, EMPTY_CONSTANTS);
			} catch (RuntimeException e) {
				throw new RuntimeException("Failed to compile geometry shader for program " + name, e);
			}
=======
		vertex = buildShader(ShaderType.VERTEX, name + ".vsh", vertexSource);

		if (geometrySource != null) {
			geometry = buildShader(ShaderType.GEOMETRY, name + ".gsh", geometrySource);
>>>>>>> 20e1d992
		} else {
			geometry = null;
		}

<<<<<<< HEAD
		try {
			fragment = new GlShader(ShaderType.FRAGMENT, name + ".fsh", fragmentSource, EMPTY_CONSTANTS);
		} catch (RuntimeException e) {
			throw new RuntimeException("Failed to compile fragment shader for program " + name, e);
		}
=======
		fragment = buildShader(ShaderType.FRAGMENT, name + ".fsh", fragmentSource);
>>>>>>> 20e1d992

		int programId;
		
		if (geometry != null) {
			programId = ProgramCreator.create(name, vertex, geometry, fragment);
		} else {
			programId = ProgramCreator.create(name, vertex, fragment);
		}

		vertex.destroy();

		if (geometry != null) {
			geometry.destroy();
		}

		fragment.destroy();

		return new ProgramBuilder(name, programId);
	}

	public Program build() {
		return new Program(program, super.buildUniforms());
	}

	private static GlShader buildShader(ShaderType shaderType, String name, @Nullable String source) {
		try {
			return new GlShader(shaderType, name, source, MACRO_CONSTANTS);
		} catch (RuntimeException e) {
			throw new RuntimeException("Failed to compile " + shaderType + " shader for program " + name, e);
		}
	}
}<|MERGE_RESOLUTION|>--- conflicted
+++ resolved
@@ -50,38 +50,15 @@
 		GlShader geometry;
 		GlShader fragment;
 
-<<<<<<< HEAD
-		try {
-			vertex = new GlShader(ShaderType.VERTEX, name + ".vsh", vertexSource, EMPTY_CONSTANTS);
-		} catch (RuntimeException e) {
-			throw new RuntimeException("Failed to compile vertex shader for program " + name, e);
-		}
-
-		if (geometrySource != null) {
-			try {
-				geometry = new GlShader(ShaderType.GEOMETRY, name + ".gsh", geometrySource, EMPTY_CONSTANTS);
-			} catch (RuntimeException e) {
-				throw new RuntimeException("Failed to compile geometry shader for program " + name, e);
-			}
-=======
 		vertex = buildShader(ShaderType.VERTEX, name + ".vsh", vertexSource);
 
 		if (geometrySource != null) {
 			geometry = buildShader(ShaderType.GEOMETRY, name + ".gsh", geometrySource);
->>>>>>> 20e1d992
 		} else {
 			geometry = null;
 		}
 
-<<<<<<< HEAD
-		try {
-			fragment = new GlShader(ShaderType.FRAGMENT, name + ".fsh", fragmentSource, EMPTY_CONSTANTS);
-		} catch (RuntimeException e) {
-			throw new RuntimeException("Failed to compile fragment shader for program " + name, e);
-		}
-=======
 		fragment = buildShader(ShaderType.FRAGMENT, name + ".fsh", fragmentSource);
->>>>>>> 20e1d992
 
 		int programId;
 		
