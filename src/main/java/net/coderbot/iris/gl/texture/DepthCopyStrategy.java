package net.coderbot.iris.gl.texture;

import com.mojang.blaze3d.platform.GlStateManager;
import com.mojang.blaze3d.systems.RenderSystem;
import net.coderbot.iris.gl.IrisRenderSystem;
import net.coderbot.iris.gl.framebuffer.GlFramebuffer;
import net.coderbot.iris.mixin.GlStateManagerAccessor;
import org.lwjgl.opengl.GL;
import org.lwjgl.opengl.GL20C;
import org.lwjgl.opengl.GL30C;
import org.lwjgl.opengl.GL43C;
import org.lwjgl.system.MemoryUtil;

public interface DepthCopyStrategy {
	// FB -> T
	class Gl20CopyTexture implements DepthCopyStrategy {
		private Gl20CopyTexture() {
			// private
		}

		@Override
		public boolean needsDestFramebuffer() {
			return false;
		}

		@Override
		public void copy(GlFramebuffer sourceFb, int sourceTexture, GlFramebuffer destFb, int destTexture, int width, int height) {
			sourceFb.bindAsReadBuffer();

<<<<<<< HEAD
			int previousTexture = RenderSystem.getTextureId(GlStateManagerAccessor.getActiveTexture());
			RenderSystem.bindTexture(destTexture);

			GlStateManager._glCopyTexSubImage2D(
=======
			IrisRenderSystem.copyTexSubImage2D(
				destTexture,
>>>>>>> b33b342b
				// target
				GL20C.GL_TEXTURE_2D,
				// level
				0,
				// xoffset, yoffset
				0, 0,
				// x, y
				0, 0,
				// width
				width,
				// height
				height);
		}
	}

	// FB -> FB
	class Gl30BlitFbCombinedDepthStencil implements DepthCopyStrategy {
		private Gl30BlitFbCombinedDepthStencil() {
			// private
		}

		@Override
		public boolean needsDestFramebuffer() {
			return true;
		}

		@Override
		public void copy(GlFramebuffer sourceFb, int sourceTexture, GlFramebuffer destFb, int destTexture, int width, int height) {
			IrisRenderSystem.blitFramebuffer(sourceFb.getId(), destFb.getId(), 0, 0, width, height,
				0, 0, width, height,
				GL30C.GL_DEPTH_BUFFER_BIT | GL30C.GL_STENCIL_BUFFER_BIT,
				GL30C.GL_NEAREST);
		}
	}

	// T -> T
	// Fastest
	class Gl43CopyImage implements DepthCopyStrategy {
		private Gl43CopyImage() {
			// private
		}

		@Override
		public boolean needsDestFramebuffer() {
			return false;
		}

		@Override
		public void copy(GlFramebuffer sourceFb, int sourceTexture, GlFramebuffer destFb, int destTexture, int width, int height) {
			GL43C.glCopyImageSubData(
				sourceTexture,
				GL43C.GL_TEXTURE_2D,
				0,
				0,
				0,
				0,
				destTexture,
				GL43C.GL_TEXTURE_2D,
				0,
				0,
				0,
				0,
				width,
				height,
				1
			);
		}
	}

	static DepthCopyStrategy fastest(boolean combinedStencilRequired) {
		// Check whether glCopyImageSubData is available by checking the function directly...
		// Gl.getCapabilities().OpenGL43 can be false even if OpenGL 4.3 functions are supported,
		// because Minecraft requests an OpenGL 3.2 forward compatible function.
		//
		// Perhaps calling GL43.isAvailable would be a different option, but we only need one
		// function, so we just check for that function.
		if (GL.getCapabilities().glCopyImageSubData != MemoryUtil.NULL) {
			return new Gl43CopyImage();
		}

		if (combinedStencilRequired) {
			return new Gl30BlitFbCombinedDepthStencil();
		} else {
			return new Gl20CopyTexture();
		}
	}

	boolean needsDestFramebuffer();

	/**
	 * Executes the copy. May or may not clobber GL_READ_FRAMEBUFFER and GL_DRAW_FRAMEBUFFER bindings - the caller is
	 * responsible for ensuring that they are restored to sensible values, or that the previous values are not relied
	 * on. The callee is responsible for ensuring that texture bindings are not modified.
	 *
	 * @param destFb The destination framebuffer. If {@link #needsDestFramebuffer()} returns false, then this param
	 *               will not be used, and it can be null.
	 */
	void copy(GlFramebuffer sourceFb, int sourceTexture, GlFramebuffer destFb, int destTexture, int width, int height);
}<|MERGE_RESOLUTION|>--- conflicted
+++ resolved
@@ -27,15 +27,10 @@
 		public void copy(GlFramebuffer sourceFb, int sourceTexture, GlFramebuffer destFb, int destTexture, int width, int height) {
 			sourceFb.bindAsReadBuffer();
 
-<<<<<<< HEAD
 			int previousTexture = RenderSystem.getTextureId(GlStateManagerAccessor.getActiveTexture());
-			RenderSystem.bindTexture(destTexture);
 
-			GlStateManager._glCopyTexSubImage2D(
-=======
 			IrisRenderSystem.copyTexSubImage2D(
 				destTexture,
->>>>>>> b33b342b
 				// target
 				GL20C.GL_TEXTURE_2D,
 				// level
@@ -48,6 +43,8 @@
 				width,
 				// height
 				height);
+
+			RenderSystem.bindTexture(previousTexture);
 		}
 	}
 
