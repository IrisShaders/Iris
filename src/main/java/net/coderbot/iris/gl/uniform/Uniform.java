--- conflicted
+++ resolved
@@ -4,15 +4,11 @@
 	protected final int location;
 	protected final ValueUpdateNotifier notifier;
 
-<<<<<<< HEAD
-	Uniform(int location) {
+	public Uniform(int location) {
 		this(location, null);
 	}
 
-	Uniform(int location, ValueUpdateNotifier notifier) {
-=======
-	public Uniform(int location) {
->>>>>>> 9c1dfa02
+	public Uniform(int location, ValueUpdateNotifier notifier) {
 		this.location = location;
 		this.notifier = notifier;
 	}
