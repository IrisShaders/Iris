--- conflicted
+++ resolved
@@ -36,61 +36,7 @@
 
 	UniformHolder uniformMatrix(UniformUpdateFrequency updateFrequency, String name, Supplier<Matrix4f> value);
 
-<<<<<<< HEAD
-	default UniformHolder uniform2f(UniformUpdateFrequency updateFrequency, String name, Supplier<Vec2f> value) {
-		location(name).ifPresent(id -> addUniform(updateFrequency, new Vector2Uniform(id, value, true)));
+	UniformHolder uniformJomlMatrix(UniformUpdateFrequency updateFrequency, String name, Supplier<net.coderbot.iris.vendored.joml.Matrix4f> value);
 
-		return this;
-	}
-
-	default UniformHolder uniform2i(UniformUpdateFrequency updateFrequency, String name, Supplier<Vec2f> value) {
-		location(name).ifPresent(id -> addUniform(updateFrequency, new Vector2Uniform(id, value, false)));
-
-		return this;
-	}
-
-	default UniformHolder uniform3f(UniformUpdateFrequency updateFrequency, String name, Supplier<Vector3f> value) {
-		location(name).ifPresent(id -> addUniform(updateFrequency, new Vector3Uniform(id, value)));
-
-		return this;
-	}
-
-	default UniformHolder uniformTruncated3f(UniformUpdateFrequency updateFrequency, String name, Supplier<Vector4f> value) {
-		location(name).ifPresent(id -> addUniform(updateFrequency, Vector3Uniform.truncated(id, value)));
-
-		return this;
-	}
-
-	default UniformHolder uniform3d(UniformUpdateFrequency updateFrequency, String name, Supplier<Vec3d> value) {
-		location(name).ifPresent(id -> addUniform(updateFrequency, Vector3Uniform.converted(id, value)));
-
-		return this;
-	}
-
-	default UniformHolder uniform4f(UniformUpdateFrequency updateFrequency, String name, Supplier<Vector4f> value) {
-		location(name).ifPresent(id -> addUniform(updateFrequency, new Vector4Uniform(id, value)));
-
-		return this;
-	}
-
-	default UniformHolder uniformMatrix(UniformUpdateFrequency updateFrequency, String name, Supplier<Matrix4f> value) {
-		location(name).ifPresent(id -> addUniform(updateFrequency, new MatrixUniform(id, value)));
-
-		return this;
-	}
-
-	default UniformHolder uniformJomlMatrix(UniformUpdateFrequency updateFrequency, String name, Supplier<net.coderbot.iris.vendored.joml.Matrix4f> value) {
-		location(name).ifPresent(id -> addUniform(updateFrequency, new JomlMatrixUniform(id, value)));
-
-		return this;
-	}
-
-	default UniformHolder uniformMatrixFromArray(UniformUpdateFrequency updateFrequency, String name, Supplier<float[]> value) {
-		location(name).ifPresent(id -> addUniform(updateFrequency, new MatrixFromFloatArrayUniform(id, value)));
-
-		return this;
-	}
-=======
-	UniformHolder uniformJomlMatrix(UniformUpdateFrequency updateFrequency, String name, Supplier<net.coderbot.iris.vendored.joml.Matrix4f> value);
->>>>>>> b4bb5adb
+	UniformHolder uniformMatrixFromArray(UniformUpdateFrequency updateFrequency, String name, Supplier<float[]> value);
 }