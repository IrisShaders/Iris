package net.coderbot.iris.gl.uniform;

import java.util.OptionalInt;
import java.util.function.BooleanSupplier;
import java.util.function.DoubleSupplier;
import java.util.function.IntSupplier;
import java.util.function.Supplier;

import net.minecraft.client.util.math.Vector3f;
import net.minecraft.client.util.math.Vector4f;
import net.minecraft.util.math.Matrix4f;
import net.minecraft.util.math.Vec2f;
import net.minecraft.util.math.Vec3d;

public interface LocationalUniformHolder extends UniformHolder {
	LocationalUniformHolder addUniform(UniformUpdateFrequency updateFrequency, Uniform uniform);

	OptionalInt location(String name, UniformType type);

	@Override
	default LocationalUniformHolder uniform1f(UniformUpdateFrequency updateFrequency, String name, FloatSupplier value) {
		location(name, UniformType.FLOAT).ifPresent(id -> addUniform(updateFrequency, new FloatUniform(id, value)));

		return this;
	}

	@Override
	default LocationalUniformHolder uniform1f(UniformUpdateFrequency updateFrequency, String name, IntSupplier value) {
		location(name, UniformType.FLOAT).ifPresent(id -> addUniform(updateFrequency, new FloatUniform(id, () -> (float) value.getAsInt())));

		return this;
	}

	@Override
	default LocationalUniformHolder uniform1f(UniformUpdateFrequency updateFrequency, String name, DoubleSupplier value) {
		location(name, UniformType.FLOAT).ifPresent(id -> addUniform(updateFrequency, new FloatUniform(id, () -> (float) value.getAsDouble())));

		return this;
	}

	@Override
	default LocationalUniformHolder uniform1i(UniformUpdateFrequency updateFrequency, String name, IntSupplier value) {
		location(name, UniformType.INT).ifPresent(id -> addUniform(updateFrequency, new IntUniform(id, value)));

		return this;
	}

	@Override
	default LocationalUniformHolder uniform1b(UniformUpdateFrequency updateFrequency, String name, BooleanSupplier value) {
		location(name, UniformType.INT).ifPresent(id -> addUniform(updateFrequency, new BooleanUniform(id, value)));

		return this;
	}

	@Override
	default LocationalUniformHolder uniform2f(UniformUpdateFrequency updateFrequency, String name, Supplier<Vec2f> value) {
<<<<<<< HEAD
		location(name, UniformType.VEC2).ifPresent(id -> addUniform(updateFrequency, new Vector2Uniform(id, value, true)));
=======
		location(name, UniformType.VEC2).ifPresent(id -> addUniform(updateFrequency, new Vector2Uniform(id, value)));
>>>>>>> 5d5d1b95

		return this;
	}

	@Override
	default LocationalUniformHolder uniform2i(UniformUpdateFrequency updateFrequency, String name, Supplier<Vec2f> value) {
<<<<<<< HEAD
		// TODO: Use VEC2I
		location(name, UniformType.VEC2).ifPresent(id -> addUniform(updateFrequency, new Vector2Uniform(id, value, false)));
=======
		location(name, UniformType.VEC2I).ifPresent(id -> addUniform(updateFrequency, new Vector2IntegerUniform(id, value)));
>>>>>>> 5d5d1b95

		return this;
	}

	@Override
	default LocationalUniformHolder uniform3f(UniformUpdateFrequency updateFrequency, String name, Supplier<Vector3f> value) {
		location(name, UniformType.VEC3).ifPresent(id -> addUniform(updateFrequency, new Vector3Uniform(id, value)));

		return this;
	}

	@Override
	default LocationalUniformHolder uniformTruncated3f(UniformUpdateFrequency updateFrequency, String name, Supplier<Vector4f> value) {
		location(name, UniformType.VEC3).ifPresent(id -> addUniform(updateFrequency, Vector3Uniform.truncated(id, value)));

		return this;
	}

	@Override
	default LocationalUniformHolder uniform3d(UniformUpdateFrequency updateFrequency, String name, Supplier<Vec3d> value) {
		location(name, UniformType.VEC3).ifPresent(id -> addUniform(updateFrequency, Vector3Uniform.converted(id, value)));

		return this;
	}

	@Override
	default LocationalUniformHolder uniform4f(UniformUpdateFrequency updateFrequency, String name, Supplier<Vector4f> value) {
		location(name, UniformType.VEC4).ifPresent(id -> addUniform(updateFrequency, new Vector4Uniform(id, value)));

		return this;
	}

	@Override
	default LocationalUniformHolder uniformMatrix(UniformUpdateFrequency updateFrequency, String name, Supplier<Matrix4f> value) {
		location(name, UniformType.MAT4).ifPresent(id -> addUniform(updateFrequency, new MatrixUniform(id, value)));

		return this;
	}

	@Override
	default LocationalUniformHolder uniformJomlMatrix(UniformUpdateFrequency updateFrequency, String name, Supplier<net.coderbot.iris.vendored.joml.Matrix4f> value) {
		location(name, UniformType.MAT4).ifPresent(id -> addUniform(updateFrequency, new JomlMatrixUniform(id, value)));
<<<<<<< HEAD

		return this;
	}

	@Override
	default LocationalUniformHolder uniformMatrixFromArray(UniformUpdateFrequency updateFrequency, String name, Supplier<float[]> value) {
		location(name, UniformType.MAT4).ifPresent(id -> addUniform(updateFrequency, new MatrixFromFloatArrayUniform(id, value)));
=======
>>>>>>> 5d5d1b95

		return this;
	}
}<|MERGE_RESOLUTION|>--- conflicted
+++ resolved
@@ -54,23 +54,15 @@
 
 	@Override
 	default LocationalUniformHolder uniform2f(UniformUpdateFrequency updateFrequency, String name, Supplier<Vec2f> value) {
-<<<<<<< HEAD
-		location(name, UniformType.VEC2).ifPresent(id -> addUniform(updateFrequency, new Vector2Uniform(id, value, true)));
-=======
 		location(name, UniformType.VEC2).ifPresent(id -> addUniform(updateFrequency, new Vector2Uniform(id, value)));
->>>>>>> 5d5d1b95
 
 		return this;
 	}
 
 	@Override
 	default LocationalUniformHolder uniform2i(UniformUpdateFrequency updateFrequency, String name, Supplier<Vec2f> value) {
-<<<<<<< HEAD
 		// TODO: Use VEC2I
-		location(name, UniformType.VEC2).ifPresent(id -> addUniform(updateFrequency, new Vector2Uniform(id, value, false)));
-=======
-		location(name, UniformType.VEC2I).ifPresent(id -> addUniform(updateFrequency, new Vector2IntegerUniform(id, value)));
->>>>>>> 5d5d1b95
+		location(name, UniformType.VEC2).ifPresent(id -> addUniform(updateFrequency, new Vector2IntegerUniform(id, value)));
 
 		return this;
 	}
@@ -113,7 +105,6 @@
 	@Override
 	default LocationalUniformHolder uniformJomlMatrix(UniformUpdateFrequency updateFrequency, String name, Supplier<net.coderbot.iris.vendored.joml.Matrix4f> value) {
 		location(name, UniformType.MAT4).ifPresent(id -> addUniform(updateFrequency, new JomlMatrixUniform(id, value)));
-<<<<<<< HEAD
 
 		return this;
 	}
@@ -121,8 +112,6 @@
 	@Override
 	default LocationalUniformHolder uniformMatrixFromArray(UniformUpdateFrequency updateFrequency, String name, Supplier<float[]> value) {
 		location(name, UniformType.MAT4).ifPresent(id -> addUniform(updateFrequency, new MatrixFromFloatArrayUniform(id, value)));
-=======
->>>>>>> 5d5d1b95
 
 		return this;
 	}
