--- conflicted
+++ resolved
@@ -10,14 +10,11 @@
 import org.lwjgl.opengl.ARBDirectStateAccess;
 import org.lwjgl.opengl.EXTShaderImageLoadStore;
 import org.lwjgl.opengl.GL;
-<<<<<<< HEAD
 import org.lwjgl.opengl.GL32C;
-=======
 import org.lwjgl.opengl.GL11;
 import org.lwjgl.opengl.GL11C;
 import org.lwjgl.opengl.GL20;
 import org.lwjgl.opengl.GL30C;
->>>>>>> fb9cb17c
 import org.lwjgl.opengl.GL40C;
 import org.lwjgl.opengl.GL45C;
 import org.lwjgl.system.MemoryUtil;
@@ -80,15 +77,9 @@
 	}
 
 	public static void texImage2D(int texture, int target, int level, int internalformat, int width, int height, int border, int format, int type, @Nullable ByteBuffer pixels) {
-<<<<<<< HEAD
-		RenderSystem.assertOnRenderThreadOrInit();
-		GlStateManager._bindTexture(texture);
+		RenderSystem.assertOnRenderThreadOrInit();
+		IrisRenderSystem.bindTextureForSetup(target, texture);
 		GL32C.glTexImage2D(target, level, internalformat, width, height, border, format, type, pixels);
-=======
-		RenderSystem.assertThread(RenderSystem::isOnRenderThreadOrInit);
-		IrisRenderSystem.bindTextureForSetup(target, texture);
-		GL30C.glTexImage2D(target, level, internalformat, width, height, border, format, type, pixels);
->>>>>>> fb9cb17c
 	}
 
 	public static void texImage3D(int texture, int target, int level, int internalformat, int width, int height, int depth, int border, int format, int type, @Nullable ByteBuffer pixels) {
@@ -281,13 +272,8 @@
 		GL40C.glBlendFuncSeparatei(buffer, srcRGB, dstRGB, srcAlpha, dstAlpha);
   }
 
-<<<<<<< HEAD
-	public static void bindTextureToUnit(int unit, int texture) {
-		dsaState.bindTextureToUnit(unit, texture);
-=======
 	public static void bindTextureToUnit(int target, int unit, int texture) {
 		dsaState.bindTextureToUnit(target, unit, texture);
->>>>>>> fb9cb17c
 	}
 
 	// These functions are deprecated and unavailable in the core profile.
@@ -324,13 +310,12 @@
 		return dsaState.createTexture(target);
 	}
 
-<<<<<<< HEAD
+	public static void bindTextureForSetup(int glType, int glId) {
+		GL30C.glBindTexture(glType, glId);
+	}
+
 	public static boolean supportsCompute() {
 		return supportsCompute;
-=======
-	public static void bindTextureForSetup(int glType, int glId) {
-		GL30C.glBindTexture(glType, glId);
->>>>>>> fb9cb17c
 	}
 
 	public interface DSAAccess {
@@ -407,17 +392,8 @@
 		}
 
 		@Override
-<<<<<<< HEAD
-		public void bindTextureToUnit(int unit, int texture) {
+		public void bindTextureToUnit(int target, int unit, int texture) {
 			ARBDirectStateAccess.glBindTextureUnit(unit, texture);
-=======
-		public void bindTextureToUnit(int target, int unit, int texture) {
-			if (texture == 0) {
-				super.bindTextureToUnit(target, unit, texture);
-			} else {
-				ARBDirectStateAccess.glBindTextureUnit(unit, texture);
-			}
->>>>>>> fb9cb17c
 		}
 
 		@Override
@@ -500,15 +476,9 @@
 		}
 
 		@Override
-<<<<<<< HEAD
-		public void bindTextureToUnit(int unit, int texture) {
-			GlStateManager._activeTexture(GL32C.GL_TEXTURE0 + unit);
-			GlStateManager._bindTexture(texture);
-=======
 		public void bindTextureToUnit(int target, int unit, int texture) {
 			GlStateManager._activeTexture(GL30C.GL_TEXTURE0 + unit);
 			GL11C.glBindTexture(target, texture);
->>>>>>> fb9cb17c
 		}
 
 		@Override
