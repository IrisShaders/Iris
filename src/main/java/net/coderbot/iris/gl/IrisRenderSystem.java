--- conflicted
+++ resolved
@@ -2,11 +2,8 @@
 
 import com.mojang.blaze3d.platform.GlStateManager;
 import com.mojang.blaze3d.systems.RenderSystem;
-<<<<<<< HEAD
 import net.coderbot.iris.vendored.joml.Vector3i;
-=======
 import net.coderbot.iris.Iris;
->>>>>>> 7b709e10
 import org.jetbrains.annotations.Nullable;
 import org.lwjgl.opengl.ARBDirectStateAccess;
 import org.lwjgl.opengl.EXTShaderImageLoadStore;
@@ -14,13 +11,8 @@
 import org.lwjgl.opengl.GL11;
 import org.lwjgl.opengl.GL20;
 import org.lwjgl.opengl.GL30C;
-import org.lwjgl.opengl.GL42C;
-<<<<<<< HEAD
-import org.lwjgl.opengl.GL43C;
+import org.lwjgl.opengl.GL45C;
 import org.lwjgl.system.MemoryUtil;
-=======
-import org.lwjgl.opengl.GL45C;
->>>>>>> 7b709e10
 
 import java.nio.ByteBuffer;
 import java.nio.FloatBuffer;
@@ -214,7 +206,7 @@
 	public static void bindImageTexture(int unit, int texture, int level, boolean layered, int layer, int access, int format) {
 		RenderSystem.assertThread(RenderSystem::isOnRenderThreadOrInit);
 		if (GL.getCapabilities().OpenGL42) {
-			GL42C.glBindImageTexture(unit, texture, level, layered, layer, access, format);
+			GL45C.glBindImageTexture(unit, texture, level, layered, layer, access, format);
 		} else {
 			EXTShaderImageLoadStore.glBindImageTextureEXT(unit, texture, level, layered, layer, access, format);
 		}
@@ -222,7 +214,7 @@
 
 	public static int getMaxImageUnits() {
 		if (GL.getCapabilities().OpenGL42) {
-			return GlStateManager._getInteger(GL42C.GL_MAX_IMAGE_UNITS);
+			return GlStateManager._getInteger(GL45C.GL_MAX_IMAGE_UNITS);
 		} else if (GL.getCapabilities().GL_EXT_shader_image_load_store) {
 			return GlStateManager._getInteger(EXTShaderImageLoadStore.GL_MAX_IMAGE_UNITS_EXT);
 		} else {
@@ -230,25 +222,24 @@
 		}
 	}
 
-<<<<<<< HEAD
 	public static void getProgramiv(int program, int value, int[] storage) {
 		GL30C.glGetProgramiv(program, value, storage);
 	}
 
 	public static void dispatchCompute(int workX, int workY, int workZ) {
-		GL43C.glDispatchCompute(workX, workY, workZ);
+		GL45C.glDispatchCompute(workX, workY, workZ);
 	}
 
 	public static void dispatchCompute(Vector3i workGroups) {
-		GL43C.glDispatchCompute(workGroups.x, workGroups.y, workGroups.z);
+		GL45C.glDispatchCompute(workGroups.x, workGroups.y, workGroups.z);
 	}
 
 	public static void memoryBarrier(int barriers) {
-		GL43C.glMemoryBarrier(barriers);
-=======
+		GL45C.glMemoryBarrier(barriers);
+	}
+
 	public static void bindTextureToUnit(int unit, int texture) {
 		dsaState.bindTextureToUnit(unit, texture);
->>>>>>> 7b709e10
 	}
 
 	// These functions are deprecated and unavailable in the core profile.
@@ -269,12 +260,6 @@
 		RenderSystem.matrixMode(GL11.GL_MODELVIEW);
 	}
 
-<<<<<<< HEAD
-	// TODO: Proper notification of compute support
-	public static boolean supportsCompute() {
-		return GL.getCapabilities().glDispatchCompute != MemoryUtil.NULL;
-	}
-=======
 	public static void blitFramebuffer(int source, int dest, int offsetX, int offsetY, int width, int height, int offsetX2, int offsetY2, int width2, int height2, int bufferChoice, int filter) {
 		dsaState.blitFramebuffer(source, dest, offsetX, offsetY, width, height, offsetX2, offsetY2, width2, height2, bufferChoice, filter);
 	}
@@ -510,5 +495,9 @@
 		}
 	}
 	 */
->>>>>>> 7b709e10
+
+	// TODO: Proper notification of compute support
+	public static boolean supportsCompute() {
+		return GL.getCapabilities().glDispatchCompute != MemoryUtil.NULL;
+	}
 }