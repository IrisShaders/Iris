package net.coderbot.iris.gl;

import com.mojang.blaze3d.platform.GlStateManager;
import com.mojang.blaze3d.systems.RenderSystem;
import com.mojang.math.Matrix4f;
import org.jetbrains.annotations.Nullable;
import org.lwjgl.opengl.EXTShaderImageLoadStore;
import org.lwjgl.opengl.GL;
import org.lwjgl.opengl.GL32C;
import org.lwjgl.opengl.GL42C;

import java.nio.ByteBuffer;
import java.nio.IntBuffer;

/**
 * This class is responsible for abstracting calls to OpenGL and asserting that calls are run on the render thread.
 */
public class IrisRenderSystem {
	private static Matrix4f backupProjection;

	public static void generateMipmaps(int mipmapTarget) {
		RenderSystem.assertThread(RenderSystem::isOnRenderThreadOrInit);
		GL32C.glGenerateMipmap(mipmapTarget);
	}

	public static void bindAttributeLocation(int program, int index, CharSequence name) {
		RenderSystem.assertThread(RenderSystem::isOnRenderThreadOrInit);
		GL32C.glBindAttribLocation(program, index, name);
	}

	public static void texImage2D(int i, int j, int k, int l, int m, int n, int o, int p, @Nullable ByteBuffer byteBuffer) {
		RenderSystem.assertThread(RenderSystem::isOnRenderThreadOrInit);
		GL32C.glTexImage2D(i, j, k, l, m, n, o, p, byteBuffer);
	}

	public static void uniform1f(int location, float v0) {
		RenderSystem.assertThread(RenderSystem::isOnRenderThreadOrInit);
		GL32C.glUniform1f(location, v0);
	}

	public static void uniform2f(int location, float v0, float v1) {
		RenderSystem.assertThread(RenderSystem::isOnRenderThreadOrInit);
		GL32C.glUniform2f(location, v0, v1);
	}

	public static void uniform2i(int location, int v0, int v1) {
		RenderSystem.assertThread(RenderSystem::isOnRenderThreadOrInit);
		GL32C.glUniform2i(location, v0, v1);
	}

	public static void uniform3f(int location, float v0, float v1, float v2) {
		RenderSystem.assertThread(RenderSystem::isOnRenderThreadOrInit);
		GL32C.glUniform3f(location, v0, v1, v2);
	}

	public static void uniform4f(int location, float v0, float v1, float v2, float v3) {
		RenderSystem.assertThread(RenderSystem::isOnRenderThreadOrInit);
		GL32C.glUniform4f(location, v0, v1, v2, v3);
	}

	public static void uniform4i(int location, int v0, int v1, int v2, int v3) {
		RenderSystem.assertThread(RenderSystem::isOnRenderThreadOrInit);
		GL32C.glUniform4i(location, v0, v1, v2, v3);
	}

	public static void texParameteriv(int target, int pname, int[] params) {
		RenderSystem.assertThread(RenderSystem::isOnRenderThreadOrInit);
		GL32C.glTexParameteriv(target, pname, params);
	}

<<<<<<< HEAD
	public static void copyTexImage2D(int target, int level, int internalFormat, int x, int y, int width, int height, int border) {
		RenderSystem.assertThread(RenderSystem::isOnRenderThreadOrInit);
		GL32C.glCopyTexImage2D(target, level, internalFormat, x, y, width, height, border);
	}

=======
>>>>>>> 8af97269
	public static String getProgramInfoLog(int program) {
		RenderSystem.assertThread(RenderSystem::isOnRenderThreadOrInit);
		return GL32C.glGetProgramInfoLog(program);
	}

	public static String getShaderInfoLog(int shader) {
		RenderSystem.assertThread(RenderSystem::isOnRenderThreadOrInit);
		return GL32C.glGetShaderInfoLog(shader);
	}

	public static void drawBuffers(int[] buffers) {
		RenderSystem.assertThread(RenderSystem::isOnRenderThreadOrInit);
		GL32C.glDrawBuffers(buffers);
	}

	public static void readBuffer(int buffer) {
		RenderSystem.assertThread(RenderSystem::isOnRenderThreadOrInit);
		GL32C.glReadBuffer(buffer);
	}

	public static String getActiveUniform(int program, int index, int size, IntBuffer type, IntBuffer name) {
		RenderSystem.assertThread(RenderSystem::isOnRenderThreadOrInit);
		return GL32C.glGetActiveUniform(program, index, size, type, name);
	}

	public static void readPixels(int x, int y, int width, int height, int format, int type, float[] pixels) {
		RenderSystem.assertThread(RenderSystem::isOnRenderThreadOrInit);
		GL32C.glReadPixels(x, y, width, height, format, type, pixels);
	}

	public static void bufferData(int target, float[] data, int usage) {
		RenderSystem.assertThread(RenderSystem::isOnRenderThreadOrInit);
		GL32C.glBufferData(target, data, usage);
	}

	public static void vertexAttrib4f(int index, float v0, float v1, float v2, float v3) {
		RenderSystem.assertThread(RenderSystem::isOnRenderThreadOrInit);
		GL32C.glVertexAttrib4f(index, v0, v1, v2, v3);
	}

	public static void detachShader(int program, int shader) {
		RenderSystem.assertThread(RenderSystem::isOnRenderThreadOrInit);
		GL32C.glDetachShader(program, shader);
	}

	public static void bindImageTexture(int unit, int texture, int level, boolean layered, int layer, int access, int format) {
		RenderSystem.assertThread(RenderSystem::isOnRenderThreadOrInit);
		if (GL.getCapabilities().OpenGL42) {
			GL42C.glBindImageTexture(unit, texture, level, layered, layer, access, format);
		} else {
			EXTShaderImageLoadStore.glBindImageTextureEXT(unit, texture, level, layered, layer, access, format);
		}
	}

	public static int getMaxImageUnits() {
		if (GL.getCapabilities().OpenGL42) {
			return GlStateManager._getInteger(GL42C.GL_MAX_IMAGE_UNITS);
		} else if (GL.getCapabilities().GL_EXT_shader_image_load_store) {
			return GlStateManager._getInteger(EXTShaderImageLoadStore.GL_MAX_IMAGE_UNITS_EXT);
		} else {
			return 0;
		}
	}

	public static String getStringi(int glExtensions, int index) {
		RenderSystem.assertThread(RenderSystem::isOnRenderThreadOrInit);
		return GL32C.glGetStringi(glExtensions, index);
	}

	public static int getUniformBlockIndex(int program, String uniformBlockName) {
		RenderSystem.assertThread(RenderSystem::isOnRenderThreadOrInit);
		return GL32C.glGetUniformBlockIndex(program, uniformBlockName);
	}

	public static void uniformBlockBinding(int program, int uniformBlockIndex, int uniformBlockBinding) {
		RenderSystem.assertThread(RenderSystem::isOnRenderThreadOrInit);
		GL32C.glUniformBlockBinding(program, uniformBlockIndex, uniformBlockBinding);
	}

	public static void setShadowProjection(Matrix4f shadowProjection) {
		backupProjection = RenderSystem.getProjectionMatrix();
		RenderSystem.setProjectionMatrix(shadowProjection);
	}

	public static void restorePlayerProjection() {
		RenderSystem.setProjectionMatrix(backupProjection);
		backupProjection = null;
	}
}<|MERGE_RESOLUTION|>--- conflicted
+++ resolved
@@ -68,14 +68,6 @@
 		GL32C.glTexParameteriv(target, pname, params);
 	}
 
-<<<<<<< HEAD
-	public static void copyTexImage2D(int target, int level, int internalFormat, int x, int y, int width, int height, int border) {
-		RenderSystem.assertThread(RenderSystem::isOnRenderThreadOrInit);
-		GL32C.glCopyTexImage2D(target, level, internalFormat, x, y, width, height, border);
-	}
-
-=======
->>>>>>> 8af97269
 	public static String getProgramInfoLog(int program) {
 		RenderSystem.assertThread(RenderSystem::isOnRenderThreadOrInit);
 		return GL32C.glGetProgramInfoLog(program);
