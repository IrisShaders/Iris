package net.coderbot.iris.gl;

import com.mojang.blaze3d.platform.GlStateManager;
import com.mojang.blaze3d.systems.RenderSystem;
import com.mojang.math.Matrix4f;
import org.jetbrains.annotations.Nullable;
import org.lwjgl.opengl.EXTShaderImageLoadStore;
import org.lwjgl.opengl.GL;
import org.lwjgl.opengl.GL32C;
import org.lwjgl.opengl.GL42C;

import java.nio.ByteBuffer;
import java.nio.IntBuffer;

/**
 * This class is responsible for abstracting calls to OpenGL and asserting that calls are run on the render thread.
 */
public class IrisRenderSystem {
	private static Matrix4f backupProjection;

	public static void generateMipmaps(int mipmapTarget) {
		RenderSystem.assertOnRenderThreadOrInit();
		GL32C.glGenerateMipmap(mipmapTarget);
	}

	public static void bindAttributeLocation(int program, int index, CharSequence name) {
		RenderSystem.assertOnRenderThreadOrInit();
		GL32C.glBindAttribLocation(program, index, name);
	}

	public static void texImage2D(int i, int j, int k, int l, int m, int n, int o, int p, @Nullable ByteBuffer byteBuffer) {
		RenderSystem.assertOnRenderThreadOrInit();
		GL32C.glTexImage2D(i, j, k, l, m, n, o, p, byteBuffer);
	}

	public static void uniform1f(int location, float v0) {
		RenderSystem.assertOnRenderThreadOrInit();
		GL32C.glUniform1f(location, v0);
	}

	public static void uniform2f(int location, float v0, float v1) {
		RenderSystem.assertOnRenderThreadOrInit();
		GL32C.glUniform2f(location, v0, v1);
	}

	public static void uniform2i(int location, int v0, int v1) {
		RenderSystem.assertOnRenderThreadOrInit();
		GL32C.glUniform2i(location, v0, v1);
	}

	public static void uniform3f(int location, float v0, float v1, float v2) {
		RenderSystem.assertOnRenderThreadOrInit();
		GL32C.glUniform3f(location, v0, v1, v2);
	}

	public static void uniform4f(int location, float v0, float v1, float v2, float v3) {
		RenderSystem.assertOnRenderThreadOrInit();
		GL32C.glUniform4f(location, v0, v1, v2, v3);
	}

	public static void uniform4i(int location, int v0, int v1, int v2, int v3) {
		RenderSystem.assertOnRenderThreadOrInit();
		GL32C.glUniform4i(location, v0, v1, v2, v3);
	}

	public static void texParameteriv(int target, int pname, int[] params) {
		RenderSystem.assertOnRenderThreadOrInit();
		GL32C.glTexParameteriv(target, pname, params);
	}

<<<<<<< HEAD
	public static void blitFramebuffer(int srcX0, int srcY0, int srcX1, int srcY1, int dstX0, int dstY0, int dstX1, int dstY1, int mask, int filter) {
		RenderSystem.assertOnRenderThreadOrInit();
		GL32C.glBlitFramebuffer(srcX0, srcY0, srcX1, srcY1, dstX0, dstY0, dstX1, dstY1, mask, filter);
	}

=======
>>>>>>> e55f98bc
	public static void copyTexImage2D(int target, int level, int internalFormat, int x, int y, int width, int height, int border) {
		RenderSystem.assertOnRenderThreadOrInit();
		GL32C.glCopyTexImage2D(target, level, internalFormat, x, y, width, height, border);
	}

	public static String getProgramInfoLog(int program) {
		RenderSystem.assertOnRenderThreadOrInit();
		return GL32C.glGetProgramInfoLog(program);
	}

	public static String getShaderInfoLog(int shader) {
		RenderSystem.assertOnRenderThreadOrInit();
		return GL32C.glGetShaderInfoLog(shader);
	}

	public static void drawBuffers(int[] buffers) {
		RenderSystem.assertOnRenderThreadOrInit();
		GL32C.glDrawBuffers(buffers);
	}

	public static void readBuffer(int buffer) {
		RenderSystem.assertOnRenderThreadOrInit();
		GL32C.glReadBuffer(buffer);
	}

	public static String getActiveUniform(int program, int index, int size, IntBuffer type, IntBuffer name) {
		RenderSystem.assertOnRenderThreadOrInit();
		return GL32C.glGetActiveUniform(program, index, size, type, name);
	}

	public static void readPixels(int x, int y, int width, int height, int format, int type, float[] pixels) {
		RenderSystem.assertOnRenderThreadOrInit();
		GL32C.glReadPixels(x, y, width, height, format, type, pixels);
	}

	public static void bufferData(int target, float[] data, int usage) {
		RenderSystem.assertOnRenderThreadOrInit();
		GL32C.glBufferData(target, data, usage);
	}

	public static void vertexAttrib4f(int index, float v0, float v1, float v2, float v3) {
		RenderSystem.assertOnRenderThreadOrInit();
		GL32C.glVertexAttrib4f(index, v0, v1, v2, v3);
	}

	public static void detachShader(int program, int shader) {
		RenderSystem.assertOnRenderThreadOrInit();
		GL32C.glDetachShader(program, shader);
	}

	public static void bindImageTexture(int unit, int texture, int level, boolean layered, int layer, int access, int format) {
		RenderSystem.assertOnRenderThreadOrInit();
		if (GL.getCapabilities().OpenGL42) {
			GL42C.glBindImageTexture(unit, texture, level, layered, layer, access, format);
		} else {
			EXTShaderImageLoadStore.glBindImageTextureEXT(unit, texture, level, layered, layer, access, format);
		}
	}

	public static int getMaxImageUnits() {
		if (GL.getCapabilities().OpenGL42) {
			return GlStateManager._getInteger(GL42C.GL_MAX_IMAGE_UNITS);
		} else if (GL.getCapabilities().GL_EXT_shader_image_load_store) {
			return GlStateManager._getInteger(EXTShaderImageLoadStore.GL_MAX_IMAGE_UNITS_EXT);
		} else {
			return 0;
		}
	}

	public static String getStringi(int glExtensions, int index) {
		RenderSystem.assertOnRenderThreadOrInit();
		return GL32C.glGetStringi(glExtensions, index);
	}

	public static int getUniformBlockIndex(int program, String uniformBlockName) {
		RenderSystem.assertOnRenderThreadOrInit();
		return GL32C.glGetUniformBlockIndex(program, uniformBlockName);
	}

	public static void uniformBlockBinding(int program, int uniformBlockIndex, int uniformBlockBinding) {
		RenderSystem.assertOnRenderThreadOrInit();
		GL32C.glUniformBlockBinding(program, uniformBlockIndex, uniformBlockBinding);
	}

	public static void setShadowProjection(Matrix4f shadowProjection) {
		backupProjection = RenderSystem.getProjectionMatrix();
		RenderSystem.setProjectionMatrix(shadowProjection);
	}

	public static void restorePlayerProjection() {
		RenderSystem.setProjectionMatrix(backupProjection);
		backupProjection = null;
	}
}<|MERGE_RESOLUTION|>--- conflicted
+++ resolved
@@ -68,14 +68,6 @@
 		GL32C.glTexParameteriv(target, pname, params);
 	}
 
-<<<<<<< HEAD
-	public static void blitFramebuffer(int srcX0, int srcY0, int srcX1, int srcY1, int dstX0, int dstY0, int dstX1, int dstY1, int mask, int filter) {
-		RenderSystem.assertOnRenderThreadOrInit();
-		GL32C.glBlitFramebuffer(srcX0, srcY0, srcX1, srcY1, dstX0, dstY0, dstX1, dstY1, mask, filter);
-	}
-
-=======
->>>>>>> e55f98bc
 	public static void copyTexImage2D(int target, int level, int internalFormat, int x, int y, int width, int height, int border) {
 		RenderSystem.assertOnRenderThreadOrInit();
 		GL32C.glCopyTexImage2D(target, level, internalFormat, x, y, width, height, border);
