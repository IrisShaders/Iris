package net.coderbot.iris.gl;

import com.mojang.blaze3d.platform.GlStateManager;
import com.mojang.blaze3d.systems.RenderSystem;
import net.coderbot.iris.vendored.joml.Vector3i;
import net.coderbot.iris.Iris;
import org.jetbrains.annotations.Nullable;
import org.lwjgl.opengl.ARBDirectStateAccess;
import org.lwjgl.opengl.EXTShaderImageLoadStore;
import org.lwjgl.opengl.GL;
import org.lwjgl.opengl.GL11;
import org.lwjgl.opengl.GL20;
import org.lwjgl.opengl.GL30C;
<<<<<<< HEAD
import org.lwjgl.opengl.GL32C;
import org.lwjgl.opengl.GL42C;
import org.lwjgl.opengl.GL43C;
import org.lwjgl.opengl.GL45C;
import org.lwjgl.opengl.NVXGPUMemoryInfo;
=======
import org.lwjgl.opengl.GL40C;
import org.lwjgl.opengl.GL42C;
import org.lwjgl.opengl.GL45C;
import org.lwjgl.system.MemoryUtil;
>>>>>>> 85a7fe30

import java.nio.ByteBuffer;
import java.nio.FloatBuffer;
import java.nio.IntBuffer;

/**
 * This class is responsible for abstracting calls to OpenGL and asserting that calls are run on the render thread.
 */
public class IrisRenderSystem {
	private static DSAAccess dsaState;
	private static boolean hasMultibind;
	private static boolean supportsCompute;

	public static void initRenderer() {
		if (GL.getCapabilities().OpenGL45) {
			dsaState = new DSACore();
			Iris.logger.info("OpenGL 4.5 detected, enabling DSA.");
		} else if (GL.getCapabilities().GL_ARB_direct_state_access) {
			dsaState = new DSAARB();
			Iris.logger.info("ARB_direct_state_access detected, enabling DSA.");
		} else {
			dsaState = new DSAUnsupported();
			Iris.logger.info("DSA support not detected.");
		}

		if (GL.getCapabilities().OpenGL45 || GL.getCapabilities().GL_ARB_multi_bind) {
			hasMultibind = true;
		} else {
			hasMultibind = false;
		}

		supportsCompute = supportsCompute();
	}

	public static void getIntegerv(int pname, int[] params) {
		RenderSystem.assertThread(RenderSystem::isOnRenderThreadOrInit);
		GL30C.glGetIntegerv(pname, params);
	}

	public static void getFloatv(int pname, float[] params) {
		RenderSystem.assertThread(RenderSystem::isOnRenderThreadOrInit);
		GL30C.glGetFloatv(pname, params);
	}

	public static void generateMipmaps(int texture, int mipmapTarget) {
		RenderSystem.assertThread(RenderSystem::isOnRenderThreadOrInit);
		dsaState.generateMipmaps(texture, mipmapTarget);
	}

	public static void bindAttributeLocation(int program, int index, CharSequence name) {
		RenderSystem.assertThread(RenderSystem::isOnRenderThreadOrInit);
		GL30C.glBindAttribLocation(program, index, name);
	}

	public static void texImage2D(int texture, int target, int level, int internalformat, int width, int height, int border, int format, int type, @Nullable ByteBuffer pixels) {
		RenderSystem.assertThread(RenderSystem::isOnRenderThreadOrInit);
		GlStateManager._bindTexture(texture);
		GL30C.glTexImage2D(target, level, internalformat, width, height, border, format, type, pixels);
	}

	public static void uniformMatrix4fv(int location, boolean transpose, FloatBuffer matrix) {
		RenderSystem.assertThread(RenderSystem::isOnRenderThreadOrInit);
		GL30C.glUniformMatrix4fv(location, transpose, matrix);
	}

	public static void copyTexImage2D(int target, int level, int internalFormat, int x, int y, int width, int height, int border) {
		RenderSystem.assertThread(RenderSystem::isOnRenderThreadOrInit);
		GL30C.glCopyTexImage2D(target, level, internalFormat, x, y, width, height, border);
	}

	public static void uniform1f(int location, float v0) {
		RenderSystem.assertThread(RenderSystem::isOnRenderThreadOrInit);
		GL30C.glUniform1f(location, v0);
	}

	public static void uniform1i(int location, int v0) {
		RenderSystem.assertThread(RenderSystem::isOnRenderThreadOrInit);
		GL30C.glUniform1i(location, v0);
	}

	public static void uniform2f(int location, float v0, float v1) {
		RenderSystem.assertThread(RenderSystem::isOnRenderThreadOrInit);
        GL30C.glUniform2f(location, v0, v1);
	}

	public static void uniform2i(int location, int v0, int v1) {
		RenderSystem.assertThread(RenderSystem::isOnRenderThreadOrInit);
        GL30C.glUniform2i(location, v0, v1);
	}

	public static void uniform3f(int location, float v0, float v1, float v2) {
		RenderSystem.assertThread(RenderSystem::isOnRenderThreadOrInit);
        GL30C.glUniform3f(location, v0, v1, v2);
	}

	public static void uniform4f(int location, float v0, float v1, float v2, float v3) {
		RenderSystem.assertThread(RenderSystem::isOnRenderThreadOrInit);
        GL30C.glUniform4f(location, v0, v1, v2, v3);
	}

	public static void uniform4i(int location, int v0, int v1, int v2, int v3) {
		RenderSystem.assertThread(RenderSystem::isOnRenderThreadOrInit);
		GL30C.glUniform4i(location, v0, v1, v2, v3);
	}

	public static int getAttribLocation(int programId, String name) {
		RenderSystem.assertThread(RenderSystem::isOnRenderThreadOrInit);
		return GL30C.glGetAttribLocation(programId, name);
	}

	public static int getUniformLocation(int programId, String name) {
		RenderSystem.assertThread(RenderSystem::isOnRenderThreadOrInit);
		return GL30C.glGetUniformLocation(programId, name);
	}

	public static void texParameteriv(int texture, int target, int pname, int[] params) {
		RenderSystem.assertThread(RenderSystem::isOnRenderThreadOrInit);
		dsaState.texParameteriv(texture, target, pname, params);
	}

	public static void copyTexSubImage2D(int destTexture, int target, int i, int i1, int i2, int i3, int i4, int width, int height) {
		dsaState.copyTexSubImage2D(destTexture, target, i, i1, i2, i3, i4, width, height);
	}

	public static void texParameteri(int texture, int target, int pname, int param) {
		RenderSystem.assertThread(RenderSystem::isOnRenderThreadOrInit);
		dsaState.texParameteri(texture, target, pname, param);
	}

	public static void texParameterf(int texture, int target, int pname, float param) {
		RenderSystem.assertThread(RenderSystem::isOnRenderThreadOrInit);
		dsaState.texParameterf(texture, target, pname, param);
	}

	public static String getProgramInfoLog(int program) {
		RenderSystem.assertThread(RenderSystem::isOnRenderThreadOrInit);
		return GL30C.glGetProgramInfoLog(program);
	}

	public static String getShaderInfoLog(int shader) {
		RenderSystem.assertThread(RenderSystem::isOnRenderThreadOrInit);
		return GL30C.glGetShaderInfoLog(shader);
	}

	public static void drawBuffers(int framebuffer, int[] buffers) {
		RenderSystem.assertThread(RenderSystem::isOnRenderThreadOrInit);
		dsaState.drawBuffers(framebuffer, buffers);
	}

	public static void readBuffer(int framebuffer, int buffer) {
		RenderSystem.assertThread(RenderSystem::isOnRenderThreadOrInit);
		dsaState.readBuffer(framebuffer, buffer);
	}

	public static String getActiveUniform(int program, int index, int size, IntBuffer type, IntBuffer name) {
		RenderSystem.assertThread(RenderSystem::isOnRenderThreadOrInit);
		return GL30C.glGetActiveUniform(program, index, size, type, name);
	}

	public static void readPixels(int x, int y, int width, int height, int format, int type, float[] pixels) {
		RenderSystem.assertThread(RenderSystem::isOnRenderThreadOrInit);
		GL30C.glReadPixels(x, y, width, height, format, type, pixels);
	}

	public static void bufferData(int target, float[] data, int usage) {
		RenderSystem.assertThread(RenderSystem::isOnRenderThreadOrInit);
		GL30C.glBufferData(target, data, usage);
	}

<<<<<<< HEAD
	public static void bufferData(int target, long size, int usage) {
		RenderSystem.assertThread(RenderSystem::isOnRenderThreadOrInit);
		GL30C.glBufferData(target, size, usage);
	}

	public static void clearBufferData(int glShaderStorageBuffer, int internalFormat, int format, int type, int[] data) {
		GL45C.glClearBufferData(glShaderStorageBuffer, internalFormat, format, type, data);
	}

	public static void bufferStorage(int target, long size, int flags) {
		RenderSystem.assertThread(RenderSystem::isOnRenderThreadOrInit);
		// The ARB version is identical to GL44 and redirects, so this should work on ARB as well.
		GL45C.glBufferStorage(target, size, flags);
	}

	public static void bindBufferBase(int target, int index, int buffer) {
		GL43C.glBindBufferBase(target, index, buffer);
=======
	public static int bufferStorage(int target, float[] data, int usage) {
		RenderSystem.assertThread(RenderSystem::isOnRenderThreadOrInit);
		return dsaState.bufferStorage(target, data, usage);
>>>>>>> 85a7fe30
	}

	public static void vertexAttrib4f(int index, float v0, float v1, float v2, float v3) {
		RenderSystem.assertThread(RenderSystem::isOnRenderThreadOrInit);
		GL30C.glVertexAttrib4f(index, v0, v1, v2, v3);
	}

	public static void detachShader(int program, int shader) {
		RenderSystem.assertThread(RenderSystem::isOnRenderThreadOrInit);
		GL30C.glDetachShader(program, shader);
	}

	public static void framebufferTexture2D(int fb, int fbtarget, int attachment, int target, int texture, int levels) {
		dsaState.framebufferTexture2D(fb, fbtarget, attachment, target, texture, levels);
	}

	public static int getTexParameteri(int texture, int target, int pname) {
		RenderSystem.assertThread(RenderSystem::isOnRenderThreadOrInit);
		return dsaState.getTexParameteri(texture, target, pname);
	}

	public static void bindImageTexture(int unit, int texture, int level, boolean layered, int layer, int access, int format) {
		RenderSystem.assertThread(RenderSystem::isOnRenderThreadOrInit);
		if (GL.getCapabilities().OpenGL42) {
			GL45C.glBindImageTexture(unit, texture, level, layered, layer, access, format);
		} else {
			EXTShaderImageLoadStore.glBindImageTextureEXT(unit, texture, level, layered, layer, access, format);
		}
	}

	public static int getMaxImageUnits() {
		if (GL.getCapabilities().OpenGL42) {
			return GlStateManager._getInteger(GL45C.GL_MAX_IMAGE_UNITS);
		} else if (GL.getCapabilities().GL_EXT_shader_image_load_store) {
			return GlStateManager._getInteger(EXTShaderImageLoadStore.GL_MAX_IMAGE_UNITS_EXT);
		} else {
			return 0;
		}
	}

<<<<<<< HEAD
	public static boolean supportsSSBO() {
		return GL.getCapabilities().OpenGL44 || (GL.getCapabilities().GL_ARB_shader_storage_buffer_object && GL.getCapabilities().GL_ARB_buffer_storage);
	}

	public static void memoryBarrier(int barriers) {
		GL43C.glMemoryBarrier(barriers);
	}

	public static void genBuffers(int[] buffers) {
		GL43C.glGenBuffers(buffers);
	}

	public static void clearBufferSubData(int glShaderStorageBuffer, int glR8, long offset, long size, int glRed, int glByte, int[] ints) {
		GL43C.glClearBufferSubData(glShaderStorageBuffer, glR8, offset, size, glRed, glByte, ints);
=======
	public static void getProgramiv(int program, int value, int[] storage) {
		GL30C.glGetProgramiv(program, value, storage);
	}

	public static void dispatchCompute(int workX, int workY, int workZ) {
		GL45C.glDispatchCompute(workX, workY, workZ);
	}

	public static void dispatchCompute(Vector3i workGroups) {
		GL45C.glDispatchCompute(workGroups.x, workGroups.y, workGroups.z);
	}

	public static void memoryBarrier(int barriers) {
		if (supportsCompute) {
			GL45C.glMemoryBarrier(barriers);
		}
	}

	public static boolean supportsBufferBlending() {
		return GL.getCapabilities().GL_ARB_draw_buffers_blend || GL.getCapabilities().OpenGL40;
	}

	public static void disableBufferBlend(int buffer) {
		RenderSystem.assertThread(RenderSystem::isOnRenderThreadOrInit);
		GL30C.glDisablei(GL30C.GL_BLEND, buffer);
	}

	public static void enableBufferBlend(int buffer) {
		RenderSystem.assertThread(RenderSystem::isOnRenderThreadOrInit);
		GL30C.glEnablei(GL30C.GL_BLEND, buffer);
	}

	public static void blendFuncSeparatei(int buffer, int srcRGB, int dstRGB, int srcAlpha, int dstAlpha) {
		RenderSystem.assertThread(RenderSystem::isOnRenderThreadOrInit);
		GL40C.glBlendFuncSeparatei(buffer, srcRGB, dstRGB, srcAlpha, dstAlpha);
  }
  
	public static void bindTextureToUnit(int unit, int texture) {
		dsaState.bindTextureToUnit(unit, texture);
>>>>>>> 85a7fe30
	}

	// These functions are deprecated and unavailable in the core profile.

	@Deprecated
	public static void setupProjectionMatrix(float[] matrix) {
		RenderSystem.assertThread(RenderSystem::isOnRenderThreadOrInit);
		RenderSystem.matrixMode(GL11.GL_PROJECTION);
		RenderSystem.pushMatrix();
		GL20.glLoadMatrixf(matrix);
		RenderSystem.matrixMode(GL11.GL_MODELVIEW);
	}

	@Deprecated
	public static void restoreProjectionMatrix() {
		RenderSystem.matrixMode(GL11.GL_PROJECTION);
		RenderSystem.popMatrix();
		RenderSystem.matrixMode(GL11.GL_MODELVIEW);
	}

<<<<<<< HEAD
	public static long getVRAM() {
		if (GL.getCapabilities().GL_NVX_gpu_memory_info) {
			return GL32C.glGetInteger(NVXGPUMemoryInfo.GL_GPU_MEMORY_INFO_CURRENT_AVAILABLE_VIDMEM_NVX) * 1024L;
		} else {
			return 4294967296L;
		}
	}
=======
	public static void blitFramebuffer(int source, int dest, int offsetX, int offsetY, int width, int height, int offsetX2, int offsetY2, int width2, int height2, int bufferChoice, int filter) {
		dsaState.blitFramebuffer(source, dest, offsetX, offsetY, width, height, offsetX2, offsetY2, width2, height2, bufferChoice, filter);
	}

	public static int createFramebuffer() {
		return dsaState.createFramebuffer();
	}

	public static int createTexture(int target) {
		return dsaState.createTexture(target);
	}

	public interface DSAAccess {
		void generateMipmaps(int texture, int target);

		void texParameteri(int texture, int target, int pname, int param);
		void texParameterf(int texture, int target, int pname, float param);
		void texParameteriv(int texture, int target, int pname, int[] params);

		void readBuffer(int framebuffer, int buffer);

		void drawBuffers(int framebuffer, int[] buffers);

		int getTexParameteri(int texture, int target, int pname);

		void copyTexSubImage2D(int destTexture, int target, int i, int i1, int i2, int i3, int i4, int width, int height);

		void bindTextureToUnit(int unit, int texture);

		int bufferStorage(int target, float[] data, int usage);

		void blitFramebuffer(int source, int dest, int offsetX, int offsetY, int width, int height, int offsetX2, int offsetY2, int width2, int height2, int bufferChoice, int filter);

		void framebufferTexture2D(int fb, int fbtarget, int attachment, int target, int texture, int levels);

		int createFramebuffer();
		int createTexture(int target);
	}

	public static class DSACore extends DSAARB {

	}

	public static class DSAARB extends DSAUnsupported {

		@Override
		public void generateMipmaps(int texture, int target) {
			ARBDirectStateAccess.glGenerateTextureMipmap(texture);
		}

		@Override
		public void texParameteri(int texture, int target, int pname, int param) {
			ARBDirectStateAccess.glTextureParameteri(texture, pname, param);
		}

		@Override
		public void texParameterf(int texture, int target, int pname, float param) {
			ARBDirectStateAccess.glTextureParameterf(texture, pname, param);
		}

		@Override
		public void texParameteriv(int texture, int target, int pname, int[] params) {
			ARBDirectStateAccess.glTextureParameteriv(texture, pname, params);
		}

		@Override
		public void readBuffer(int framebuffer, int buffer) {
			ARBDirectStateAccess.glNamedFramebufferReadBuffer(framebuffer, buffer);
		}

		@Override
		public void drawBuffers(int framebuffer, int[] buffers) {
			ARBDirectStateAccess.glNamedFramebufferDrawBuffers(framebuffer, buffers);
		}

		@Override
		public int getTexParameteri(int texture, int target, int pname) {
			return ARBDirectStateAccess.glGetTextureParameteri(texture, pname);
		}

		@Override
		public void copyTexSubImage2D(int destTexture, int target, int i, int i1, int i2, int i3, int i4, int width, int height) {
			ARBDirectStateAccess.glCopyTextureSubImage2D(destTexture, i, i1, i2, i3, i4, width, height);
		}

		@Override
		public void bindTextureToUnit(int unit, int texture) {
			if (texture == 0) {
				super.bindTextureToUnit(unit, texture);
			} else {
				ARBDirectStateAccess.glBindTextureUnit(unit, texture);
			}
		}

		@Override
		public int bufferStorage(int target, float[] data, int usage) {
			int buffer = GL45C.glCreateBuffers();
			GL45C.glNamedBufferData(buffer, data, usage);
			return buffer;
		}

		@Override
		public void blitFramebuffer(int source, int dest, int offsetX, int offsetY, int width, int height, int offsetX2, int offsetY2, int width2, int height2, int bufferChoice, int filter) {
			ARBDirectStateAccess.glBlitNamedFramebuffer(source, dest, offsetX, offsetY, width, height, offsetX2, offsetY2, width2, height2, bufferChoice, filter);
		}

		@Override
		public void framebufferTexture2D(int fb, int fbtarget, int attachment, int target, int texture, int levels) {
			ARBDirectStateAccess.glNamedFramebufferTexture(fb, attachment, texture, levels);
		}

		@Override
		public int createFramebuffer() {
			return ARBDirectStateAccess.glCreateFramebuffers();
		}

		@Override
		public int createTexture(int target) {
			return ARBDirectStateAccess.glCreateTextures(target);
		}
	}

	public static class DSAUnsupported implements DSAAccess {
		@Override
		public void generateMipmaps(int texture, int target) {
			GlStateManager._bindTexture(texture);
			GL30C.glGenerateMipmap(target);
		}

		@Override
		public void texParameteri(int texture, int target, int pname, int param) {
			GlStateManager._bindTexture(texture);
			GL30C.glTexParameteri(target, pname, param);
		}

		@Override
		public void texParameterf(int texture, int target, int pname, float param) {
			GlStateManager._bindTexture(texture);
			GL30C.glTexParameterf(target, pname, param);
		}

		@Override
		public void texParameteriv(int texture, int target, int pname, int[] params) {
			GlStateManager._bindTexture(texture);
			GL30C.glTexParameteriv(target, pname, params);
		}

		@Override
		public void readBuffer(int framebuffer, int buffer) {
			GlStateManager._glBindFramebuffer(GL30C.GL_FRAMEBUFFER, framebuffer);
			GL30C.glReadBuffer(buffer);
		}

		@Override
		public void drawBuffers(int framebuffer, int[] buffers) {
			GlStateManager._glBindFramebuffer(GL30C.GL_FRAMEBUFFER, framebuffer);
			GL30C.glDrawBuffers(buffers);
		}

		@Override
		public int getTexParameteri(int texture, int target, int pname) {
			GlStateManager._bindTexture(texture);
			return GL30C.glGetTexParameteri(target, pname);
		}

		@Override
		public void copyTexSubImage2D(int destTexture, int target, int i, int i1, int i2, int i3, int i4, int width, int height) {
			int previous = GlStateManager.getActiveTextureName();
			GlStateManager._bindTexture(destTexture);
			GL30C.glCopyTexSubImage2D(target, i, i1, i2, i3, i4, width, height);
			GlStateManager._bindTexture(previous);
		}

		@Override
		public void bindTextureToUnit(int unit, int texture) {
			GlStateManager._activeTexture(GL30C.GL_TEXTURE0 + unit);
			GlStateManager._bindTexture(texture);
		}

		@Override
		public int bufferStorage(int target, float[] data, int usage) {
			int buffer = GlStateManager._glGenBuffers();
			GlStateManager._glBindBuffer(target, buffer);
			bufferData(target, data, usage);
			GlStateManager._glBindBuffer(target, 0);

			return buffer;
		}

		@Override
		public void blitFramebuffer(int source, int dest, int offsetX, int offsetY, int width, int height, int offsetX2, int offsetY2, int width2, int height2, int bufferChoice, int filter) {
			GlStateManager._glBindFramebuffer(GL30C.GL_READ_FRAMEBUFFER, source);
			GlStateManager._glBindFramebuffer(GL30C.GL_DRAW_FRAMEBUFFER, dest);
			GL30C.glBlitFramebuffer(offsetX, offsetY, width, height, offsetX2, offsetY2, width2, height2, bufferChoice, filter);
		}

		@Override
		public void framebufferTexture2D(int fb, int fbtarget, int attachment, int target, int texture, int levels) {
			GlStateManager._glBindFramebuffer(fbtarget, fb);
			GL30C.glFramebufferTexture2D(fbtarget, attachment, target, texture, levels);
		}

		@Override
		public int createFramebuffer() {
			int framebuffer = GlStateManager.glGenFramebuffers();
			GlStateManager._glBindFramebuffer(GL30C.GL_FRAMEBUFFER, framebuffer);
			return framebuffer;
		}

		@Override
		public int createTexture(int target) {
			int texture = GlStateManager._genTexture();
			GlStateManager._bindTexture(texture);
			return texture;
		}
	}

	/*
	public static void bindTextures(int startingTexture, int[] bindings) {
		if (hasMultibind) {
			ARBMultiBind.glBindTextures(startingTexture, bindings);
		} else if (dsaState != DSAState.NONE) {
			for (int binding : bindings) {
				ARBDirectStateAccess.glBindTextureUnit(startingTexture, binding);
				startingTexture++;
			}
		} else {
			for (int binding : bindings) {
				GlStateManager._activeTexture(startingTexture);
				GlStateManager._bindTexture(binding);
				startingTexture++;
			}
		}
	}
	 */

	// TODO: Proper notification of compute support
	public static boolean supportsCompute() {
		return GL.getCapabilities().glDispatchCompute != MemoryUtil.NULL;
	}
>>>>>>> 85a7fe30
}<|MERGE_RESOLUTION|>--- conflicted
+++ resolved
@@ -11,18 +11,13 @@
 import org.lwjgl.opengl.GL11;
 import org.lwjgl.opengl.GL20;
 import org.lwjgl.opengl.GL30C;
-<<<<<<< HEAD
 import org.lwjgl.opengl.GL32C;
+import org.lwjgl.opengl.GL40C;
 import org.lwjgl.opengl.GL42C;
 import org.lwjgl.opengl.GL43C;
 import org.lwjgl.opengl.GL45C;
 import org.lwjgl.opengl.NVXGPUMemoryInfo;
-=======
-import org.lwjgl.opengl.GL40C;
-import org.lwjgl.opengl.GL42C;
-import org.lwjgl.opengl.GL45C;
 import org.lwjgl.system.MemoryUtil;
->>>>>>> 85a7fe30
 
 import java.nio.ByteBuffer;
 import java.nio.FloatBuffer;
@@ -192,7 +187,6 @@
 		GL30C.glBufferData(target, data, usage);
 	}
 
-<<<<<<< HEAD
 	public static void bufferData(int target, long size, int usage) {
 		RenderSystem.assertThread(RenderSystem::isOnRenderThreadOrInit);
 		GL30C.glBufferData(target, size, usage);
@@ -202,19 +196,13 @@
 		GL45C.glClearBufferData(glShaderStorageBuffer, internalFormat, format, type, data);
 	}
 
-	public static void bufferStorage(int target, long size, int flags) {
-		RenderSystem.assertThread(RenderSystem::isOnRenderThreadOrInit);
-		// The ARB version is identical to GL44 and redirects, so this should work on ARB as well.
-		GL45C.glBufferStorage(target, size, flags);
-	}
-
 	public static void bindBufferBase(int target, int index, int buffer) {
 		GL43C.glBindBufferBase(target, index, buffer);
-=======
+	}
+
 	public static int bufferStorage(int target, float[] data, int usage) {
 		RenderSystem.assertThread(RenderSystem::isOnRenderThreadOrInit);
 		return dsaState.bufferStorage(target, data, usage);
->>>>>>> 85a7fe30
 	}
 
 	public static void vertexAttrib4f(int index, float v0, float v1, float v2, float v3) {
@@ -255,22 +243,18 @@
 		}
 	}
 
-<<<<<<< HEAD
 	public static boolean supportsSSBO() {
 		return GL.getCapabilities().OpenGL44 || (GL.getCapabilities().GL_ARB_shader_storage_buffer_object && GL.getCapabilities().GL_ARB_buffer_storage);
 	}
 
-	public static void memoryBarrier(int barriers) {
-		GL43C.glMemoryBarrier(barriers);
-	}
-
 	public static void genBuffers(int[] buffers) {
 		GL43C.glGenBuffers(buffers);
 	}
 
 	public static void clearBufferSubData(int glShaderStorageBuffer, int glR8, long offset, long size, int glRed, int glByte, int[] ints) {
 		GL43C.glClearBufferSubData(glShaderStorageBuffer, glR8, offset, size, glRed, glByte, ints);
-=======
+	}
+
 	public static void getProgramiv(int program, int value, int[] storage) {
 		GL30C.glGetProgramiv(program, value, storage);
 	}
@@ -307,10 +291,9 @@
 		RenderSystem.assertThread(RenderSystem::isOnRenderThreadOrInit);
 		GL40C.glBlendFuncSeparatei(buffer, srcRGB, dstRGB, srcAlpha, dstAlpha);
   }
-  
+
 	public static void bindTextureToUnit(int unit, int texture) {
 		dsaState.bindTextureToUnit(unit, texture);
->>>>>>> 85a7fe30
 	}
 
 	// These functions are deprecated and unavailable in the core profile.
@@ -331,15 +314,6 @@
 		RenderSystem.matrixMode(GL11.GL_MODELVIEW);
 	}
 
-<<<<<<< HEAD
-	public static long getVRAM() {
-		if (GL.getCapabilities().GL_NVX_gpu_memory_info) {
-			return GL32C.glGetInteger(NVXGPUMemoryInfo.GL_GPU_MEMORY_INFO_CURRENT_AVAILABLE_VIDMEM_NVX) * 1024L;
-		} else {
-			return 4294967296L;
-		}
-	}
-=======
 	public static void blitFramebuffer(int source, int dest, int offsetX, int offsetY, int width, int height, int offsetX2, int offsetY2, int width2, int height2, int bufferChoice, int filter) {
 		dsaState.blitFramebuffer(source, dest, offsetX, offsetY, width, height, offsetX2, offsetY2, width2, height2, bufferChoice, filter);
 	}
@@ -580,5 +554,12 @@
 	public static boolean supportsCompute() {
 		return GL.getCapabilities().glDispatchCompute != MemoryUtil.NULL;
 	}
->>>>>>> 85a7fe30
+
+	public static long getVRAM() {
+		if (GL.getCapabilities().GL_NVX_gpu_memory_info) {
+			return GL32C.glGetInteger(NVXGPUMemoryInfo.GL_GPU_MEMORY_INFO_CURRENT_AVAILABLE_VIDMEM_NVX) * 1024L;
+		} else {
+			return 4294967296L;
+		}
+	}
 }