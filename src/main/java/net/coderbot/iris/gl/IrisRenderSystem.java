package net.coderbot.iris.gl;

import com.mojang.blaze3d.platform.GlStateManager;
import com.mojang.blaze3d.systems.RenderSystem;
import com.mojang.math.Matrix4f;
import org.jetbrains.annotations.Nullable;
import org.lwjgl.opengl.EXTShaderImageLoadStore;
import org.lwjgl.opengl.GL;
import org.lwjgl.opengl.GL32C;
import org.lwjgl.opengl.GL42C;

import java.nio.ByteBuffer;
import java.nio.IntBuffer;

/**
 * This class is responsible for abstracting calls to OpenGL and asserting that calls are run on the render thread.
 */
public class IrisRenderSystem {
<<<<<<< HEAD
	private static Matrix4f backupProjection;
=======
	public static void getIntegerv(int pname, int[] params) {
		RenderSystem.assertThread(RenderSystem::isOnRenderThreadOrInit);
		GL30C.glGetIntegerv(pname, params);
	}

	public static void getFloatv(int pname, float[] params) {
		RenderSystem.assertThread(RenderSystem::isOnRenderThreadOrInit);
		GL30C.glGetFloatv(pname, params);
	}
>>>>>>> 5797549a

	public static void generateMipmaps(int mipmapTarget) {
		RenderSystem.assertThread(RenderSystem::isOnRenderThreadOrInit);
		GL32C.glGenerateMipmap(mipmapTarget);
	}

	public static void bindAttributeLocation(int program, int index, CharSequence name) {
		RenderSystem.assertThread(RenderSystem::isOnRenderThreadOrInit);
		GL32C.glBindAttribLocation(program, index, name);
	}

	public static void texImage2D(int target, int level, int internalformat, int width, int height, int border, int format, int type, @Nullable ByteBuffer pixels) {
		RenderSystem.assertThread(RenderSystem::isOnRenderThreadOrInit);
<<<<<<< HEAD
		GL32C.glTexImage2D(i, j, k, l, m, n, o, p, byteBuffer);
=======
		GL30C.glTexImage2D(target, level, internalformat, width, height, border, format, type, pixels);
	}

	public static void uniformMatrix4fv(int location, boolean transpose, FloatBuffer matrix) {
		RenderSystem.assertThread(RenderSystem::isOnRenderThreadOrInit);
		GL30C.glUniformMatrix4fv(location, transpose, matrix);
>>>>>>> 5797549a
	}

	public static void uniform1f(int location, float v0) {
		RenderSystem.assertThread(RenderSystem::isOnRenderThreadOrInit);
		GL32C.glUniform1f(location, v0);
	}

	public static void uniform2f(int location, float v0, float v1) {
		RenderSystem.assertThread(RenderSystem::isOnRenderThreadOrInit);
		GL32C.glUniform2f(location, v0, v1);
	}

	public static void uniform2i(int location, int v0, int v1) {
		RenderSystem.assertThread(RenderSystem::isOnRenderThreadOrInit);
		GL32C.glUniform2i(location, v0, v1);
	}

	public static void uniform3f(int location, float v0, float v1, float v2) {
		RenderSystem.assertThread(RenderSystem::isOnRenderThreadOrInit);
		GL32C.glUniform3f(location, v0, v1, v2);
	}

	public static void uniform4f(int location, float v0, float v1, float v2, float v3) {
		RenderSystem.assertThread(RenderSystem::isOnRenderThreadOrInit);
		GL32C.glUniform4f(location, v0, v1, v2, v3);
	}

	public static void uniform4i(int location, int v0, int v1, int v2, int v3) {
		RenderSystem.assertThread(RenderSystem::isOnRenderThreadOrInit);
		GL32C.glUniform4i(location, v0, v1, v2, v3);
	}

	public static void texParameteriv(int target, int pname, int[] params) {
		RenderSystem.assertThread(RenderSystem::isOnRenderThreadOrInit);
		GL32C.glTexParameteriv(target, pname, params);
	}

	public static String getProgramInfoLog(int program) {
		RenderSystem.assertThread(RenderSystem::isOnRenderThreadOrInit);
		return GL32C.glGetProgramInfoLog(program);
	}

	public static String getShaderInfoLog(int shader) {
		RenderSystem.assertThread(RenderSystem::isOnRenderThreadOrInit);
		return GL32C.glGetShaderInfoLog(shader);
	}

	public static void drawBuffers(int[] buffers) {
		RenderSystem.assertThread(RenderSystem::isOnRenderThreadOrInit);
		GL32C.glDrawBuffers(buffers);
	}

	public static void readBuffer(int buffer) {
		RenderSystem.assertThread(RenderSystem::isOnRenderThreadOrInit);
		GL32C.glReadBuffer(buffer);
	}

	public static String getActiveUniform(int program, int index, int size, IntBuffer type, IntBuffer name) {
		RenderSystem.assertThread(RenderSystem::isOnRenderThreadOrInit);
		return GL32C.glGetActiveUniform(program, index, size, type, name);
	}

	public static void readPixels(int x, int y, int width, int height, int format, int type, float[] pixels) {
		RenderSystem.assertThread(RenderSystem::isOnRenderThreadOrInit);
		GL32C.glReadPixels(x, y, width, height, format, type, pixels);
	}

	public static void bufferData(int target, float[] data, int usage) {
		RenderSystem.assertThread(RenderSystem::isOnRenderThreadOrInit);
		GL32C.glBufferData(target, data, usage);
	}

	public static void vertexAttrib4f(int index, float v0, float v1, float v2, float v3) {
		RenderSystem.assertThread(RenderSystem::isOnRenderThreadOrInit);
		GL32C.glVertexAttrib4f(index, v0, v1, v2, v3);
	}

	public static void detachShader(int program, int shader) {
		RenderSystem.assertThread(RenderSystem::isOnRenderThreadOrInit);
		GL32C.glDetachShader(program, shader);
	}

	public static int getTexParameteri(int target, int pname) {
		RenderSystem.assertThread(RenderSystem::isOnRenderThreadOrInit);
		return GL30C.glGetTexParameteri(target, pname);
	}

	public static void bindImageTexture(int unit, int texture, int level, boolean layered, int layer, int access, int format) {
		RenderSystem.assertThread(RenderSystem::isOnRenderThreadOrInit);
		if (GL.getCapabilities().OpenGL42) {
			GL42C.glBindImageTexture(unit, texture, level, layered, layer, access, format);
		} else {
			EXTShaderImageLoadStore.glBindImageTextureEXT(unit, texture, level, layered, layer, access, format);
		}
	}

	public static int getMaxImageUnits() {
		if (GL.getCapabilities().OpenGL42) {
			return GlStateManager._getInteger(GL42C.GL_MAX_IMAGE_UNITS);
		} else if (GL.getCapabilities().GL_EXT_shader_image_load_store) {
			return GlStateManager._getInteger(EXTShaderImageLoadStore.GL_MAX_IMAGE_UNITS_EXT);
		} else {
			return 0;
		}
	}

	public static String getStringi(int glExtensions, int index) {
		RenderSystem.assertThread(RenderSystem::isOnRenderThreadOrInit);
		return GL32C.glGetStringi(glExtensions, index);
	}

	public static int getUniformBlockIndex(int program, String uniformBlockName) {
		RenderSystem.assertThread(RenderSystem::isOnRenderThreadOrInit);
		return GL32C.glGetUniformBlockIndex(program, uniformBlockName);
	}

	public static void uniformBlockBinding(int program, int uniformBlockIndex, int uniformBlockBinding) {
		RenderSystem.assertThread(RenderSystem::isOnRenderThreadOrInit);
		GL32C.glUniformBlockBinding(program, uniformBlockIndex, uniformBlockBinding);
	}

	public static void setShadowProjection(Matrix4f shadowProjection) {
		backupProjection = RenderSystem.getProjectionMatrix();
		RenderSystem.setProjectionMatrix(shadowProjection);
	}

	public static void restorePlayerProjection() {
		RenderSystem.setProjectionMatrix(backupProjection);
		backupProjection = null;
	}
}<|MERGE_RESOLUTION|>--- conflicted
+++ resolved
@@ -16,19 +16,17 @@
  * This class is responsible for abstracting calls to OpenGL and asserting that calls are run on the render thread.
  */
 public class IrisRenderSystem {
-<<<<<<< HEAD
 	private static Matrix4f backupProjection;
-=======
+
 	public static void getIntegerv(int pname, int[] params) {
 		RenderSystem.assertThread(RenderSystem::isOnRenderThreadOrInit);
-		GL30C.glGetIntegerv(pname, params);
+		GL32C.glGetIntegerv(pname, params);
 	}
 
 	public static void getFloatv(int pname, float[] params) {
 		RenderSystem.assertThread(RenderSystem::isOnRenderThreadOrInit);
-		GL30C.glGetFloatv(pname, params);
+		GL32C.glGetFloatv(pname, params);
 	}
->>>>>>> 5797549a
 
 	public static void generateMipmaps(int mipmapTarget) {
 		RenderSystem.assertThread(RenderSystem::isOnRenderThreadOrInit);
@@ -42,16 +40,7 @@
 
 	public static void texImage2D(int target, int level, int internalformat, int width, int height, int border, int format, int type, @Nullable ByteBuffer pixels) {
 		RenderSystem.assertThread(RenderSystem::isOnRenderThreadOrInit);
-<<<<<<< HEAD
-		GL32C.glTexImage2D(i, j, k, l, m, n, o, p, byteBuffer);
-=======
-		GL30C.glTexImage2D(target, level, internalformat, width, height, border, format, type, pixels);
-	}
-
-	public static void uniformMatrix4fv(int location, boolean transpose, FloatBuffer matrix) {
-		RenderSystem.assertThread(RenderSystem::isOnRenderThreadOrInit);
-		GL30C.glUniformMatrix4fv(location, transpose, matrix);
->>>>>>> 5797549a
+		GL32C.glTexImage2D(target, level, internalformat, width, height, border, format, type, pixels);
 	}
 
 	public static void uniform1f(int location, float v0) {
@@ -136,7 +125,7 @@
 
 	public static int getTexParameteri(int target, int pname) {
 		RenderSystem.assertThread(RenderSystem::isOnRenderThreadOrInit);
-		return GL30C.glGetTexParameteri(target, pname);
+		return GL32C.glGetTexParameteri(target, pname);
 	}
 
 	public static void bindImageTexture(int unit, int texture, int level, boolean layered, int layer, int access, int format) {
