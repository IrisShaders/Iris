package net.coderbot.iris.gl;

import com.mojang.blaze3d.platform.GlStateManager;
import com.mojang.blaze3d.systems.RenderSystem;
import net.coderbot.iris.vendored.joml.Vector3i;
import net.coderbot.iris.Iris;
import org.jetbrains.annotations.Nullable;
import org.lwjgl.opengl.ARBDirectStateAccess;
import org.lwjgl.opengl.EXTShaderImageLoadStore;
import org.lwjgl.opengl.GL;
import org.lwjgl.opengl.GL11;
import org.lwjgl.opengl.GL20;
import org.lwjgl.opengl.GL30C;
<<<<<<< HEAD
=======
import org.lwjgl.opengl.GL40C;
import org.lwjgl.opengl.GL42C;
>>>>>>> 1a39a367
import org.lwjgl.opengl.GL45C;
import org.lwjgl.system.MemoryUtil;

import java.nio.ByteBuffer;
import java.nio.FloatBuffer;
import java.nio.IntBuffer;

/**
 * This class is responsible for abstracting calls to OpenGL and asserting that calls are run on the render thread.
 */
public class IrisRenderSystem {
	private static DSAAccess dsaState;
	private static boolean hasMultibind;
	private static boolean supportsCompute;

	public static void initRenderer() {
		if (GL.getCapabilities().OpenGL45) {
			dsaState = new DSACore();
			Iris.logger.info("OpenGL 4.5 detected, enabling DSA.");
		} else if (GL.getCapabilities().GL_ARB_direct_state_access) {
			dsaState = new DSAARB();
			Iris.logger.info("ARB_direct_state_access detected, enabling DSA.");
		} else {
			dsaState = new DSAUnsupported();
			Iris.logger.info("DSA support not detected.");
		}

		if (GL.getCapabilities().OpenGL45 || GL.getCapabilities().GL_ARB_multi_bind) {
			hasMultibind = true;
		} else {
			hasMultibind = false;
		}

		supportsCompute = supportsCompute();
	}

	public static void getIntegerv(int pname, int[] params) {
		RenderSystem.assertThread(RenderSystem::isOnRenderThreadOrInit);
		GL30C.glGetIntegerv(pname, params);
	}

	public static void getFloatv(int pname, float[] params) {
		RenderSystem.assertThread(RenderSystem::isOnRenderThreadOrInit);
		GL30C.glGetFloatv(pname, params);
	}

	public static void generateMipmaps(int texture, int mipmapTarget) {
		RenderSystem.assertThread(RenderSystem::isOnRenderThreadOrInit);
		dsaState.generateMipmaps(texture, mipmapTarget);
	}

	public static void bindAttributeLocation(int program, int index, CharSequence name) {
		RenderSystem.assertThread(RenderSystem::isOnRenderThreadOrInit);
		GL30C.glBindAttribLocation(program, index, name);
	}

	public static void texImage2D(int texture, int target, int level, int internalformat, int width, int height, int border, int format, int type, @Nullable ByteBuffer pixels) {
		RenderSystem.assertThread(RenderSystem::isOnRenderThreadOrInit);
		GlStateManager._bindTexture(texture);
		GL30C.glTexImage2D(target, level, internalformat, width, height, border, format, type, pixels);
	}

	public static void uniformMatrix4fv(int location, boolean transpose, FloatBuffer matrix) {
		RenderSystem.assertThread(RenderSystem::isOnRenderThreadOrInit);
		GL30C.glUniformMatrix4fv(location, transpose, matrix);
	}

	public static void copyTexImage2D(int target, int level, int internalFormat, int x, int y, int width, int height, int border) {
		RenderSystem.assertThread(RenderSystem::isOnRenderThreadOrInit);
		GL30C.glCopyTexImage2D(target, level, internalFormat, x, y, width, height, border);
	}

	public static void uniform1f(int location, float v0) {
		RenderSystem.assertThread(RenderSystem::isOnRenderThreadOrInit);
		GL30C.glUniform1f(location, v0);
	}

	public static void uniform1i(int location, int v0) {
		RenderSystem.assertThread(RenderSystem::isOnRenderThreadOrInit);
		GL30C.glUniform1i(location, v0);
	}

	public static void uniform2f(int location, float v0, float v1) {
		RenderSystem.assertThread(RenderSystem::isOnRenderThreadOrInit);
        GL30C.glUniform2f(location, v0, v1);
	}

	public static void uniform2i(int location, int v0, int v1) {
		RenderSystem.assertThread(RenderSystem::isOnRenderThreadOrInit);
        GL30C.glUniform2i(location, v0, v1);
	}

	public static void uniform3f(int location, float v0, float v1, float v2) {
		RenderSystem.assertThread(RenderSystem::isOnRenderThreadOrInit);
        GL30C.glUniform3f(location, v0, v1, v2);
	}

	public static void uniform4f(int location, float v0, float v1, float v2, float v3) {
		RenderSystem.assertThread(RenderSystem::isOnRenderThreadOrInit);
        GL30C.glUniform4f(location, v0, v1, v2, v3);
	}

	public static void uniform4i(int location, int v0, int v1, int v2, int v3) {
		RenderSystem.assertThread(RenderSystem::isOnRenderThreadOrInit);
		GL30C.glUniform4i(location, v0, v1, v2, v3);
	}

	public static int getAttribLocation(int programId, String name) {
		RenderSystem.assertThread(RenderSystem::isOnRenderThreadOrInit);
		return GL30C.glGetAttribLocation(programId, name);
	}

	public static int getUniformLocation(int programId, String name) {
		RenderSystem.assertThread(RenderSystem::isOnRenderThreadOrInit);
		return GL30C.glGetUniformLocation(programId, name);
	}

	public static void texParameteriv(int texture, int target, int pname, int[] params) {
		RenderSystem.assertThread(RenderSystem::isOnRenderThreadOrInit);
		dsaState.texParameteriv(texture, target, pname, params);
	}

	public static void copyTexSubImage2D(int destTexture, int target, int i, int i1, int i2, int i3, int i4, int width, int height) {
		dsaState.copyTexSubImage2D(destTexture, target, i, i1, i2, i3, i4, width, height);
	}

	public static void texParameteri(int texture, int target, int pname, int param) {
		RenderSystem.assertThread(RenderSystem::isOnRenderThreadOrInit);
		dsaState.texParameteri(texture, target, pname, param);
	}

	public static void texParameterf(int texture, int target, int pname, float param) {
		RenderSystem.assertThread(RenderSystem::isOnRenderThreadOrInit);
		dsaState.texParameterf(texture, target, pname, param);
	}

	public static String getProgramInfoLog(int program) {
		RenderSystem.assertThread(RenderSystem::isOnRenderThreadOrInit);
		return GL30C.glGetProgramInfoLog(program);
	}

	public static String getShaderInfoLog(int shader) {
		RenderSystem.assertThread(RenderSystem::isOnRenderThreadOrInit);
		return GL30C.glGetShaderInfoLog(shader);
	}

	public static void drawBuffers(int framebuffer, int[] buffers) {
		RenderSystem.assertThread(RenderSystem::isOnRenderThreadOrInit);
		dsaState.drawBuffers(framebuffer, buffers);
	}

	public static void readBuffer(int framebuffer, int buffer) {
		RenderSystem.assertThread(RenderSystem::isOnRenderThreadOrInit);
		dsaState.readBuffer(framebuffer, buffer);
	}

	public static String getActiveUniform(int program, int index, int size, IntBuffer type, IntBuffer name) {
		RenderSystem.assertThread(RenderSystem::isOnRenderThreadOrInit);
		return GL30C.glGetActiveUniform(program, index, size, type, name);
	}

	public static void readPixels(int x, int y, int width, int height, int format, int type, float[] pixels) {
		RenderSystem.assertThread(RenderSystem::isOnRenderThreadOrInit);
		GL30C.glReadPixels(x, y, width, height, format, type, pixels);
	}

	public static void bufferData(int target, float[] data, int usage) {
		RenderSystem.assertThread(RenderSystem::isOnRenderThreadOrInit);
		GL30C.glBufferData(target, data, usage);
	}

	public static int bufferStorage(int target, float[] data, int usage) {
		RenderSystem.assertThread(RenderSystem::isOnRenderThreadOrInit);
		return dsaState.bufferStorage(target, data, usage);
	}

	public static void vertexAttrib4f(int index, float v0, float v1, float v2, float v3) {
		RenderSystem.assertThread(RenderSystem::isOnRenderThreadOrInit);
		GL30C.glVertexAttrib4f(index, v0, v1, v2, v3);
	}

	public static void detachShader(int program, int shader) {
		RenderSystem.assertThread(RenderSystem::isOnRenderThreadOrInit);
		GL30C.glDetachShader(program, shader);
	}

	public static void framebufferTexture2D(int fb, int fbtarget, int attachment, int target, int texture, int levels) {
		dsaState.framebufferTexture2D(fb, fbtarget, attachment, target, texture, levels);
	}

	public static int getTexParameteri(int texture, int target, int pname) {
		RenderSystem.assertThread(RenderSystem::isOnRenderThreadOrInit);
		return dsaState.getTexParameteri(texture, target, pname);
	}

	public static void bindImageTexture(int unit, int texture, int level, boolean layered, int layer, int access, int format) {
		RenderSystem.assertThread(RenderSystem::isOnRenderThreadOrInit);
		if (GL.getCapabilities().OpenGL42) {
			GL45C.glBindImageTexture(unit, texture, level, layered, layer, access, format);
		} else {
			EXTShaderImageLoadStore.glBindImageTextureEXT(unit, texture, level, layered, layer, access, format);
		}
	}

	public static int getMaxImageUnits() {
		if (GL.getCapabilities().OpenGL42) {
			return GlStateManager._getInteger(GL45C.GL_MAX_IMAGE_UNITS);
		} else if (GL.getCapabilities().GL_EXT_shader_image_load_store) {
			return GlStateManager._getInteger(EXTShaderImageLoadStore.GL_MAX_IMAGE_UNITS_EXT);
		} else {
			return 0;
		}
	}

<<<<<<< HEAD
	public static void getProgramiv(int program, int value, int[] storage) {
		GL30C.glGetProgramiv(program, value, storage);
	}

	public static void dispatchCompute(int workX, int workY, int workZ) {
		GL45C.glDispatchCompute(workX, workY, workZ);
	}

	public static void dispatchCompute(Vector3i workGroups) {
		GL45C.glDispatchCompute(workGroups.x, workGroups.y, workGroups.z);
	}

	public static void memoryBarrier(int barriers) {
		if (supportsCompute) {
			GL45C.glMemoryBarrier(barriers);
		}
	}

=======
	public static boolean supportsBufferBlending() {
		return GL.getCapabilities().GL_ARB_draw_buffers_blend || GL.getCapabilities().OpenGL40;
	}

	public static void disableBufferBlend(int buffer) {
		RenderSystem.assertThread(RenderSystem::isOnRenderThreadOrInit);
		GL30C.glDisablei(GL30C.GL_BLEND, buffer);
	}

	public static void enableBufferBlend(int buffer) {
		RenderSystem.assertThread(RenderSystem::isOnRenderThreadOrInit);
		GL30C.glEnablei(GL30C.GL_BLEND, buffer);
	}

	public static void blendFuncSeparatei(int buffer, int srcRGB, int dstRGB, int srcAlpha, int dstAlpha) {
		RenderSystem.assertThread(RenderSystem::isOnRenderThreadOrInit);
		GL40C.glBlendFuncSeparatei(buffer, srcRGB, dstRGB, srcAlpha, dstAlpha);
  }
  
>>>>>>> 1a39a367
	public static void bindTextureToUnit(int unit, int texture) {
		dsaState.bindTextureToUnit(unit, texture);
	}

	// These functions are deprecated and unavailable in the core profile.

	@Deprecated
	public static void setupProjectionMatrix(float[] matrix) {
		RenderSystem.assertThread(RenderSystem::isOnRenderThreadOrInit);
		RenderSystem.matrixMode(GL11.GL_PROJECTION);
		RenderSystem.pushMatrix();
		GL20.glLoadMatrixf(matrix);
		RenderSystem.matrixMode(GL11.GL_MODELVIEW);
	}

	@Deprecated
	public static void restoreProjectionMatrix() {
		RenderSystem.matrixMode(GL11.GL_PROJECTION);
		RenderSystem.popMatrix();
		RenderSystem.matrixMode(GL11.GL_MODELVIEW);
	}

	public static void blitFramebuffer(int source, int dest, int offsetX, int offsetY, int width, int height, int offsetX2, int offsetY2, int width2, int height2, int bufferChoice, int filter) {
		dsaState.blitFramebuffer(source, dest, offsetX, offsetY, width, height, offsetX2, offsetY2, width2, height2, bufferChoice, filter);
	}

	public static int createFramebuffer() {
		return dsaState.createFramebuffer();
	}

	public static int createTexture(int target) {
		return dsaState.createTexture(target);
	}

	public interface DSAAccess {
		void generateMipmaps(int texture, int target);

		void texParameteri(int texture, int target, int pname, int param);
		void texParameterf(int texture, int target, int pname, float param);
		void texParameteriv(int texture, int target, int pname, int[] params);

		void readBuffer(int framebuffer, int buffer);

		void drawBuffers(int framebuffer, int[] buffers);

		int getTexParameteri(int texture, int target, int pname);

		void copyTexSubImage2D(int destTexture, int target, int i, int i1, int i2, int i3, int i4, int width, int height);

		void bindTextureToUnit(int unit, int texture);

		int bufferStorage(int target, float[] data, int usage);

		void blitFramebuffer(int source, int dest, int offsetX, int offsetY, int width, int height, int offsetX2, int offsetY2, int width2, int height2, int bufferChoice, int filter);

		void framebufferTexture2D(int fb, int fbtarget, int attachment, int target, int texture, int levels);

		int createFramebuffer();
		int createTexture(int target);
	}

	public static class DSACore extends DSAARB {

	}

	public static class DSAARB extends DSAUnsupported {

		@Override
		public void generateMipmaps(int texture, int target) {
			ARBDirectStateAccess.glGenerateTextureMipmap(texture);
		}

		@Override
		public void texParameteri(int texture, int target, int pname, int param) {
			ARBDirectStateAccess.glTextureParameteri(texture, pname, param);
		}

		@Override
		public void texParameterf(int texture, int target, int pname, float param) {
			ARBDirectStateAccess.glTextureParameterf(texture, pname, param);
		}

		@Override
		public void texParameteriv(int texture, int target, int pname, int[] params) {
			ARBDirectStateAccess.glTextureParameteriv(texture, pname, params);
		}

		@Override
		public void readBuffer(int framebuffer, int buffer) {
			ARBDirectStateAccess.glNamedFramebufferReadBuffer(framebuffer, buffer);
		}

		@Override
		public void drawBuffers(int framebuffer, int[] buffers) {
			ARBDirectStateAccess.glNamedFramebufferDrawBuffers(framebuffer, buffers);
		}

		@Override
		public int getTexParameteri(int texture, int target, int pname) {
			return ARBDirectStateAccess.glGetTextureParameteri(texture, pname);
		}

		@Override
		public void copyTexSubImage2D(int destTexture, int target, int i, int i1, int i2, int i3, int i4, int width, int height) {
			ARBDirectStateAccess.glCopyTextureSubImage2D(destTexture, i, i1, i2, i3, i4, width, height);
		}

		@Override
		public void bindTextureToUnit(int unit, int texture) {
			if (texture == 0) {
				super.bindTextureToUnit(unit, texture);
			} else {
				ARBDirectStateAccess.glBindTextureUnit(unit, texture);
			}
		}

		@Override
		public int bufferStorage(int target, float[] data, int usage) {
			int buffer = GL45C.glCreateBuffers();
			GL45C.glNamedBufferData(buffer, data, usage);
			return buffer;
		}

		@Override
		public void blitFramebuffer(int source, int dest, int offsetX, int offsetY, int width, int height, int offsetX2, int offsetY2, int width2, int height2, int bufferChoice, int filter) {
			ARBDirectStateAccess.glBlitNamedFramebuffer(source, dest, offsetX, offsetY, width, height, offsetX2, offsetY2, width2, height2, bufferChoice, filter);
		}

		@Override
		public void framebufferTexture2D(int fb, int fbtarget, int attachment, int target, int texture, int levels) {
			ARBDirectStateAccess.glNamedFramebufferTexture(fb, attachment, texture, levels);
		}

		@Override
		public int createFramebuffer() {
			return ARBDirectStateAccess.glCreateFramebuffers();
		}

		@Override
		public int createTexture(int target) {
			return ARBDirectStateAccess.glCreateTextures(target);
		}
	}

	public static class DSAUnsupported implements DSAAccess {
		@Override
		public void generateMipmaps(int texture, int target) {
			GlStateManager._bindTexture(texture);
			GL30C.glGenerateMipmap(target);
		}

		@Override
		public void texParameteri(int texture, int target, int pname, int param) {
			GlStateManager._bindTexture(texture);
			GL30C.glTexParameteri(target, pname, param);
		}

		@Override
		public void texParameterf(int texture, int target, int pname, float param) {
			GlStateManager._bindTexture(texture);
			GL30C.glTexParameterf(target, pname, param);
		}

		@Override
		public void texParameteriv(int texture, int target, int pname, int[] params) {
			GlStateManager._bindTexture(texture);
			GL30C.glTexParameteriv(target, pname, params);
		}

		@Override
		public void readBuffer(int framebuffer, int buffer) {
			GlStateManager._glBindFramebuffer(GL30C.GL_FRAMEBUFFER, framebuffer);
			GL30C.glReadBuffer(buffer);
		}

		@Override
		public void drawBuffers(int framebuffer, int[] buffers) {
			GlStateManager._glBindFramebuffer(GL30C.GL_FRAMEBUFFER, framebuffer);
			GL30C.glDrawBuffers(buffers);
		}

		@Override
		public int getTexParameteri(int texture, int target, int pname) {
			GlStateManager._bindTexture(texture);
			return GL30C.glGetTexParameteri(target, pname);
		}

		@Override
		public void copyTexSubImage2D(int destTexture, int target, int i, int i1, int i2, int i3, int i4, int width, int height) {
			int previous = GlStateManager.getActiveTextureName();
			GlStateManager._bindTexture(destTexture);
			GL30C.glCopyTexSubImage2D(target, i, i1, i2, i3, i4, width, height);
			GlStateManager._bindTexture(previous);
		}

		@Override
		public void bindTextureToUnit(int unit, int texture) {
			GlStateManager._activeTexture(GL30C.GL_TEXTURE0 + unit);
			GlStateManager._bindTexture(texture);
		}

		@Override
		public int bufferStorage(int target, float[] data, int usage) {
			int buffer = GlStateManager._glGenBuffers();
			GlStateManager._glBindBuffer(target, buffer);
			bufferData(target, data, usage);
			GlStateManager._glBindBuffer(target, 0);

			return buffer;
		}

		@Override
		public void blitFramebuffer(int source, int dest, int offsetX, int offsetY, int width, int height, int offsetX2, int offsetY2, int width2, int height2, int bufferChoice, int filter) {
			GlStateManager._glBindFramebuffer(GL30C.GL_READ_FRAMEBUFFER, source);
			GlStateManager._glBindFramebuffer(GL30C.GL_DRAW_FRAMEBUFFER, dest);
			GL30C.glBlitFramebuffer(offsetX, offsetY, width, height, offsetX2, offsetY2, width2, height2, bufferChoice, filter);
		}

		@Override
		public void framebufferTexture2D(int fb, int fbtarget, int attachment, int target, int texture, int levels) {
			GlStateManager._glBindFramebuffer(fbtarget, fb);
			GL30C.glFramebufferTexture2D(fbtarget, attachment, target, texture, levels);
		}

		@Override
		public int createFramebuffer() {
			int framebuffer = GlStateManager.glGenFramebuffers();
			GlStateManager._glBindFramebuffer(GL30C.GL_FRAMEBUFFER, framebuffer);
			return framebuffer;
		}

		@Override
		public int createTexture(int target) {
			int texture = GlStateManager._genTexture();
			GlStateManager._bindTexture(texture);
			return texture;
		}
	}

	/*
	public static void bindTextures(int startingTexture, int[] bindings) {
		if (hasMultibind) {
			ARBMultiBind.glBindTextures(startingTexture, bindings);
		} else if (dsaState != DSAState.NONE) {
			for (int binding : bindings) {
				ARBDirectStateAccess.glBindTextureUnit(startingTexture, binding);
				startingTexture++;
			}
		} else {
			for (int binding : bindings) {
				GlStateManager._activeTexture(startingTexture);
				GlStateManager._bindTexture(binding);
				startingTexture++;
			}
		}
	}
	 */

	// TODO: Proper notification of compute support
	public static boolean supportsCompute() {
		return GL.getCapabilities().glDispatchCompute != MemoryUtil.NULL;
	}
}<|MERGE_RESOLUTION|>--- conflicted
+++ resolved
@@ -11,11 +11,8 @@
 import org.lwjgl.opengl.GL11;
 import org.lwjgl.opengl.GL20;
 import org.lwjgl.opengl.GL30C;
-<<<<<<< HEAD
-=======
 import org.lwjgl.opengl.GL40C;
 import org.lwjgl.opengl.GL42C;
->>>>>>> 1a39a367
 import org.lwjgl.opengl.GL45C;
 import org.lwjgl.system.MemoryUtil;
 
@@ -230,7 +227,6 @@
 		}
 	}
 
-<<<<<<< HEAD
 	public static void getProgramiv(int program, int value, int[] storage) {
 		GL30C.glGetProgramiv(program, value, storage);
 	}
@@ -249,7 +245,6 @@
 		}
 	}
 
-=======
 	public static boolean supportsBufferBlending() {
 		return GL.getCapabilities().GL_ARB_draw_buffers_blend || GL.getCapabilities().OpenGL40;
 	}
@@ -269,7 +264,6 @@
 		GL40C.glBlendFuncSeparatei(buffer, srcRGB, dstRGB, srcAlpha, dstAlpha);
   }
   
->>>>>>> 1a39a367
 	public static void bindTextureToUnit(int unit, int texture) {
 		dsaState.bindTextureToUnit(unit, texture);
 	}
