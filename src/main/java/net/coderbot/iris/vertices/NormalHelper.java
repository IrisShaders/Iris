package net.coderbot.iris.vertices;

/*
 * Copyright (c) 2016, 2017, 2018, 2019 FabricMC
 *
 * Licensed under the Apache License, Version 2.0 (the "License");
 * you may not use this file except in compliance with the License.
 * You may obtain a copy of the License at
 *
 *     http://www.apache.org/licenses/LICENSE-2.0
 *
 * Unless required by applicable law or agreed to in writing, software
 * distributed under the License is distributed on an "AS IS" BASIS,
 * WITHOUT WARRANTIES OR CONDITIONS OF ANY KIND, either express or implied.
 * See the License for the specific language governing permissions and
 * limitations under the License.
 */

import org.joml.Vector3f;
import net.minecraft.util.Mth;
import org.jetbrains.annotations.NotNull;

public abstract class NormalHelper {
	private NormalHelper() { }

	public static int invertPackedNormal(int packed) {
		int ix = -(packed & 255);
		int iy = -((packed >> 8) & 255);
		int iz = -((packed >> 16) & 255);

		ix &= 255;
		iy &= 255;
		iz &= 255;

		return (packed & 0xFF000000) | (iz << 16) | (iy << 8) | ix;
	}

	/**
	 * Computes the face normal of the given quad and saves it in the provided non-null vector.
	 *
	 * <p>Assumes counter-clockwise winding order, which is the norm.
	 * Expects convex quads with all points co-planar.
	 */
	public static void computeFaceNormal(@NotNull Vector3f saveTo, QuadView q) {
//		final Direction nominalFace = q.nominalFace();
//
//		if (GeometryHelper.isQuadParallelToFace(nominalFace, q)) {
//			Vec3i vec = nominalFace.getVector();
//			saveTo.set(vec.getX(), vec.getY(), vec.getZ());
//			return;
//		}

		final float x0 = q.x(0);
		final float y0 = q.y(0);
		final float z0 = q.z(0);
		final float x1 = q.x(1);
		final float y1 = q.y(1);
		final float z1 = q.z(1);
		final float x2 = q.x(2);
		final float y2 = q.y(2);
		final float z2 = q.z(2);
		final float x3 = q.x(3);
		final float y3 = q.y(3);
		final float z3 = q.z(3);

		final float dx0 = x2 - x0;
		final float dy0 = y2 - y0;
		final float dz0 = z2 - z0;
		final float dx1 = x3 - x1;
		final float dy1 = y3 - y1;
		final float dz1 = z3 - z1;

		float normX = dy0 * dz1 - dz0 * dy1;
		float normY = dz0 * dx1 - dx0 * dz1;
		float normZ = dx0 * dy1 - dy0 * dx1;

		float l = (float) Math.sqrt(normX * normX + normY * normY + normZ * normZ);

		if (l != 0) {
			normX /= l;
			normY /= l;
			normZ /= l;
		}

		saveTo.set(normX, normY, normZ);
	}

	/**
	 * Computes the face normal of the given quad with a flipped order and saves it in the provided non-null vector.
	 *
	 * <p>Assumes counter-clockwise winding order, which is the norm. It will be read clockwise to flip it.
	 * Expects convex quads with all points co-planar.
	 */
	public static void computeFaceNormalFlipped(@NotNull Vector3f saveTo, QuadView q) {
//		final Direction nominalFace = q.nominalFace();
//
//		if (GeometryHelper.isQuadParallelToFace(nominalFace, q)) {
//			Vec3i vec = nominalFace.getVector();
//			saveTo.set(vec.getX(), vec.getY(), vec.getZ());
//			return;
//		}

		final float x0 = q.x(3);
		final float y0 = q.y(3);
		final float z0 = q.z(3);
		final float x1 = q.x(2);
		final float y1 = q.y(2);
		final float z1 = q.z(2);
		final float x2 = q.x(1);
		final float y2 = q.y(1);
		final float z2 = q.z(1);
		final float x3 = q.x(0);
		final float y3 = q.y(0);
		final float z3 = q.z(0);

		final float dx0 = x2 - x0;
		final float dy0 = y2 - y0;
		final float dz0 = z2 - z0;
		final float dx1 = x3 - x1;
		final float dy1 = y3 - y1;
		final float dz1 = z3 - z1;

		float normX = dy0 * dz1 - dz0 * dy1;
		float normY = dz0 * dx1 - dx0 * dz1;
		float normZ = dx0 * dy1 - dy0 * dx1;

		float l = (float) Math.sqrt(normX * normX + normY * normY + normZ * normZ);

		if (l != 0) {
			normX /= l;
			normY /= l;
			normZ /= l;
		}

		saveTo.set(normX, normY, normZ);
	}

	/**
	 * Computes the face normal of the given tri and saves it in the provided non-null vector.
	 *
	 * <p>Assumes counter-clockwise winding order, which is the norm.
	 */
	public static void computeFaceNormalTri(@NotNull Vector3f saveTo, TriView t) {
//		final Direction nominalFace = q.nominalFace();
//
//		if (GeometryHelper.isQuadParallelToFace(nominalFace, q)) {
//			Vec3i vec = nominalFace.getVector();
//			saveTo.set(vec.getX(), vec.getY(), vec.getZ());
//			return;
//		}

		final float x0 = t.x(0);
		final float y0 = t.y(0);
		final float z0 = t.z(0);
		final float x1 = t.x(1);
		final float y1 = t.y(1);
		final float z1 = t.z(1);
		final float x2 = t.x(2);
		final float y2 = t.y(2);
		final float z2 = t.z(2);

		// note: subtraction order is significant here because of how the cross product works.
		// If we're wrong our calculated normal will be pointing in the opposite direction of how it should.
		// This current order is similar enough to the order in the quad variant.
		final float dx0 = x2 - x0;
		final float dy0 = y2 - y0;
		final float dz0 = z2 - z0;
		final float dx1 = x0 - x1;
		final float dy1 = y0 - y1;
		final float dz1 = z0 - z1;

		float normX = dy0 * dz1 - dz0 * dy1;
		float normY = dz0 * dx1 - dx0 * dz1;
		float normZ = dx0 * dy1 - dy0 * dx1;

		float l = (float) Math.sqrt(normX * normX + normY * normY + normZ * normZ);

		if (l != 0) {
			normX /= l;
			normY /= l;
			normZ /= l;
		}

		saveTo.set(normX, normY, normZ);
	}

<<<<<<< HEAD
	public static int computeTangent(float normalX, float normalY, float normalZ, float x0, float y0, float z0, float u0, float v0,
									 float x1, float y1, float z1, float u1, float v1,
									 float x2, float y2, float z2, float u2, float v2) {
=======
	public static int computeTangentSmooth(float normalX, float normalY, float normalZ, TriView t) {
		// Capture all of the relevant vertex positions
		float x0 = t.x(0);
		float y0 = t.y(0);
		float z0 = t.z(0);

		float x1 = t.x(1);
		float y1 = t.y(1);
		float z1 = t.z(1);

		float x2 = t.x(2);
		float y2 = t.y(2);
		float z2 = t.z(2);

		// Project all vertices onto normal plane (for smooth normal support). Optionally skip this step for flat shading.
		// Procedure:
		// project v onto normal
		// offset v by the projection to get the point on the plane
		// project x0, y0, z0 onto normal
		float d0 = x0 * normalX + y0 * normalY + z0 * normalZ;
		float d1 = x1 * normalX + y1 * normalY + z1 * normalZ;
		float d2 = x2 * normalX + y2 * normalY + z2 * normalZ;

		// offset x, y, z by the projection to get the projected point on the normal plane
		x0 -= d0 * normalX;
		y0 -= d0 * normalY;
		z0 -= d0 * normalZ;

		x1 -= d1 * normalX;
		y1 -= d1 * normalY;
		z1 -= d1 * normalZ;

		x2 -= d2 * normalX;
		y2 -= d2 * normalY;
		z2 -= d2 * normalZ;


>>>>>>> f94b6c6a
		float edge1x = x1 - x0;
		float edge1y = y1 - y0;
		float edge1z = z1 - z0;

		float edge2x = x2 - x0;
		float edge2y = y2 - y0;
		float edge2z = z2 - z0;

<<<<<<< HEAD
=======
		float u0 = t.u(0);
		float v0 = t.v(0);

		float u1 = t.u(1);
		float v1 = t.v(1);

		float u2 = t.u(2);
		float v2 = t.v(2);

>>>>>>> f94b6c6a
		float deltaU1 = u1 - u0;
		float deltaV1 = v1 - v0;
		float deltaU2 = u2 - u0;
		float deltaV2 = v2 - v0;

		float fdenom = deltaU1 * deltaV2 - deltaU2 * deltaV1;
		float f;

		if (fdenom == 0.0) {
			f = 1.0f;
		} else {
			f = 1.0f / fdenom;
		}

		float tangentx = f * (deltaV2 * edge1x - deltaV1 * edge2x);
		float tangenty = f * (deltaV2 * edge1y - deltaV1 * edge2y);
		float tangentz = f * (deltaV2 * edge1z - deltaV1 * edge2z);
		float tcoeff = rsqrt(tangentx * tangentx + tangenty * tangenty + tangentz * tangentz);
		tangentx *= tcoeff;
		tangenty *= tcoeff;
		tangentz *= tcoeff;

		float bitangentx = f * (-deltaU2 * edge1x + deltaU1 * edge2x);
		float bitangenty = f * (-deltaU2 * edge1y + deltaU1 * edge2y);
		float bitangentz = f * (-deltaU2 * edge1z + deltaU1 * edge2z);
		float bitcoeff = rsqrt(bitangentx * bitangentx + bitangenty * bitangenty + bitangentz * bitangentz);
		bitangentx *= bitcoeff;
		bitangenty *= bitcoeff;
		bitangentz *= bitcoeff;

		// predicted bitangent = tangent × normal
		// Compute the determinant of the following matrix to get the cross product
		//  i  j  k
		// tx ty tz
		// nx ny nz

		// Be very careful when writing out complex multi-step calculations
		// such as vector cross products! The calculation for pbitangentz
		// used to be broken because it multiplied values in the wrong order.

		float pbitangentx = tangenty * normalZ - tangentz * normalY;
		float pbitangenty = tangentz * normalX - tangentx * normalZ;
		float pbitangentz = tangentx * normalY - tangenty * normalX;

		float dot = (bitangentx * pbitangentx) + (bitangenty * pbitangenty) + (bitangentz * pbitangentz);
		float tangentW;

		if (dot < 0) {
			tangentW = -1.0F;
		} else {
			tangentW = 1.0F;
		}

<<<<<<< HEAD
		return packNormal(tangentx, tangenty, tangentz, tangentW);
=======
		return NormI8.pack(tangentx, tangenty, tangentz, tangentW);
>>>>>>> f94b6c6a
	}

	public static int computeTangent(float normalX, float normalY, float normalZ, TriView t) {
		// Capture all of the relevant vertex positions
		float x0 = t.x(0);
		float y0 = t.y(0);
		float z0 = t.z(0);

		float x1 = t.x(1);
		float y1 = t.y(1);
		float z1 = t.z(1);

		float x2 = t.x(2);
		float y2 = t.y(2);
		float z2 = t.z(2);

		float edge1x = x1 - x0;
		float edge1y = y1 - y0;
		float edge1z = z1 - z0;

		float edge2x = x2 - x0;
		float edge2y = y2 - y0;
		float edge2z = z2 - z0;

		float u0 = t.u(0);
		float v0 = t.v(0);

		float u1 = t.u(1);
		float v1 = t.v(1);

		float u2 = t.u(2);
		float v2 = t.v(2);

		float deltaU1 = u1 - u0;
		float deltaV1 = v1 - v0;
		float deltaU2 = u2 - u0;
		float deltaV2 = v2 - v0;

		float fdenom = deltaU1 * deltaV2 - deltaU2 * deltaV1;
		float f;

		if (fdenom == 0.0) {
			f = 1.0f;
		} else {
			f = 1.0f / fdenom;
		}

		float tangentx = f * (deltaV2 * edge1x - deltaV1 * edge2x);
		float tangenty = f * (deltaV2 * edge1y - deltaV1 * edge2y);
		float tangentz = f * (deltaV2 * edge1z - deltaV1 * edge2z);
		float tcoeff = rsqrt(tangentx * tangentx + tangenty * tangenty + tangentz * tangentz);
		tangentx *= tcoeff;
		tangenty *= tcoeff;
		tangentz *= tcoeff;

		float bitangentx = f * (-deltaU2 * edge1x + deltaU1 * edge2x);
		float bitangenty = f * (-deltaU2 * edge1y + deltaU1 * edge2y);
		float bitangentz = f * (-deltaU2 * edge1z + deltaU1 * edge2z);
		float bitcoeff = rsqrt(bitangentx * bitangentx + bitangenty * bitangenty + bitangentz * bitangentz);
		bitangentx *= bitcoeff;
		bitangenty *= bitcoeff;
		bitangentz *= bitcoeff;

		// predicted bitangent = tangent × normal
		// Compute the determinant of the following matrix to get the cross product
		//  i  j  k
		// tx ty tz
		// nx ny nz

		// Be very careful when writing out complex multi-step calculations
		// such as vector cross products! The calculation for pbitangentz
		// used to be broken because it multiplied values in the wrong order.

		float pbitangentx = tangenty * normalZ - tangentz * normalY;
		float pbitangenty = tangentz * normalX - tangentx * normalZ;
		float pbitangentz = tangentx * normalY - tangenty * normalX;

		float dot = (bitangentx * pbitangentx) + (bitangenty * pbitangenty) + (bitangentz * pbitangentz);
		float tangentW;

		if (dot < 0) {
			tangentW = -1.0F;
		} else {
			tangentW = 1.0F;
		}

		return NormI8.pack(tangentx, tangenty, tangentz, tangentW);
	}

	private static float rsqrt(float value) {
		if (value == 0.0f) {
			// You heard it here first, folks: 1 divided by 0 equals 1
			// In actuality, this is a workaround for normalizing a zero length vector (leaving it as zero length)
			return 1.0f;
		} else {
			return (float) (1.0 / Math.sqrt(value));
		}
	}
}<|MERGE_RESOLUTION|>--- conflicted
+++ resolved
@@ -184,11 +184,6 @@
 		saveTo.set(normX, normY, normZ);
 	}
 
-<<<<<<< HEAD
-	public static int computeTangent(float normalX, float normalY, float normalZ, float x0, float y0, float z0, float u0, float v0,
-									 float x1, float y1, float z1, float u1, float v1,
-									 float x2, float y2, float z2, float u2, float v2) {
-=======
 	public static int computeTangentSmooth(float normalX, float normalY, float normalZ, TriView t) {
 		// Capture all of the relevant vertex positions
 		float x0 = t.x(0);
@@ -226,7 +221,6 @@
 		z2 -= d2 * normalZ;
 
 
->>>>>>> f94b6c6a
 		float edge1x = x1 - x0;
 		float edge1y = y1 - y0;
 		float edge1z = z1 - z0;
@@ -235,8 +229,6 @@
 		float edge2y = y2 - y0;
 		float edge2z = z2 - z0;
 
-<<<<<<< HEAD
-=======
 		float u0 = t.u(0);
 		float v0 = t.v(0);
 
@@ -246,7 +238,6 @@
 		float u2 = t.u(2);
 		float v2 = t.v(2);
 
->>>>>>> f94b6c6a
 		float deltaU1 = u1 - u0;
 		float deltaV1 = v1 - v0;
 		float deltaU2 = u2 - u0;
@@ -300,11 +291,7 @@
 			tangentW = 1.0F;
 		}
 
-<<<<<<< HEAD
-		return packNormal(tangentx, tangenty, tangentz, tangentW);
-=======
 		return NormI8.pack(tangentx, tangenty, tangentz, tangentW);
->>>>>>> f94b6c6a
 	}
 
 	public static int computeTangent(float normalX, float normalY, float normalZ, TriView t) {
