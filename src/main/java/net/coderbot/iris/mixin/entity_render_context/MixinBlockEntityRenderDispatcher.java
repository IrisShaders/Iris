package net.coderbot.iris.mixin.entity_render_context;

import it.unimi.dsi.fastutil.objects.Object2IntMap;
import net.coderbot.batchedentityrendering.impl.Groupable;
import net.coderbot.iris.block_rendering.BlockRenderingSettings;
import net.coderbot.iris.layer.BlockEntityRenderStateShard;
import net.coderbot.iris.layer.OuterWrappedRenderType;
import net.minecraft.client.renderer.MultiBufferSource;
import net.minecraft.client.renderer.RenderStateShard;
import net.minecraft.client.renderer.blockentity.BlockEntityRenderDispatcher;
import net.minecraft.world.level.block.entity.BlockEntity;
import net.minecraft.world.level.block.state.BlockState;
import org.spongepowered.asm.mixin.Mixin;
import org.spongepowered.asm.mixin.injection.At;
import org.spongepowered.asm.mixin.injection.ModifyVariable;

/**
 * Wraps block entity rendering functions in order to create additional render layers
 * that provide context to shaders about what block entity is currently being
 * rendered.
 */
@Mixin(BlockEntityRenderDispatcher.class)
public class MixinBlockEntityRenderDispatcher {

	// I inject here in the method so that:
	//
	// 1. we can know that some checks we need have already been done
	// 2. if someone cancels this method hopefully it gets cancelled before this point, so we
	//    aren't running any redundant computations.
	//
	// NOTE: This is the last location that we can inject at, because the MultiBufferSource variable gets
	// captured by the lambda shortly afterwards, and therefore our ModifyVariable call becomes ineffective!
	@ModifyVariable(method = "render", at = @At(value = "INVOKE",
		target = "Lnet/minecraft/world/level/block/entity/BlockEntityType;isValid(Lnet/minecraft/world/level/block/state/BlockState;)Z"),
		allow = 1, require = 1)
<<<<<<< HEAD
	private <E extends BlockEntity> MultiBufferSource iris$wrapBufferSource(MultiBufferSource bufferSource, BlockEntity blockEntity) {
=======
	private MultiBufferSource iris$wrapBufferSource(MultiBufferSource bufferSource, BlockEntity blockEntity) {
		if (!(bufferSource instanceof Groupable)) {
			// Fully batched entity rendering is not being used, do not use this wrapper!!!
			return bufferSource;
		}

>>>>>>> 1d83e844
		Object2IntMap<BlockState> blockStateIds = BlockRenderingSettings.INSTANCE.getBlockStateIds();

		if (blockStateIds == null ) {
			return bufferSource;
		}

		// At this point, based on where we are in BlockEntityRenderDispatcher:
		// - The block entity is non-null
		// - The block entity has a world
		// - The block entity is not sure that it's supported by a valid block

		BlockState state = blockEntity.getBlockState();
		if (!blockEntity.getType().isValid(state)) {
			return bufferSource;
		}

		int intId = blockStateIds.getOrDefault(state, -1);
		RenderStateShard stateShard = BlockEntityRenderStateShard.forId(intId);

		return type ->
			bufferSource.getBuffer(OuterWrappedRenderType.wrapExactlyOnce("iris:is_block_entity", type, stateShard));
	}
}<|MERGE_RESOLUTION|>--- conflicted
+++ resolved
@@ -33,16 +33,12 @@
 	@ModifyVariable(method = "render", at = @At(value = "INVOKE",
 		target = "Lnet/minecraft/world/level/block/entity/BlockEntityType;isValid(Lnet/minecraft/world/level/block/state/BlockState;)Z"),
 		allow = 1, require = 1)
-<<<<<<< HEAD
 	private <E extends BlockEntity> MultiBufferSource iris$wrapBufferSource(MultiBufferSource bufferSource, BlockEntity blockEntity) {
-=======
-	private MultiBufferSource iris$wrapBufferSource(MultiBufferSource bufferSource, BlockEntity blockEntity) {
 		if (!(bufferSource instanceof Groupable)) {
 			// Fully batched entity rendering is not being used, do not use this wrapper!!!
 			return bufferSource;
 		}
 
->>>>>>> 1d83e844
 		Object2IntMap<BlockState> blockStateIds = BlockRenderingSettings.INSTANCE.getBlockStateIds();
 
 		if (blockStateIds == null ) {
