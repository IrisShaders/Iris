package net.coderbot.iris.mixin.entity_render_context;

import it.unimi.dsi.fastutil.objects.Object2IntFunction;
import net.coderbot.batchedentityrendering.impl.Groupable;
import net.coderbot.iris.block_rendering.BlockRenderingSettings;
import net.coderbot.iris.layer.EntityRenderStateShard;
import net.coderbot.iris.layer.OuterWrappedRenderType;
import net.coderbot.iris.shaderpack.materialmap.NamespacedId;
import net.minecraft.client.renderer.MultiBufferSource;
import net.minecraft.client.renderer.RenderStateShard;
import net.minecraft.client.renderer.entity.EntityRenderDispatcher;
import net.minecraft.core.Registry;
import net.minecraft.core.registries.BuiltInRegistries;
import net.minecraft.resources.ResourceLocation;
import net.minecraft.world.entity.Entity;
import org.spongepowered.asm.mixin.Mixin;
import org.spongepowered.asm.mixin.injection.At;
import org.spongepowered.asm.mixin.injection.ModifyVariable;

/**
 * Wraps entity rendering functions in order to create additional render layers
 * that provide context to shaders about what entity is currently being
 * rendered.
 */
@Mixin(EntityRenderDispatcher.class)
public class MixinEntityRenderDispatcher {
	// Inject after MatrixStack#push since at this point we know that most cancellation checks have already passed.
	@ModifyVariable(method = "render", at = @At(value = "INVOKE", target = "Lcom/mojang/blaze3d/vertex/PoseStack;pushPose()V", shift = At.Shift.AFTER),
		allow = 1, require = 1)
	private MultiBufferSource iris$beginEntityRender(MultiBufferSource bufferSource, Entity entity) {
<<<<<<< HEAD
		ResourceLocation entityId = BuiltInRegistries.ENTITY_TYPE.getKey(entity.getType());
=======
		if (!(bufferSource instanceof Groupable)) {
			// Fully batched entity rendering is not being used, do not use this wrapper!!!
			return bufferSource;
		}

		ResourceLocation entityId = Registry.ENTITY_TYPE.getKey(entity.getType());
>>>>>>> a506f574

		Object2IntFunction<NamespacedId> entityIds = BlockRenderingSettings.INSTANCE.getEntityIds();

		if (entityIds == null) {
			return bufferSource;
		}

		int intId = entityIds.applyAsInt(new NamespacedId(entityId.getNamespace(), entityId.getPath()));
		RenderStateShard phase = EntityRenderStateShard.forId(intId);

		return type ->
				bufferSource.getBuffer(OuterWrappedRenderType.wrapExactlyOnce("iris:is_entity", type, phase));
	}
}<|MERGE_RESOLUTION|>--- conflicted
+++ resolved
@@ -28,16 +28,12 @@
 	@ModifyVariable(method = "render", at = @At(value = "INVOKE", target = "Lcom/mojang/blaze3d/vertex/PoseStack;pushPose()V", shift = At.Shift.AFTER),
 		allow = 1, require = 1)
 	private MultiBufferSource iris$beginEntityRender(MultiBufferSource bufferSource, Entity entity) {
-<<<<<<< HEAD
-		ResourceLocation entityId = BuiltInRegistries.ENTITY_TYPE.getKey(entity.getType());
-=======
 		if (!(bufferSource instanceof Groupable)) {
 			// Fully batched entity rendering is not being used, do not use this wrapper!!!
 			return bufferSource;
 		}
 
-		ResourceLocation entityId = Registry.ENTITY_TYPE.getKey(entity.getType());
->>>>>>> a506f574
+		ResourceLocation entityId = BuiltInRegistries.ENTITY_TYPE.getKey(entity.getType());
 
 		Object2IntFunction<NamespacedId> entityIds = BlockRenderingSettings.INSTANCE.getEntityIds();
 
