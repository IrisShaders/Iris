--- conflicted
+++ resolved
@@ -90,11 +90,8 @@
 									  PoseStack poseStack, MultiBufferSource bufferSource, int light,
 									  CallbackInfo ci) {
 		CapturedRenderingState.INSTANCE.setCurrentEntity(0);
-<<<<<<< HEAD
 		CapturedRenderingState.INSTANCE.setUniqueEntityId(0);
 		CapturedRenderingState.INSTANCE.velocityInfoEdit.popPose();
-=======
 		CapturedRenderingState.INSTANCE.setCurrentRenderedItem(0);
->>>>>>> e9d77997
 	}
 }