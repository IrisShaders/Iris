package net.coderbot.iris.mixin.vertices;

import com.mojang.blaze3d.vertex.DefaultVertexFormat;
import com.mojang.blaze3d.vertex.VertexFormat;
import net.coderbot.iris.block_rendering.BlockRenderingSettings;
import net.coderbot.iris.vertices.ImmediateState;
import net.coderbot.iris.vertices.IrisVertexFormats;
import org.spongepowered.asm.mixin.Mixin;
import org.spongepowered.asm.mixin.injection.At;
import org.spongepowered.asm.mixin.injection.Inject;
import org.spongepowered.asm.mixin.injection.callback.CallbackInfo;

/**
 * Ensures that the correct state for the extended vertex format is set up when needed.
 */
@Mixin(VertexFormat.class)
public class MixinVertexFormat {
	@Inject(method = "setupBufferState", at = @At("HEAD"), cancellable = true)
	private void iris$onSetupBufferState(CallbackInfo ci) {
		if (BlockRenderingSettings.INSTANCE.shouldUseExtendedVertexFormat() && ImmediateState.renderWithExtendedVertexFormat) {
			if ((Object) this == DefaultVertexFormat.BLOCK) {
				IrisVertexFormats.TERRAIN.setupBufferState();

				ci.cancel();
<<<<<<< HEAD
			} else if ((Object) this == DefaultVertexFormat.PARTICLE) {
				IrisVertexFormats.PARTICLES.setupBufferState();

				ci.cancel();
			} else if ((Object) this == DefaultVertexFormat.NEW_ENTITY || (Object) this == DefaultVertexFormat.POSITION_COLOR_TEX_LIGHTMAP) {
=======
			} else if ((Object) this == DefaultVertexFormat.POSITION_COLOR_TEX_LIGHTMAP) {
				IrisVertexFormats.GLYPH.setupBufferState();

				ci.cancel();
			} else if ((Object) this == DefaultVertexFormat.NEW_ENTITY) {
>>>>>>> e9d77997
				IrisVertexFormats.ENTITY.setupBufferState();

				ci.cancel();
			}
		}
	}

	@Inject(method = "clearBufferState", at = @At("HEAD"), cancellable = true)
	private void iris$onClearBufferState(CallbackInfo ci) {
		if (BlockRenderingSettings.INSTANCE.shouldUseExtendedVertexFormat() && ImmediateState.renderWithExtendedVertexFormat) {
			if ((Object) this == DefaultVertexFormat.BLOCK) {
				IrisVertexFormats.TERRAIN.clearBufferState();

				ci.cancel();
<<<<<<< HEAD
			} else if ((Object) this == DefaultVertexFormat.PARTICLE) {
				IrisVertexFormats.PARTICLES.clearBufferState();

				ci.cancel();
			} else if ((Object) this == DefaultVertexFormat.NEW_ENTITY || (Object) this == DefaultVertexFormat.POSITION_COLOR_TEX_LIGHTMAP) {
=======
			} else if ((Object) this == DefaultVertexFormat.POSITION_COLOR_TEX_LIGHTMAP) {
				IrisVertexFormats.GLYPH.clearBufferState();

				ci.cancel();
			} else if ((Object) this == DefaultVertexFormat.NEW_ENTITY) {
>>>>>>> e9d77997
				IrisVertexFormats.ENTITY.clearBufferState();

				ci.cancel();
			}
		}
	}
}<|MERGE_RESOLUTION|>--- conflicted
+++ resolved
@@ -22,19 +22,15 @@
 				IrisVertexFormats.TERRAIN.setupBufferState();
 
 				ci.cancel();
-<<<<<<< HEAD
 			} else if ((Object) this == DefaultVertexFormat.PARTICLE) {
 				IrisVertexFormats.PARTICLES.setupBufferState();
 
 				ci.cancel();
-			} else if ((Object) this == DefaultVertexFormat.NEW_ENTITY || (Object) this == DefaultVertexFormat.POSITION_COLOR_TEX_LIGHTMAP) {
-=======
 			} else if ((Object) this == DefaultVertexFormat.POSITION_COLOR_TEX_LIGHTMAP) {
 				IrisVertexFormats.GLYPH.setupBufferState();
 
 				ci.cancel();
 			} else if ((Object) this == DefaultVertexFormat.NEW_ENTITY) {
->>>>>>> e9d77997
 				IrisVertexFormats.ENTITY.setupBufferState();
 
 				ci.cancel();
@@ -49,19 +45,15 @@
 				IrisVertexFormats.TERRAIN.clearBufferState();
 
 				ci.cancel();
-<<<<<<< HEAD
 			} else if ((Object) this == DefaultVertexFormat.PARTICLE) {
 				IrisVertexFormats.PARTICLES.clearBufferState();
 
 				ci.cancel();
-			} else if ((Object) this == DefaultVertexFormat.NEW_ENTITY || (Object) this == DefaultVertexFormat.POSITION_COLOR_TEX_LIGHTMAP) {
-=======
 			} else if ((Object) this == DefaultVertexFormat.POSITION_COLOR_TEX_LIGHTMAP) {
 				IrisVertexFormats.GLYPH.clearBufferState();
 
 				ci.cancel();
 			} else if ((Object) this == DefaultVertexFormat.NEW_ENTITY) {
->>>>>>> e9d77997
 				IrisVertexFormats.ENTITY.clearBufferState();
 
 				ci.cancel();
