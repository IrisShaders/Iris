package net.coderbot.iris.mixin.vertices;

import com.mojang.blaze3d.vertex.DefaultVertexFormat;
import com.mojang.blaze3d.vertex.VertexFormat;
import net.coderbot.iris.vertices.IrisVertexFormats;
import net.irisshaders.iris.api.v0.IrisApi;
import org.spongepowered.asm.mixin.Mixin;
import org.spongepowered.asm.mixin.injection.At;
import org.spongepowered.asm.mixin.injection.Inject;
import org.spongepowered.asm.mixin.injection.callback.CallbackInfo;

/**
 * Redirect all attempts to render with POSITION_COLOR_TEXTURE_LIGHT_NORMAL to render with the properly extended vertex
 * format.
 */
@Mixin(VertexFormat.class)
public class MixinVertexFormat {
	@Inject(method = "setupBufferState", at = @At("HEAD"), cancellable = true)
<<<<<<< HEAD
	private void iris$onSetupBufferState(CallbackInfo ci) {
		if ((Object) this == DefaultVertexFormat.BLOCK) {
			IrisVertexFormats.TERRAIN.setupBufferState();

			ci.cancel();
		} else if ((Object) this == DefaultVertexFormat.NEW_ENTITY) {
			IrisVertexFormats.ENTITY.setupBufferState();
=======
	private void iris$onSetupBufferState(long pointer, CallbackInfo ci) {
		if (IrisApi.getInstance().isShaderPackInUse()) {
			if ((Object) this == DefaultVertexFormat.BLOCK) {
				IrisVertexFormats.TERRAIN.setupBufferState(pointer);

				ci.cancel();
			} else if ((Object) this == DefaultVertexFormat.NEW_ENTITY) {
				IrisVertexFormats.ENTITY.setupBufferState(pointer);
>>>>>>> a71caf57

				ci.cancel();
			}
		}
	}

	@Inject(method = "clearBufferState", at = @At("HEAD"), cancellable = true)
	private void iris$onClearBufferState(CallbackInfo ci) {
		if (IrisApi.getInstance().isShaderPackInUse()) {
			if ((Object) this == DefaultVertexFormat.BLOCK) {
				IrisVertexFormats.TERRAIN.clearBufferState();

				ci.cancel();
			} else if ((Object) this == DefaultVertexFormat.NEW_ENTITY) {
				IrisVertexFormats.ENTITY.clearBufferState();

				ci.cancel();
			}
		}
	}
}<|MERGE_RESOLUTION|>--- conflicted
+++ resolved
@@ -16,24 +16,14 @@
 @Mixin(VertexFormat.class)
 public class MixinVertexFormat {
 	@Inject(method = "setupBufferState", at = @At("HEAD"), cancellable = true)
-<<<<<<< HEAD
 	private void iris$onSetupBufferState(CallbackInfo ci) {
-		if ((Object) this == DefaultVertexFormat.BLOCK) {
-			IrisVertexFormats.TERRAIN.setupBufferState();
-
-			ci.cancel();
-		} else if ((Object) this == DefaultVertexFormat.NEW_ENTITY) {
-			IrisVertexFormats.ENTITY.setupBufferState();
-=======
-	private void iris$onSetupBufferState(long pointer, CallbackInfo ci) {
 		if (IrisApi.getInstance().isShaderPackInUse()) {
 			if ((Object) this == DefaultVertexFormat.BLOCK) {
-				IrisVertexFormats.TERRAIN.setupBufferState(pointer);
+				IrisVertexFormats.TERRAIN.setupBufferState();
 
 				ci.cancel();
 			} else if ((Object) this == DefaultVertexFormat.NEW_ENTITY) {
-				IrisVertexFormats.ENTITY.setupBufferState(pointer);
->>>>>>> a71caf57
+				IrisVertexFormats.ENTITY.setupBufferState();
 
 				ci.cancel();
 			}
