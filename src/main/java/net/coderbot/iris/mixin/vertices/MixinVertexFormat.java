--- conflicted
+++ resolved
@@ -17,13 +17,8 @@
 public class MixinVertexFormat {
 	@Inject(method = "setupBufferState", at = @At("HEAD"), cancellable = true)
 	private void iris$onSetupBufferState(CallbackInfo ci) {
-<<<<<<< HEAD
-		if (IrisApi.getInstance().isShaderPackInUse()) {
-			if ((Object) this == DefaultVertexFormat.BLOCK) {
-=======
 		if (BlockRenderingSettings.INSTANCE.shouldUseExtendedVertexFormat() && ImmediateState.renderWithExtendedVertexFormat) {
 			if ((Object) this == DefaultVertexFormat.BLOCK || (Object) this == DefaultVertexFormat.POSITION_COLOR_TEX_LIGHTMAP) {
->>>>>>> 5c64f56f
 				IrisVertexFormats.TERRAIN.setupBufferState();
 
 				ci.cancel();
