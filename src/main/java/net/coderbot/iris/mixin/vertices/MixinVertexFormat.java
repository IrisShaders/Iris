--- conflicted
+++ resolved
@@ -18,21 +18,12 @@
 	@Inject(method = "setupBufferState", at = @At("HEAD"), cancellable = true)
 	private void iris$onSetupBufferState(CallbackInfo ci) {
 		if (BlockRenderingSettings.INSTANCE.shouldUseExtendedVertexFormat() && ImmediateState.renderWithExtendedVertexFormat) {
-<<<<<<< HEAD
-			if ((Object) this == DefaultVertexFormat.BLOCK) {
+			if ((Object) this == DefaultVertexFormat.BLOCK || (Object) this == DefaultVertexFormat.POSITION_COLOR_TEX_LIGHTMAP) {
 				IrisVertexFormats.TERRAIN.setupBufferState();
 
 				ci.cancel();
-			} else if ((Object) this == DefaultVertexFormat.NEW_ENTITY || (Object) this == DefaultVertexFormat.POSITION_COLOR_TEX_LIGHTMAP) {
+			} else if ((Object) this == DefaultVertexFormat.NEW_ENTITY) {
 				IrisVertexFormats.ENTITY.setupBufferState();
-=======
-			if ((Object) this == DefaultVertexFormat.BLOCK || (Object) this == DefaultVertexFormat.POSITION_COLOR_TEX_LIGHTMAP) {
-				IrisVertexFormats.TERRAIN.setupBufferState(pointer);
-
-				ci.cancel();
-			} else if ((Object) this == DefaultVertexFormat.NEW_ENTITY) {
-				IrisVertexFormats.ENTITY.setupBufferState(pointer);
->>>>>>> 91610fa9
 
 				ci.cancel();
 			}
