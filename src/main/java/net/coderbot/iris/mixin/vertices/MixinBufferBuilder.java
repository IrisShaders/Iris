--- conflicted
+++ resolved
@@ -133,17 +133,15 @@
 			if (format == DefaultVertexFormat.BLOCK) {
 				this.switchFormat(IrisVertexFormats.TERRAIN);
 				this.iris$isTerrain = true;
-<<<<<<< HEAD
 				this.iris$isParticle = false;
 			} else if (format == DefaultVertexFormat.PARTICLE) {
 				this.switchFormat(IrisVertexFormats.PARTICLES);
 				this.iris$isTerrain = false;
 				this.iris$isParticle = true;
-=======
 			} else if (format == DefaultVertexFormat.POSITION_COLOR_TEX_LIGHTMAP) {
 				this.switchFormat(IrisVertexFormats.GLYPH);
 				this.iris$isTerrain = false;
->>>>>>> e9d77997
+				this.iris$isParticle = false;
 			} else {
 				this.switchFormat(IrisVertexFormats.ENTITY);
 				this.iris$isTerrain = false;
@@ -165,17 +163,15 @@
 			if (format == DefaultVertexFormat.BLOCK) {
 				this.switchFormat(IrisVertexFormats.TERRAIN);
 				this.iris$isTerrain = true;
-<<<<<<< HEAD
 				this.iris$isParticle = false;
 			} else if (format == DefaultVertexFormat.PARTICLE) {
 				this.switchFormat(IrisVertexFormats.PARTICLES);
 				this.iris$isTerrain = false;
 				this.iris$isParticle = true;
-=======
 			} else if (format == DefaultVertexFormat.POSITION_COLOR_TEX_LIGHTMAP) {
 				this.switchFormat(IrisVertexFormats.GLYPH);
 				this.iris$isTerrain = false;
->>>>>>> e9d77997
+				this.iris$isParticle = false;
 			} else {
 				this.switchFormat(IrisVertexFormats.ENTITY);
 				this.iris$isTerrain = false;
