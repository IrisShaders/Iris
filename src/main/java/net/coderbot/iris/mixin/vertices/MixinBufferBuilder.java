--- conflicted
+++ resolved
@@ -69,14 +69,9 @@
 	public abstract void putShort(int i, short s);
 
 	@Inject(method = "begin", at = @At("HEAD"))
-<<<<<<< HEAD
 	private void iris$onBegin(VertexFormat.Mode drawMode, VertexFormat format, CallbackInfo ci) {
-		extending = IrisApi.getInstance().isShaderPackInUse() && (format == DefaultVertexFormat.BLOCK || format == IrisVertexFormats.TERRAIN || format == DefaultVertexFormat.NEW_ENTITY || format == IrisVertexFormats.ENTITY);
-=======
-	private void iris$onBegin(int drawMode, VertexFormat format, CallbackInfo ci) {
 		boolean shouldExtend = BlockRenderingSettings.INSTANCE.shouldUseExtendedVertexFormat();
 		extending = shouldExtend && (format == DefaultVertexFormat.BLOCK || format == IrisVertexFormats.TERRAIN || format == DefaultVertexFormat.NEW_ENTITY || format == IrisVertexFormats.ENTITY);
->>>>>>> e8865694
 		vertexCount = 0;
 
 		if (extending) {
