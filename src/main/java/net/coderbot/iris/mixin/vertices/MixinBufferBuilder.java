--- conflicted
+++ resolved
@@ -88,13 +88,9 @@
 
 	@Inject(method = "begin", at = @At("HEAD"))
 	private void iris$onBegin(VertexFormat.Mode drawMode, VertexFormat format, CallbackInfo ci) {
-<<<<<<< HEAD
-		extending = IrisApi.getInstance().isShaderPackInUse() && (format == DefaultVertexFormat.BLOCK || format == IrisVertexFormats.TERRAIN || format == DefaultVertexFormat.NEW_ENTITY || format == IrisVertexFormats.ENTITY);
-=======
 		boolean shouldExtend = (!iris$shouldNotExtend) && BlockRenderingSettings.INSTANCE.shouldUseExtendedVertexFormat();
 		extending = shouldExtend && (format == DefaultVertexFormat.BLOCK || format == DefaultVertexFormat.NEW_ENTITY
 			|| format == DefaultVertexFormat.POSITION_COLOR_TEX_LIGHTMAP);
->>>>>>> 5c64f56f
 		vertexCount = 0;
 
 		if (extending) {
