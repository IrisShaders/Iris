--- conflicted
+++ resolved
@@ -65,13 +65,8 @@
 	private @Nullable VertexFormatElement currentElement;
 
 	@Inject(method = "begin", at = @At("HEAD"))
-<<<<<<< HEAD
 	private void iris$onBegin(VertexFormat.Mode drawMode, VertexFormat format, CallbackInfo ci) {
-		extending = format == DefaultVertexFormat.BLOCK || format == IrisVertexFormats.TERRAIN || format == DefaultVertexFormat.NEW_ENTITY || format == IrisVertexFormats.ENTITY;
-=======
-	private void iris$onBegin(int drawMode, VertexFormat format, CallbackInfo ci) {
 		extending = IrisApi.getInstance().isShaderPackInUse() && (format == DefaultVertexFormat.BLOCK || format == IrisVertexFormats.TERRAIN || format == DefaultVertexFormat.NEW_ENTITY || format == IrisVertexFormats.ENTITY);
->>>>>>> a71caf57
 		vertexCount = 0;
 
 		if (extending) {
