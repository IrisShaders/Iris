package net.coderbot.iris.mixin.vertices;

import net.coderbot.iris.vendored.joml.Vector3f;
import net.coderbot.iris.vertices.BlockSensitiveBufferBuilder;
import net.coderbot.iris.vertices.IrisVertexFormats;
import net.coderbot.iris.vertices.NormalHelper;
import net.coderbot.iris.vertices.QuadView;
import org.jetbrains.annotations.Nullable;
import org.spongepowered.asm.mixin.Mixin;
import org.spongepowered.asm.mixin.Shadow;
import org.spongepowered.asm.mixin.Unique;
import org.spongepowered.asm.mixin.injection.At;
import org.spongepowered.asm.mixin.injection.Inject;
import org.spongepowered.asm.mixin.injection.callback.CallbackInfo;
import com.mojang.blaze3d.vertex.BufferBuilder;
import com.mojang.blaze3d.vertex.BufferVertexConsumer;
import com.mojang.blaze3d.vertex.DefaultVertexFormat;
import com.mojang.blaze3d.vertex.VertexFormat;
import com.mojang.blaze3d.vertex.VertexFormatElement;
import java.nio.ByteBuffer;

/**
 * Dynamically and transparently extends the vanilla vertex formats with additional data
 */
@Mixin(BufferBuilder.class)
public abstract class MixinBufferBuilder implements BufferVertexConsumer, BlockSensitiveBufferBuilder  {
	@Unique
	boolean extending;

	@Unique
	private int vertexCount;

	@Unique
	private QuadView quad = new QuadView();

	@Unique
	private Vector3f normal = new Vector3f();

	@Unique
	private int normalOffset;

	@Unique
	private short currentBlock;

	@Unique
	private short currentRenderType;

	@Shadow
	private boolean fastFormat;

	@Shadow
	private boolean fullFormat;

	@Shadow
	private ByteBuffer buffer;

	@Shadow
	private VertexFormat format;

	@Shadow
	private int nextElementByte;

	@Shadow
	private @Nullable VertexFormatElement currentElement;

	@Inject(method = "begin", at = @At("HEAD"))
<<<<<<< HEAD
	private void iris$onBegin(VertexFormat.Mode drawMode, VertexFormat format, CallbackInfo ci) {
		extending = format == DefaultVertexFormat.BLOCK || format == IrisVertexFormats.TERRAIN;
=======
	private void iris$onBegin(int drawMode, VertexFormat format, CallbackInfo ci) {
		extending = format == DefaultVertexFormat.BLOCK || format == IrisVertexFormats.TERRAIN || format == DefaultVertexFormat.NEW_ENTITY || format == IrisVertexFormats.ENTITY;
>>>>>>> da7a6418
		vertexCount = 0;

		if (extending) {
			normalOffset = format.getElements().indexOf(DefaultVertexFormat.ELEMENT_NORMAL);
		}
	}

	@Inject(method = "begin", at = @At("RETURN"))
	private void iris$afterBegin(VertexFormat.Mode drawMode, VertexFormat format, CallbackInfo ci) {
		if (extending) {
			this.format = (format == DefaultVertexFormat.NEW_ENTITY || format == IrisVertexFormats.ENTITY) ? IrisVertexFormats.ENTITY : IrisVertexFormats.TERRAIN;
			this.currentElement = this.format.getElements().get(0);
		}
	}

	@Inject(method = "discard()V", at = @At("HEAD"))
	private void iris$onDiscard(CallbackInfo ci) {
		extending = false;
		vertexCount = 0;
	}

	@Inject(method = "switchFormat", at = @At("RETURN"))
	private void iris$preventHardcodedVertexWriting(VertexFormat format, CallbackInfo ci) {
		if (!extending) {
			return;
		}

		fastFormat = false;
		fullFormat = false;
	}

	@Inject(method = "endVertex", at = @At("HEAD"))
	private void iris$beforeNext(CallbackInfo ci) {
		if (!extending) {
			return;
		}

		this.putFloat(0, currentBlock);
		this.putFloat(4, currentRenderType);
		this.putFloat(8, (short) -1);
		this.putFloat(12, (short) -1);
		this.nextElement();
		this.putFloat(0, 0F);
		this.putFloat(4, 0F);
		this.nextElement();
		this.putFloat(0, 1F);
		this.putFloat(4, 0F);
		this.putFloat(8, 0F);
		this.putFloat(12, 1F);
		this.nextElement();

		vertexCount += 1;

		// TODO: This assumes quads
		if (vertexCount < 4) {
			return;
		}

		vertexCount = 0;

		// TODO: Keep this in sync with the extensions
		int extendedDataLength = (4 * 4) + (2 * 4) + (4 * 4);

		int stride = this.format.getVertexSize();

		quad.setup(this.buffer, this.nextElementByte, stride);
		NormalHelper.computeFaceNormal(this.normal, quad);
		int packedNormal = NormalHelper.packNormal(this.normal, 0);

		buffer.putInt(this.nextElementByte - 4 - extendedDataLength, packedNormal);
		buffer.putInt(this.nextElementByte - 4 - extendedDataLength - stride, packedNormal);
		buffer.putInt(this.nextElementByte - 4 - extendedDataLength - stride * 2, packedNormal);
		buffer.putInt(this.nextElementByte - 4 - extendedDataLength - stride * 3, packedNormal);

		computeTangents();

		float midU = 0;
		float midV = 0;

		for (int vertex = 0; vertex < 4; vertex++) {
			midU += quad.u(vertex);
			midV += quad.v(vertex);
		}

		midU *= 0.25;
		midV *= 0.25;

		for (int vertex = 0; vertex < 4; vertex++) {
			buffer.putFloat(this.nextElementByte - 24 - stride * vertex, midU);
			buffer.putFloat(this.nextElementByte - 20 - stride * vertex, midV);
		}
	}

	@Override
	public void beginBlock(short block, short renderType) {
		this.currentBlock = block;
		this.currentRenderType = renderType;
	}

	@Override
	public void endBlock() {
		this.currentBlock = -1;
		this.currentRenderType = -1;
	}

	private void computeTangents() {
		// Capture all of the relevant vertex positions
		float x0 = quad.x(0);
		float y0 = quad.y(0);
		float z0 = quad.z(0);

		float x1 = quad.x(1);
		float y1 = quad.y(1);
		float z1 = quad.z(1);

		float x2 = quad.x(2);
		float y2 = quad.y(2);
		float z2 = quad.z(2);

		float edge1x = x1 - x0;
		float edge1y = y1 - y0;
		float edge1z = z1 - z0;

		float edge2x = x2 - x0;
		float edge2y = y2 - y0;
		float edge2z = z2 - z0;

		float u0 = quad.u(0);
		float v0 = quad.v(0);

		float u1 = quad.u(1);
		float v1 = quad.v(1);

		float u2 = quad.u(2);
		float v2 = quad.v(2);

		float deltaU1 = u1 - u0;
		float deltaV1 = v1 - v0;
		float deltaU2 = u2 - u0;
		float deltaV2 = v2 - v0;

		float fdenom = deltaU1 * deltaV2 - deltaU2 * deltaV1;
		float f;

		if (fdenom == 0.0) {
			f = 1.0f;
		} else {
			f = 1.0f / fdenom;
		}

		float tangentx = f * (deltaV2 * edge1x - deltaV1 * edge2x);
		float tangenty = f * (deltaV2 * edge1y - deltaV1 * edge2y);
		float tangentz = f * (deltaV2 * edge1z - deltaV1 * edge2z);
		float tcoeff = rsqrt(tangentx * tangentx + tangenty * tangenty + tangentz * tangentz);
		tangentx *= tcoeff;
		tangenty *= tcoeff;
		tangentz *= tcoeff;

		float bitangentx = f * (-deltaU2 * edge1x + deltaU1 * edge2x);
		float bitangenty = f * (-deltaU2 * edge1y + deltaU1 * edge2y);
		float bitangentz = f * (-deltaU2 * edge1z + deltaU1 * edge2z);
		float bitcoeff = rsqrt(bitangentx * bitangentx + bitangenty * bitangenty + bitangentz * bitangentz);
		bitangentx *= bitcoeff;
		bitangenty *= bitcoeff;
		bitangentz *= bitcoeff;

		// predicted bitangent = tangent × normal
		// Compute the determinant of the following matrix to get the cross product
		//  i  j  k
		// tx ty tz
		// nx ny nz

		float pbitangentx =   tangenty * normal.z - tangentz * normal.y;
		float pbitangenty = -(tangentx * normal.z - tangentz * normal.x);
		float pbitangentz =   tangentx * normal.x - tangenty * normal.y;

		float dot = (bitangentx * pbitangentx) + (bitangenty * pbitangenty) + (bitangentz * pbitangentz);
		float tangentW;

		if (dot < 0) {
			tangentW = -1.0F;
		} else {
			tangentW = 1.0F;
		}

		int tangent = NormalHelper.packNormal(tangentx, tangenty, tangentz, tangentW);

		int stride = this.format.getVertexSize();

		// TODO: Use packed tangents in the vertex format
		/*buffer.putInt(this.elementOffset - 16, tangent);
		buffer.putInt(this.elementOffset - 16 - stride, tangent);
		buffer.putInt(this.elementOffset - 16 - stride * 2, tangent);
		buffer.putInt(this.elementOffset - 16 - stride * 3, tangent);*/

		for (int vertex = 0; vertex < 4; vertex++) {
			buffer.putFloat(this.nextElementByte - 16 - stride * vertex, tangentx);
			buffer.putFloat(this.nextElementByte - 12 - stride * vertex, tangenty);
			buffer.putFloat(this.nextElementByte - 8 - stride * vertex, tangentz);
			buffer.putFloat(this.nextElementByte - 4 - stride * vertex, 1.0F);
		}
	}

	@Unique
	private static float rsqrt(float value) {
		if (value == 0.0f) {
			// You heard it here first, folks: 1 divided by 0 equals 1
			// In actuality, this is a workaround for normalizing a zero length vector (leaving it as zero length)
			return 1.0f;
		} else {
			return (float) (1.0 / Math.sqrt(value));
		}
	}
}<|MERGE_RESOLUTION|>--- conflicted
+++ resolved
@@ -64,13 +64,8 @@
 	private @Nullable VertexFormatElement currentElement;
 
 	@Inject(method = "begin", at = @At("HEAD"))
-<<<<<<< HEAD
 	private void iris$onBegin(VertexFormat.Mode drawMode, VertexFormat format, CallbackInfo ci) {
-		extending = format == DefaultVertexFormat.BLOCK || format == IrisVertexFormats.TERRAIN;
-=======
-	private void iris$onBegin(int drawMode, VertexFormat format, CallbackInfo ci) {
 		extending = format == DefaultVertexFormat.BLOCK || format == IrisVertexFormats.TERRAIN || format == DefaultVertexFormat.NEW_ENTITY || format == IrisVertexFormats.ENTITY;
->>>>>>> da7a6418
 		vertexCount = 0;
 
 		if (extending) {
