--- conflicted
+++ resolved
@@ -11,17 +11,9 @@
 import net.coderbot.iris.uniforms.CapturedRenderingState;
 import net.minecraft.client.Camera;
 import net.minecraft.client.Minecraft;
-<<<<<<< HEAD
 import net.minecraft.client.renderer.GameRenderer;
 import net.minecraft.client.renderer.LevelRenderer;
 import net.minecraft.client.renderer.LightTexture;
-import net.minecraft.client.renderer.MultiBufferSource;
-import net.minecraft.client.renderer.culling.Frustum;
-import net.minecraft.util.profiling.ProfilerFiller;
-=======
-import net.minecraft.client.Options;
-import net.minecraft.client.renderer.*;
->>>>>>> c5add11f
 import net.minecraft.world.phys.Vec3;
 import org.spongepowered.asm.mixin.Final;
 import org.spongepowered.asm.mixin.Mixin;
@@ -135,13 +127,8 @@
 	}
 
 	@Inject(method = "renderSky", at = @At(value = "INVOKE", target = "Lnet/minecraft/client/multiplayer/ClientLevel;getTimeOfDay(F)F"),
-<<<<<<< HEAD
-			slice = @Slice(from = @At(value = "FIELD", target = "Lcom/mojang/math/Vector3f;YP:Lcom/mojang/math/Vector3f;")))
+			slice = @Slice(from = @At(value = "FIELD", target = "com/mojang/math/Vector3f.YP : Lcom/mojang/math/Vector3f;")))
 	private void iris$renderSky$tiltSun(PoseStack poseStack, Matrix4f projectionMatrix, float f, Runnable runnable, CallbackInfo callback) {
-=======
-			slice = @Slice(from = @At(value = "FIELD", target = "com/mojang/math/Vector3f.YP : Lcom/mojang/math/Vector3f;")))
-	private void iris$renderSky$tiltSun(PoseStack poseStack, float tickDelta, CallbackInfo callback) {
->>>>>>> c5add11f
 		poseStack.mulPose(Vector3f.ZP.rotationDegrees(pipeline.getSunPathRotation()));
 	}
 
@@ -221,29 +208,7 @@
 	@Inject(method = "renderLevel", at = @At(value = "INVOKE", target = RENDER_WORLD_BOUNDS, shift = At.Shift.AFTER))
 	private void iris$endWorldBorder(PoseStack poseStack, float tickDelta, long limitTime, boolean renderBlockOutline, Camera camera, GameRenderer gameRenderer, LightTexture lightTexture, Matrix4f projection, CallbackInfo callback) {
 		pipeline.popProgram(GbufferProgram.TEXTURED_LIT);
-<<<<<<< HEAD
-	}*/
-
-	@Inject(method = RENDER, at = @At(value = "CONSTANT", args = "stringValue=translucent"), locals = LocalCapture.CAPTURE_FAILHARD)
-	private void iris$beginTranslucents(PoseStack poseStack, float tickDelta, long limitTime,
-										boolean renderBlockOutline, Camera camera, GameRenderer gameRenderer,
-										LightTexture lightTexture, Matrix4f matrix4f,
-										CallbackInfo ci, ProfilerFiller profiler, Vec3 vec3d, double d, double e, double f,
-										Matrix4f matrix4f2, boolean bl, Frustum frustum2, boolean bl3,
-										MultiBufferSource.BufferSource bufferSource) {
-		profiler.popPush("iris_entity_draws");
-		bufferSource.endBatch();
-
-		profiler.popPush("iris_pre_translucent");
-=======
-	}
-
-	@Inject(method = "renderSnowAndRain", at = @At(value = "INVOKE", target = "Lcom/mojang/blaze3d/systems/RenderSystem;defaultAlphaFunc()V", shift = At.Shift.AFTER))
-	private void iris$applyWeatherOverrides(LightTexture manager, float f, double d, double e, double g, CallbackInfo ci) {
-		// TODO: This is a temporary workaround for https://github.com/IrisShaders/Iris/issues/219
-		pipeline.pushProgram(GbufferProgram.WEATHER);
-		pipeline.popProgram(GbufferProgram.WEATHER);
-	}
+	}*/
 
 	@Inject(method = "renderLevel", at = @At(value = "CONSTANT", args = "stringValue=translucent"))
 	private void iris$beginTranslucents(PoseStack poseStack, float tickDelta, long limitTime,
@@ -251,7 +216,6 @@
 										LightTexture lightTexture, Matrix4f projection,
 										CallbackInfo ci) {
 		Minecraft.getInstance().getProfiler().popPush("iris_pre_translucent");
->>>>>>> c5add11f
 		pipeline.beginTranslucents();
 	}
 }