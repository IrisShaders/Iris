package net.coderbot.iris.mixin;

import com.mojang.blaze3d.systems.RenderSystem;
import com.mojang.blaze3d.vertex.PoseStack;
import com.mojang.math.Matrix4f;
import com.mojang.math.Vector3f;
import net.coderbot.iris.HorizonRenderer;
import net.coderbot.iris.Iris;
import net.coderbot.iris.gl.program.Program;
import net.coderbot.iris.pipeline.HandRenderer;
import net.coderbot.iris.pipeline.WorldRenderingPhase;
import net.coderbot.iris.pipeline.WorldRenderingPipeline;
import net.coderbot.iris.uniforms.CapturedRenderingState;
import net.coderbot.iris.uniforms.SystemTimeUniforms;
import net.coderbot.iris.vendored.joml.Vector3d;
import net.minecraft.client.Camera;
import net.minecraft.client.Minecraft;
import net.minecraft.client.Options;
import net.minecraft.client.renderer.GameRenderer;
import net.minecraft.client.renderer.LevelRenderer;
import net.minecraft.client.renderer.LightTexture;
import net.minecraft.client.renderer.RenderType;
import org.spongepowered.asm.mixin.Mixin;
import org.spongepowered.asm.mixin.Unique;
import org.spongepowered.asm.mixin.injection.At;
import org.spongepowered.asm.mixin.injection.Inject;
import org.spongepowered.asm.mixin.injection.ModifyArg;
import org.spongepowered.asm.mixin.injection.Redirect;
import org.spongepowered.asm.mixin.injection.Slice;
import org.spongepowered.asm.mixin.injection.callback.CallbackInfo;

@Mixin(LevelRenderer.class)
public class MixinLevelRenderer {
	private static final String RENDER_LEVEL = "Lnet/minecraft/client/renderer/LevelRenderer;renderLevel(Lcom/mojang/blaze3d/vertex/PoseStack;FJZLnet/minecraft/client/Camera;Lnet/minecraft/client/renderer/GameRenderer;Lnet/minecraft/client/renderer/LightTexture;Lcom/mojang/math/Matrix4f;)V";
	private static final String CLEAR = "Lcom/mojang/blaze3d/systems/RenderSystem;clear(IZ)V";
	private static final String RENDER_SKY = "Lnet/minecraft/client/renderer/LevelRenderer;renderSky(Lcom/mojang/blaze3d/vertex/PoseStack;F)V";
	private static final String RENDER_LAYER = "Lnet/minecraft/client/renderer/LevelRenderer;renderChunkLayer(Lnet/minecraft/client/renderer/RenderType;Lcom/mojang/blaze3d/vertex/PoseStack;DDD)V";
	private static final String RENDER_CLOUDS = "Lnet/minecraft/client/renderer/LevelRenderer;renderClouds(Lcom/mojang/blaze3d/vertex/PoseStack;FDDD)V";
	private static final String RENDER_WEATHER = "Lnet/minecraft/client/renderer/LevelRenderer;renderSnowAndRain(Lnet/minecraft/client/renderer/LightTexture;FDDD)V";
	private static final String RENDER_WORLD_BOUNDS = "Lnet/minecraft/client/renderer/LevelRenderer;renderWorldBounds(Lnet/minecraft/client/Camera;)V";

	@Unique
	private WorldRenderingPipeline pipeline;

	// Begin shader rendering after buffers have been cleared.
	// At this point we've ensured that Minecraft's main framebuffer is cleared.
	// This is important or else very odd issues will happen with shaders that have a final pass that doesn't write to
	// all pixels.
	@Inject(method = "renderLevel", at = @At(value = "INVOKE", target = CLEAR, shift = At.Shift.AFTER))
	private void iris$beginLevelRender(PoseStack poseStack, float tickDelta, long startTime, boolean renderBlockOutline,
	                                   Camera camera, GameRenderer gameRenderer, LightTexture lightTexture,
									   Matrix4f projection, CallbackInfo callback) {
		if (Iris.isSodiumInvalid()) {
			throw new IllegalStateException("An invalid version of Sodium is installed, and the warning screen somehow" +
					" didn't work. This is a bug! Please report it to the Iris developers.");
		}

		CapturedRenderingState.INSTANCE.setGbufferModelView(poseStack.last().pose());
		CapturedRenderingState.INSTANCE.setGbufferProjection(projection);
		CapturedRenderingState.INSTANCE.setTickDelta(tickDelta);
		SystemTimeUniforms.COUNTER.beginFrame();
		SystemTimeUniforms.TIMER.beginFrame(startTime);

		Program.unbind();

		pipeline = Iris.getPipelineManager().preparePipeline(Iris.getCurrentDimension());

		pipeline.beginLevelRendering();
	}

	// Inject a bit early so that we can end our rendering before mods like VoxelMap (which inject at RETURN)
	// render their waypoint beams.
	@Inject(method = RENDER_LEVEL, at = @At(value = "RETURN", shift = At.Shift.BEFORE))
	private void iris$endLevelRender(PoseStack poseStack, float tickDelta, long limitTime, boolean renderBlockOutline, Camera camera, GameRenderer gameRenderer, LightTexture lightTexture, Matrix4f projection, CallbackInfo callback) {
		HandRenderer.INSTANCE.renderTranslucent(poseStack, tickDelta, camera, gameRenderer, pipeline);
		Minecraft.getInstance().getProfiler().popPush("iris_final");
		pipeline.finalizeLevelRendering();
		pipeline = null;
		Program.unbind();
	}

	@Inject(method = "renderLevel", at = @At(value = "INVOKE", target = "Lnet/minecraft/client/renderer/LevelRenderer;compileChunksUntil(J)V", shift = At.Shift.AFTER))
	private void iris$renderTerrainShadows(PoseStack poseStack, float tickDelta, long limitTime, boolean renderBlockOutline, Camera camera, GameRenderer gameRenderer, LightTexture lightTexture, Matrix4f projection, CallbackInfo callback) {
		pipeline.renderShadows((LevelRendererAccessor) this, camera);
	}

	@Inject(method = "renderLevel", at = @At(value = "INVOKE", target = RENDER_SKY))
	private void iris$beginSky(PoseStack poseStack, float tickDelta, long limitTime, boolean renderBlockOutline, Camera camera, GameRenderer gameRenderer, LightTexture lightTexture, Matrix4f projection, CallbackInfo callback) {
		pipeline.setPhase(WorldRenderingPhase.SKY);
	}

	@Redirect(method = "renderLevel", at = @At(value = "FIELD", target = "Lnet/minecraft/client/Options;renderDistance:I"),
			slice = @Slice(from = @At(value = "INVOKE", target = "Lcom/mojang/blaze3d/systems/RenderSystem;clear(IZ)V")))
	private int iris$alwaysRenderSky(Options options) {
		return Math.max(options.renderDistance, 4);
	}

	@Inject(method = "renderSky",
			at = @At(value = "INVOKE", target = "Lnet/minecraft/client/renderer/FogRenderer;levelFogColor()V"))
	private void iris$renderSky$drawHorizon(PoseStack poseStack, float tickDelta, CallbackInfo callback) {
		RenderSystem.depthMask(false);

		Vector3d fogColor = CapturedRenderingState.INSTANCE.getFogColor();
		RenderSystem.color3f((float) fogColor.x, (float) fogColor.y, (float) fogColor.z);

		new HorizonRenderer().renderHorizon(poseStack);

		RenderSystem.depthMask(true);
	}

	@Inject(method = "renderSky", at = @At(value = "FIELD", target = "Lnet/minecraft/client/renderer/LevelRenderer;SUN_LOCATION:Lnet/minecraft/resources/ResourceLocation;"))
	private void iris$setSunRenderStage(PoseStack poseStack, float f, CallbackInfo ci) {
		pipeline.setPhase(WorldRenderingPhase.SUN);
	}

	@Inject(method = "renderSky", at = @At(value = "INVOKE", target = "Lnet/minecraft/client/renderer/DimensionSpecialEffects;getSunriseColor(FF)[F"))
	private void iris$setSunsetRenderStage(PoseStack poseStack, float f, CallbackInfo ci) {
		pipeline.setPhase(WorldRenderingPhase.SUNSET);
	}

	@Inject(method = "renderSky", at = @At(value = "FIELD", target = "Lnet/minecraft/client/renderer/LevelRenderer;MOON_LOCATION:Lnet/minecraft/resources/ResourceLocation;"))
	private void iris$setMoonRenderStage(PoseStack poseStack, float f, CallbackInfo ci) {
		pipeline.setPhase(WorldRenderingPhase.MOON);
	}

	@Inject(method = "renderSky", at = @At(value = "INVOKE", target = "Lnet/minecraft/client/multiplayer/ClientLevel;getStarBrightness(F)F"))
	private void iris$setStarRenderStage(PoseStack poseStack, float f, CallbackInfo ci) {
		pipeline.setPhase(WorldRenderingPhase.STARS);
	}

	@Inject(method = "renderSky", at = @At(value = "INVOKE", target = "Lnet/minecraft/client/player/LocalPlayer;getEyePosition(F)Lnet/minecraft/world/phys/Vec3;"))
	private void iris$setVoidRenderStage(PoseStack poseStack, float f, CallbackInfo ci) {
		pipeline.setPhase(WorldRenderingPhase.VOID);
	}

	@Inject(method = "renderSky", at = @At(value = "INVOKE", target = "Lnet/minecraft/client/multiplayer/ClientLevel;getTimeOfDay(F)F"),
			slice = @Slice(from = @At(value = "FIELD", target = "com/mojang/math/Vector3f.YP : Lcom/mojang/math/Vector3f;")))
	private void iris$renderSky$tiltSun(PoseStack poseStack, float tickDelta, CallbackInfo callback) {
		poseStack.mulPose(Vector3f.ZP.rotationDegrees(pipeline.getSunPathRotation()));
	}

	@Inject(method = "renderLevel", at = @At(value = "INVOKE", target = RENDER_SKY, shift = At.Shift.AFTER))
	private void iris$endSky(PoseStack poseStack, float f, long l, boolean bl, Camera camera, GameRenderer gameRenderer, LightTexture lightTexture, Matrix4f projection, CallbackInfo ci) {
		pipeline.setPhase(WorldRenderingPhase.NONE);
	}

	@Inject(method = "renderLevel", at = @At(value = "INVOKE", target = RENDER_CLOUDS))
	private void iris$beginClouds(PoseStack poseStack, float tickDelta, long limitTime, boolean renderBlockOutline, Camera camera, GameRenderer gameRenderer, LightTexture lightTexture, Matrix4f projection, CallbackInfo callback) {
		pipeline.setPhase(WorldRenderingPhase.CLOUDS);
	}

	@Inject(method = "renderClouds", at = @At("HEAD"), cancellable = true)
	private void iris$maybeRemoveClouds(PoseStack poseStack, float tickDelta, double cameraX, double cameraY, double cameraZ, CallbackInfo ci) {
		if (!pipeline.shouldRenderClouds()) {
			ci.cancel();
		}
	}

	@Inject(method = "renderLevel", at = @At(value = "INVOKE", target = RENDER_CLOUDS, shift = At.Shift.AFTER))
	private void iris$endClouds(PoseStack poseStack, float tickDelta, long limitTime, boolean renderBlockOutline, Camera camera, GameRenderer gameRenderer, LightTexture lightTexture, Matrix4f projection, CallbackInfo callback) {
		pipeline.setPhase(WorldRenderingPhase.NONE);
	}


	@Inject(method = RENDER_LAYER, at = @At("HEAD"))
	private void iris$beginTerrainLayer(RenderType renderType, PoseStack poseStack, double cameraX, double cameraY, double cameraZ, CallbackInfo callback) {
<<<<<<< HEAD
		pipeline.setPhase(WorldRenderingPhase.fromTerrainRenderType(renderType));
=======
		if (renderType == RenderType.solid() || renderType == RenderType.cutout() || renderType == RenderType.cutoutMipped()) {
			pipeline.pushProgram(GbufferProgram.TERRAIN);
		} else if (renderType == RenderType.translucent() || renderType == RenderType.tripwire()) {
			pipeline.pushProgram(GbufferProgram.TRANSLUCENT_TERRAIN);
		} else {
			throw new IllegalStateException("[" + Iris.MODNAME + "] Unexpected terrain layer: " + renderType);
		}
		pipeline.setPhase(GbufferPrograms.refineTerrainPhase(renderType));
>>>>>>> 379a0511
	}

	@Inject(method = RENDER_LAYER, at = @At("RETURN"))
	private void iris$endTerrainLayer(RenderType renderType, PoseStack poseStack, double cameraX, double cameraY, double cameraZ, CallbackInfo callback) {
		pipeline.setPhase(WorldRenderingPhase.NONE);
<<<<<<< HEAD
=======
		if (renderType == RenderType.solid() || renderType == RenderType.cutout() || renderType == RenderType.cutoutMipped()) {
			pipeline.popProgram(GbufferProgram.TERRAIN);
		} else if (renderType == RenderType.translucent() || renderType == RenderType.tripwire()) {
			pipeline.popProgram(GbufferProgram.TRANSLUCENT_TERRAIN);
		} else {
			throw new IllegalStateException("[" + Iris.MODNAME + "] Unexpected terrain layer: " + renderType);
		}
>>>>>>> 379a0511
	}

	@Inject(method = "renderLevel", at = @At(value = "INVOKE", target = RENDER_WEATHER))
	private void iris$beginWeather(PoseStack poseStack, float tickDelta, long limitTime, boolean renderBlockOutline, Camera camera, GameRenderer gameRenderer, LightTexture lightTexture, Matrix4f projection, CallbackInfo callback) {
		pipeline.setPhase(WorldRenderingPhase.RAIN_SNOW);
	}

	@ModifyArg(method = RENDER_WEATHER, at = @At(value = "INVOKE", target = "Lcom/mojang/blaze3d/systems/RenderSystem;depthMask(Z)V", ordinal = 0))
	private boolean iris$writeRainAndSnowToDepthBuffer(boolean depthMaskEnabled) {
		if (pipeline.shouldWriteRainAndSnowToDepthBuffer()) {
			return true;
		}

		return depthMaskEnabled;
	}

	@Inject(method = "renderLevel", at = @At(value = "INVOKE", target = RENDER_WEATHER, shift = At.Shift.AFTER))
	private void iris$endWeather(PoseStack poseStack, float tickDelta, long limitTime, boolean renderBlockOutline, Camera camera, GameRenderer gameRenderer, LightTexture lightTexture, Matrix4f projection, CallbackInfo callback) {
		pipeline.setPhase(WorldRenderingPhase.NONE);
	}

	@Inject(method = "renderLevel", at = @At(value = "INVOKE", target = RENDER_WORLD_BOUNDS))
	private void iris$beginWorldBorder(PoseStack poseStack, float tickDelta, long limitTime, boolean renderBlockOutline, Camera camera, GameRenderer gameRenderer, LightTexture lightTexture, Matrix4f projection, CallbackInfo callback) {
		pipeline.setPhase(WorldRenderingPhase.WORLD_BORDER);
	}

	@Inject(method = "renderLevel", at = @At(value = "INVOKE", target = RENDER_WORLD_BOUNDS, shift = At.Shift.AFTER))
	private void iris$endWorldBorder(PoseStack poseStack, float tickDelta, long limitTime, boolean renderBlockOutline, Camera camera, GameRenderer gameRenderer, LightTexture lightTexture, Matrix4f projection, CallbackInfo callback) {
		pipeline.setPhase(WorldRenderingPhase.NONE);
	}

	@Inject(method = "renderLevel", at = @At(value = "INVOKE", target = "Lnet/minecraft/client/renderer/debug/DebugRenderer;render(Lcom/mojang/blaze3d/vertex/PoseStack;Lnet/minecraft/client/renderer/MultiBufferSource$BufferSource;DDD)V"))
	private void iris$setDebugRenderStage(PoseStack poseStack, float f, long l, boolean bl, Camera camera, GameRenderer gameRenderer, LightTexture lightTexture, Matrix4f matrix4f, CallbackInfo ci) {
		pipeline.setPhase(WorldRenderingPhase.DEBUG);
	}

	@Inject(method = "renderLevel", at = @At(value = "INVOKE", target = "Lnet/minecraft/client/renderer/debug/DebugRenderer;render(Lcom/mojang/blaze3d/vertex/PoseStack;Lnet/minecraft/client/renderer/MultiBufferSource$BufferSource;DDD)V", shift = At.Shift.AFTER))
	private void iris$resetDebugRenderStage(PoseStack poseStack, float f, long l, boolean bl, Camera camera, GameRenderer gameRenderer, LightTexture lightTexture, Matrix4f matrix4f, CallbackInfo ci) {
		pipeline.setPhase(WorldRenderingPhase.NONE);
	}

	@Inject(method = "renderLevel", at = @At(value = "CONSTANT", args = "stringValue=translucent"))
	private void iris$beginTranslucents(PoseStack poseStack, float tickDelta, long limitTime,
										boolean renderBlockOutline, Camera camera, GameRenderer gameRenderer,
										LightTexture lightTexture, Matrix4f projection,
										CallbackInfo ci) {
		pipeline.beginHand();
		HandRenderer.INSTANCE.renderSolid(poseStack, tickDelta, camera, gameRenderer, pipeline);
		Minecraft.getInstance().getProfiler().popPush("iris_pre_translucent");
		pipeline.beginTranslucents();
	}
}<|MERGE_RESOLUTION|>--- conflicted
+++ resolved
@@ -164,33 +164,12 @@
 
 	@Inject(method = RENDER_LAYER, at = @At("HEAD"))
 	private void iris$beginTerrainLayer(RenderType renderType, PoseStack poseStack, double cameraX, double cameraY, double cameraZ, CallbackInfo callback) {
-<<<<<<< HEAD
 		pipeline.setPhase(WorldRenderingPhase.fromTerrainRenderType(renderType));
-=======
-		if (renderType == RenderType.solid() || renderType == RenderType.cutout() || renderType == RenderType.cutoutMipped()) {
-			pipeline.pushProgram(GbufferProgram.TERRAIN);
-		} else if (renderType == RenderType.translucent() || renderType == RenderType.tripwire()) {
-			pipeline.pushProgram(GbufferProgram.TRANSLUCENT_TERRAIN);
-		} else {
-			throw new IllegalStateException("[" + Iris.MODNAME + "] Unexpected terrain layer: " + renderType);
-		}
-		pipeline.setPhase(GbufferPrograms.refineTerrainPhase(renderType));
->>>>>>> 379a0511
 	}
 
 	@Inject(method = RENDER_LAYER, at = @At("RETURN"))
 	private void iris$endTerrainLayer(RenderType renderType, PoseStack poseStack, double cameraX, double cameraY, double cameraZ, CallbackInfo callback) {
 		pipeline.setPhase(WorldRenderingPhase.NONE);
-<<<<<<< HEAD
-=======
-		if (renderType == RenderType.solid() || renderType == RenderType.cutout() || renderType == RenderType.cutoutMipped()) {
-			pipeline.popProgram(GbufferProgram.TERRAIN);
-		} else if (renderType == RenderType.translucent() || renderType == RenderType.tripwire()) {
-			pipeline.popProgram(GbufferProgram.TRANSLUCENT_TERRAIN);
-		} else {
-			throw new IllegalStateException("[" + Iris.MODNAME + "] Unexpected terrain layer: " + renderType);
-		}
->>>>>>> 379a0511
 	}
 
 	@Inject(method = "renderLevel", at = @At(value = "INVOKE", target = RENDER_WEATHER))
