--- conflicted
+++ resolved
@@ -157,16 +157,6 @@
 		pipeline.setPhase(WorldRenderingPhase.CLOUDS);
 	}
 
-<<<<<<< HEAD
-	@Inject(method = "renderClouds", at = @At("HEAD"), cancellable = true)
-	private void iris$maybeRemoveClouds(PoseStack poseStack, Matrix4f matrix4f, float f, double d, double e, double g, CallbackInfo ci) {
-		if (!pipeline.shouldRenderClouds()) {
-			ci.cancel();
-		}
-	}
-
-=======
->>>>>>> 9281287b
 	@Inject(method = "renderLevel", at = @At(value = "INVOKE", target = RENDER_CLOUDS, shift = At.Shift.AFTER))
 	private void iris$endClouds(PoseStack poseStack, float tickDelta, long limitTime, boolean renderBlockOutline, Camera camera, GameRenderer gameRenderer, LightTexture lightTexture, Matrix4f projection, CallbackInfo callback) {
 		pipeline.setPhase(WorldRenderingPhase.NONE);
