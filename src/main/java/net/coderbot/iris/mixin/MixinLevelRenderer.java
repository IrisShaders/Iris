package net.coderbot.iris.mixin;

import com.mojang.blaze3d.systems.RenderSystem;
import com.mojang.blaze3d.vertex.PoseStack;
import com.mojang.math.Matrix4f;
import com.mojang.math.Vector3f;
import net.coderbot.iris.Iris;
import net.coderbot.iris.gl.program.Program;
import net.coderbot.iris.layer.GbufferProgram;
import net.coderbot.iris.layer.GbufferPrograms;
import net.coderbot.iris.pipeline.HandRenderer;
import net.coderbot.iris.pipeline.WorldRenderingPhase;
import net.coderbot.iris.pipeline.WorldRenderingPipeline;
import net.coderbot.iris.uniforms.CapturedRenderingState;
import net.coderbot.iris.uniforms.SystemTimeUniforms;
import net.coderbot.iris.vendored.joml.Vector3d;
import net.fabricmc.api.EnvType;
import net.fabricmc.api.Environment;
import net.minecraft.client.Camera;
import net.minecraft.client.Minecraft;
import net.minecraft.client.renderer.GameRenderer;
import net.minecraft.client.renderer.LevelRenderer;
import net.minecraft.client.renderer.LightTexture;
import net.minecraft.client.renderer.RenderType;
import net.minecraft.core.BlockPos;
import org.spongepowered.asm.mixin.Final;
import net.minecraft.client.Options;

import org.spongepowered.asm.mixin.Mixin;
import org.spongepowered.asm.mixin.Shadow;
import org.spongepowered.asm.mixin.Unique;
import org.spongepowered.asm.mixin.injection.At;
import org.spongepowered.asm.mixin.injection.Inject;
import org.spongepowered.asm.mixin.injection.ModifyArg;
import org.spongepowered.asm.mixin.injection.Redirect;
import org.spongepowered.asm.mixin.injection.Slice;
import org.spongepowered.asm.mixin.injection.callback.CallbackInfo;

@Mixin(LevelRenderer.class)
public class MixinLevelRenderer {
	private static final String RENDER = "Lnet/minecraft/client/renderer/LevelRenderer;renderLevel(Lcom/mojang/blaze3d/vertex/PoseStack;FJZLnet/minecraft/client/Camera;Lnet/minecraft/client/renderer/GameRenderer;Lnet/minecraft/client/renderer/LightTexture;Lcom/mojang/math/Matrix4f;)V";
	private static final String CLEAR = "Lcom/mojang/blaze3d/systems/RenderSystem;clear(IZ)V";
	private static final String RENDER_SKY = "Lnet/minecraft/client/renderer/LevelRenderer;renderSky(Lcom/mojang/blaze3d/vertex/PoseStack;Lcom/mojang/math/Matrix4f;FLnet/minecraft/client/Camera;ZLjava/lang/Runnable;)V";
	private static final String RENDER_CLOUDS = "Lnet/minecraft/client/renderer/LevelRenderer;renderClouds(Lcom/mojang/blaze3d/vertex/PoseStack;Lcom/mojang/math/Matrix4f;FDDD)V";
	private static final String RENDER_WEATHER = "Lnet/minecraft/client/renderer/LevelRenderer;renderSnowAndRain(Lnet/minecraft/client/renderer/LightTexture;FDDD)V";

	@Shadow
	@Final
	private Minecraft minecraft;

	@Unique
	private WorldRenderingPipeline pipeline;

	// Begin shader rendering after buffers have been cleared.
	// At this point we've ensured that Minecraft's main framebuffer is cleared.
	// This is important or else very odd issues will happen with shaders that have a final pass that doesn't write to
	// all pixels.
	@Inject(method = "renderLevel", at = @At(value = "INVOKE", target = CLEAR, shift = At.Shift.AFTER, remap = false))
	private void iris$beginLevelRender(PoseStack poseStack, float tickDelta, long startTime, boolean renderBlockOutline,
									   Camera camera, GameRenderer gameRenderer, LightTexture lightTexture,
									   Matrix4f projection, CallbackInfo callback) {
		if (Iris.isSodiumInvalid()) {
			throw new IllegalStateException("An invalid version of Sodium is installed, and the warning screen somehow" +
				" didn't work. This is a bug! Please report it to the Iris developers.");
		}

		CapturedRenderingState.INSTANCE.setGbufferModelView(poseStack.last().pose());
		CapturedRenderingState.INSTANCE.setGbufferProjection(projection);
		CapturedRenderingState.INSTANCE.setTickDelta(tickDelta);
		SystemTimeUniforms.COUNTER.beginFrame();
		SystemTimeUniforms.TIMER.beginFrame(startTime);

<<<<<<< HEAD
		if (previousViewDistance != minecraft.options.getEffectiveRenderDistance()) {
			horizonRenderer.close();
			horizonRenderer = new HorizonRenderer();
			previousViewDistance = minecraft.options.getEffectiveRenderDistance();
		}

=======
>>>>>>> 743c71f2
		pipeline = Iris.getPipelineManager().preparePipeline(Iris.getCurrentDimension());
		pipeline.beginLevelRendering();
		pipeline.setPhase(WorldRenderingPhase.NONE);
	}

	// Inject a bit early so that we can end our rendering before mods like VoxelMap (which inject at RETURN)
	// render their waypoint beams.
	@Inject(method = RENDER, at = @At(value = "RETURN", shift = At.Shift.BEFORE))
	private void iris$endLevelRender(PoseStack poseStack, float tickDelta, long limitTime, boolean renderBlockOutline, Camera camera, GameRenderer gameRenderer, LightTexture lightTexture, Matrix4f projectionMatrix, CallbackInfo callback) {
		HandRenderer.INSTANCE.renderTranslucent(poseStack, tickDelta, camera, gameRenderer, pipeline);
		Minecraft.getInstance().getProfiler().popPush("iris_final");
		pipeline.finalizeLevelRendering();
		pipeline = null;
	}

	@Inject(method = RENDER, at = @At(value = "INVOKE", target = "Lnet/minecraft/client/renderer/LevelRenderer;setupRender(Lnet/minecraft/client/Camera;Lnet/minecraft/client/renderer/culling/Frustum;ZZ)V"))
	private void iris$renderTerrainShadows(PoseStack poseStack, float tickDelta, long limitTime, boolean renderBlockOutline, Camera camera, GameRenderer gameRenderer, LightTexture lightTexture, Matrix4f projectionMatrix, CallbackInfo callback) {
		pipeline.renderShadows((LevelRendererAccessor) this, camera);
	}

	@Inject(method = "renderLevel", at = @At(value = "INVOKE", target = RENDER_SKY))
	private void iris$beginSky(PoseStack poseStack, float tickDelta, long limitTime, boolean renderBlockOutline, Camera camera, GameRenderer gameRenderer, LightTexture lightTexture, Matrix4f projection, CallbackInfo callback) {
		// Use CUSTOM_SKY until levelFogColor is called as a heuristic to catch FabricSkyboxes.
		pipeline.setPhase(WorldRenderingPhase.CUSTOM_SKY);
		// TODO: Move the injection instead
		RenderSystem.setShader(GameRenderer::getPositionShader);
	}

	@Inject(method = RENDER_SKY,
<<<<<<< HEAD
			at = @At(value = "INVOKE", target = "Lnet/minecraft/client/renderer/FogRenderer;levelFogColor()V"))
	private void iris$renderSky$drawHorizon(PoseStack poseStack, Matrix4f projectionMatrix, float f, Camera camera, boolean bl, Runnable runnable, CallbackInfo callback) {
		RenderSystem.depthMask(false);

		Vector3d fogColor = CapturedRenderingState.INSTANCE.getFogColor();
		RenderSystem.setShaderColor((float) fogColor.x, (float) fogColor.y, (float) fogColor.z, 1.0F);

		horizonRenderer.renderHorizon(poseStack.last().pose().copy(), projectionMatrix.copy(), GameRenderer.getPositionShader());

		RenderSystem.depthMask(true);
=======
		at = @At(value = "INVOKE", target = "Lnet/minecraft/client/renderer/FogRenderer;levelFogColor()V"))
	private void iris$renderSky$beginNormalSky(PoseStack arg, Matrix4f arg2, float f, Runnable runnable, CallbackInfo ci) {
		// None of the vanilla sky is rendered until after this call, so if anything is rendered before, it's
		// CUSTOM_SKY.
		pipeline.setPhase(WorldRenderingPhase.SKY);
>>>>>>> 743c71f2
	}

	@Inject(method = "renderSky", at = @At(value = "FIELD", target = "Lnet/minecraft/client/renderer/LevelRenderer;SUN_LOCATION:Lnet/minecraft/resources/ResourceLocation;"))
	private void iris$setSunRenderStage(PoseStack poseStack, Matrix4f projectionMatrix, float f, Camera camera, boolean bl, Runnable runnable, CallbackInfo ci) {
		pipeline.setPhase(WorldRenderingPhase.SUN);
	}

	@Inject(method = "renderSky", at = @At(value = "INVOKE", target = "Lnet/minecraft/client/renderer/DimensionSpecialEffects;getSunriseColor(FF)[F"))
	private void iris$setSunsetRenderStage(PoseStack poseStack, Matrix4f projectionMatrix, float f, Camera camera, boolean bl, Runnable runnable, CallbackInfo ci) {
		pipeline.setPhase(WorldRenderingPhase.SUNSET);
	}

	@Inject(method = "renderSky", at = @At(value = "FIELD", target = "Lnet/minecraft/client/renderer/LevelRenderer;MOON_LOCATION:Lnet/minecraft/resources/ResourceLocation;"))
	private void iris$setMoonRenderStage(PoseStack poseStack, Matrix4f projectionMatrix, float f, Camera camera, boolean bl, Runnable runnable, CallbackInfo ci) {
		pipeline.setPhase(WorldRenderingPhase.MOON);
	}

	@Inject(method = "renderSky", at = @At(value = "INVOKE", target = "Lnet/minecraft/client/multiplayer/ClientLevel;getStarBrightness(F)F"))
	private void iris$setStarRenderStage(PoseStack poseStack, Matrix4f projectionMatrix, float f, Camera camera, boolean bl, Runnable runnable, CallbackInfo ci) {
		pipeline.setPhase(WorldRenderingPhase.STARS);
	}

	@Inject(method = "renderSky", at = @At(value = "INVOKE", target = "Lnet/minecraft/client/player/LocalPlayer;getEyePosition(F)Lnet/minecraft/world/phys/Vec3;"))
	private void iris$setVoidRenderStage(PoseStack poseStack, Matrix4f projectionMatrix, float f, Camera camera, boolean bl, Runnable runnable, CallbackInfo ci) {
		pipeline.setPhase(WorldRenderingPhase.VOID);
	}

	@Inject(method = "renderSky", at = @At(value = "INVOKE", target = "Lnet/minecraft/client/multiplayer/ClientLevel;getTimeOfDay(F)F"),
<<<<<<< HEAD
			slice = @Slice(from = @At(value = "FIELD", target = "com/mojang/math/Vector3f.YP : Lcom/mojang/math/Vector3f;")))
	private void iris$renderSky$tiltSun(PoseStack poseStack, Matrix4f projectionMatrix, float f, Camera camera, boolean bl, Runnable runnable, CallbackInfo ci) {
=======
		slice = @Slice(from = @At(value = "FIELD", target = "com/mojang/math/Vector3f.YP : Lcom/mojang/math/Vector3f;")))
	private void iris$renderSky$tiltSun(PoseStack poseStack, Matrix4f projectionMatrix, float f, Runnable runnable, CallbackInfo callback) {
>>>>>>> 743c71f2
		poseStack.mulPose(Vector3f.ZP.rotationDegrees(pipeline.getSunPathRotation()));
	}

	@Inject(method = "renderLevel", at = @At(value = "INVOKE", target = RENDER_SKY, shift = At.Shift.AFTER))
	private void iris$endSky(PoseStack poseStack, float f, long l, boolean bl, Camera camera, GameRenderer gameRenderer, LightTexture lightTexture, Matrix4f projection, CallbackInfo ci) {
		pipeline.setPhase(WorldRenderingPhase.NONE);
	}

	@Inject(method = "renderLevel", at = @At(value = "INVOKE", target = RENDER_CLOUDS))
	private void iris$beginClouds(PoseStack poseStack, float tickDelta, long limitTime, boolean renderBlockOutline, Camera camera, GameRenderer gameRenderer, LightTexture lightTexture, Matrix4f projection, CallbackInfo callback) {
		pipeline.setPhase(WorldRenderingPhase.CLOUDS);
	}

	@Inject(method = "renderClouds", at = @At("HEAD"), cancellable = true)
	private void iris$maybeRemoveClouds(PoseStack poseStack, Matrix4f projectionMatrix, float f, double d, double e, double g, CallbackInfo ci) {
		if (!pipeline.shouldRenderClouds()) {
			ci.cancel();
		}
	}

	@Inject(method = "renderLevel", at = @At(value = "INVOKE", target = RENDER_CLOUDS, shift = At.Shift.AFTER))
	private void iris$endClouds(PoseStack poseStack, float tickDelta, long limitTime, boolean renderBlockOutline, Camera camera, GameRenderer gameRenderer, LightTexture lightTexture, Matrix4f projection, CallbackInfo callback) {
		pipeline.setPhase(WorldRenderingPhase.NONE);
	}


	@Inject(method = "renderChunkLayer", at = @At("HEAD"))
	private void iris$beginTerrainLayer(RenderType renderType, PoseStack poseStack, double d, double e, double f, Matrix4f projectionMatrix, CallbackInfo ci) {
		pipeline.setPhase(GbufferPrograms.refineTerrainPhase(renderType));
	}

	@Inject(method = "renderChunkLayer", at = @At("RETURN"))
	private void iris$endTerrainLayer(RenderType renderType, PoseStack poseStack, double d, double e, double f, Matrix4f projectionMatrix, CallbackInfo ci) {
		pipeline.setPhase(WorldRenderingPhase.NONE);
	}

	@Inject(method = "renderLevel", at = @At(value = "INVOKE", target = RENDER_WEATHER))
	private void iris$beginWeather(PoseStack poseStack, float tickDelta, long limitTime, boolean renderBlockOutline, Camera camera, GameRenderer gameRenderer, LightTexture lightTexture, Matrix4f projection, CallbackInfo callback) {
		pipeline.setPhase(WorldRenderingPhase.RAIN_SNOW);
	}

	@ModifyArg(method = RENDER_WEATHER, at = @At(value = "INVOKE", target = "Lcom/mojang/blaze3d/systems/RenderSystem;depthMask(Z)V", ordinal = 0, remap = false))
	private boolean iris$writeRainAndSnowToDepthBuffer(boolean depthMaskEnabled) {
		if (pipeline.shouldWriteRainAndSnowToDepthBuffer()) {
			return true;
		}

		return depthMaskEnabled;
	}

	@Inject(method = "renderLevel", at = @At(value = "INVOKE", target = RENDER_WEATHER, shift = At.Shift.AFTER))
	private void iris$endWeather(PoseStack poseStack, float tickDelta, long limitTime, boolean renderBlockOutline, Camera camera, GameRenderer gameRenderer, LightTexture lightTexture, Matrix4f projection, CallbackInfo callback) {
		pipeline.setPhase(WorldRenderingPhase.NONE);
	}

	@Inject(method = "renderLevel", at = @At(value = "INVOKE", target = "Lnet/minecraft/client/renderer/LevelRenderer;renderWorldBorder(Lnet/minecraft/client/Camera;)V"))
	private void iris$beginWorldBorder(PoseStack poseStack, float tickDelta, long limitTime, boolean renderBlockOutline, Camera camera, GameRenderer gameRenderer, LightTexture lightTexture, Matrix4f projection, CallbackInfo callback) {
		pipeline.setPhase(WorldRenderingPhase.WORLD_BORDER);
	}

	@Inject(method = "renderLevel", at = @At(value = "INVOKE", target = "Lnet/minecraft/client/renderer/LevelRenderer;renderWorldBorder(Lnet/minecraft/client/Camera;)V", shift = At.Shift.AFTER))
	private void iris$endWorldBorder(PoseStack poseStack, float tickDelta, long limitTime, boolean renderBlockOutline, Camera camera, GameRenderer gameRenderer, LightTexture lightTexture, Matrix4f projection, CallbackInfo callback) {
		pipeline.setPhase(WorldRenderingPhase.NONE);
	}

	@Inject(method = "renderLevel", at = @At(value = "INVOKE", target = "Lnet/minecraft/client/renderer/debug/DebugRenderer;render(Lcom/mojang/blaze3d/vertex/PoseStack;Lnet/minecraft/client/renderer/MultiBufferSource$BufferSource;DDD)V"))
	private void iris$setDebugRenderStage(PoseStack poseStack, float f, long l, boolean bl, Camera camera, GameRenderer gameRenderer, LightTexture lightTexture, Matrix4f projectionMatrix, CallbackInfo ci) {
		pipeline.setPhase(WorldRenderingPhase.DEBUG);
	}

	@Inject(method = "renderLevel", at = @At(value = "INVOKE", target = "Lnet/minecraft/client/renderer/debug/DebugRenderer;render(Lcom/mojang/blaze3d/vertex/PoseStack;Lnet/minecraft/client/renderer/MultiBufferSource$BufferSource;DDD)V", shift = At.Shift.AFTER))
	private void iris$resetDebugRenderStage(PoseStack poseStack, float f, long l, boolean bl, Camera camera, GameRenderer gameRenderer, LightTexture lightTexture, Matrix4f projectionMatrix, CallbackInfo ci) {
		pipeline.setPhase(WorldRenderingPhase.NONE);
	}

	@Inject(method = "renderLevel", at = @At(value = "CONSTANT", args = "stringValue=translucent"))
	private void iris$beginTranslucents(PoseStack poseStack, float tickDelta, long limitTime,
										boolean renderBlockOutline, Camera camera, GameRenderer gameRenderer,
										LightTexture lightTexture, Matrix4f projection,
										CallbackInfo ci) {
		pipeline.beginHand();
		HandRenderer.INSTANCE.renderSolid(poseStack, tickDelta, camera, gameRenderer, pipeline);
		Minecraft.getInstance().getProfiler().popPush("iris_pre_translucent");
		pipeline.beginTranslucents();
	}
}<|MERGE_RESOLUTION|>--- conflicted
+++ resolved
@@ -70,15 +70,6 @@
 		SystemTimeUniforms.COUNTER.beginFrame();
 		SystemTimeUniforms.TIMER.beginFrame(startTime);
 
-<<<<<<< HEAD
-		if (previousViewDistance != minecraft.options.getEffectiveRenderDistance()) {
-			horizonRenderer.close();
-			horizonRenderer = new HorizonRenderer();
-			previousViewDistance = minecraft.options.getEffectiveRenderDistance();
-		}
-
-=======
->>>>>>> 743c71f2
 		pipeline = Iris.getPipelineManager().preparePipeline(Iris.getCurrentDimension());
 		pipeline.beginLevelRendering();
 		pipeline.setPhase(WorldRenderingPhase.NONE);
@@ -108,24 +99,11 @@
 	}
 
 	@Inject(method = RENDER_SKY,
-<<<<<<< HEAD
-			at = @At(value = "INVOKE", target = "Lnet/minecraft/client/renderer/FogRenderer;levelFogColor()V"))
-	private void iris$renderSky$drawHorizon(PoseStack poseStack, Matrix4f projectionMatrix, float f, Camera camera, boolean bl, Runnable runnable, CallbackInfo callback) {
-		RenderSystem.depthMask(false);
-
-		Vector3d fogColor = CapturedRenderingState.INSTANCE.getFogColor();
-		RenderSystem.setShaderColor((float) fogColor.x, (float) fogColor.y, (float) fogColor.z, 1.0F);
-
-		horizonRenderer.renderHorizon(poseStack.last().pose().copy(), projectionMatrix.copy(), GameRenderer.getPositionShader());
-
-		RenderSystem.depthMask(true);
-=======
 		at = @At(value = "INVOKE", target = "Lnet/minecraft/client/renderer/FogRenderer;levelFogColor()V"))
 	private void iris$renderSky$beginNormalSky(PoseStack arg, Matrix4f arg2, float f, Runnable runnable, CallbackInfo ci) {
 		// None of the vanilla sky is rendered until after this call, so if anything is rendered before, it's
 		// CUSTOM_SKY.
 		pipeline.setPhase(WorldRenderingPhase.SKY);
->>>>>>> 743c71f2
 	}
 
 	@Inject(method = "renderSky", at = @At(value = "FIELD", target = "Lnet/minecraft/client/renderer/LevelRenderer;SUN_LOCATION:Lnet/minecraft/resources/ResourceLocation;"))
@@ -154,13 +132,8 @@
 	}
 
 	@Inject(method = "renderSky", at = @At(value = "INVOKE", target = "Lnet/minecraft/client/multiplayer/ClientLevel;getTimeOfDay(F)F"),
-<<<<<<< HEAD
 			slice = @Slice(from = @At(value = "FIELD", target = "com/mojang/math/Vector3f.YP : Lcom/mojang/math/Vector3f;")))
 	private void iris$renderSky$tiltSun(PoseStack poseStack, Matrix4f projectionMatrix, float f, Camera camera, boolean bl, Runnable runnable, CallbackInfo ci) {
-=======
-		slice = @Slice(from = @At(value = "FIELD", target = "com/mojang/math/Vector3f.YP : Lcom/mojang/math/Vector3f;")))
-	private void iris$renderSky$tiltSun(PoseStack poseStack, Matrix4f projectionMatrix, float f, Runnable runnable, CallbackInfo callback) {
->>>>>>> 743c71f2
 		poseStack.mulPose(Vector3f.ZP.rotationDegrees(pipeline.getSunPathRotation()));
 	}
 
