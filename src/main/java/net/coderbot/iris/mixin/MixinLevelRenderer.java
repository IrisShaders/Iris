--- conflicted
+++ resolved
@@ -91,15 +91,10 @@
 		pipeline = null;
 	}
 
-<<<<<<< HEAD
+	// Setup shadow terrain & render shadows before the main terrain setup. We need to do things in this order to
+	// avoid breaking other mods such as Light Overlay: https://github.com/IrisShaders/Iris/issues/1356
 	@Inject(method = RENDER, at = @At(value = "INVOKE", target = "Lnet/minecraft/client/renderer/LevelRenderer;setupRender(Lnet/minecraft/client/Camera;Lnet/minecraft/client/renderer/culling/Frustum;ZZ)V"))
 	private void iris$renderTerrainShadows(PoseStack poseStack, float tickDelta, long limitTime, boolean renderBlockOutline, Camera camera, GameRenderer gameRenderer, LightTexture lightTexture, Matrix4f projectionMatrix, CallbackInfo callback) {
-=======
-	// Setup shadow terrain & render shadows before the main terrain setup. We need to do things in this order to
-	// avoid breaking other mods such as Light Overlay: https://github.com/IrisShaders/Iris/issues/1356
-	@Inject(method = RENDER, at = @At(value = "INVOKE", target = "Lnet/minecraft/client/renderer/LevelRenderer;setupRender(Lnet/minecraft/client/Camera;Lnet/minecraft/client/renderer/culling/Frustum;ZIZ)V"))
-	private void iris$renderTerrainShadows(PoseStack poseStack, float tickDelta, long limitTime, boolean renderBlockOutline, Camera camera, GameRenderer gameRenderer, LightTexture lightTexture, Matrix4f projection, CallbackInfo callback) {
->>>>>>> 75de7097
 		pipeline.renderShadows((LevelRendererAccessor) this, camera);
 	}
 
@@ -177,13 +172,8 @@
 
 
 	@Inject(method = "renderChunkLayer", at = @At("HEAD"))
-<<<<<<< HEAD
 	private void iris$beginTerrainLayer(RenderType renderType, PoseStack poseStack, double d, double e, double f, Matrix4f projectionMatrix, CallbackInfo ci) {
-		pipeline.setPhase(GbufferPrograms.refineTerrainPhase(renderType));
-=======
-	private void iris$beginTerrainLayer(RenderType renderType, PoseStack poseStack, double d, double e, double f, Matrix4f matrix4f, CallbackInfo ci) {
 		pipeline.setPhase(WorldRenderingPhase.fromTerrainRenderType(renderType));
->>>>>>> 75de7097
 	}
 
 	@Inject(method = "renderChunkLayer", at = @At("RETURN"))
