--- conflicted
+++ resolved
@@ -164,16 +164,6 @@
 		pipeline.setPhase(WorldRenderingPhase.CLOUDS);
 	}
 
-<<<<<<< HEAD
-	@Inject(method = "renderClouds", at = @At("HEAD"), cancellable = true)
-	private void iris$maybeRemoveClouds(PoseStack poseStack, Matrix4f projectionMatrix, float f, double d, double e, double g, CallbackInfo ci) {
-		if (!pipeline.shouldRenderClouds()) {
-			ci.cancel();
-		}
-	}
-
-=======
->>>>>>> 526575ad
 	@Inject(method = "renderLevel", at = @At(value = "INVOKE", target = RENDER_CLOUDS, shift = At.Shift.AFTER))
 	private void iris$endClouds(PoseStack poseStack, float tickDelta, long limitTime, boolean renderBlockOutline, Camera camera, GameRenderer gameRenderer, LightTexture lightTexture, Matrix4f projection, CallbackInfo callback) {
 		pipeline.setPhase(WorldRenderingPhase.NONE);
