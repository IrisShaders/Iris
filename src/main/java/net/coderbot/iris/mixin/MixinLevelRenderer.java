package net.coderbot.iris.mixin;

import com.mojang.blaze3d.systems.RenderSystem;
import com.mojang.blaze3d.vertex.PoseStack;
import com.mojang.math.Axis;
import net.fabricmc.loader.api.FabricLoader;
import org.joml.Matrix4f;
import net.coderbot.iris.Iris;
import net.coderbot.iris.fantastic.WrappingMultiBufferSource;
import net.coderbot.iris.gl.program.Program;
import net.coderbot.iris.layer.IsOutlineRenderStateShard;
import net.coderbot.iris.layer.OuterWrappedRenderType;
import net.coderbot.iris.pipeline.HandRenderer;
import net.coderbot.iris.pipeline.WorldRenderingPhase;
import net.coderbot.iris.pipeline.WorldRenderingPipeline;
import net.coderbot.iris.shadows.frustum.fallback.NonCullingFrustum;
import net.coderbot.iris.uniforms.CapturedRenderingState;
import net.coderbot.iris.uniforms.SystemTimeUniforms;
import org.joml.Vector3d;
import net.fabricmc.api.EnvType;
import net.fabricmc.api.Environment;
import net.minecraft.client.Camera;
import net.minecraft.client.Minecraft;
import net.minecraft.client.renderer.GameRenderer;
import net.minecraft.client.renderer.LevelRenderer;
import net.minecraft.client.renderer.LightTexture;
import net.minecraft.client.renderer.MultiBufferSource;
import net.minecraft.client.renderer.RenderBuffers;
import net.minecraft.client.renderer.RenderType;
import net.minecraft.client.renderer.culling.Frustum;
import net.minecraft.core.BlockPos;
import net.minecraft.world.phys.Vec3;
import org.spongepowered.asm.mixin.Final;
import net.minecraft.client.Options;

import org.spongepowered.asm.mixin.Mixin;
import org.spongepowered.asm.mixin.Shadow;
import org.spongepowered.asm.mixin.Unique;
import org.spongepowered.asm.mixin.injection.At;
import org.spongepowered.asm.mixin.injection.Inject;
import org.spongepowered.asm.mixin.injection.ModifyArg;
import org.spongepowered.asm.mixin.injection.ModifyVariable;
import org.spongepowered.asm.mixin.injection.Redirect;
import org.spongepowered.asm.mixin.injection.Slice;
import org.spongepowered.asm.mixin.injection.callback.CallbackInfo;

@Mixin(LevelRenderer.class)
public class MixinLevelRenderer {
	private static final String RENDER = "Lnet/minecraft/client/renderer/LevelRenderer;renderLevel(Lcom/mojang/blaze3d/vertex/PoseStack;FJZLnet/minecraft/client/Camera;Lnet/minecraft/client/renderer/GameRenderer;Lnet/minecraft/client/renderer/LightTexture;Lorg/joml/Matrix4f;)V";
	private static final String CLEAR = "Lcom/mojang/blaze3d/systems/RenderSystem;clear(IZ)V";
	private static final String RENDER_SKY = "Lnet/minecraft/client/renderer/LevelRenderer;renderSky(Lcom/mojang/blaze3d/vertex/PoseStack;Lorg/joml/Matrix4f;FLnet/minecraft/client/Camera;ZLjava/lang/Runnable;)V";
	private static final String RENDER_CLOUDS = "Lnet/minecraft/client/renderer/LevelRenderer;renderClouds(Lcom/mojang/blaze3d/vertex/PoseStack;Lorg/joml/Matrix4f;FDDD)V";
	private static final String RENDER_WEATHER = "Lnet/minecraft/client/renderer/LevelRenderer;renderSnowAndRain(Lnet/minecraft/client/renderer/LightTexture;FDDD)V";

	@Shadow
	@Final
	private Minecraft minecraft;

	@Unique
	private WorldRenderingPipeline pipeline;

	@Shadow
	private RenderBuffers renderBuffers;

	@Shadow
<<<<<<< HEAD
	private int ticks;

	// Begin shader rendering after buffers have been cleared.
	// At this point we've ensured that Minecraft's main framebuffer is cleared.
	// This is important or else very odd issues will happen with shaders that have a final pass that doesn't write to
	// all pixels.
	@Inject(method = "renderLevel", at = @At(value = "INVOKE", target = CLEAR, shift = At.Shift.AFTER, remap = false))
	private void iris$beginLevelRender(PoseStack poseStack, float tickDelta, long startTime, boolean renderBlockOutline,
									   Camera camera, GameRenderer gameRenderer, LightTexture lightTexture,
									   Matrix4f projection, CallbackInfo callback) {
		if (Iris.isSodiumInvalid() && !FabricLoader.getInstance().isDevelopmentEnvironment()) {
=======
	private Frustum cullingFrustum;

	@Inject(method = "renderLevel", at = @At("HEAD"))
	private void iris$setupPipeline(PoseStack poseStack, float tickDelta, long startTime, boolean renderBlockOutline,
									Camera camera, GameRenderer gameRenderer, LightTexture lightTexture,
									Matrix4f projection, CallbackInfo callback) {
		if (Iris.isSodiumInvalid()) {
>>>>>>> ca2e0e92
			throw new IllegalStateException("An invalid version of Sodium is installed, and the warning screen somehow" +
				" didn't work. This is a bug! Please report it to the Iris developers.");
		}

		CapturedRenderingState.INSTANCE.setGbufferModelView(poseStack.last().pose());
		CapturedRenderingState.INSTANCE.setGbufferProjection(projection);
		CapturedRenderingState.INSTANCE.setTickDelta(tickDelta);
		CapturedRenderingState.INSTANCE.setCloudTime((ticks + tickDelta) * 0.03F);
		SystemTimeUniforms.COUNTER.beginFrame();
		SystemTimeUniforms.TIMER.beginFrame(startTime);

		pipeline = Iris.getPipelineManager().preparePipeline(Iris.getCurrentDimension());

		if (pipeline.shouldDisableFrustumCulling()) {
			this.cullingFrustum = new NonCullingFrustum();
		}
	}

	// Begin shader rendering after buffers have been cleared.
	// At this point we've ensured that Minecraft's main framebuffer is cleared.
	// This is important or else very odd issues will happen with shaders that have a final pass that doesn't write to
	// all pixels.
	@Inject(method = "renderLevel", at = @At(value = "INVOKE", target = CLEAR, shift = At.Shift.AFTER, remap = false))
	private void iris$beginLevelRender(PoseStack poseStack, float tickDelta, long startTime, boolean renderBlockOutline,
									   Camera camera, GameRenderer gameRenderer, LightTexture lightTexture,
									   Matrix4f projection, CallbackInfo callback) {
		pipeline.beginLevelRendering();
		pipeline.setPhase(WorldRenderingPhase.NONE);
	}


	// Inject a bit early so that we can end our rendering before mods like VoxelMap (which inject at RETURN)
	// render their waypoint beams.
	@Inject(method = RENDER, at = @At(value = "RETURN", shift = At.Shift.BEFORE))
	private void iris$endLevelRender(PoseStack poseStack, float tickDelta, long limitTime, boolean renderBlockOutline, Camera camera, GameRenderer gameRenderer, LightTexture lightTexture, Matrix4f projectionMatrix, CallbackInfo callback) {
		HandRenderer.INSTANCE.renderTranslucent(poseStack, tickDelta, camera, gameRenderer, pipeline);
		Minecraft.getInstance().getProfiler().popPush("iris_final");
		pipeline.finalizeLevelRendering();
		pipeline = null;
	}

	// Setup shadow terrain & render shadows before the main terrain setup. We need to do things in this order to
	// avoid breaking other mods such as Light Overlay: https://github.com/IrisShaders/Iris/issues/1356

	// Do this before sky rendering so it's ready before the sky render starts.
	@Inject(method = RENDER, at = @At(value = "INVOKE", target = "Lnet/minecraft/client/renderer/LevelRenderer;renderSky(Lcom/mojang/blaze3d/vertex/PoseStack;Lorg/joml/Matrix4f;FLnet/minecraft/client/Camera;ZLjava/lang/Runnable;)V"))
	private void iris$renderTerrainShadows(PoseStack poseStack, float tickDelta, long limitTime, boolean renderBlockOutline, Camera camera, GameRenderer gameRenderer, LightTexture lightTexture, Matrix4f projectionMatrix, CallbackInfo callback) {
		pipeline.renderShadows((LevelRendererAccessor) this, camera);
	}

	@ModifyVariable(method = "renderSky", at = @At(value = "HEAD"), index = 5, argsOnly = true)
	private boolean iris$alwaysRenderSky(boolean value) {
		return false;
	}

	@Inject(method = "renderLevel", at = @At(value = "INVOKE", target = RENDER_SKY))
	private void iris$beginSky(PoseStack poseStack, float tickDelta, long limitTime, boolean renderBlockOutline, Camera camera, GameRenderer gameRenderer, LightTexture lightTexture, Matrix4f projection, CallbackInfo callback) {
		// Use CUSTOM_SKY until levelFogColor is called as a heuristic to catch FabricSkyboxes.
		pipeline.setPhase(WorldRenderingPhase.CUSTOM_SKY);

		// We've changed the phase, but vanilla doesn't update the shader program at this point before rendering stuff,
		// so we need to manually refresh the shader program so that the correct shader override gets applied.
		// TODO: Move the injection instead
		RenderSystem.setShader(GameRenderer::getPositionShader);
	}

	@Inject(method = RENDER_SKY,
		at = @At(value = "INVOKE", target = "Lnet/minecraft/client/renderer/FogRenderer;levelFogColor()V"))
	private void iris$renderSky$beginNormalSky(PoseStack poseStack, Matrix4f projectionMatrix, float f, Camera camera, boolean bl, Runnable runnable, CallbackInfo ci) {
		// None of the vanilla sky is rendered until after this call, so if anything is rendered before, it's
		// CUSTOM_SKY.
		pipeline.setPhase(WorldRenderingPhase.SKY);
	}

	@Inject(method = "renderSky", at = @At(value = "FIELD", target = "Lnet/minecraft/client/renderer/LevelRenderer;SUN_LOCATION:Lnet/minecraft/resources/ResourceLocation;"))
	private void iris$setSunRenderStage(PoseStack poseStack, Matrix4f projectionMatrix, float f, Camera camera, boolean bl, Runnable runnable, CallbackInfo ci) {
		pipeline.setPhase(WorldRenderingPhase.SUN);
	}

	@Inject(method = "renderSky", at = @At(value = "INVOKE", target = "Lnet/minecraft/client/renderer/DimensionSpecialEffects;getSunriseColor(FF)[F"))
	private void iris$setSunsetRenderStage(PoseStack poseStack, Matrix4f projectionMatrix, float f, Camera camera, boolean bl, Runnable runnable, CallbackInfo ci) {
		pipeline.setPhase(WorldRenderingPhase.SUNSET);
	}

	@Inject(method = "renderSky", at = @At(value = "FIELD", target = "Lnet/minecraft/client/renderer/LevelRenderer;MOON_LOCATION:Lnet/minecraft/resources/ResourceLocation;"))
	private void iris$setMoonRenderStage(PoseStack poseStack, Matrix4f projectionMatrix, float f, Camera camera, boolean bl, Runnable runnable, CallbackInfo ci) {
		pipeline.setPhase(WorldRenderingPhase.MOON);
	}

	@Inject(method = "renderSky", at = @At(value = "INVOKE", target = "Lnet/minecraft/client/multiplayer/ClientLevel;getStarBrightness(F)F"))
	private void iris$setStarRenderStage(PoseStack poseStack, Matrix4f projectionMatrix, float f, Camera camera, boolean bl, Runnable runnable, CallbackInfo ci) {
		pipeline.setPhase(WorldRenderingPhase.STARS);
	}

	@Inject(method = "renderSky", at = @At(value = "INVOKE", target = "Lnet/minecraft/client/player/LocalPlayer;getEyePosition(F)Lnet/minecraft/world/phys/Vec3;"))
	private void iris$setVoidRenderStage(PoseStack poseStack, Matrix4f projectionMatrix, float f, Camera camera, boolean bl, Runnable runnable, CallbackInfo ci) {
		pipeline.setPhase(WorldRenderingPhase.VOID);
	}

	@Inject(method = "renderSky", at = @At(value = "INVOKE", target = "Lnet/minecraft/client/multiplayer/ClientLevel;getTimeOfDay(F)F"),
			slice = @Slice(from = @At(value = "FIELD", target = "Lcom/mojang/math/Axis;YP:Lcom/mojang/math/Axis;")))
	private void iris$renderSky$tiltSun(PoseStack poseStack, Matrix4f projectionMatrix, float f, Camera camera, boolean bl, Runnable runnable, CallbackInfo ci) {
		poseStack.mulPose(Axis.ZP.rotationDegrees(pipeline.getSunPathRotation()));
	}

	@Inject(method = "renderLevel", at = @At(value = "INVOKE", target = RENDER_SKY, shift = At.Shift.AFTER))
	private void iris$endSky(PoseStack poseStack, float f, long l, boolean bl, Camera camera, GameRenderer gameRenderer, LightTexture lightTexture, Matrix4f projection, CallbackInfo ci) {
		pipeline.setPhase(WorldRenderingPhase.NONE);
	}

	@Inject(method = "renderLevel", at = @At(value = "INVOKE", target = RENDER_CLOUDS))
	private void iris$beginClouds(PoseStack poseStack, float tickDelta, long limitTime, boolean renderBlockOutline, Camera camera, GameRenderer gameRenderer, LightTexture lightTexture, Matrix4f projection, CallbackInfo callback) {
		pipeline.setPhase(WorldRenderingPhase.CLOUDS);
	}

	@Inject(method = "renderLevel", at = @At(value = "INVOKE", target = RENDER_CLOUDS, shift = At.Shift.AFTER))
	private void iris$endClouds(PoseStack poseStack, float tickDelta, long limitTime, boolean renderBlockOutline, Camera camera, GameRenderer gameRenderer, LightTexture lightTexture, Matrix4f projection, CallbackInfo callback) {
		pipeline.setPhase(WorldRenderingPhase.NONE);
	}


	@Inject(method = "renderChunkLayer", at = @At("HEAD"))
	private void iris$beginTerrainLayer(RenderType renderType, PoseStack poseStack, double d, double e, double f, Matrix4f projectionMatrix, CallbackInfo ci) {
		pipeline.setPhase(WorldRenderingPhase.fromTerrainRenderType(renderType));
	}

	@Inject(method = "renderChunkLayer", at = @At("RETURN"))
	private void iris$endTerrainLayer(RenderType renderType, PoseStack poseStack, double d, double e, double f, Matrix4f projectionMatrix, CallbackInfo ci) {
		pipeline.setPhase(WorldRenderingPhase.NONE);
	}

	@Inject(method = "renderLevel", at = @At(value = "INVOKE", target = RENDER_WEATHER))
	private void iris$beginWeather(PoseStack poseStack, float tickDelta, long limitTime, boolean renderBlockOutline, Camera camera, GameRenderer gameRenderer, LightTexture lightTexture, Matrix4f projection, CallbackInfo callback) {
		pipeline.setPhase(WorldRenderingPhase.RAIN_SNOW);
	}

	@ModifyArg(method = RENDER_WEATHER, at = @At(value = "INVOKE", target = "Lcom/mojang/blaze3d/systems/RenderSystem;depthMask(Z)V", ordinal = 0, remap = false))
	private boolean iris$writeRainAndSnowToDepthBuffer(boolean depthMaskEnabled) {
		if (pipeline.shouldWriteRainAndSnowToDepthBuffer()) {
			return true;
		}

		return depthMaskEnabled;
	}

	@Inject(method = "renderLevel", at = @At(value = "INVOKE", target = RENDER_WEATHER, shift = At.Shift.AFTER))
	private void iris$endWeather(PoseStack poseStack, float tickDelta, long limitTime, boolean renderBlockOutline, Camera camera, GameRenderer gameRenderer, LightTexture lightTexture, Matrix4f projection, CallbackInfo callback) {
		pipeline.setPhase(WorldRenderingPhase.NONE);
	}

	@Inject(method = "renderLevel", at = @At(value = "INVOKE", target = "Lnet/minecraft/client/renderer/LevelRenderer;renderWorldBorder(Lnet/minecraft/client/Camera;)V"))
	private void iris$beginWorldBorder(PoseStack poseStack, float tickDelta, long limitTime, boolean renderBlockOutline, Camera camera, GameRenderer gameRenderer, LightTexture lightTexture, Matrix4f projection, CallbackInfo callback) {
		pipeline.setPhase(WorldRenderingPhase.WORLD_BORDER);
	}

	@Inject(method = "renderLevel", at = @At(value = "INVOKE", target = "Lnet/minecraft/client/renderer/LevelRenderer;renderWorldBorder(Lnet/minecraft/client/Camera;)V", shift = At.Shift.AFTER))
	private void iris$endWorldBorder(PoseStack poseStack, float tickDelta, long limitTime, boolean renderBlockOutline, Camera camera, GameRenderer gameRenderer, LightTexture lightTexture, Matrix4f projection, CallbackInfo callback) {
		pipeline.setPhase(WorldRenderingPhase.NONE);
	}

	@Inject(method = "renderLevel", at = @At(value = "INVOKE", target = "Lnet/minecraft/client/renderer/debug/DebugRenderer;render(Lcom/mojang/blaze3d/vertex/PoseStack;Lnet/minecraft/client/renderer/MultiBufferSource$BufferSource;DDD)V"))
	private void iris$setDebugRenderStage(PoseStack poseStack, float f, long l, boolean bl, Camera camera, GameRenderer gameRenderer, LightTexture lightTexture, Matrix4f projectionMatrix, CallbackInfo ci) {
		pipeline.setPhase(WorldRenderingPhase.DEBUG);
	}

	@Inject(method = "renderLevel", at = @At(value = "INVOKE", target = "Lnet/minecraft/client/renderer/debug/DebugRenderer;render(Lcom/mojang/blaze3d/vertex/PoseStack;Lnet/minecraft/client/renderer/MultiBufferSource$BufferSource;DDD)V", shift = At.Shift.AFTER))
	private void iris$resetDebugRenderStage(PoseStack poseStack, float f, long l, boolean bl, Camera camera, GameRenderer gameRenderer, LightTexture lightTexture, Matrix4f projectionMatrix, CallbackInfo ci) {
		pipeline.setPhase(WorldRenderingPhase.NONE);
	}

	@ModifyArg(method = "renderLevel",
		at = @At(value = "INVOKE", target = "net/minecraft/client/renderer/MultiBufferSource$BufferSource.getBuffer (Lnet/minecraft/client/renderer/RenderType;)Lcom/mojang/blaze3d/vertex/VertexConsumer;"),
		slice = @Slice(
			from = @At(value = "CONSTANT", args = "stringValue=outline"),
			to = @At(value = "INVOKE", target = "net/minecraft/client/renderer/LevelRenderer.renderHitOutline (Lcom/mojang/blaze3d/vertex/PoseStack;Lcom/mojang/blaze3d/vertex/VertexConsumer;Lnet/minecraft/world/entity/Entity;DDDLnet/minecraft/core/BlockPos;Lnet/minecraft/world/level/block/state/BlockState;)V")
		))
	private RenderType iris$beginBlockOutline(RenderType type) {
		return new OuterWrappedRenderType("iris:is_outline", type, IsOutlineRenderStateShard.INSTANCE);
	}

	@Inject(method = "renderLevel", at = @At(value = "CONSTANT", args = "stringValue=translucent"))
	private void iris$beginTranslucents(PoseStack poseStack, float tickDelta, long limitTime,
										boolean renderBlockOutline, Camera camera, GameRenderer gameRenderer,
										LightTexture lightTexture, Matrix4f projection,
										CallbackInfo ci) {
		pipeline.beginHand();
		HandRenderer.INSTANCE.renderSolid(poseStack, tickDelta, camera, gameRenderer, pipeline);
		Minecraft.getInstance().getProfiler().popPush("iris_pre_translucent");
		pipeline.beginTranslucents();
	}
}<|MERGE_RESOLUTION|>--- conflicted
+++ resolved
@@ -63,27 +63,20 @@
 	private RenderBuffers renderBuffers;
 
 	@Shadow
-<<<<<<< HEAD
 	private int ticks;
+
+	@Shadow
+	private Frustum cullingFrustum;
 
 	// Begin shader rendering after buffers have been cleared.
 	// At this point we've ensured that Minecraft's main framebuffer is cleared.
 	// This is important or else very odd issues will happen with shaders that have a final pass that doesn't write to
 	// all pixels.
-	@Inject(method = "renderLevel", at = @At(value = "INVOKE", target = CLEAR, shift = At.Shift.AFTER, remap = false))
-	private void iris$beginLevelRender(PoseStack poseStack, float tickDelta, long startTime, boolean renderBlockOutline,
+	@Inject(method = "renderLevel", at = @At("HEAD"))
+	private void iris$setupPipeline(PoseStack poseStack, float tickDelta, long startTime, boolean renderBlockOutline,
 									   Camera camera, GameRenderer gameRenderer, LightTexture lightTexture,
 									   Matrix4f projection, CallbackInfo callback) {
 		if (Iris.isSodiumInvalid() && !FabricLoader.getInstance().isDevelopmentEnvironment()) {
-=======
-	private Frustum cullingFrustum;
-
-	@Inject(method = "renderLevel", at = @At("HEAD"))
-	private void iris$setupPipeline(PoseStack poseStack, float tickDelta, long startTime, boolean renderBlockOutline,
-									Camera camera, GameRenderer gameRenderer, LightTexture lightTexture,
-									Matrix4f projection, CallbackInfo callback) {
-		if (Iris.isSodiumInvalid()) {
->>>>>>> ca2e0e92
 			throw new IllegalStateException("An invalid version of Sodium is installed, and the warning screen somehow" +
 				" didn't work. This is a bug! Please report it to the Iris developers.");
 		}
