package net.coderbot.iris.mixin;

import com.google.common.collect.Lists;
import com.mojang.blaze3d.platform.GlUtil;
import com.mojang.blaze3d.shaders.Program;
import com.mojang.blaze3d.vertex.PoseStack;

import net.coderbot.iris.Iris;
import net.coderbot.iris.pipeline.HandRenderer;
import net.coderbot.iris.pipeline.ShadowRenderer;
import net.coderbot.iris.pipeline.WorldRenderingPhase;
import net.coderbot.iris.pipeline.WorldRenderingPipeline;
import net.coderbot.iris.pipeline.newshader.CoreWorldRenderingPipeline;
import net.coderbot.iris.pipeline.newshader.IrisProgramTypes;
import net.coderbot.iris.pipeline.newshader.ShaderKey;

import net.irisshaders.iris.api.v0.IrisApi;
import org.spongepowered.asm.mixin.Mixin;
import org.spongepowered.asm.mixin.Shadow;
import org.spongepowered.asm.mixin.injection.At;
import org.spongepowered.asm.mixin.injection.Inject;
import org.spongepowered.asm.mixin.injection.Redirect;
import org.spongepowered.asm.mixin.injection.callback.CallbackInfo;

import net.minecraft.client.Minecraft;
import net.minecraft.client.player.LocalPlayer;
import net.minecraft.client.renderer.GameRenderer;
import net.minecraft.client.renderer.ItemInHandRenderer;
import net.minecraft.client.renderer.RenderBuffers;
import net.minecraft.client.renderer.MultiBufferSource.BufferSource;
import net.minecraft.client.renderer.ShaderInstance;
import net.minecraft.server.packs.resources.ResourceManager;
import org.spongepowered.asm.mixin.injection.callback.CallbackInfoReturnable;

import java.util.ArrayList;

@Mixin(GameRenderer.class)
public class MixinGameRenderer {
	@Shadow
	private boolean renderHand;

	@Inject(method = "<init>", at = @At("TAIL"))
	private void iris$logSystem(Minecraft client, ResourceManager resourceManager, RenderBuffers bufferBuilderStorage,
								CallbackInfo ci) {
		Iris.logger.info("Hardware information:");
		Iris.logger.info("CPU: " + GlUtil.getCpuInfo());
		Iris.logger.info("GPU: " + GlUtil.getRenderer() + " (Supports OpenGL " + GlUtil.getOpenGLVersion() + ")");
		Iris.logger.info("OS: " + System.getProperty("os.name") + " (" + System.getProperty("os.version") + ")");
	}

	@Redirect(method = "renderItemInHand", at = @At(value = "INVOKE", target = "Lnet/minecraft/client/renderer/ItemInHandRenderer;renderHandsWithItems(FLcom/mojang/blaze3d/vertex/PoseStack;Lnet/minecraft/client/renderer/MultiBufferSource$BufferSource;Lnet/minecraft/client/player/LocalPlayer;I)V"))
	private void iris$disableVanillaHandRendering(ItemInHandRenderer itemInHandRenderer, float tickDelta, PoseStack poseStack, BufferSource bufferSource, LocalPlayer localPlayer, int light) {
		if (IrisApi.getInstance().isShaderPackInUse()) {
			return;
		}

		itemInHandRenderer.renderHandsWithItems(tickDelta, poseStack, bufferSource, localPlayer, light);
	}

	@Redirect(method = "reloadShaders", at = @At(value = "INVOKE", target = "Lcom/google/common/collect/Lists;newArrayList()Ljava/util/ArrayList;"))
	private ArrayList<Program> iris$reloadGeometryShaders() {
		ArrayList<Program> programs = Lists.newArrayList();
		programs.addAll(IrisProgramTypes.GEOMETRY.getPrograms().values());
		return programs;
	}

	//TODO: check cloud phase

	@Inject(method = "getPositionShader", at = @At("HEAD"), cancellable = true)
	private static void iris$overridePositionShader(CallbackInfoReturnable<ShaderInstance> cir) {
		if (isSky()) {
			override(ShaderKey.SKY_BASIC, cir);
		} else if (ShadowRenderer.ACTIVE) {
			override(ShaderKey.SHADOW_BASIC, cir);
		} else if (shouldOverrideShaders()) {
			override(ShaderKey.BASIC, cir);
		}
	}

	@Inject(method = "getPositionColorShader", at = @At("HEAD"), cancellable = true)
	private static void iris$overridePositionColorShader(CallbackInfoReturnable<ShaderInstance> cir) {
		if (isSky()) {
			override(ShaderKey.SKY_BASIC_COLOR, cir);
		} else if (ShadowRenderer.ACTIVE) {
			override(ShaderKey.SHADOW_BASIC_COLOR, cir);
		} else if (shouldOverrideShaders()) {
			override(ShaderKey.BASIC_COLOR, cir);
		}
	}

	@Inject(method = "getPositionTexShader", at = @At("HEAD"), cancellable = true)
	private static void iris$overridePositionTexShader(CallbackInfoReturnable<ShaderInstance> cir) {
		if (isSky()) {
			override(ShaderKey.SKY_TEXTURED, cir);
		} else if (ShadowRenderer.ACTIVE) {
			override(ShaderKey.SHADOW_TEX, cir);
		} else if (shouldOverrideShaders()) {
			override(ShaderKey.TEXTURED, cir);
		}
	}

	@Inject(method = {"getPositionTexColorShader", "getPositionColorTexShader"}, at = @At("HEAD"), cancellable = true)
	private static void iris$overridePositionTexColorShader(CallbackInfoReturnable<ShaderInstance> cir) {
		if (isSky()) {
			override(ShaderKey.SKY_TEXTURED_COLOR, cir);
		} else if (ShadowRenderer.ACTIVE) {
			override(ShaderKey.SHADOW_TEX_COLOR, cir);
		} else if (shouldOverrideShaders()) {
			override(ShaderKey.TEXTURED_COLOR, cir);
		}
	}

	// TODO: getBlockShader

	@Inject(method = "getNewEntityShader", at = @At("HEAD"), cancellable = true)
	private static void iris$overrideNewEntityShader(CallbackInfoReturnable<ShaderInstance> cir) {
		if (ShadowRenderer.ACTIVE) {
			// TODO: Wrong program
			override(ShaderKey.SHADOW_ENTITIES_CUTOUT, cir);
		} else if (HandRenderer.INSTANCE.isActive()) {
			override(HandRenderer.INSTANCE.isRenderingSolid() ? ShaderKey.HAND_CUTOUT_BRIGHT : ShaderKey.HAND_WATER_BRIGHT, cir);
		} else if (isBlockEntities()) {
			override(ShaderKey.BLOCK_ENTITY_BRIGHT, cir);
		} else if (shouldOverrideShaders()) {
			override(ShaderKey.ENTITIES_SOLID_BRIGHT, cir);
		}
	}

	@Inject(method = {
			"getParticleShader"
	}, at = @At("HEAD"), cancellable = true)
	private static void iris$overrideParticleShader(CallbackInfoReturnable<ShaderInstance> cir) {
		if(isPhase(WorldRenderingPhase.RAIN_SNOW)) {
			override(ShaderKey.WEATHER, cir);
		} else if (ShadowRenderer.ACTIVE) {
			override(ShaderKey.SHADOW_PARTICLES, cir);
		} else if (shouldOverrideShaders()) {
			override(ShaderKey.PARTICLES, cir);
		}
	}

<<<<<<< HEAD
	// TODO: getPositionColorLightmapShader, getPositionColorTexLightmapShader
=======
	// TODO: getPositionColorLightmapShader
>>>>>>> d50ca03b

	@Inject(method = "getPositionTexColorNormalShader", at = @At("HEAD"), cancellable = true)
	private static void iris$overridePositionTexColorNormalShader(CallbackInfoReturnable<ShaderInstance> cir) {
		if (ShadowRenderer.ACTIVE) {
			override(ShaderKey.SHADOW_CLOUDS, cir);
		} else if (shouldOverrideShaders()) {
			override(ShaderKey.CLOUDS, cir);
		}
	}

	// TODO: getPositionTexLightmapColorShader

	@Inject(method = "getRendertypeSolidShader", at = @At("HEAD"), cancellable = true)
	private static void iris$overrideSolidShader(CallbackInfoReturnable<ShaderInstance> cir) {
		if (ShadowRenderer.ACTIVE) {
			// TODO: Wrong program
			override(ShaderKey.SHADOW_TERRAIN_CUTOUT, cir);
		} else if (isBlockEntities() || isEntities()) {
			override(ShaderKey.MOVING_BLOCK, cir);
		} else if (shouldOverrideShaders()) {
			override(ShaderKey.TERRAIN_SOLID, cir);
		}
	}

	@Inject(method = "getRendertypeCutoutMippedShader", at = @At("HEAD"), cancellable = true)
	private static void iris$overrideCutoutMippedShader(CallbackInfoReturnable<ShaderInstance> cir) {
		if (ShadowRenderer.ACTIVE) {
			// TODO: Wrong program
			override(ShaderKey.SHADOW_TERRAIN_CUTOUT, cir);
		} else if (isBlockEntities() || isEntities()) {
			override(ShaderKey.MOVING_BLOCK, cir);
		} else if (shouldOverrideShaders()) {
			override(ShaderKey.TERRAIN_CUTOUT_MIPPED, cir);
		}
	}

	@Inject(method = "getRendertypeCutoutShader", at = @At("HEAD"), cancellable = true)
	private static void iris$overrideCutoutShader(CallbackInfoReturnable<ShaderInstance> cir) {
		if (ShadowRenderer.ACTIVE) {
			override(ShaderKey.SHADOW_TERRAIN_CUTOUT, cir);
		} else if (isBlockEntities() || isEntities()) {
			override(ShaderKey.MOVING_BLOCK, cir);
		} else if (shouldOverrideShaders()) {
			override(ShaderKey.TERRAIN_CUTOUT, cir);
		}
	}

	@Inject(method = {
		"getRendertypeTranslucentShader",
		"getRendertypeTranslucentNoCrumblingShader",
		"getRendertypeTranslucentMovingBlockShader",
		"getRendertypeTripwireShader"
	}, at = @At("HEAD"), cancellable = true)
	private static void iris$overrideTranslucentShader(CallbackInfoReturnable<ShaderInstance> cir) {
		if (ShadowRenderer.ACTIVE) {
			// TODO: Wrong program
			override(ShaderKey.SHADOW_TERRAIN_CUTOUT, cir);
		} else if (isBlockEntities() || isEntities()) {
			override(ShaderKey.MOVING_BLOCK, cir);
		} else if (shouldOverrideShaders()) {
			override(ShaderKey.TERRAIN_TRANSLUCENT, cir);
		}
	}

	@Inject(method = {
			"getRendertypeEntityCutoutShader",
			"getRendertypeEntityCutoutNoCullShader",
			"getRendertypeEntityCutoutNoCullZOffsetShader",
			"getRendertypeEntityDecalShader",
			"getRendertypeEntitySmoothCutoutShader",
			"getRendertypeEntityTranslucentShader",
			"getRendertypeEntityTranslucentCullShader",
			"getRendertypeItemEntityTranslucentCullShader",
			"getRendertypeArmorCutoutNoCullShader"
	}, at = @At("HEAD"), cancellable = true)
	private static void iris$overrideEntityCutoutShader(CallbackInfoReturnable<ShaderInstance> cir) {
		if (ShadowRenderer.ACTIVE) {
			// TODO: Wrong program
			override(ShaderKey.SHADOW_ENTITIES_CUTOUT, cir);
		} else if (HandRenderer.INSTANCE.isActive()) {
			override(HandRenderer.INSTANCE.isRenderingSolid() ? ShaderKey.HAND_CUTOUT_DIFFUSE : ShaderKey.HAND_WATER_DIFFUSE, cir);
		} else if (isBlockEntities()) {
			override(ShaderKey.BLOCK_ENTITY_DIFFUSE, cir);
		} else if (shouldOverrideShaders()) {
			override(ShaderKey.ENTITIES_CUTOUT_DIFFUSE, cir);
		}
	}

	@Inject(method = {
			"getRendertypeEnergySwirlShader"
	}, at = @At("HEAD"), cancellable = true)
	private static void iris$overrideEnergySwirlShader(CallbackInfoReturnable<ShaderInstance> cir) {
		if (ShadowRenderer.ACTIVE) {
			// TODO: Wrong program
			override(ShaderKey.SHADOW_ENTITIES_CUTOUT, cir);
		} else if (HandRenderer.INSTANCE.isActive()) {
			override(HandRenderer.INSTANCE.isRenderingSolid() ? ShaderKey.HAND_CUTOUT : ShaderKey.HAND_TRANSLUCENT, cir);
		} else if (isBlockEntities()) {
			override(ShaderKey.BLOCK_ENTITY, cir);
		} else if (shouldOverrideShaders()) {
			override(ShaderKey.ENTITIES_CUTOUT, cir);
		}
	}

	@Inject(method = {
			"getRendertypeGlintShader",
			"getRendertypeGlintDirectShader",
			"getRendertypeGlintTranslucentShader",
			"getRendertypeArmorGlintShader",
			"getRendertypeEntityGlintDirectShader",
			"getRendertypeEntityGlintShader",
			"getRendertypeArmorEntityGlintShader"
	}, at = @At("HEAD"), cancellable = true)
	private static void iris$overrideGlintShader(CallbackInfoReturnable<ShaderInstance> cir) {
		if (shouldOverrideShaders()) {
			override(ShaderKey.GLINT, cir);
		}
	}

	@Inject(method = {
			"getRendertypeEntitySolidShader",
			"getRendertypeEntityNoOutlineShader",
	}, at = @At("HEAD"), cancellable = true)
	private static void iris$overrideEntitySolidDiffuseShader(CallbackInfoReturnable<ShaderInstance> cir) {
		if (ShadowRenderer.ACTIVE) {
			// TODO: Wrong program
			override(ShaderKey.SHADOW_ENTITIES_CUTOUT, cir);
		} else if (HandRenderer.INSTANCE.isActive()) {
			override(HandRenderer.INSTANCE.isRenderingSolid() ? ShaderKey.HAND_CUTOUT_DIFFUSE : ShaderKey.HAND_WATER_DIFFUSE, cir);
		} else if (isBlockEntities()) {
			override(ShaderKey.BLOCK_ENTITY_DIFFUSE, cir);
		} else if (shouldOverrideShaders()) {
			override(ShaderKey.ENTITIES_SOLID_DIFFUSE, cir);
		}
	}

	@Inject(method = {
			"getRendertypeWaterMaskShader",
			"getRendertypeEntityShadowShader"
	}, at = @At("HEAD"), cancellable = true)
	private static void iris$overrideEntitySolidShader(CallbackInfoReturnable<ShaderInstance> cir) {
		if (ShadowRenderer.ACTIVE) {
			// TODO: Wrong program
			override(ShaderKey.SHADOW_ENTITIES_CUTOUT, cir);
		} else if (HandRenderer.INSTANCE.isActive()) {
			override(HandRenderer.INSTANCE.isRenderingSolid() ? ShaderKey.HAND_CUTOUT : ShaderKey.HAND_TRANSLUCENT, cir);
		} else if (isBlockEntities()) {
			override(ShaderKey.BLOCK_ENTITY, cir);
		} else if (shouldOverrideShaders()) {
			override(ShaderKey.ENTITIES_SOLID, cir);
		}
	}

	@Inject(method = "getRendertypeBeaconBeamShader", at = @At("HEAD"), cancellable = true)
	private static void iris$overrideBeaconBeamShader(CallbackInfoReturnable<ShaderInstance> cir) {
		if (ShadowRenderer.ACTIVE) {
			override(ShaderKey.SHADOW_BEACON_BEAM, cir);
		} else if (shouldOverrideShaders()) {
			override(ShaderKey.BEACON, cir);
		}
	}

	@Inject(method = "getRendertypeEntityAlphaShader", at = @At("HEAD"), cancellable = true)
	private static void iris$overrideEntityAlphaShader(CallbackInfoReturnable<ShaderInstance> cir) {
		if (!ShadowRenderer.ACTIVE) {
			override(ShaderKey.ENTITIES_ALPHA, cir);
		}
	}
	// NOTE: getRenderTypeOutlineShader should not be overriden.

	@Inject(method = {
			"getRendertypeEyesShader"
	}, at = @At("HEAD"), cancellable = true)
	private static void iris$overrideEntityEyesShader(CallbackInfoReturnable<ShaderInstance> cir) {
		if (ShadowRenderer.ACTIVE) {
			// TODO: Wrong program
			override(ShaderKey.SHADOW_ENTITIES_CUTOUT, cir);
		} else if (isBlockEntities()) {
			override(ShaderKey.BLOCK_ENTITY, cir);
		} else if (shouldOverrideShaders()) {
			override(ShaderKey.ENTITIES_EYES, cir);
		}
	}

	@Inject(method = {
			"getRendertypeLeashShader"
	}, at = @At("HEAD"), cancellable = true)
	private static void iris$overrideLeashShader(CallbackInfoReturnable<ShaderInstance> cir) {
		if (ShadowRenderer.ACTIVE) {
			override(ShaderKey.SHADOW_LEASH, cir);
		} else if (shouldOverrideShaders()) {
			override(ShaderKey.LEASH, cir);
		}
	}

	@Inject(method = {
			"getRendertypeLightningShader"
	}, at = @At("HEAD"), cancellable = true)
	private static void iris$overrideLightningShader(CallbackInfoReturnable<ShaderInstance> cir) {
		if (ShadowRenderer.ACTIVE) {
			override(ShaderKey.SHADOW_LIGHTNING, cir);
		} else if (shouldOverrideShaders()) {
			override(ShaderKey.LIGHTNING, cir);
		}
	}

	@Inject(method = {
			"getRendertypeCrumblingShader"
	}, at = @At("HEAD"), cancellable = true)
	private static void iris$overrideCrumblingShader(CallbackInfoReturnable<ShaderInstance> cir) {
		if (shouldOverrideShaders() && !ShadowRenderer.ACTIVE) {
			override(ShaderKey.CRUMBLING, cir);
		}
	}

	@Inject(method = {
			"getRendertypeTextShader",
<<<<<<< HEAD
			"getRendertypeTextSeeThroughShader"
=======
			"getRendertypeTextSeeThroughShader",
			"getPositionColorTexLightmapShader"
>>>>>>> d50ca03b
	}, at = @At("HEAD"), cancellable = true)
	private static void iris$overrideTextShader(CallbackInfoReturnable<ShaderInstance> cir) {
		if (ShadowRenderer.ACTIVE) {
			override(ShaderKey.SHADOW_TEXT, cir);
		} else if (HandRenderer.INSTANCE.isActive()) {
			override(ShaderKey.HAND_TEXT, cir);
		} else if (isBlockEntities()) {
			override(ShaderKey.TEXT_BE, cir);
		} else if (shouldOverrideShaders()) {
			override(ShaderKey.TEXT, cir);
		}
	}

	@Inject(method = {
			"getRendertypeTextIntensityShader",
			"getRendertypeTextIntensitySeeThroughShader"
	}, at = @At("HEAD"), cancellable = true)
	private static void iris$overrideTextIntensityShader(CallbackInfoReturnable<ShaderInstance> cir) {
		if (ShadowRenderer.ACTIVE) {
			override(ShaderKey.SHADOW_TEXT_INTENSITY, cir);
		} else if (HandRenderer.INSTANCE.isActive()) {
			override(ShaderKey.HAND_TEXT_INTENSITY, cir);
		} else if (isBlockEntities()) {
			override(ShaderKey.TEXT_INTENSITY_BE, cir);
		} else if (shouldOverrideShaders()) {
			override(ShaderKey.TEXT_INTENSITY, cir);
		}
	}

	// ignored: getRendertypeEndGatewayShader (we replace the end portal rendering for shaders)
	// ignored: getRendertypeEndPortalShader (we replace the end portal rendering for shaders)

	@Inject(method = {
			"getRendertypeLinesShader"
	}, at = @At("HEAD"), cancellable = true)
	private static void iris$overrideLinesShader(CallbackInfoReturnable<ShaderInstance> cir) {
		if (ShadowRenderer.ACTIVE) {
			override(ShaderKey.SHADOW_LINES, cir);
		} else if (shouldOverrideShaders()) {
			override(ShaderKey.LINES, cir);
		}
	}

	private static boolean isBlockEntities() {
		WorldRenderingPipeline pipeline = Iris.getPipelineManager().getPipelineNullable();

		return pipeline != null && pipeline.getPhase() == WorldRenderingPhase.BLOCK_ENTITIES;
	}

	private static boolean isEntities() {
		WorldRenderingPipeline pipeline = Iris.getPipelineManager().getPipelineNullable();

		return pipeline != null && pipeline.getPhase() == WorldRenderingPhase.ENTITIES;
	}

	private static boolean isSky() {
		WorldRenderingPipeline pipeline = Iris.getPipelineManager().getPipelineNullable();

		if (pipeline != null) {
			switch (pipeline.getPhase()) {
				case CUSTOM_SKY:
				case SKY:
				case SUNSET:
				case SUN:
				case STARS:
				case VOID:
				case MOON:
					return true;
				default: return false;
			}
		} else {
			return false;
		}
	}

	private static boolean isPhase(WorldRenderingPhase phase) {
		WorldRenderingPipeline pipeline = Iris.getPipelineManager().getPipelineNullable();

		if (pipeline != null) {
			return pipeline.getPhase() == phase;
		} else {
			return false;
		}
	}

	private static boolean shouldOverrideShaders() {
		WorldRenderingPipeline pipeline = Iris.getPipelineManager().getPipelineNullable();

		if (pipeline instanceof CoreWorldRenderingPipeline) {
			return ((CoreWorldRenderingPipeline) pipeline).shouldOverrideShaders();
		} else {
			return false;
		}
	}

	private static void override(ShaderKey key, CallbackInfoReturnable<ShaderInstance> cir) {
		WorldRenderingPipeline pipeline = Iris.getPipelineManager().getPipelineNullable();

		if (pipeline instanceof CoreWorldRenderingPipeline) {
			ShaderInstance override = ((CoreWorldRenderingPipeline) pipeline).getShaderMap().getShader(key);

			if (override != null) {
				cir.setReturnValue(override);
			}
		}
	}
}<|MERGE_RESOLUTION|>--- conflicted
+++ resolved
@@ -139,11 +139,7 @@
 		}
 	}
 
-<<<<<<< HEAD
-	// TODO: getPositionColorLightmapShader, getPositionColorTexLightmapShader
-=======
 	// TODO: getPositionColorLightmapShader
->>>>>>> d50ca03b
 
 	@Inject(method = "getPositionTexColorNormalShader", at = @At("HEAD"), cancellable = true)
 	private static void iris$overridePositionTexColorNormalShader(CallbackInfoReturnable<ShaderInstance> cir) {
@@ -361,12 +357,8 @@
 
 	@Inject(method = {
 			"getRendertypeTextShader",
-<<<<<<< HEAD
-			"getRendertypeTextSeeThroughShader"
-=======
 			"getRendertypeTextSeeThroughShader",
 			"getPositionColorTexLightmapShader"
->>>>>>> d50ca03b
 	}, at = @At("HEAD"), cancellable = true)
 	private static void iris$overrideTextShader(CallbackInfoReturnable<ShaderInstance> cir) {
 		if (ShadowRenderer.ACTIVE) {
