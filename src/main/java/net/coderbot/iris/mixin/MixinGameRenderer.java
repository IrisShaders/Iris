package net.coderbot.iris.mixin;

import com.google.common.collect.Lists;
import com.mojang.blaze3d.platform.GlUtil;
import com.mojang.blaze3d.shaders.Program;
import com.mojang.blaze3d.vertex.PoseStack;

import net.coderbot.iris.Iris;
import net.coderbot.iris.pipeline.HandRenderer;
import net.coderbot.iris.pipeline.ShadowRenderer;
import net.coderbot.iris.pipeline.WorldRenderingPhase;
import net.coderbot.iris.pipeline.WorldRenderingPipeline;
import net.coderbot.iris.pipeline.newshader.CoreWorldRenderingPipeline;
import net.coderbot.iris.pipeline.newshader.IrisProgramTypes;
import net.coderbot.iris.pipeline.newshader.ShaderKey;

import net.irisshaders.iris.api.v0.IrisApi;
import org.spongepowered.asm.mixin.Mixin;
import org.spongepowered.asm.mixin.Shadow;
import org.spongepowered.asm.mixin.injection.At;
import org.spongepowered.asm.mixin.injection.Inject;
import org.spongepowered.asm.mixin.injection.Redirect;
import org.spongepowered.asm.mixin.injection.callback.CallbackInfo;

import net.minecraft.client.Minecraft;
import net.minecraft.client.player.LocalPlayer;
import net.minecraft.client.renderer.GameRenderer;
import net.minecraft.client.renderer.ItemInHandRenderer;
import net.minecraft.client.renderer.RenderBuffers;
import net.minecraft.client.renderer.MultiBufferSource.BufferSource;
import net.minecraft.client.renderer.ShaderInstance;
import net.minecraft.server.packs.resources.ResourceManager;
import org.spongepowered.asm.mixin.injection.callback.CallbackInfoReturnable;

import java.util.ArrayList;

@Mixin(GameRenderer.class)
public class MixinGameRenderer {
	@Shadow
	private boolean renderHand;

	@Inject(method = "<init>", at = @At("TAIL"))
	private void iris$logSystem(Minecraft arg, ItemInHandRenderer arg2, ResourceManager arg3, RenderBuffers arg4, CallbackInfo ci) {
		Iris.logger.info("Hardware information:");
		Iris.logger.info("CPU: " + GlUtil.getCpuInfo());
		Iris.logger.info("GPU: " + GlUtil.getRenderer() + " (Supports OpenGL " + GlUtil.getOpenGLVersion() + ")");
		Iris.logger.info("OS: " + System.getProperty("os.name") + " (" + System.getProperty("os.version") + ")");
	}

	@Redirect(method = "renderItemInHand", at = @At(value = "INVOKE", target = "Lnet/minecraft/client/renderer/ItemInHandRenderer;renderHandsWithItems(FLcom/mojang/blaze3d/vertex/PoseStack;Lnet/minecraft/client/renderer/MultiBufferSource$BufferSource;Lnet/minecraft/client/player/LocalPlayer;I)V"))
	private void iris$disableVanillaHandRendering(ItemInHandRenderer itemInHandRenderer, float tickDelta, PoseStack poseStack, BufferSource bufferSource, LocalPlayer localPlayer, int light) {
		if (IrisApi.getInstance().isShaderPackInUse()) {
			return;
		}

		itemInHandRenderer.renderHandsWithItems(tickDelta, poseStack, bufferSource, localPlayer, light);
	}

	@Redirect(method = "reloadShaders", at = @At(value = "INVOKE", target = "Lcom/google/common/collect/Lists;newArrayList()Ljava/util/ArrayList;"))
	private ArrayList<Program> iris$reloadGeometryShaders() {
		ArrayList<Program> programs = Lists.newArrayList();
		programs.addAll(IrisProgramTypes.GEOMETRY.getPrograms().values());
		return programs;
	}

	//TODO: check cloud phase

	@Inject(method = "getPositionShader", at = @At("HEAD"), cancellable = true)
	private static void iris$overridePositionShader(CallbackInfoReturnable<ShaderInstance> cir) {
		if (isSky()) {
			override(ShaderKey.SKY_BASIC, cir);
		} else if (ShadowRenderer.ACTIVE) {
			override(ShaderKey.SHADOW_BASIC, cir);
		} else if (shouldOverrideShaders()) {
			override(ShaderKey.BASIC, cir);
		}
	}

	@Inject(method = "getPositionColorShader", at = @At("HEAD"), cancellable = true)
	private static void iris$overridePositionColorShader(CallbackInfoReturnable<ShaderInstance> cir) {
		if (isSky()) {
			override(ShaderKey.SKY_BASIC_COLOR, cir);
		} else if (ShadowRenderer.ACTIVE) {
			override(ShaderKey.SHADOW_BASIC_COLOR, cir);
		} else if (shouldOverrideShaders()) {
			override(ShaderKey.BASIC_COLOR, cir);
		}
	}

	@Inject(method = "getPositionTexShader", at = @At("HEAD"), cancellable = true)
	private static void iris$overridePositionTexShader(CallbackInfoReturnable<ShaderInstance> cir) {
		if (isSky()) {
			override(ShaderKey.SKY_TEXTURED, cir);
		} else if (ShadowRenderer.ACTIVE) {
			override(ShaderKey.SHADOW_TEX, cir);
		} else if (shouldOverrideShaders()) {
			override(ShaderKey.TEXTURED, cir);
		}
	}

	@Inject(method = {"getPositionTexColorShader", "getPositionColorTexShader"}, at = @At("HEAD"), cancellable = true)
	private static void iris$overridePositionTexColorShader(CallbackInfoReturnable<ShaderInstance> cir) {
		if (isSky()) {
			override(ShaderKey.SKY_TEXTURED_COLOR, cir);
		} else if (ShadowRenderer.ACTIVE) {
			override(ShaderKey.SHADOW_TEX_COLOR, cir);
		} else if (shouldOverrideShaders()) {
			override(ShaderKey.TEXTURED_COLOR, cir);
		}
	}
<<<<<<< HEAD
=======

	// TODO: getBlockShader

	@Inject(method = "getNewEntityShader", at = @At("HEAD"), cancellable = true)
	private static void iris$overrideNewEntityShader(CallbackInfoReturnable<ShaderInstance> cir) {
		if (ShadowRenderer.ACTIVE) {
			override(ShaderKey.SHADOW_ENTITIES_CUTOUT, cir);
		} else if (HandRenderer.INSTANCE.isActive()) {
			override(HandRenderer.INSTANCE.isRenderingSolid() ? ShaderKey.HAND_CUTOUT_BRIGHT : ShaderKey.HAND_WATER_BRIGHT, cir);
		} else if (isBlockEntities()) {
			override(ShaderKey.BLOCK_ENTITY_BRIGHT, cir);
		} else if (shouldOverrideShaders()) {
			override(ShaderKey.ENTITIES_SOLID_BRIGHT, cir);
		}
	}

>>>>>>> 3576efa6
	@Inject(method = {
			"getParticleShader"
	}, at = @At("HEAD"), cancellable = true)
	private static void iris$overrideParticleShader(CallbackInfoReturnable<ShaderInstance> cir) {
		if(isPhase(WorldRenderingPhase.RAIN_SNOW)) {
			override(ShaderKey.WEATHER, cir);
		} else if (ShadowRenderer.ACTIVE) {
			override(ShaderKey.SHADOW_PARTICLES, cir);
		} else if (shouldOverrideShaders()) {
			override(ShaderKey.PARTICLES, cir);
		}
	}

	// TODO: getPositionColorLightmapShader

	@Inject(method = "getPositionTexColorNormalShader", at = @At("HEAD"), cancellable = true)
	private static void iris$overridePositionTexColorNormalShader(CallbackInfoReturnable<ShaderInstance> cir) {
		if (ShadowRenderer.ACTIVE) {
			override(ShaderKey.SHADOW_CLOUDS, cir);
		} else if (shouldOverrideShaders()) {
			override(ShaderKey.CLOUDS, cir);
		}
	}

	// TODO: getPositionTexLightmapColorShader

	@Inject(method = "getRendertypeSolidShader", at = @At("HEAD"), cancellable = true)
	private static void iris$overrideSolidShader(CallbackInfoReturnable<ShaderInstance> cir) {
		if (ShadowRenderer.ACTIVE) {
			// TODO: Wrong program
			override(ShaderKey.SHADOW_TERRAIN_CUTOUT, cir);
		} else if (isBlockEntities() || isEntities()) {
			override(ShaderKey.MOVING_BLOCK, cir);
		} else if (shouldOverrideShaders()) {
			override(ShaderKey.TERRAIN_SOLID, cir);
		}
	}

	@Inject(method = {
		"getRendertypeCutoutShader",
		"getRendertypeCutoutMippedShader"
	}, at = @At("HEAD"), cancellable = true)
	private static void iris$overrideCutoutShader(CallbackInfoReturnable<ShaderInstance> cir) {
		if (ShadowRenderer.ACTIVE) {
			override(ShaderKey.SHADOW_TERRAIN_CUTOUT, cir);
		} else if (isBlockEntities() || isEntities()) {
			override(ShaderKey.MOVING_BLOCK, cir);
		} else if (shouldOverrideShaders()) {
			override(ShaderKey.TERRAIN_CUTOUT, cir);
		}
	}

	@Inject(method = {
		"getRendertypeTranslucentShader",
		"getRendertypeTranslucentNoCrumblingShader",
		"getRendertypeTranslucentMovingBlockShader",
		"getRendertypeTripwireShader"
	}, at = @At("HEAD"), cancellable = true)
	private static void iris$overrideTranslucentShader(CallbackInfoReturnable<ShaderInstance> cir) {
		if (ShadowRenderer.ACTIVE) {
			override(ShaderKey.SHADOW_TERRAIN_CUTOUT, cir);
		} else if (isBlockEntities() || isEntities()) {
			override(ShaderKey.MOVING_BLOCK, cir);
		} else if (shouldOverrideShaders()) {
			override(ShaderKey.TERRAIN_TRANSLUCENT, cir);
		}
	}

	@Inject(method = {
			"getRendertypeEntityCutoutShader",
			"getRendertypeEntityCutoutNoCullShader",
			"getRendertypeEntityCutoutNoCullZOffsetShader",
			"getRendertypeEntityDecalShader",
			"getRendertypeEntitySmoothCutoutShader",
			"getRendertypeArmorCutoutNoCullShader"
	}, at = @At("HEAD"), cancellable = true)
	private static void iris$overrideEntityCutoutShader(CallbackInfoReturnable<ShaderInstance> cir) {
		if (ShadowRenderer.ACTIVE) {
			override(ShaderKey.SHADOW_ENTITIES_CUTOUT, cir);
		} else if (HandRenderer.INSTANCE.isActive()) {
			override(HandRenderer.INSTANCE.isRenderingSolid() ? ShaderKey.HAND_CUTOUT_DIFFUSE : ShaderKey.HAND_WATER_DIFFUSE, cir);
		} else if (isBlockEntities()) {
			override(ShaderKey.BLOCK_ENTITY_DIFFUSE, cir);
		} else if (shouldOverrideShaders()) {
			override(ShaderKey.ENTITIES_CUTOUT_DIFFUSE, cir);
		}
	}

	@Inject(method = {
		"getRendertypeEntityTranslucentShader",
		"getRendertypeEntityTranslucentCullShader",
		"getRendertypeItemEntityTranslucentCullShader",
		"getRendertypeEntityNoOutlineShader"
	}, at = @At("HEAD"), cancellable = true)
	private static void iris$overrideEntityTranslucentShader(CallbackInfoReturnable<ShaderInstance> cir) {
		if (ShadowRenderer.ACTIVE) {
			override(ShaderKey.SHADOW_ENTITIES_CUTOUT, cir);
		} else if (HandRenderer.INSTANCE.isActive()) {
			override(HandRenderer.INSTANCE.isRenderingSolid() ? ShaderKey.HAND_CUTOUT_DIFFUSE : ShaderKey.HAND_WATER_DIFFUSE, cir);
		} else if (isBlockEntities()) {
			override(ShaderKey.BE_TRANSLUCENT, cir);
		} else if (shouldOverrideShaders()) {
			override(ShaderKey.ENTITIES_TRANSLUCENT, cir);
		}
	}

		@Inject(method = {
			"getRendertypeEnergySwirlShader",
			"getRendertypeEntityShadowShader"
		}, at = @At("HEAD"), cancellable = true)
	private static void iris$overrideEnergySwirlShadowShader(CallbackInfoReturnable<ShaderInstance> cir) {
		if (ShadowRenderer.ACTIVE) {
			override(ShaderKey.SHADOW_ENTITIES_CUTOUT, cir);
		} else if (HandRenderer.INSTANCE.isActive()) {
			override(HandRenderer.INSTANCE.isRenderingSolid() ? ShaderKey.HAND_CUTOUT : ShaderKey.HAND_TRANSLUCENT, cir);
		} else if (isBlockEntities()) {
			override(ShaderKey.BLOCK_ENTITY, cir);
		} else if (shouldOverrideShaders()) {
			override(ShaderKey.ENTITIES_CUTOUT, cir);
		}
	}

	@Inject(method = {
			"getRendertypeGlintShader",
			"getRendertypeGlintDirectShader",
			"getRendertypeGlintTranslucentShader",
			"getRendertypeArmorGlintShader",
			"getRendertypeEntityGlintDirectShader",
			"getRendertypeEntityGlintShader",
			"getRendertypeArmorEntityGlintShader"
	}, at = @At("HEAD"), cancellable = true)
	private static void iris$overrideGlintShader(CallbackInfoReturnable<ShaderInstance> cir) {
		if (shouldOverrideShaders()) {
			override(ShaderKey.GLINT, cir);
		}
	}

	@Inject(method = {
			"getRendertypeEntitySolidShader"
	}, at = @At("HEAD"), cancellable = true)
	private static void iris$overrideEntitySolidDiffuseShader(CallbackInfoReturnable<ShaderInstance> cir) {
		if (ShadowRenderer.ACTIVE) {
			override(ShaderKey.SHADOW_ENTITIES_CUTOUT, cir);
		} else if (HandRenderer.INSTANCE.isActive()) {
			override(HandRenderer.INSTANCE.isRenderingSolid() ? ShaderKey.HAND_CUTOUT_DIFFUSE : ShaderKey.HAND_WATER_DIFFUSE, cir);
		} else if (isBlockEntities()) {
			override(ShaderKey.BLOCK_ENTITY_DIFFUSE, cir);
		} else if (shouldOverrideShaders()) {
			override(ShaderKey.ENTITIES_SOLID_DIFFUSE, cir);
		}
	}

	@Inject(method = {
			"getRendertypeWaterMaskShader"
	}, at = @At("HEAD"), cancellable = true)
	private static void iris$overrideEntitySolidShader(CallbackInfoReturnable<ShaderInstance> cir) {
		if (ShadowRenderer.ACTIVE) {
			override(ShaderKey.SHADOW_ENTITIES_CUTOUT, cir);
		} else if (HandRenderer.INSTANCE.isActive()) {
			override(HandRenderer.INSTANCE.isRenderingSolid() ? ShaderKey.HAND_CUTOUT : ShaderKey.HAND_TRANSLUCENT, cir);
		} else if (isBlockEntities()) {
			override(ShaderKey.BLOCK_ENTITY, cir);
		} else if (shouldOverrideShaders()) {
			override(ShaderKey.ENTITIES_SOLID, cir);
		}
	}

	@Inject(method = "getRendertypeBeaconBeamShader", at = @At("HEAD"), cancellable = true)
	private static void iris$overrideBeaconBeamShader(CallbackInfoReturnable<ShaderInstance> cir) {
		if (ShadowRenderer.ACTIVE) {
			override(ShaderKey.SHADOW_BEACON_BEAM, cir);
		} else if (shouldOverrideShaders()) {
			override(ShaderKey.BEACON, cir);
		}
	}

	@Inject(method = "getRendertypeEntityAlphaShader", at = @At("HEAD"), cancellable = true)
	private static void iris$overrideEntityAlphaShader(CallbackInfoReturnable<ShaderInstance> cir) {
		if (!ShadowRenderer.ACTIVE) {
			override(ShaderKey.ENTITIES_ALPHA, cir);
		}
	}
	// NOTE: getRenderTypeOutlineShader should not be overriden.

	@Inject(method = {
			"getRendertypeEyesShader"
	}, at = @At("HEAD"), cancellable = true)
	private static void iris$overrideEntityEyesShader(CallbackInfoReturnable<ShaderInstance> cir) {
		if (ShadowRenderer.ACTIVE) {
			override(ShaderKey.SHADOW_ENTITIES_CUTOUT, cir);
		} else if (isBlockEntities()) {
			override(ShaderKey.BLOCK_ENTITY, cir);
		} else if (shouldOverrideShaders()) {
			override(ShaderKey.ENTITIES_EYES, cir);
		}
	}

	@Inject(method = {
		"getRendertypeEntityTranslucentEmissiveShader"
	}, at = @At("HEAD"), cancellable = true)
	private static void iris$overrideEntityTranslucentEmissiveShader(CallbackInfoReturnable<ShaderInstance> cir) {
		if (ShadowRenderer.ACTIVE) {
			// TODO: Wrong program
			override(ShaderKey.SHADOW_ENTITIES_CUTOUT, cir);
		} else if (isBlockEntities()) {
			override(ShaderKey.BLOCK_ENTITY, cir);
		} else if (shouldOverrideShaders()) {
			override(ShaderKey.ENTITIES_EYES_TRANS, cir);
		}
	}

	@Inject(method = {
			"getRendertypeLeashShader"
	}, at = @At("HEAD"), cancellable = true)
	private static void iris$overrideLeashShader(CallbackInfoReturnable<ShaderInstance> cir) {
		if (ShadowRenderer.ACTIVE) {
			override(ShaderKey.SHADOW_LEASH, cir);
		} else if (shouldOverrideShaders()) {
			override(ShaderKey.LEASH, cir);
		}
	}

	@Inject(method = {
			"getRendertypeLightningShader"
	}, at = @At("HEAD"), cancellable = true)
	private static void iris$overrideLightningShader(CallbackInfoReturnable<ShaderInstance> cir) {
		if (ShadowRenderer.ACTIVE) {
			override(ShaderKey.SHADOW_LIGHTNING, cir);
		} else if (shouldOverrideShaders()) {
			override(ShaderKey.LIGHTNING, cir);
		}
	}

	@Inject(method = {
			"getRendertypeCrumblingShader"
	}, at = @At("HEAD"), cancellable = true)
	private static void iris$overrideCrumblingShader(CallbackInfoReturnable<ShaderInstance> cir) {
		if (shouldOverrideShaders() && !ShadowRenderer.ACTIVE) {
			override(ShaderKey.CRUMBLING, cir);
		}
	}

	@Inject(method = {
			"getRendertypeTextShader",
			"getRendertypeTextSeeThroughShader",
			"getPositionColorTexLightmapShader"
	}, at = @At("HEAD"), cancellable = true)
	private static void iris$overrideTextShader(CallbackInfoReturnable<ShaderInstance> cir) {
		if (ShadowRenderer.ACTIVE) {
			override(ShaderKey.SHADOW_TEXT, cir);
		} else if (HandRenderer.INSTANCE.isActive()) {
			override(ShaderKey.HAND_TEXT, cir);
		} else if (isBlockEntities()) {
			override(ShaderKey.TEXT_BE, cir);
		} else if (shouldOverrideShaders()) {
			override(ShaderKey.TEXT, cir);
		}
	}

	@Inject(method = {
		"getRendertypeTextBackgroundShader",
		"getRendertypeTextBackgroundSeeThroughShader"
	}, at = @At("HEAD"), cancellable = true)
	private static void iris$overrideTextBackgroundShader(CallbackInfoReturnable<ShaderInstance> cir) {
		if (ShadowRenderer.ACTIVE) {
			override(ShaderKey.SHADOW_TEXT_BG, cir);
		} else {
			override(ShaderKey.TEXT_BG, cir);
		}
	}

	@Inject(method = {
			"getRendertypeTextIntensityShader",
			"getRendertypeTextIntensitySeeThroughShader"
	}, at = @At("HEAD"), cancellable = true)
	private static void iris$overrideTextIntensityShader(CallbackInfoReturnable<ShaderInstance> cir) {
		if (ShadowRenderer.ACTIVE) {
			override(ShaderKey.SHADOW_TEXT_INTENSITY, cir);
		} else if (HandRenderer.INSTANCE.isActive()) {
			override(ShaderKey.HAND_TEXT_INTENSITY, cir);
		} else if (isBlockEntities()) {
			override(ShaderKey.TEXT_INTENSITY_BE, cir);
		} else if (shouldOverrideShaders()) {
			override(ShaderKey.TEXT_INTENSITY, cir);
		}
	}

	// ignored: getRendertypeEndGatewayShader (we replace the end portal rendering for shaders)
	// ignored: getRendertypeEndPortalShader (we replace the end portal rendering for shaders)

	@Inject(method = {
			"getRendertypeLinesShader"
	}, at = @At("HEAD"), cancellable = true)
	private static void iris$overrideLinesShader(CallbackInfoReturnable<ShaderInstance> cir) {
		if (ShadowRenderer.ACTIVE) {
			override(ShaderKey.SHADOW_LINES, cir);
		} else if (shouldOverrideShaders()) {
			override(ShaderKey.LINES, cir);
		}
	}

	private static boolean isBlockEntities() {
		WorldRenderingPipeline pipeline = Iris.getPipelineManager().getPipelineNullable();

		return pipeline != null && pipeline.getPhase() == WorldRenderingPhase.BLOCK_ENTITIES;
	}

	private static boolean isEntities() {
		WorldRenderingPipeline pipeline = Iris.getPipelineManager().getPipelineNullable();

		return pipeline != null && pipeline.getPhase() == WorldRenderingPhase.ENTITIES;
	}

	private static boolean isSky() {
		WorldRenderingPipeline pipeline = Iris.getPipelineManager().getPipelineNullable();

		if (pipeline != null) {
			switch (pipeline.getPhase()) {
				case CUSTOM_SKY:
				case SKY:
				case SUNSET:
				case SUN:
				case STARS:
				case VOID:
				case MOON:
					return true;
				default: return false;
			}
		} else {
			return false;
		}
	}

	private static boolean isPhase(WorldRenderingPhase phase) {
		WorldRenderingPipeline pipeline = Iris.getPipelineManager().getPipelineNullable();

		if (pipeline != null) {
			return pipeline.getPhase() == phase;
		} else {
			return false;
		}
	}

	private static boolean shouldOverrideShaders() {
		WorldRenderingPipeline pipeline = Iris.getPipelineManager().getPipelineNullable();

		if (pipeline instanceof CoreWorldRenderingPipeline) {
			return ((CoreWorldRenderingPipeline) pipeline).shouldOverrideShaders();
		} else {
			return false;
		}
	}

	private static void override(ShaderKey key, CallbackInfoReturnable<ShaderInstance> cir) {
		WorldRenderingPipeline pipeline = Iris.getPipelineManager().getPipelineNullable();

		if (pipeline instanceof CoreWorldRenderingPipeline) {
			ShaderInstance override = ((CoreWorldRenderingPipeline) pipeline).getShaderMap().getShader(key);

			if (override != null) {
				cir.setReturnValue(override);
			}
		}
	}
}<|MERGE_RESOLUTION|>--- conflicted
+++ resolved
@@ -108,25 +108,6 @@
 			override(ShaderKey.TEXTURED_COLOR, cir);
 		}
 	}
-<<<<<<< HEAD
-=======
-
-	// TODO: getBlockShader
-
-	@Inject(method = "getNewEntityShader", at = @At("HEAD"), cancellable = true)
-	private static void iris$overrideNewEntityShader(CallbackInfoReturnable<ShaderInstance> cir) {
-		if (ShadowRenderer.ACTIVE) {
-			override(ShaderKey.SHADOW_ENTITIES_CUTOUT, cir);
-		} else if (HandRenderer.INSTANCE.isActive()) {
-			override(HandRenderer.INSTANCE.isRenderingSolid() ? ShaderKey.HAND_CUTOUT_BRIGHT : ShaderKey.HAND_WATER_BRIGHT, cir);
-		} else if (isBlockEntities()) {
-			override(ShaderKey.BLOCK_ENTITY_BRIGHT, cir);
-		} else if (shouldOverrideShaders()) {
-			override(ShaderKey.ENTITIES_SOLID_BRIGHT, cir);
-		}
-	}
-
->>>>>>> 3576efa6
 	@Inject(method = {
 			"getParticleShader"
 	}, at = @At("HEAD"), cancellable = true)
