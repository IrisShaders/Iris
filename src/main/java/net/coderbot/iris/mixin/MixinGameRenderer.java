--- conflicted
+++ resolved
@@ -57,18 +57,6 @@
 		itemInHandRenderer.renderHandsWithItems(tickDelta, poseStack, bufferSource, localPlayer, light);
 	}
 
-<<<<<<< HEAD
-	// Origins compatibility: Allows us to call getNightVisionScale even if the entity does not have night vision.
-	// This injection gives a chance for mods injecting at HEAD to return a modified night vision value.
-	@Inject(method = "getNightVisionScale", at = @At(value = "INVOKE",
-			target = "Lnet/minecraft/world/effect/MobEffectInstance;getDuration()I"), cancellable = true)
-	private static void iris$safecheckNightvisionStrength(LivingEntity livingEntity, float partialTicks,
-														  CallbackInfoReturnable<Float> cir){
-		if (livingEntity.getEffect(MobEffects.NIGHT_VISION) == null) {
-			cir.setReturnValue(0.0f);
-		}
-	}
-
 	//TODO: check cloud phase
 
 	@Inject(method = "getPositionShader", at = @At("HEAD"), cancellable = true)
@@ -415,6 +403,4 @@
 			}
 		}
 	}
-=======
->>>>>>> 2e8139b8
 }