package net.coderbot.iris.mixin;

import com.mojang.blaze3d.platform.GlDebugInfo;
import com.mojang.blaze3d.platform.GlStateManager;
import net.coderbot.iris.Iris;
import net.coderbot.iris.Iris;
import net.coderbot.iris.pipeline.ShadowRenderer;
import net.coderbot.iris.pipeline.WorldRenderingPipeline;
import net.coderbot.iris.pipeline.newshader.CoreWorldRenderingPipeline;
import net.coderbot.iris.pipeline.newshader.WorldRenderingPhase;
import net.coderbot.iris.uniforms.CapturedRenderingState;
import net.coderbot.iris.uniforms.SystemTimeUniforms;
import net.minecraft.client.MinecraftClient;
import net.minecraft.client.render.BufferBuilderStorage;
import net.minecraft.resource.ResourceManager;
import net.minecraft.client.render.Shader;
import net.minecraft.util.math.Matrix4f;
import org.lwjgl.opengl.GL20;
import org.spongepowered.asm.mixin.Mixin;
import org.spongepowered.asm.mixin.injection.At;
import org.spongepowered.asm.mixin.injection.Inject;
import org.spongepowered.asm.mixin.injection.callback.CallbackInfo;

import net.minecraft.client.render.GameRenderer;

import net.fabricmc.api.EnvType;
import net.fabricmc.api.Environment;
import org.spongepowered.asm.mixin.injection.callback.CallbackInfoReturnable;

import java.util.function.Function;

@Mixin(GameRenderer.class)
@Environment(EnvType.CLIENT)
public class MixinGameRenderer {
	@Inject(method = "<init>", at = @At("TAIL"))
	private void iris$logSystem(MinecraftClient client, ResourceManager resourceManager, BufferBuilderStorage bufferBuilderStorage, CallbackInfo ci) {
		Iris.logger.info("Hardware information:");
		Iris.logger.info("CPU: " + GlDebugInfo.getCpuInfo());
		Iris.logger.info("GPU: " + GlDebugInfo.getRenderer() + " (Supports OpenGL " + GlDebugInfo.getVersion() + ")");
		Iris.logger.info("OS: " + System.getProperty("os.name"));
	}

	// TODO: This probably won't be compatible with mods that directly mess with the GL projection matrix.
	// https://github.com/jellysquid3/sodium-fabric/blob/1df506fd39dac56bb410725c245e6e51208ec732/src/main/java/me/jellysquid/mods/sodium/client/render/chunk/shader/ChunkProgram.java#L56
	@Inject(method = "loadProjectionMatrix(Lnet/minecraft/util/math/Matrix4f;)V", at = @At("HEAD"))
	private void iris$captureProjectionMatrix(Matrix4f projectionMatrix, CallbackInfo callback) {
		CapturedRenderingState.INSTANCE.setGbufferProjection(projectionMatrix);
	}

	@Inject(method = "render(FJZ)V", at = @At("HEAD"))
	private void iris$beginFrame(float tickDelta, long startTime, boolean tick, CallbackInfo callback) {
		SystemTimeUniforms.COUNTER.beginFrame();
		SystemTimeUniforms.TIMER.beginFrame(startTime);
	}

	@Inject(method = "getPositionShader()Lnet/minecraft/client/render/Shader;", at = @At("HEAD"), cancellable = true)
	private static void iris$overridePositionShader(CallbackInfoReturnable<Shader> cir) {
		if (isPhase(WorldRenderingPhase.SKY)) {
			override(CoreWorldRenderingPipeline::getSkyBasic, cir);
		}
	}

	@Inject(method = "getPositionColorShader()Lnet/minecraft/client/render/Shader;", at = @At("HEAD"), cancellable = true)
	private static void iris$overridePositionColorShader(CallbackInfoReturnable<Shader> cir) {
		if (isPhase(WorldRenderingPhase.SKY)) {
			override(CoreWorldRenderingPipeline::getSkyBasicColor, cir);
		}
	}

	@Inject(method = "getPositionTexShader()Lnet/minecraft/client/render/Shader;", at = @At("HEAD"), cancellable = true)
	private static void iris$overridePositionTexShader(CallbackInfoReturnable<Shader> cir) {
		if (isPhase(WorldRenderingPhase.SKY)) {
			override(CoreWorldRenderingPipeline::getSkyTextured, cir);
		}
	}

	@Inject(method = "getPositionTexColorShader()Lnet/minecraft/client/render/Shader;", at = @At("HEAD"), cancellable = true)
	private static void iris$overridePositionTexColorShader(CallbackInfoReturnable<Shader> cir) {
		if (isPhase(WorldRenderingPhase.SKY)) {
			override(CoreWorldRenderingPipeline::getSkyTexturedColor, cir);
		}
	}

	@Inject(method = "getPositionTexColorNormalShader()Lnet/minecraft/client/render/Shader;", at = @At("HEAD"), cancellable = true)
	private static void iris$overridePositionTexColorNormalShader(CallbackInfoReturnable<Shader> cir) {
			override(CoreWorldRenderingPipeline::getClouds, cir);
	}

	@Inject(method = "getRenderTypeSolidShader()Lnet/minecraft/client/render/Shader;", at = @At("HEAD"), cancellable = true)
	private static void iris$overrideSolidShader(CallbackInfoReturnable<Shader> cir) {
		if (ShadowRenderer.ACTIVE) {
			// TODO: Wrong program
			override(CoreWorldRenderingPipeline::getShadowTerrainCutout, cir);
		} else {
			override(CoreWorldRenderingPipeline::getTerrain, cir);
		}
	}

	@Inject(method = "getRenderTypeCutoutShader()Lnet/minecraft/client/render/Shader;", at = @At("HEAD"), cancellable = true)
	private static void iris$overrideCutoutShader(CallbackInfoReturnable<Shader> cir) {
		if (ShadowRenderer.ACTIVE) {
			override(CoreWorldRenderingPipeline::getShadowTerrainCutout, cir);
		} else {
			override(CoreWorldRenderingPipeline::getTerrainCutout, cir);
		}
	}

	@Inject(method = "getRenderTypeCutoutMippedShader()Lnet/minecraft/client/render/Shader;", at = @At("HEAD"), cancellable = true)
	private static void iris$overrideCutoutMippedShader(CallbackInfoReturnable<Shader> cir) {
		if (ShadowRenderer.ACTIVE) {
			// TODO: Wrong program
			override(CoreWorldRenderingPipeline::getShadowTerrainCutout, cir);
		} else {
			override(CoreWorldRenderingPipeline::getTerrainCutoutMipped, cir);
		}
	}

	@Inject(method = "getRenderTypeTranslucentShader()Lnet/minecraft/client/render/Shader;", at = @At("HEAD"), cancellable = true)
	private static void iris$overrideTranslucentShader(CallbackInfoReturnable<Shader> cir) {
		if (ShadowRenderer.ACTIVE) {
			// TODO: Wrong program
			override(CoreWorldRenderingPipeline::getShadowTerrainCutout, cir);
		} else {
			override(CoreWorldRenderingPipeline::getTranslucent, cir);
		}
	}

	@Inject(method = "getRenderTypeTripwireShader()Lnet/minecraft/client/render/Shader;", at = @At("HEAD"), cancellable = true)
	private static void iris$overrideTripwireShader(CallbackInfoReturnable<Shader> cir) {
		if (ShadowRenderer.ACTIVE) {
			// TODO: Wrong program
			override(CoreWorldRenderingPipeline::getShadowTerrainCutout, cir);
		} else {
			override(CoreWorldRenderingPipeline::getTranslucent, cir);
		}
	}

	@Inject(method = {
			"getRenderTypeEntityCutoutShader()Lnet/minecraft/client/render/Shader;",
			"getRenderTypeEntityCutoutNoNullShader()Lnet/minecraft/client/render/Shader;",
			"getRenderTypeEntityCutoutNoNullZOffsetShader()Lnet/minecraft/client/render/Shader;",
			"getRenderTypeEntitySmoothCutoutShader()Lnet/minecraft/client/render/Shader;",
			"getRenderTypeEntityTranslucentShader()Lnet/minecraft/client/render/Shader;",
			"getRenderTypeEntityTranslucentCullShader()Lnet/minecraft/client/render/Shader;",
			"getRenderTypeItemEntityTranslucentCullShader()Lnet/minecraft/client/render/Shader;",
			"getRenderTypeArmorCutoutNoCullShader()Lnet/minecraft/client/render/Shader;"
	}, at = @At("HEAD"), cancellable = true)
	private static void iris$overrideEntityCutoutShader(CallbackInfoReturnable<Shader> cir) {
		if (ShadowRenderer.ACTIVE) {
			// TODO: Wrong program
			override(CoreWorldRenderingPipeline::getShadowEntitiesCutout, cir);
		} else if (isPhase(WorldRenderingPhase.BLOCK_ENTITIES)) {
			override(CoreWorldRenderingPipeline::getBlock, cir);
		} else if (isRenderingWorld()) {
			override(CoreWorldRenderingPipeline::getEntitiesCutout, cir);
		}
	}

	@Inject(method = {
			"getRenderTypeGlintShader",
			"getRenderTypeGlintDirectShader",
			"getRenderTypeGlintTranslucentShader",
			"getRenderTypeArmorGlintShader",
			"getRenderTypeEntityGlintDirectShader",
			"getRenderTypeEntityGlintShader",
			"getRenderTypeArmorEntityGlintShader"
	}, at = @At("HEAD"), cancellable = true)
	private static void iris$overrideGlintShader(CallbackInfoReturnable<Shader> cir) {
		if(isRenderingWorld()) {
			override(CoreWorldRenderingPipeline::getGlint, cir);
		}
	}

	@Inject(method = {
			"getRenderTypeEntitySolidShader()Lnet/minecraft/client/render/Shader;",
			"getRenderTypeWaterMaskShader()Lnet/minecraft/client/render/Shader;",
			"getRenderTypeEntityNoOutlineShader()Lnet/minecraft/client/render/Shader;",
			"getRenderTypeEntityShadowShader()Lnet/minecraft/client/render/Shader;"
	}, at = @At("HEAD"), cancellable = true)
	private static void iris$overrideEntitySolidShader(CallbackInfoReturnable<Shader> cir) {
		if (ShadowRenderer.ACTIVE) {
			// TODO: Wrong program
			override(CoreWorldRenderingPipeline::getShadowEntitiesCutout, cir);
		} else if (isPhase(WorldRenderingPhase.BLOCK_ENTITIES)) {
			override(CoreWorldRenderingPipeline::getBlock, cir);
		} else if (isRenderingWorld()) {
			override(CoreWorldRenderingPipeline::getEntitiesSolid, cir);
		}
	}

	@Inject(method = {
			"getRenderTypeEyesShader()Lnet/minecraft/client/render/Shader;"
	}, at = @At("HEAD"), cancellable = true)
	private static void iris$overrideEntityEyesShader(CallbackInfoReturnable<Shader> cir) {
		if (ShadowRenderer.ACTIVE) {
			// TODO: Wrong program
			override(CoreWorldRenderingPipeline::getShadowEntitiesCutout, cir);
		} else if (isRenderingWorld()) {
			override(CoreWorldRenderingPipeline::getEntitiesEyes, cir);
		}
	}

	@Inject(method = {
			"getRenderTypeLeashShader()Lnet/minecraft/client/render/Shader;"
	}, at = @At("HEAD"), cancellable = true)
	private static void iris$overrideLeashShader(CallbackInfoReturnable<Shader> cir) {
		if (ShadowRenderer.ACTIVE) {
			// TODO: Wrong program
			// override(CoreWorldRenderingPipeline::getShadowTerrainCutout, cir);
			return;
		} else if (isRenderingWorld()) {
			override(CoreWorldRenderingPipeline::getLeash, cir);
		}
	}

	@Inject(method = {
			"getRenderTypeLightningShader()Lnet/minecraft/client/render/Shader;"
	}, at = @At("HEAD"), cancellable = true)
	private static void iris$overrideLightningShader(CallbackInfoReturnable<Shader> cir) {
		if (ShadowRenderer.ACTIVE) {
			// TODO: Wrong program
			// override(CoreWorldRenderingPipeline::getShadowTerrainCutout, cir);
			return;
		} else if (isRenderingWorld()) {
			override(CoreWorldRenderingPipeline::getLightning, cir);
		}
	}

	@Inject(method = {
			"getParticleShader()Lnet/minecraft/client/render/Shader;"
	}, at = @At("HEAD"), cancellable = true)
	private static void iris$overrideParticleShader(CallbackInfoReturnable<Shader> cir) {
		if(isPhase(WorldRenderingPhase.WEATHER)) {
			override(CoreWorldRenderingPipeline::getWeather, cir);
		} else if (isRenderingWorld() && !ShadowRenderer.ACTIVE) {
			override(CoreWorldRenderingPipeline::getParticles, cir);
		}
	}

	@Inject(method = {
			"getRenderTypeCrumblingShader()Lnet/minecraft/client/render/Shader;"
	}, at = @At("HEAD"), cancellable = true)
	private static void iris$overrideCrumblingShader(CallbackInfoReturnable<Shader> cir) {
		if (isRenderingWorld() && !ShadowRenderer.ACTIVE) {
			override(CoreWorldRenderingPipeline::getCrumbling, cir);
		}
	}

	@Inject(method = {
			"getRenderTypeTextShader()Lnet/minecraft/client/render/Shader;",
			"getRenderTypeTextIntensityShader()Lnet/minecraft/client/render/Shader;",
			"getRenderTypeTextSeeThroughShader()Lnet/minecraft/client/render/Shader;",
			"getRenderTypeTextIntensitySeeThroughShader()Lnet/minecraft/client/render/Shader;"
	}, at = @At("HEAD"), cancellable = true)
	private static void iris$overrideTextShader(CallbackInfoReturnable<Shader> cir) {
		if (isRenderingWorld() && !ShadowRenderer.ACTIVE) {
			override(CoreWorldRenderingPipeline::getText, cir);
		}
	}

	@Inject(method = {
			"getRenderTypeEndGatewayShader",
			"getRenderTypeEndPortalShader"
	}, at = @At("HEAD"), cancellable = true)
	private static void iris$overrideEndPortalShader(CallbackInfoReturnable<Shader> cir) {
		if(!ShadowRenderer.ACTIVE) {
			override(CoreWorldRenderingPipeline::getBlock, cir);
		}
	}

<<<<<<< HEAD
	@Inject(method = {
			"getRenderTypeLinesShader()Lnet/minecraft/client/render/Shader;"
	}, at = @At("HEAD"), cancellable = true)
	private static void iris$overrideLinesShader(CallbackInfoReturnable<Shader> cir) {
		if (!ShadowRenderer.ACTIVE && isRenderingWorld()) {
			override(CoreWorldRenderingPipeline::getLines, cir);
		}
=======
	@Inject(method = "getRenderTypeBeaconBeamShader", at = @At("HEAD"), cancellable = true)
	private static void iris$overrideBeaconBeamShader(CallbackInfoReturnable<Shader> cir) {
			override(CoreWorldRenderingPipeline::getBeacon, cir);
>>>>>>> 8a554415
	}

	private static boolean isPhase(WorldRenderingPhase phase) {
		WorldRenderingPipeline pipeline = Iris.getPipelineManager().getPipeline();

		if (pipeline instanceof CoreWorldRenderingPipeline) {
			return ((CoreWorldRenderingPipeline) pipeline).getPhase() == phase;
		} else {
			return false;
		}
	}

	private static boolean isRenderingWorld() {
		WorldRenderingPipeline pipeline = Iris.getPipelineManager().getPipeline();

		if (pipeline instanceof CoreWorldRenderingPipeline) {
			return ((CoreWorldRenderingPipeline) pipeline).getPhase() != WorldRenderingPhase.NOT_RENDERING_WORLD;
		} else {
			return false;
		}
	}

	private static void override(Function<CoreWorldRenderingPipeline, Shader> getter, CallbackInfoReturnable<Shader> cir) {
		WorldRenderingPipeline pipeline = Iris.getPipelineManager().getPipeline();

		if (pipeline instanceof CoreWorldRenderingPipeline) {
			Shader override = getter.apply(((CoreWorldRenderingPipeline) pipeline));

			if (override != null) {
				cir.setReturnValue(override);
			}
		}
	}
}<|MERGE_RESOLUTION|>--- conflicted
+++ resolved
@@ -268,7 +268,6 @@
 		}
 	}
 
-<<<<<<< HEAD
 	@Inject(method = {
 			"getRenderTypeLinesShader()Lnet/minecraft/client/render/Shader;"
 	}, at = @At("HEAD"), cancellable = true)
@@ -276,11 +275,11 @@
 		if (!ShadowRenderer.ACTIVE && isRenderingWorld()) {
 			override(CoreWorldRenderingPipeline::getLines, cir);
 		}
-=======
+	}
+
 	@Inject(method = "getRenderTypeBeaconBeamShader", at = @At("HEAD"), cancellable = true)
 	private static void iris$overrideBeaconBeamShader(CallbackInfoReturnable<Shader> cir) {
-			override(CoreWorldRenderingPipeline::getBeacon, cir);
->>>>>>> 8a554415
+		override(CoreWorldRenderingPipeline::getBeacon, cir);
 	}
 
 	private static boolean isPhase(WorldRenderingPhase phase) {
