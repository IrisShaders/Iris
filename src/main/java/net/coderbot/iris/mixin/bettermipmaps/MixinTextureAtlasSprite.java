--- conflicted
+++ resolved
@@ -1,11 +1,8 @@
 package net.coderbot.iris.mixin.bettermipmaps;
 
 import com.mojang.blaze3d.platform.NativeImage;
-<<<<<<< HEAD
 import net.minecraft.client.renderer.texture.SpriteContents;
-=======
 import net.coderbot.iris.helpers.ColorSRGB;
->>>>>>> c2be96d2
 import net.minecraft.client.renderer.texture.TextureAtlas;
 import net.minecraft.client.renderer.texture.TextureAtlasSprite;
 import net.minecraft.client.resources.metadata.animation.FrameSize;
@@ -64,12 +61,9 @@
 	 */
 	@Unique
 	private static void iris$fillInTransparentPixelColors(NativeImage nativeImage) {
-<<<<<<< HEAD
-=======
 		final long ppPixel = getPointerRGBA(nativeImage);
 		final int pixelCount = nativeImage.getHeight() * nativeImage.getWidth();
 
->>>>>>> c2be96d2
 		// Calculate an average color from all pixels that are not completely transparent.
 		// This average is weighted based on the (non-zero) alpha value of the pixel.
 		float r = 0.0f;
