--- conflicted
+++ resolved
@@ -22,9 +22,5 @@
 	void invokeBobHurt(PoseStack poseStack, float tickDelta);
 
 	@Invoker
-<<<<<<< HEAD
-	double invokeGetFov(Camera camera, float tickDelta, boolean bobView);
-=======
     double invokeGetFov(Camera camera, float tickDelta, boolean b);
->>>>>>> 2c107dcb
 }