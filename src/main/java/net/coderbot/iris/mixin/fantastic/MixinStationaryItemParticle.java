package net.coderbot.iris.mixin.fantastic;

import net.coderbot.iris.fantastic.IrisParticleRenderTypes;
import net.minecraft.client.multiplayer.ClientLevel;
import net.minecraft.client.particle.BlockMarker;
import net.minecraft.client.particle.ParticleRenderType;
import net.minecraft.client.renderer.ItemBlockRenderTypes;
import net.minecraft.client.renderer.RenderType;
import net.minecraft.world.level.block.state.BlockState;
import org.spongepowered.asm.mixin.Mixin;
import org.spongepowered.asm.mixin.Unique;
import org.spongepowered.asm.mixin.injection.At;
import org.spongepowered.asm.mixin.injection.Inject;
import org.spongepowered.asm.mixin.injection.callback.CallbackInfo;
import org.spongepowered.asm.mixin.injection.callback.CallbackInfoReturnable;

@Mixin(BlockMarker.class)
public class MixinStationaryItemParticle {
	@Unique
	private boolean isOpaque;

	@Inject(method = "<init>", at = @At("RETURN"))
<<<<<<< HEAD
	private void iris$resolveTranslucency(ClientLevel clientLevel, double d, double e, double f, BlockState blockState, CallbackInfo ci) {
			RenderType layer = ItemBlockRenderTypes.getChunkRenderType(blockState);
=======
	private void iris$resolveTranslucency(ClientLevel level, double x, double y, double z, ItemLike itemConvertible, CallbackInfo ci) {
		if (itemConvertible instanceof BlockItem) {
			BlockItem blockItem = (BlockItem) itemConvertible;

			RenderType type = ItemBlockRenderTypes.getChunkRenderType(blockItem.getBlock().defaultBlockState());
>>>>>>> 743c71f2

			if (type == RenderType.solid() || type == RenderType.cutout() || type == RenderType.cutoutMipped()) {
				isOpaque = true;
		}
	}

	@Inject(method = "getRenderType", at = @At("HEAD"), cancellable = true)
	private void iris$overrideParticleRenderType(CallbackInfoReturnable<ParticleRenderType> cir) {
		if (isOpaque) {
			cir.setReturnValue(IrisParticleRenderTypes.OPAQUE_TERRAIN);
		}
	}
}<|MERGE_RESOLUTION|>--- conflicted
+++ resolved
@@ -20,16 +20,8 @@
 	private boolean isOpaque;
 
 	@Inject(method = "<init>", at = @At("RETURN"))
-<<<<<<< HEAD
 	private void iris$resolveTranslucency(ClientLevel clientLevel, double d, double e, double f, BlockState blockState, CallbackInfo ci) {
-			RenderType layer = ItemBlockRenderTypes.getChunkRenderType(blockState);
-=======
-	private void iris$resolveTranslucency(ClientLevel level, double x, double y, double z, ItemLike itemConvertible, CallbackInfo ci) {
-		if (itemConvertible instanceof BlockItem) {
-			BlockItem blockItem = (BlockItem) itemConvertible;
-
-			RenderType type = ItemBlockRenderTypes.getChunkRenderType(blockItem.getBlock().defaultBlockState());
->>>>>>> 743c71f2
+			RenderType type = ItemBlockRenderTypes.getChunkRenderType(blockState);
 
 			if (type == RenderType.solid() || type == RenderType.cutout() || type == RenderType.cutoutMipped()) {
 				isOpaque = true;
