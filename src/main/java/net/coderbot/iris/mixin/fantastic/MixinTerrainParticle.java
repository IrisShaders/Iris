--- conflicted
+++ resolved
@@ -21,15 +21,10 @@
 	private boolean isOpaque;
 
 	@Inject(method = "<init>(Lnet/minecraft/client/multiplayer/ClientLevel;DDDDDDLnet/minecraft/world/level/block/state/BlockState;Lnet/minecraft/core/BlockPos;)V", at = @At("RETURN"))
-<<<<<<< HEAD
-	private void iris$resolveTranslucency(ClientLevel clientLevel, double d, double e, double f, double g, double h, double i, BlockState blockState, BlockPos blockPos, CallbackInfo ci) {
-		RenderType layer = ItemBlockRenderTypes.getChunkRenderType(blockState);
-=======
 	private void iris$resolveTranslucency(ClientLevel level, double x, double y, double z, double velocityX, double velocityY, double velocityZ, BlockState blockState, BlockPos blockPos, CallbackInfo ci) {
 		RenderType type = ItemBlockRenderTypes.getChunkRenderType(blockState);
->>>>>>> 5c64f56f
 
-		if (layer == RenderType.solid() || layer == RenderType.cutout() || layer == RenderType.cutoutMipped()) {
+		if (type == RenderType.solid() || type == RenderType.cutout() || type == RenderType.cutoutMipped()) {
 			isOpaque = true;
 		}
 	}
@@ -37,7 +32,7 @@
 	@Inject(method = "getRenderType", at = @At("HEAD"), cancellable = true)
 	private void iris$overrideParticleSheet(CallbackInfoReturnable<ParticleRenderType> cir) {
 		if (isOpaque) {
-			cir.setReturnValue(IrisParticleRenderTypes.OPAQUE_TERRAIN_SHEET);
+			cir.setReturnValue(IrisParticleRenderTypes.OPAQUE_TERRAIN);
 		}
 	}
 }