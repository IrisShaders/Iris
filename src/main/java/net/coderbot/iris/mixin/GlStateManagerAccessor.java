--- conflicted
+++ resolved
@@ -6,28 +6,11 @@
 
 @Mixin(GlStateManager.class)
 public interface GlStateManagerAccessor {
-<<<<<<< HEAD
-=======
-	@Accessor("activeTexture")
-	static int getActiveTexture() {
-		throw new AssertionError();
-	}
-
-	@Accessor("ALPHA_TEST")
-	static GlStateManager.AlphaState getALPHA_TEST() {
-		throw new UnsupportedOperationException("Not accessed");
-	}
-
->>>>>>> e8865694
 	@Accessor("BLEND")
 	static GlStateManager.BlendState getBLEND() {
 		throw new UnsupportedOperationException("Not accessed");
 	}
 
-<<<<<<< HEAD
-	@Accessor("activeTexture")
-	static int getActiveTexture() {
-=======
 	@Accessor("COLOR_MASK")
 	static GlStateManager.ColorMask getCOLOR_MASK() {
 		throw new UnsupportedOperationException("Not accessed");
@@ -38,9 +21,8 @@
 		throw new UnsupportedOperationException("Not accessed");
 	}
 
-	@Accessor("FOG")
-	static GlStateManager.FogState getFOG() {
->>>>>>> e8865694
+	@Accessor("activeTexture")
+	static int getActiveTexture() {
 		throw new UnsupportedOperationException("Not accessed");
 	}
 
