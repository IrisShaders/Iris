--- conflicted
+++ resolved
@@ -8,8 +8,6 @@
 public interface GlStateManagerAccessor {
 	@Accessor("BLEND")
 	static GlStateManager.BlendState getBLEND() {
-<<<<<<< HEAD
-=======
 		throw new UnsupportedOperationException("Not accessed");
 	}
 
@@ -30,7 +28,6 @@
 
 	@Accessor("TEXTURES")
 	static GlStateManager.TextureState[] getTEXTURES() {
->>>>>>> 5c64f56f
 		throw new UnsupportedOperationException("Not accessed");
 	}
 }