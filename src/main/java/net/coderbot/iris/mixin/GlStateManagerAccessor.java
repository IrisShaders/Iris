package net.coderbot.iris.mixin;

import com.mojang.blaze3d.platform.GlStateManager;
import org.spongepowered.asm.mixin.Mixin;
import org.spongepowered.asm.mixin.gen.Accessor;

@Mixin(GlStateManager.class)
public interface GlStateManagerAccessor {
	@Accessor("activeTexture")
<<<<<<< HEAD
	static int getActiveTexture() {
		throw new AssertionError();
	}

	@Accessor("ALPHA_TEST")
	static GlStateManager.AlphaState getALPHA_TEST() {
		throw new UnsupportedOperationException("Not accessed");
	}
=======
	static int getActiveTexture() { throw new UnsupportedOperationException("not accessed"); }
>>>>>>> fa4b3ca8

	@Accessor("BLEND")
	static GlStateManager.BlendState getBLEND() {
		throw new UnsupportedOperationException("Not accessed");
	}
}<|MERGE_RESOLUTION|>--- conflicted
+++ resolved
@@ -7,18 +7,7 @@
 @Mixin(GlStateManager.class)
 public interface GlStateManagerAccessor {
 	@Accessor("activeTexture")
-<<<<<<< HEAD
-	static int getActiveTexture() {
-		throw new AssertionError();
-	}
-
-	@Accessor("ALPHA_TEST")
-	static GlStateManager.AlphaState getALPHA_TEST() {
-		throw new UnsupportedOperationException("Not accessed");
-	}
-=======
 	static int getActiveTexture() { throw new UnsupportedOperationException("not accessed"); }
->>>>>>> fa4b3ca8
 
 	@Accessor("BLEND")
 	static GlStateManager.BlendState getBLEND() {
