--- conflicted
+++ resolved
@@ -50,18 +50,13 @@
 		Iris.getPipeline().finalizeWorldRendering();
 	}
 
-<<<<<<< HEAD
 	@Inject(method = RENDER, at = @At(value = "INVOKE", target = "Lnet/minecraft/client/render/WorldRenderer;updateChunks(J)V"))
 	private void iris$renderTerrainShadows(MatrixStack matrices, float tickDelta, long limitTime, boolean renderBlockOutline, Camera camera, GameRenderer gameRenderer, LightmapTextureManager lightmapTextureManager, Matrix4f matrix4f, CallbackInfo callback) {
 		Iris.getPipeline().shadowRenderer.renderShadows((WorldRendererAccessor) this);
 	}
 
-	@Inject(method = RENDER_SKY, at = @At("HEAD"))
-	private void iris$renderSky$begin(MatrixStack matrices, float tickDelta, CallbackInfo callback) {
-=======
 	@Inject(method = RENDER, at = @At(value = "INVOKE", target = RENDER_SKY))
 	private void iris$beginSky(MatrixStack matrices, float tickDelta, long limitTime, boolean renderBlockOutline, Camera camera, GameRenderer gameRenderer, LightmapTextureManager lightmapTextureManager, Matrix4f matrix4f, CallbackInfo callback) {
->>>>>>> 04ecd488
 		GbufferPrograms.push(GbufferProgram.SKY_TEXTURED);
 		skyTextureEnabled = true;
 	}
