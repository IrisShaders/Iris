package net.coderbot.iris.mixin;

import com.mojang.blaze3d.systems.RenderSystem;
import net.coderbot.iris.HorizonRenderer;
import net.coderbot.iris.Iris;
import net.coderbot.iris.gl.program.Program;
import net.coderbot.iris.layer.GbufferProgram;
<<<<<<< HEAD
import net.coderbot.iris.layer.GbufferPrograms;
import net.coderbot.iris.pipeline.ShadowRenderer;
import net.coderbot.iris.pipeline.DeferredWorldRenderingPipeline;
import net.coderbot.iris.layer.IsBlockEntityRenderPhase;
import net.coderbot.iris.layer.IsEntityRenderPhase;
import net.coderbot.iris.layer.OuterWrappedRenderLayer;
import net.coderbot.iris.pipeline.WorldRenderingPipeline;
import net.coderbot.iris.shaderpack.IdMap;
import net.coderbot.iris.pipeline.newshader.CoreWorldRenderingPipeline;
import net.coderbot.iris.pipeline.newshader.WorldRenderingPhase;
=======
import net.coderbot.iris.pipeline.WorldRenderingPipeline;
>>>>>>> a23c6df8
import net.coderbot.iris.uniforms.CapturedRenderingState;
import net.minecraft.client.MinecraftClient;
import net.minecraft.client.option.GameOptions;
import net.minecraft.client.render.*;
<<<<<<< HEAD
import net.minecraft.util.math.Vec3f;
import net.minecraft.client.world.ClientWorld;
import net.minecraft.entity.Entity;
import net.minecraft.util.Identifier;
=======
import net.minecraft.client.util.math.Vector3f;
>>>>>>> a23c6df8
import net.minecraft.util.math.Vec3d;
import net.minecraft.util.math.Vec3f;
import net.minecraft.util.profiler.Profiler;
import org.spongepowered.asm.mixin.Final;
import org.spongepowered.asm.mixin.Mixin;
import org.spongepowered.asm.mixin.Shadow;
import org.spongepowered.asm.mixin.Unique;
import org.spongepowered.asm.mixin.injection.At;
import org.spongepowered.asm.mixin.injection.Inject;
import org.spongepowered.asm.mixin.injection.Redirect;
import org.spongepowered.asm.mixin.injection.Slice;
import org.spongepowered.asm.mixin.injection.callback.CallbackInfo;

import net.minecraft.client.util.math.MatrixStack;
import net.minecraft.util.math.Matrix4f;

import net.fabricmc.api.EnvType;
import net.fabricmc.api.Environment;
import org.spongepowered.asm.mixin.injection.callback.LocalCapture;


@Mixin(WorldRenderer.class)
@Environment(EnvType.CLIENT)
public class MixinWorldRenderer {
	@Shadow
	@Final
	private MinecraftClient client;
	private static final String PROFILER_SWAP = "Lnet/minecraft/util/profiler/Profiler;swap(Ljava/lang/String;)V";
	private static final String RENDER = "render(Lnet/minecraft/client/util/math/MatrixStack;FJZLnet/minecraft/client/render/Camera;Lnet/minecraft/client/render/GameRenderer;Lnet/minecraft/client/render/LightmapTextureManager;Lnet/minecraft/util/math/Matrix4f;)V";
	private static final String CLEAR = "Lcom/mojang/blaze3d/systems/RenderSystem;clear(IZ)V";
	private static final String RENDER_SKY = "Lnet/minecraft/client/render/WorldRenderer;renderSky(Lnet/minecraft/client/util/math/MatrixStack;Lnet/minecraft/util/math/Matrix4f;FLjava/lang/Runnable;)V";
	private static final String RENDER_LAYER = "renderLayer(Lnet/minecraft/client/render/RenderLayer;Lnet/minecraft/client/util/math/MatrixStack;DDD)V";
	private static final String RENDER_CLOUDS = "Lnet/minecraft/client/render/WorldRenderer;renderClouds(Lnet/minecraft/client/util/math/MatrixStack;FDDD)V";
	private static final String RENDER_WEATHER = "Lnet/minecraft/client/render/WorldRenderer;renderWeather(Lnet/minecraft/client/render/LightmapTextureManager;FDDD)V";
	private static final String RENDER_WORLD_BORDER = "Lnet/minecraft/client/render/WorldRenderer;renderWorldBorder(Lnet/minecraft/client/render/Camera;)V";
<<<<<<< HEAD
	private static final String RENDER_ENTITY =
			"net/minecraft/client/render/WorldRenderer.renderEntity (Lnet/minecraft/entity/Entity;DDDFLnet/minecraft/client/util/math/MatrixStack;Lnet/minecraft/client/render/VertexConsumerProvider;)V";
	private static final String RENDER_BLOCK_ENTITY =
			"net/minecraft/client/render/block/entity/BlockEntityRenderDispatcher.render (Lnet/minecraft/block/entity/BlockEntity;FLnet/minecraft/client/util/math/MatrixStack;Lnet/minecraft/client/render/VertexConsumerProvider;)V";
=======
>>>>>>> a23c6df8

	@Unique
	private HorizonRenderer horizonRenderer = new HorizonRenderer();

	@Unique
	private boolean skyTextureEnabled;

	@Unique
	private int previousViewDistance;

	@Unique
	private WorldRenderingPipeline pipeline;

	@Inject(method = RENDER, at = @At("HEAD"))
	private void iris$beginWorldRender(MatrixStack matrices, float tickDelta, long limitTime, boolean renderBlockOutline, Camera camera, GameRenderer gameRenderer, LightmapTextureManager lightmapTextureManager, Matrix4f matrix4f, CallbackInfo callback) {
		if (Iris.isSodiumInvalid()) {
			throw new IllegalStateException("An invalid version of Sodium is installed, and the warning screen somehow" +
					" didn't work. This is a bug! Please report it to the Iris developers.");
		}

		CapturedRenderingState.INSTANCE.setGbufferModelView(matrices.peek().getModel());
		CapturedRenderingState.INSTANCE.setTickDelta(tickDelta);
		if(previousViewDistance != client.options.viewDistance) {
			horizonRenderer.close();
			horizonRenderer = new HorizonRenderer();
			previousViewDistance = client.options.viewDistance;
		}
		pipeline = Iris.getPipelineManager().preparePipeline(Iris.getCurrentDimension());
		pipeline.beginWorldRendering();
		pipeline.setPhase(WorldRenderingPhase.OTHER);
	}

	// Inject a bit early so that we can end our rendering before mods like VoxelMap (which inject at RETURN)
	// render their waypoint beams.
	@Inject(method = RENDER, at = @At(value = "RETURN", shift = At.Shift.BEFORE))
	private void iris$endWorldRender(MatrixStack matrices, float tickDelta, long limitTime, boolean renderBlockOutline, Camera camera, GameRenderer gameRenderer, LightmapTextureManager lightmapTextureManager, Matrix4f matrix4f, CallbackInfo callback) {
		MinecraftClient.getInstance().getProfiler().swap("iris_final");
		pipeline.finalizeWorldRendering();
		pipeline.setPhase(WorldRenderingPhase.NOT_RENDERING_WORLD);
		pipeline = null;
	}

	@Inject(method = RENDER, at = @At(value = "INVOKE", target = "Lnet/minecraft/client/render/WorldRenderer;updateChunks(J)V", shift = At.Shift.AFTER))
	private void iris$renderTerrainShadows(MatrixStack matrices, float tickDelta, long limitTime, boolean renderBlockOutline, Camera camera, GameRenderer gameRenderer, LightmapTextureManager lightmapTextureManager, Matrix4f matrix4f, CallbackInfo callback) {
		pipeline.renderShadows((WorldRendererAccessor) this, camera);
	}

	// TODO(21w10a): Deal with render hooks
	/*@Inject(method = RENDER, at = @At(value = "INVOKE", target = CLEAR))
	private void iris$beforeClear(MatrixStack matrices, float tickDelta, long limitTime, boolean renderBlockOutline, Camera camera, GameRenderer gameRenderer, LightmapTextureManager lightmapTextureManager, Matrix4f matrix4f, CallbackInfo callback) {
		pipeline.pushProgram(GbufferProgram.CLEAR);
	}

	@Inject(method = RENDER, at = @At(value = "INVOKE", target = CLEAR, shift = At.Shift.AFTER))
	private void iris$afterClear(MatrixStack matrices, float tickDelta, long limitTime, boolean renderBlockOutline, Camera camera, GameRenderer gameRenderer, LightmapTextureManager lightmapTextureManager, Matrix4f matrix4f, CallbackInfo callback) {
		pipeline.popProgram(GbufferProgram.CLEAR);
	}*/

	@Inject(method = RENDER, at = @At(value = "INVOKE_STRING", target = PROFILER_SWAP, args = "ldc=sky"))
	private void iris$beginSky(MatrixStack matrices, float tickDelta, long limitTime, boolean renderBlockOutline, Camera camera, GameRenderer gameRenderer, LightmapTextureManager lightmapTextureManager, Matrix4f matrix4f, CallbackInfo callback) {
		pipeline.setPhase(WorldRenderingPhase.SKY);
	}

	// TODO(21w10a): Restore sky render hooks
	/*
	@Inject(method = RENDER_SKY, at = @At(value = "INVOKE", target = "Lcom/mojang/blaze3d/systems/RenderSystem;disableTexture()V"))
	private void iris$renderSky$disableTexture(MatrixStack matrices, float tickDelta, CallbackInfo callback) {
		if (skyTextureEnabled) {
			skyTextureEnabled = false;
			pipeline.pushProgram(GbufferProgram.SKY_BASIC);
		}
	}*/

	@Inject(method = RENDER_SKY,
			at = @At(value = "INVOKE", target = "net/minecraft/client/render/BackgroundRenderer.setFogBlack()V"))
	private void iris$renderSky$drawHorizon(MatrixStack matrices, Matrix4f projectionMatrix, float f, Runnable runnable, CallbackInfo callback) {
		RenderSystem.depthMask(false);

		Vec3d fogColor = CapturedRenderingState.INSTANCE.getFogColor();
		RenderSystem.setShaderColor((float) fogColor.x, (float) fogColor.y, (float) fogColor.z, 1.0F);

		horizonRenderer.renderHorizon(matrices.peek().getModel().copy(), projectionMatrix.copy(), GameRenderer.getPositionShader());

		RenderSystem.depthMask(true);
	}

	@Inject(method = RENDER_SKY, at = @At(value = "INVOKE", target = "Lnet/minecraft/client/world/ClientWorld;getSkyAngle(F)F"),
			slice = @Slice(from = @At(value = "FIELD", target = "Lnet/minecraft/util/math/Vec3f;POSITIVE_Y:Lnet/minecraft/util/math/Vec3f;")))
	private void iris$renderSky$tiltSun(MatrixStack matrices, Matrix4f projectionMatrix, float f, Runnable runnable, CallbackInfo callback) {
		matrices.multiply(Vec3f.POSITIVE_Z.getDegreesQuaternion(pipeline.getSunPathRotation()));
	}

	/*@Inject(method = RENDER_SKY, at = @At(value = "INVOKE", target = "Lcom/mojang/blaze3d/systems/RenderSystem;enableTexture()V"))
	private void iris$renderSky$enableTexture(MatrixStack matrices, float tickDelta, CallbackInfo callback) {
		if (!skyTextureEnabled) {
			skyTextureEnabled = true;
			pipeline.popProgram(GbufferProgram.SKY_BASIC);
		}
	}*/

	// TODO(21w10a): Deal with render hooks
	@Inject(method = RENDER, at = @At(value = "INVOKE", target = RENDER_SKY, shift = At.Shift.AFTER))
	private void iris$endSky(MatrixStack matrices, float tickDelta, long limitTime, boolean renderBlockOutline, Camera camera, GameRenderer gameRenderer, LightmapTextureManager lightmapTextureManager, Matrix4f matrix4f, CallbackInfo callback) {
		// After the sky has rendered, there isn't a clear phase.
		pipeline.setPhase(WorldRenderingPhase.OTHER);
	}

	/*@Inject(method = RENDER, at = @At(value = "INVOKE", target = RENDER_CLOUDS))
	private void iris$beginClouds(MatrixStack matrices, float tickDelta, long limitTime, boolean renderBlockOutline, Camera camera, GameRenderer gameRenderer, LightmapTextureManager lightmapTextureManager, Matrix4f matrix4f, CallbackInfo callback) {
		pipeline.pushProgram(GbufferProgram.CLOUDS);
	}

	@Inject(method = RENDER, at = @At(value = "INVOKE", target = RENDER_CLOUDS, shift = At.Shift.AFTER))
	private void iris$endClouds(MatrixStack matrices, float tickDelta, long limitTime, boolean renderBlockOutline, Camera camera, GameRenderer gameRenderer, LightmapTextureManager lightmapTextureManager, Matrix4f matrix4f, CallbackInfo callback) {
		pipeline.popProgram(GbufferProgram.CLOUDS);
	}*/

	@Inject(method = "renderClouds(Lnet/minecraft/client/util/math/MatrixStack;Lnet/minecraft/util/math/Matrix4f;FDDD)V", at = @At("HEAD"), cancellable = true)
	private void iris$maybeRemoveClouds(MatrixStack matrices, Matrix4f matrix4f, float f, double d, double e, double g, CallbackInfo ci) {
		if (!pipeline.shouldRenderClouds()) {
			ci.cancel();
		}
	}


	// TODO(21w10a): Restore render layer hooks
	/*
	@Inject(method = RENDER_LAYER, at = @At("HEAD"))
	private void iris$beginTerrainLayer(RenderLayer renderLayer, MatrixStack matrixStack, double cameraX, double cameraY, double cameraZ, CallbackInfo callback) {
		if (renderLayer == RenderLayer.getSolid() || renderLayer == RenderLayer.getCutout() || renderLayer == RenderLayer.getCutoutMipped()) {
			pipeline.pushProgram(GbufferProgram.TERRAIN);
		} else if (renderLayer == RenderLayer.getTranslucent() || renderLayer == RenderLayer.getTripwire()) {
			pipeline.pushProgram(GbufferProgram.TRANSLUCENT_TERRAIN);
		} else {
			throw new IllegalStateException("[Iris] Unexpected terrain layer: " + renderLayer);
		}
	}

	@Inject(method = RENDER_LAYER, at = @At("RETURN"))
	private void iris$endTerrainLayer(RenderLayer renderLayer, MatrixStack matrixStack, double cameraX, double cameraY, double cameraZ, CallbackInfo callback) {
		if (renderLayer == RenderLayer.getSolid() || renderLayer == RenderLayer.getCutout() || renderLayer == RenderLayer.getCutoutMipped()) {
			pipeline.popProgram(GbufferProgram.TERRAIN);
		} else if (renderLayer == RenderLayer.getTranslucent() || renderLayer == RenderLayer.getTripwire()) {
			pipeline.popProgram(GbufferProgram.TRANSLUCENT_TERRAIN);
		} else {
			throw new IllegalStateException("[Iris] Unexpected terrain layer: " + renderLayer);
		}
	}*/

	// TODO(21w10a): Deal with render hooks
	@Inject(method = RENDER, at = @At(value = "INVOKE", target = RENDER_WEATHER))
	private void iris$beginWeather(MatrixStack matrices, float tickDelta, long limitTime, boolean renderBlockOutline, Camera camera, GameRenderer gameRenderer, LightmapTextureManager lightmapTextureManager, Matrix4f matrix4f, CallbackInfo callback) {
		pipeline.setPhase(WorldRenderingPhase.WEATHER);
	}

	@Inject(method = RENDER, at = @At(value = "INVOKE", target = RENDER_WEATHER, shift = At.Shift.AFTER))
	private void iris$endWeather(MatrixStack matrices, float tickDelta, long limitTime, boolean renderBlockOutline, Camera camera, GameRenderer gameRenderer, LightmapTextureManager lightmapTextureManager, Matrix4f matrix4f, CallbackInfo callback) {
		pipeline.setPhase(WorldRenderingPhase.OTHER);
	}

	/*@Inject(method = RENDER, at = @At(value = "INVOKE", target = RENDER_WORLD_BORDER))
	private void iris$beginWorldBorder(MatrixStack matrices, float tickDelta, long limitTime, boolean renderBlockOutline, Camera camera, GameRenderer gameRenderer, LightmapTextureManager lightmapTextureManager, Matrix4f matrix4f, CallbackInfo callback) {
		pipeline.pushProgram(GbufferProgram.TEXTURED_LIT);
	}

	@Inject(method = RENDER, at = @At(value = "INVOKE", target = RENDER_WORLD_BORDER, shift = At.Shift.AFTER))
	private void iris$endWorldBorder(MatrixStack matrices, float tickDelta, long limitTime, boolean renderBlockOutline, Camera camera, GameRenderer gameRenderer, LightmapTextureManager lightmapTextureManager, Matrix4f matrix4f, CallbackInfo callback) {
		pipeline.popProgram(GbufferProgram.TEXTURED_LIT);
	}*/

<<<<<<< HEAD
	@Inject(method = RENDER, at = {
			@At(value = "INVOKE_STRING", target = PROFILER_SWAP, args = "ldc=entities", shift = At.Shift.AFTER),
			@At(value = "INVOKE", target = RENDER_ENTITY, shift = At.Shift.AFTER)
	})
	private void iris$wrapWithIsEntity(MatrixStack matrices, float tickDelta, long limitTime, boolean renderBlockOutline, Camera camera, GameRenderer gameRenderer, LightmapTextureManager lightmapTextureManager, Matrix4f matrix4f, CallbackInfo callback) {
		VertexConsumerProvider provider = bufferBuilders.getEntityVertexConsumers();

		if (provider instanceof WrappingVertexConsumerProvider) {
			((WrappingVertexConsumerProvider) provider).setWrappingFunction(layer ->
				new OuterWrappedRenderLayer("iris:is_entity", layer, IsEntityRenderPhase.INSTANCE));
		}
	}

	@Inject(method = RENDER, at = {
			@At(value = "INVOKE_STRING", target = PROFILER_SWAP, args = "ldc=blockentities", shift = At.Shift.AFTER),
			@At(value = "INVOKE", target = RENDER_BLOCK_ENTITY, shift = At.Shift.AFTER)
	})
	private void iris$wrapWithIsBlockEntity(MatrixStack matrices, float tickDelta, long limitTime, boolean renderBlockOutline, Camera camera, GameRenderer gameRenderer, LightmapTextureManager lightmapTextureManager, Matrix4f matrix4f, CallbackInfo callback) {
		VertexConsumerProvider provider = bufferBuilders.getEntityVertexConsumers();

		if (provider instanceof WrappingVertexConsumerProvider) {
			((WrappingVertexConsumerProvider) provider).setWrappingFunction(layer ->
					new OuterWrappedRenderLayer("iris:is_block_entity", layer, IsBlockEntityRenderPhase.INSTANCE));
		}
	}

	@Inject(method = RENDER, at = @At(value = "INVOKE_STRING", target = PROFILER_SWAP, args = "ldc=destroyProgress"))
	private void iris$endBlockEntities(MatrixStack matrices, float tickDelta, long limitTime, boolean renderBlockOutline, Camera camera, GameRenderer gameRenderer, LightmapTextureManager lightmapTextureManager, Matrix4f matrix4f, CallbackInfo callback) {
		VertexConsumerProvider provider = bufferBuilders.getEntityVertexConsumers();

		if (provider instanceof WrappingVertexConsumerProvider) {
			((WrappingVertexConsumerProvider) provider).setWrappingFunction(null);
		}
	}

	@Inject(method = RENDER_ENTITY, at = @At("HEAD"))
	private void iris$wrapProvider(Entity entity, double cameraX, double cameraY, double cameraZ, float tickDelta,
								   MatrixStack matrices, VertexConsumerProvider provider, CallbackInfo ci) {
		if (provider instanceof WrappingVertexConsumerProvider) {
			Identifier entityId = Registry.ENTITY_TYPE.getId(entity.getType());

			IdMap idMap = BlockRenderingSettings.INSTANCE.getIdMap();

			if (idMap == null) {
				return;
			}

			int entityIntId = idMap.getEntityIdMap().getOrDefault(entityId, -1);

			if (entityIntId != -1) {
				EntityRenderPhase phase = new EntityRenderPhase(entityIntId);

				((WrappingVertexConsumerProvider) provider).setWrappingFunction(layer ->
						new OuterWrappedRenderLayer("iris:is_entity", layer, phase));
			}
		}
	}

	@ModifyArgs(method = RENDER, at = @At(value = "INVOKE", target = RENDER_BLOCK_ENTITY))
	private void iris$getCurrentBlockEntity(Args args) {
		BlockEntity blockEntity = args.get(0);
		VertexConsumerProvider.Immediate immediate = args.get(3);

		if (immediate instanceof WrappingVertexConsumerProvider) {
			int entityIntId = -1;

			IdMap idMap = BlockRenderingSettings.INSTANCE.getIdMap();

			if (idMap == null) {
				return;
			}

			if (blockEntity != null && blockEntity.hasWorld()) {
				ClientWorld world = Objects.requireNonNull(MinecraftClient.getInstance().world);

				BlockState blockAt = world.getBlockState(blockEntity.getPos());

				// If this is false, then somehow the block here isn't compatible with the block entity at this location.
				// I'm not sure how this could ever reasonably happen, but we're checking anyways.
				if (blockEntity.getType().supports(blockAt)) {
					entityIntId = idMap.getBlockProperties().getOrDefault(blockAt, -1);
				}
			}

			if (entityIntId != -1) {
				BlockEntityRenderPhase phase = new BlockEntityRenderPhase(entityIntId);

				((WrappingVertexConsumerProvider) immediate).setWrappingFunction(layer ->
						new OuterWrappedRenderLayer("iris:is_block_entity", layer, phase));
			}
		}

	}

=======
>>>>>>> a23c6df8
	@Inject(method = RENDER, at = @At(value = "CONSTANT", args = "stringValue=translucent"), locals = LocalCapture.CAPTURE_FAILHARD)
	private void iris$beginTranslucents(MatrixStack matrices, float tickDelta, long limitTime,
										boolean renderBlockOutline, Camera camera, GameRenderer gameRenderer,
										LightmapTextureManager lightmapTextureManager, Matrix4f matrix4f,
										CallbackInfo ci, Profiler profiler, Vec3d vec3d, double d, double e, double f,
										Matrix4f matrix4f2, boolean bl, Frustum frustum2, boolean bl3,
										VertexConsumerProvider.Immediate immediate) {
		profiler.swap("iris_entity_draws");
		immediate.draw();

		profiler.swap("iris_pre_translucent");
		pipeline.beginTranslucents();
	}
}<|MERGE_RESOLUTION|>--- conflicted
+++ resolved
@@ -5,7 +5,6 @@
 import net.coderbot.iris.Iris;
 import net.coderbot.iris.gl.program.Program;
 import net.coderbot.iris.layer.GbufferProgram;
-<<<<<<< HEAD
 import net.coderbot.iris.layer.GbufferPrograms;
 import net.coderbot.iris.pipeline.ShadowRenderer;
 import net.coderbot.iris.pipeline.DeferredWorldRenderingPipeline;
@@ -16,21 +15,14 @@
 import net.coderbot.iris.shaderpack.IdMap;
 import net.coderbot.iris.pipeline.newshader.CoreWorldRenderingPipeline;
 import net.coderbot.iris.pipeline.newshader.WorldRenderingPhase;
-=======
-import net.coderbot.iris.pipeline.WorldRenderingPipeline;
->>>>>>> a23c6df8
 import net.coderbot.iris.uniforms.CapturedRenderingState;
 import net.minecraft.client.MinecraftClient;
 import net.minecraft.client.option.GameOptions;
 import net.minecraft.client.render.*;
-<<<<<<< HEAD
 import net.minecraft.util.math.Vec3f;
 import net.minecraft.client.world.ClientWorld;
 import net.minecraft.entity.Entity;
 import net.minecraft.util.Identifier;
-=======
-import net.minecraft.client.util.math.Vector3f;
->>>>>>> a23c6df8
 import net.minecraft.util.math.Vec3d;
 import net.minecraft.util.math.Vec3f;
 import net.minecraft.util.profiler.Profiler;
@@ -66,13 +58,6 @@
 	private static final String RENDER_CLOUDS = "Lnet/minecraft/client/render/WorldRenderer;renderClouds(Lnet/minecraft/client/util/math/MatrixStack;FDDD)V";
 	private static final String RENDER_WEATHER = "Lnet/minecraft/client/render/WorldRenderer;renderWeather(Lnet/minecraft/client/render/LightmapTextureManager;FDDD)V";
 	private static final String RENDER_WORLD_BORDER = "Lnet/minecraft/client/render/WorldRenderer;renderWorldBorder(Lnet/minecraft/client/render/Camera;)V";
-<<<<<<< HEAD
-	private static final String RENDER_ENTITY =
-			"net/minecraft/client/render/WorldRenderer.renderEntity (Lnet/minecraft/entity/Entity;DDDFLnet/minecraft/client/util/math/MatrixStack;Lnet/minecraft/client/render/VertexConsumerProvider;)V";
-	private static final String RENDER_BLOCK_ENTITY =
-			"net/minecraft/client/render/block/entity/BlockEntityRenderDispatcher.render (Lnet/minecraft/block/entity/BlockEntity;FLnet/minecraft/client/util/math/MatrixStack;Lnet/minecraft/client/render/VertexConsumerProvider;)V";
-=======
->>>>>>> a23c6df8
 
 	@Unique
 	private HorizonRenderer horizonRenderer = new HorizonRenderer();
@@ -243,103 +228,6 @@
 		pipeline.popProgram(GbufferProgram.TEXTURED_LIT);
 	}*/
 
-<<<<<<< HEAD
-	@Inject(method = RENDER, at = {
-			@At(value = "INVOKE_STRING", target = PROFILER_SWAP, args = "ldc=entities", shift = At.Shift.AFTER),
-			@At(value = "INVOKE", target = RENDER_ENTITY, shift = At.Shift.AFTER)
-	})
-	private void iris$wrapWithIsEntity(MatrixStack matrices, float tickDelta, long limitTime, boolean renderBlockOutline, Camera camera, GameRenderer gameRenderer, LightmapTextureManager lightmapTextureManager, Matrix4f matrix4f, CallbackInfo callback) {
-		VertexConsumerProvider provider = bufferBuilders.getEntityVertexConsumers();
-
-		if (provider instanceof WrappingVertexConsumerProvider) {
-			((WrappingVertexConsumerProvider) provider).setWrappingFunction(layer ->
-				new OuterWrappedRenderLayer("iris:is_entity", layer, IsEntityRenderPhase.INSTANCE));
-		}
-	}
-
-	@Inject(method = RENDER, at = {
-			@At(value = "INVOKE_STRING", target = PROFILER_SWAP, args = "ldc=blockentities", shift = At.Shift.AFTER),
-			@At(value = "INVOKE", target = RENDER_BLOCK_ENTITY, shift = At.Shift.AFTER)
-	})
-	private void iris$wrapWithIsBlockEntity(MatrixStack matrices, float tickDelta, long limitTime, boolean renderBlockOutline, Camera camera, GameRenderer gameRenderer, LightmapTextureManager lightmapTextureManager, Matrix4f matrix4f, CallbackInfo callback) {
-		VertexConsumerProvider provider = bufferBuilders.getEntityVertexConsumers();
-
-		if (provider instanceof WrappingVertexConsumerProvider) {
-			((WrappingVertexConsumerProvider) provider).setWrappingFunction(layer ->
-					new OuterWrappedRenderLayer("iris:is_block_entity", layer, IsBlockEntityRenderPhase.INSTANCE));
-		}
-	}
-
-	@Inject(method = RENDER, at = @At(value = "INVOKE_STRING", target = PROFILER_SWAP, args = "ldc=destroyProgress"))
-	private void iris$endBlockEntities(MatrixStack matrices, float tickDelta, long limitTime, boolean renderBlockOutline, Camera camera, GameRenderer gameRenderer, LightmapTextureManager lightmapTextureManager, Matrix4f matrix4f, CallbackInfo callback) {
-		VertexConsumerProvider provider = bufferBuilders.getEntityVertexConsumers();
-
-		if (provider instanceof WrappingVertexConsumerProvider) {
-			((WrappingVertexConsumerProvider) provider).setWrappingFunction(null);
-		}
-	}
-
-	@Inject(method = RENDER_ENTITY, at = @At("HEAD"))
-	private void iris$wrapProvider(Entity entity, double cameraX, double cameraY, double cameraZ, float tickDelta,
-								   MatrixStack matrices, VertexConsumerProvider provider, CallbackInfo ci) {
-		if (provider instanceof WrappingVertexConsumerProvider) {
-			Identifier entityId = Registry.ENTITY_TYPE.getId(entity.getType());
-
-			IdMap idMap = BlockRenderingSettings.INSTANCE.getIdMap();
-
-			if (idMap == null) {
-				return;
-			}
-
-			int entityIntId = idMap.getEntityIdMap().getOrDefault(entityId, -1);
-
-			if (entityIntId != -1) {
-				EntityRenderPhase phase = new EntityRenderPhase(entityIntId);
-
-				((WrappingVertexConsumerProvider) provider).setWrappingFunction(layer ->
-						new OuterWrappedRenderLayer("iris:is_entity", layer, phase));
-			}
-		}
-	}
-
-	@ModifyArgs(method = RENDER, at = @At(value = "INVOKE", target = RENDER_BLOCK_ENTITY))
-	private void iris$getCurrentBlockEntity(Args args) {
-		BlockEntity blockEntity = args.get(0);
-		VertexConsumerProvider.Immediate immediate = args.get(3);
-
-		if (immediate instanceof WrappingVertexConsumerProvider) {
-			int entityIntId = -1;
-
-			IdMap idMap = BlockRenderingSettings.INSTANCE.getIdMap();
-
-			if (idMap == null) {
-				return;
-			}
-
-			if (blockEntity != null && blockEntity.hasWorld()) {
-				ClientWorld world = Objects.requireNonNull(MinecraftClient.getInstance().world);
-
-				BlockState blockAt = world.getBlockState(blockEntity.getPos());
-
-				// If this is false, then somehow the block here isn't compatible with the block entity at this location.
-				// I'm not sure how this could ever reasonably happen, but we're checking anyways.
-				if (blockEntity.getType().supports(blockAt)) {
-					entityIntId = idMap.getBlockProperties().getOrDefault(blockAt, -1);
-				}
-			}
-
-			if (entityIntId != -1) {
-				BlockEntityRenderPhase phase = new BlockEntityRenderPhase(entityIntId);
-
-				((WrappingVertexConsumerProvider) immediate).setWrappingFunction(layer ->
-						new OuterWrappedRenderLayer("iris:is_block_entity", layer, phase));
-			}
-		}
-
-	}
-
-=======
->>>>>>> a23c6df8
 	@Inject(method = RENDER, at = @At(value = "CONSTANT", args = "stringValue=translucent"), locals = LocalCapture.CAPTURE_FAILHARD)
 	private void iris$beginTranslucents(MatrixStack matrices, float tickDelta, long limitTime,
 										boolean renderBlockOutline, Camera camera, GameRenderer gameRenderer,
