package net.coderbot.iris.mixin;

import com.mojang.blaze3d.systems.RenderSystem;
import net.coderbot.iris.HorizonRenderer;
import net.coderbot.iris.Iris;
import net.coderbot.iris.fantastic.WrappingVertexConsumerProvider;
import net.coderbot.iris.gl.program.Program;
import net.coderbot.iris.layer.GbufferProgram;
import net.coderbot.iris.layer.GbufferPrograms;
import net.coderbot.iris.pipeline.ShadowRenderer;
import net.coderbot.iris.pipeline.DeferredWorldRenderingPipeline;
import net.coderbot.iris.layer.IsBlockEntityRenderPhase;
import net.coderbot.iris.layer.IsEntityRenderPhase;
import net.coderbot.iris.layer.InnerWrappedRenderLayer;
import net.coderbot.iris.layer.OuterWrappedRenderLayer;
import net.coderbot.iris.pipeline.WorldRenderingPipeline;
import net.coderbot.iris.pipeline.newshader.CoreWorldRenderingPipeline;
import net.coderbot.iris.pipeline.newshader.WorldRenderingPhase;
import net.coderbot.iris.uniforms.CapturedRenderingState;
import net.minecraft.client.MinecraftClient;
import net.minecraft.client.option.GameOptions;
import net.minecraft.client.render.*;
import net.minecraft.util.math.Vec3f;
import net.minecraft.client.world.ClientWorld;
import net.minecraft.entity.Entity;
import net.minecraft.entity.EntityType;
import net.minecraft.util.math.Vec3d;
import net.minecraft.util.math.Vec3f;
import net.minecraft.util.profiler.Profiler;
import org.spongepowered.asm.mixin.Final;
import org.spongepowered.asm.mixin.Mixin;
import org.spongepowered.asm.mixin.Shadow;
import org.spongepowered.asm.mixin.Unique;
import org.spongepowered.asm.mixin.injection.At;
import org.spongepowered.asm.mixin.injection.Inject;
import org.spongepowered.asm.mixin.injection.Redirect;
import org.spongepowered.asm.mixin.injection.Slice;
import org.spongepowered.asm.mixin.injection.callback.CallbackInfo;

import net.minecraft.client.util.math.MatrixStack;
import net.minecraft.util.math.Matrix4f;

import net.fabricmc.api.EnvType;
import net.fabricmc.api.Environment;
import org.spongepowered.asm.mixin.injection.callback.LocalCapture;

import java.util.ArrayList;
import java.util.HashMap;
import java.util.List;
import java.util.Map;

@Mixin(WorldRenderer.class)
@Environment(EnvType.CLIENT)
public class MixinWorldRenderer {
	@Shadow
	@Final
	private MinecraftClient client;
	private static final String PROFILER_SWAP = "Lnet/minecraft/util/profiler/Profiler;swap(Ljava/lang/String;)V";
	private static final String RENDER = "render(Lnet/minecraft/client/util/math/MatrixStack;FJZLnet/minecraft/client/render/Camera;Lnet/minecraft/client/render/GameRenderer;Lnet/minecraft/client/render/LightmapTextureManager;Lnet/minecraft/util/math/Matrix4f;)V";
	private static final String CLEAR = "Lcom/mojang/blaze3d/systems/RenderSystem;clear(IZ)V";
	private static final String RENDER_SKY = "Lnet/minecraft/client/render/WorldRenderer;renderSky(Lnet/minecraft/client/util/math/MatrixStack;Lnet/minecraft/util/math/Matrix4f;FLjava/lang/Runnable;)V";
	private static final String RENDER_LAYER = "renderLayer(Lnet/minecraft/client/render/RenderLayer;Lnet/minecraft/client/util/math/MatrixStack;DDD)V";
	private static final String RENDER_CLOUDS = "Lnet/minecraft/client/render/WorldRenderer;renderClouds(Lnet/minecraft/client/util/math/MatrixStack;FDDD)V";
	private static final String RENDER_WEATHER = "Lnet/minecraft/client/render/WorldRenderer;renderWeather(Lnet/minecraft/client/render/LightmapTextureManager;FDDD)V";
	private static final String RENDER_WORLD_BORDER = "Lnet/minecraft/client/render/WorldRenderer;renderWorldBorder(Lnet/minecraft/client/render/Camera;)V";

	@Unique
	private HorizonRenderer horizonRenderer = new HorizonRenderer();

	@Unique
	private boolean skyTextureEnabled;

	@Unique
	private int previousViewDistance;

	@Unique
	private WorldRenderingPipeline pipeline;

	@Shadow
	@Final
	private BufferBuilderStorage bufferBuilders;

	@Inject(method = RENDER, at = @At("HEAD"))
	private void iris$beginWorldRender(MatrixStack matrices, float tickDelta, long limitTime, boolean renderBlockOutline, Camera camera, GameRenderer gameRenderer, LightmapTextureManager lightmapTextureManager, Matrix4f matrix4f, CallbackInfo callback) {
		CapturedRenderingState.INSTANCE.setGbufferModelView(matrices.peek().getModel());
		CapturedRenderingState.INSTANCE.setTickDelta(tickDelta);
		if(previousViewDistance != client.options.viewDistance) {
			horizonRenderer.close();
			horizonRenderer = new HorizonRenderer();
			previousViewDistance = client.options.viewDistance;
		}
		pipeline = Iris.getPipelineManager().preparePipeline(Iris.getCurrentDimension());
		pipeline.beginWorldRendering();
		pipeline.setPhase(WorldRenderingPhase.OTHER);
	}

<<<<<<< HEAD
	// Inject a bit early so that we can end our rendering in time.
=======
	// Inject a bit early so that we can end our rendering before mods like VoxelMap (which inject at RETURN)
	// render their waypoint beams.
>>>>>>> efb0a2b0
	@Inject(method = RENDER, at = @At(value = "RETURN", shift = At.Shift.BEFORE))
	private void iris$endWorldRender(MatrixStack matrices, float tickDelta, long limitTime, boolean renderBlockOutline, Camera camera, GameRenderer gameRenderer, LightmapTextureManager lightmapTextureManager, Matrix4f matrix4f, CallbackInfo callback) {
		MinecraftClient.getInstance().getProfiler().swap("iris_final");
		pipeline.finalizeWorldRendering();
		pipeline.setPhase(WorldRenderingPhase.NOT_RENDERING_WORLD);
		pipeline = null;
	}

	@Inject(method = RENDER, at = @At(value = "INVOKE", target = "Lnet/minecraft/client/render/WorldRenderer;updateChunks(J)V", shift = At.Shift.AFTER))
	private void iris$renderTerrainShadows(MatrixStack matrices, float tickDelta, long limitTime, boolean renderBlockOutline, Camera camera, GameRenderer gameRenderer, LightmapTextureManager lightmapTextureManager, Matrix4f matrix4f, CallbackInfo callback) {
		pipeline.renderShadows((WorldRendererAccessor) this, camera);
	}

	// TODO(21w10a): Deal with render hooks
	/*@Inject(method = RENDER, at = @At(value = "INVOKE", target = CLEAR))
	private void iris$beforeClear(MatrixStack matrices, float tickDelta, long limitTime, boolean renderBlockOutline, Camera camera, GameRenderer gameRenderer, LightmapTextureManager lightmapTextureManager, Matrix4f matrix4f, CallbackInfo callback) {
		pipeline.pushProgram(GbufferProgram.CLEAR);
	}

	@Inject(method = RENDER, at = @At(value = "INVOKE", target = CLEAR, shift = At.Shift.AFTER))
	private void iris$afterClear(MatrixStack matrices, float tickDelta, long limitTime, boolean renderBlockOutline, Camera camera, GameRenderer gameRenderer, LightmapTextureManager lightmapTextureManager, Matrix4f matrix4f, CallbackInfo callback) {
		pipeline.popProgram(GbufferProgram.CLEAR);
	}*/

	@Inject(method = RENDER, at = @At(value = "INVOKE_STRING", target = PROFILER_SWAP, args = "ldc=sky"))
	private void iris$beginSky(MatrixStack matrices, float tickDelta, long limitTime, boolean renderBlockOutline, Camera camera, GameRenderer gameRenderer, LightmapTextureManager lightmapTextureManager, Matrix4f matrix4f, CallbackInfo callback) {
		pipeline.setPhase(WorldRenderingPhase.SKY);
	}

	// TODO(21w10a): Restore sky render hooks
	/*
	@Inject(method = RENDER_SKY, at = @At(value = "INVOKE", target = "Lcom/mojang/blaze3d/systems/RenderSystem;disableTexture()V"))
	private void iris$renderSky$disableTexture(MatrixStack matrices, float tickDelta, CallbackInfo callback) {
		if (skyTextureEnabled) {
			skyTextureEnabled = false;
			pipeline.pushProgram(GbufferProgram.SKY_BASIC);
		}
	}*/

	@Inject(method = RENDER_SKY,
			at = @At(value = "INVOKE", target = "net/minecraft/client/render/BackgroundRenderer.setFogBlack()V"))
	private void iris$renderSky$drawHorizon(MatrixStack matrices, Matrix4f projectionMatrix, float f, Runnable runnable, CallbackInfo callback) {
		RenderSystem.depthMask(false);

		Vec3d fogColor = CapturedRenderingState.INSTANCE.getFogColor();
		RenderSystem.setShaderColor((float) fogColor.x, (float) fogColor.y, (float) fogColor.z, 1.0F);

		horizonRenderer.renderHorizon(matrices.peek().getModel().copy(), projectionMatrix.copy(), GameRenderer.getPositionShader());

		RenderSystem.depthMask(true);
	}

	@Inject(method = RENDER_SKY, at = @At(value = "INVOKE", target = "Lnet/minecraft/client/world/ClientWorld;getSkyAngle(F)F"),
			slice = @Slice(from = @At(value = "FIELD", target = "Lnet/minecraft/util/math/Vec3f;POSITIVE_Y:Lnet/minecraft/util/math/Vec3f;")))
	private void iris$renderSky$tiltSun(MatrixStack matrices, Matrix4f projectionMatrix, float f, Runnable runnable, CallbackInfo callback) {
		matrices.multiply(Vec3f.POSITIVE_Z.getDegreesQuaternion(pipeline.getSunPathRotation()));
	}

	/*@Inject(method = RENDER_SKY, at = @At(value = "INVOKE", target = "Lcom/mojang/blaze3d/systems/RenderSystem;enableTexture()V"))
	private void iris$renderSky$enableTexture(MatrixStack matrices, float tickDelta, CallbackInfo callback) {
		if (!skyTextureEnabled) {
			skyTextureEnabled = true;
			pipeline.popProgram(GbufferProgram.SKY_BASIC);
		}
	}*/

	// TODO(21w10a): Deal with render hooks
	@Inject(method = RENDER, at = @At(value = "INVOKE", target = RENDER_SKY, shift = At.Shift.AFTER))
	private void iris$endSky(MatrixStack matrices, float tickDelta, long limitTime, boolean renderBlockOutline, Camera camera, GameRenderer gameRenderer, LightmapTextureManager lightmapTextureManager, Matrix4f matrix4f, CallbackInfo callback) {
		// After the sky has rendered, there isn't a clear phase.
		pipeline.setPhase(WorldRenderingPhase.OTHER);
	}

	/*@Inject(method = RENDER, at = @At(value = "INVOKE", target = RENDER_CLOUDS))
	private void iris$beginClouds(MatrixStack matrices, float tickDelta, long limitTime, boolean renderBlockOutline, Camera camera, GameRenderer gameRenderer, LightmapTextureManager lightmapTextureManager, Matrix4f matrix4f, CallbackInfo callback) {
		pipeline.pushProgram(GbufferProgram.CLOUDS);
	}

	@Inject(method = RENDER, at = @At(value = "INVOKE", target = RENDER_CLOUDS, shift = At.Shift.AFTER))
	private void iris$endClouds(MatrixStack matrices, float tickDelta, long limitTime, boolean renderBlockOutline, Camera camera, GameRenderer gameRenderer, LightmapTextureManager lightmapTextureManager, Matrix4f matrix4f, CallbackInfo callback) {
		pipeline.popProgram(GbufferProgram.CLOUDS);
	}*/

	@Inject(method = "renderClouds(Lnet/minecraft/client/util/math/MatrixStack;Lnet/minecraft/util/math/Matrix4f;FDDD)V", at = @At("HEAD"), cancellable = true)
	private void iris$maybeRemoveClouds(MatrixStack matrices, Matrix4f matrix4f, float f, double d, double e, double g, CallbackInfo ci) {
		if (!pipeline.shouldRenderClouds()) {
			ci.cancel();
		}
	}


	// TODO(21w10a): Restore render layer hooks
	/*
	@Inject(method = RENDER_LAYER, at = @At("HEAD"))
	private void iris$beginTerrainLayer(RenderLayer renderLayer, MatrixStack matrixStack, double cameraX, double cameraY, double cameraZ, CallbackInfo callback) {
		if (renderLayer == RenderLayer.getSolid() || renderLayer == RenderLayer.getCutout() || renderLayer == RenderLayer.getCutoutMipped()) {
			pipeline.pushProgram(GbufferProgram.TERRAIN);
		} else if (renderLayer == RenderLayer.getTranslucent() || renderLayer == RenderLayer.getTripwire()) {
			pipeline.pushProgram(GbufferProgram.TRANSLUCENT_TERRAIN);
		} else {
			throw new IllegalStateException("[Iris] Unexpected terrain layer: " + renderLayer);
		}
	}

	@Inject(method = RENDER_LAYER, at = @At("RETURN"))
	private void iris$endTerrainLayer(RenderLayer renderLayer, MatrixStack matrixStack, double cameraX, double cameraY, double cameraZ, CallbackInfo callback) {
		if (renderLayer == RenderLayer.getSolid() || renderLayer == RenderLayer.getCutout() || renderLayer == RenderLayer.getCutoutMipped()) {
			pipeline.popProgram(GbufferProgram.TERRAIN);
		} else if (renderLayer == RenderLayer.getTranslucent() || renderLayer == RenderLayer.getTripwire()) {
			pipeline.popProgram(GbufferProgram.TRANSLUCENT_TERRAIN);
		} else {
			throw new IllegalStateException("[Iris] Unexpected terrain layer: " + renderLayer);
		}
	}*/

	// TODO(21w10a): Deal with render hooks
	@Inject(method = RENDER, at = @At(value = "INVOKE", target = RENDER_WEATHER))
	private void iris$beginWeather(MatrixStack matrices, float tickDelta, long limitTime, boolean renderBlockOutline, Camera camera, GameRenderer gameRenderer, LightmapTextureManager lightmapTextureManager, Matrix4f matrix4f, CallbackInfo callback) {
		pipeline.setPhase(WorldRenderingPhase.WEATHER);
	}

	@Inject(method = RENDER, at = @At(value = "INVOKE", target = RENDER_WEATHER, shift = At.Shift.AFTER))
	private void iris$endWeather(MatrixStack matrices, float tickDelta, long limitTime, boolean renderBlockOutline, Camera camera, GameRenderer gameRenderer, LightmapTextureManager lightmapTextureManager, Matrix4f matrix4f, CallbackInfo callback) {
		pipeline.setPhase(WorldRenderingPhase.OTHER);
	}

	/*@Inject(method = RENDER, at = @At(value = "INVOKE", target = RENDER_WORLD_BORDER))
	private void iris$beginWorldBorder(MatrixStack matrices, float tickDelta, long limitTime, boolean renderBlockOutline, Camera camera, GameRenderer gameRenderer, LightmapTextureManager lightmapTextureManager, Matrix4f matrix4f, CallbackInfo callback) {
		pipeline.pushProgram(GbufferProgram.TEXTURED_LIT);
	}

	@Inject(method = RENDER, at = @At(value = "INVOKE", target = RENDER_WORLD_BORDER, shift = At.Shift.AFTER))
	private void iris$endWorldBorder(MatrixStack matrices, float tickDelta, long limitTime, boolean renderBlockOutline, Camera camera, GameRenderer gameRenderer, LightmapTextureManager lightmapTextureManager, Matrix4f matrix4f, CallbackInfo callback) {
		pipeline.popProgram(GbufferProgram.TEXTURED_LIT);
	}*/

	@Inject(method = RENDER, at = @At(value = "INVOKE_STRING", target = PROFILER_SWAP, args = "ldc=entities", shift = At.Shift.AFTER))
	private void iris$beginEntities(MatrixStack matrices, float tickDelta, long limitTime, boolean renderBlockOutline, Camera camera, GameRenderer gameRenderer, LightmapTextureManager lightmapTextureManager, Matrix4f matrix4f, CallbackInfo callback) {
		VertexConsumerProvider provider = bufferBuilders.getEntityVertexConsumers();

		if (provider instanceof WrappingVertexConsumerProvider) {
			((WrappingVertexConsumerProvider) provider).setWrappingFunction(layer ->
				new OuterWrappedRenderLayer("iris:is_entity", layer, IsEntityRenderPhase.INSTANCE));
		}
	}

	@Inject(method = RENDER, at = @At(value = "INVOKE_STRING", target = PROFILER_SWAP, args = "ldc=blockentities", shift = At.Shift.AFTER))
	private void iris$beginBlockEntities(MatrixStack matrices, float tickDelta, long limitTime, boolean renderBlockOutline, Camera camera, GameRenderer gameRenderer, LightmapTextureManager lightmapTextureManager, Matrix4f matrix4f, CallbackInfo callback) {
		VertexConsumerProvider provider = bufferBuilders.getEntityVertexConsumers();

		if (provider instanceof WrappingVertexConsumerProvider) {
			((WrappingVertexConsumerProvider) provider).setWrappingFunction(layer ->
					new OuterWrappedRenderLayer("iris:is_block_entity", layer, IsBlockEntityRenderPhase.INSTANCE));
		}
	}

	@Inject(method = RENDER, at = @At(value = "INVOKE_STRING", target = PROFILER_SWAP, args = "ldc=destroyProgress"))
	private void iris$endBlockEntities(MatrixStack matrices, float tickDelta, long limitTime, boolean renderBlockOutline, Camera camera, GameRenderer gameRenderer, LightmapTextureManager lightmapTextureManager, Matrix4f matrix4f, CallbackInfo callback) {
		VertexConsumerProvider provider = bufferBuilders.getEntityVertexConsumers();

		if (provider instanceof WrappingVertexConsumerProvider) {
			((WrappingVertexConsumerProvider) provider).setWrappingFunction(null);
		}
	}

	// TODO: Need to figure out how to properly track these values (https://github.com/IrisShaders/Iris/issues/19)
	/*@Inject(method = "renderEntity", at = @At("HEAD"))
	private void iris$beginEntity(Entity entity, double cameraX, double cameraY, double cameraZ, float tickDelta, MatrixStack matrices, VertexConsumerProvider vertexConsumers, CallbackInfo ci) {
		CapturedRenderingState.INSTANCE.setCurrentEntity(entity);
	}

	@Inject(method = RENDER, at = @At(value = "INVOKE", target = "Lnet/minecraft/block/entity/BlockEntity;getPos()Lnet/minecraft/util/math/BlockPos;", ordinal = 1), locals = LocalCapture.CAPTURE_FAILHARD)
	private void iris$getCurrentBlockEntity(MatrixStack matrices, float tickDelta, long limitTime, boolean renderBlockOutline, Camera camera, GameRenderer gameRenderer, LightmapTextureManager lightmapTextureManager, Matrix4f matrix4f, CallbackInfo ci, Profiler profiler, Vec3d vec3d, double d, double e, double f, Matrix4f matrix4f2, boolean bl, Frustum frustum2, boolean bl3, VertexConsumerProvider.Immediate immediate, Set var39, Iterator var40, BlockEntity blockEntity2){
		CapturedRenderingState.INSTANCE.setCurrentBlockEntity(blockEntity2);
	}*/

	@Inject(method = RENDER, at = @At(value = "CONSTANT", args = "stringValue=translucent"), locals = LocalCapture.CAPTURE_FAILHARD)
	private void iris$beginTranslucents(MatrixStack matrices, float tickDelta, long limitTime,
										boolean renderBlockOutline, Camera camera, GameRenderer gameRenderer,
										LightmapTextureManager lightmapTextureManager, Matrix4f matrix4f,
										CallbackInfo ci, Profiler profiler, Vec3d vec3d, double d, double e, double f,
										Matrix4f matrix4f2, boolean bl, Frustum frustum2, boolean bl3,
										VertexConsumerProvider.Immediate immediate) {
		profiler.swap("iris_entity_draws");
		immediate.draw();

		profiler.swap("iris_pre_translucent");
		pipeline.beginTranslucents();
	}

	@Redirect(method = RENDER, at = @At(value = "INVOKE", target = "net/minecraft/client/world/ClientWorld.getEntities ()Ljava/lang/Iterable;"))
	private Iterable<Entity> iris$sortEntityList(ClientWorld world) {
		// Sort the entity list first in order to allow vanilla's entity batching code to work better.
		Iterable<Entity> entityIterable = world.getEntities();

		Map<EntityType<?>, List<Entity>> sortedEntities = new HashMap<>();

		List<Entity> entities = new ArrayList<>();
		entityIterable.forEach(entity -> {
			sortedEntities.computeIfAbsent(entity.getType(), entityType -> new ArrayList<>(32)).add(entity);
		});

		sortedEntities.values().forEach(entities::addAll);

		return entities;
	}
}<|MERGE_RESOLUTION|>--- conflicted
+++ resolved
@@ -94,12 +94,8 @@
 		pipeline.setPhase(WorldRenderingPhase.OTHER);
 	}
 
-<<<<<<< HEAD
-	// Inject a bit early so that we can end our rendering in time.
-=======
 	// Inject a bit early so that we can end our rendering before mods like VoxelMap (which inject at RETURN)
 	// render their waypoint beams.
->>>>>>> efb0a2b0
 	@Inject(method = RENDER, at = @At(value = "RETURN", shift = At.Shift.BEFORE))
 	private void iris$endWorldRender(MatrixStack matrices, float tickDelta, long limitTime, boolean renderBlockOutline, Camera camera, GameRenderer gameRenderer, LightmapTextureManager lightmapTextureManager, Matrix4f matrix4f, CallbackInfo callback) {
 		MinecraftClient.getInstance().getProfiler().swap("iris_final");
