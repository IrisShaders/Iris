package net.coderbot.iris.mixin.shadows;

import it.unimi.dsi.fastutil.objects.ObjectArrayList;
import net.coderbot.iris.pipeline.ShadowRenderer;
import net.minecraft.client.Camera;
import net.minecraft.client.Minecraft;
import net.minecraft.client.renderer.LevelRenderer;
import net.minecraft.client.renderer.culling.Frustum;
import net.minecraft.world.level.block.entity.BlockEntity;
import org.spongepowered.asm.mixin.Final;
import org.spongepowered.asm.mixin.Mixin;
import org.spongepowered.asm.mixin.Shadow;
import org.spongepowered.asm.mixin.injection.At;
import org.spongepowered.asm.mixin.injection.Inject;
import org.spongepowered.asm.mixin.injection.Redirect;
import org.spongepowered.asm.mixin.injection.callback.CallbackInfo;

/**
 * Prevent nearby chunks from being rebuilt on the main thread in the shadow pass. Aside from causing FPS to tank,
 * this also causes weird chunk corruption! It's critical to make sure that it's disabled as a result.
 *
 * This patch is not relevant with Sodium installed since Sodium has a completely different build path for terrain
 * setup.
 */
<<<<<<< HEAD
@Mixin(WorldRenderer.class)
public abstract class MixinPreventRebuildNearInShadowPass {
	@Shadow
	@Final
	private ObjectArrayList<WorldRenderer.ChunkInfo> field_34807;

	@Shadow
	protected abstract void method_38551(Frustum frustum);

	private static final String PROFILER_SWAP = "Lnet/minecraft/util/profiler/Profiler;swap(Ljava/lang/String;)V";

	@Inject(method = "setupTerrain", at = @At(value = "INVOKE", target = "Ljava/util/concurrent/atomic/AtomicReference;get()Ljava/lang/Object;"), cancellable = true)
	private void iris$preventRebuildNearInShadowPass(Camera camera, Frustum frustum, boolean hasForcedFrustum, boolean bl, CallbackInfo ci) {
		if (ShadowRenderer.ACTIVE) {
			for (WorldRenderer.ChunkInfo chunk : this.field_34807) {
				for (BlockEntity entity : ((ChunkInfoAccessor) chunk).getChunk().getData().getBlockEntities()) {
					ShadowRenderer.visibleBlockEntities.add(entity);
				}
			}
			MinecraftClient.getInstance().getProfiler().pop();
			this.method_38551(frustum);
			ci.cancel();
		}
	}

	//@Redirect(method = "setupTerrain", at = @At(value = "INVOKE", target = "Lnet/minecraft/client/render/WorldRenderer;method_38551(Lnet/minecraft/client/render/Frustum;)V"))
	private void dontupdatefrustum(WorldRenderer worldRenderer, Frustum frustum) {
		if (!ShadowRenderer.ACTIVE) {
			this.method_38551(frustum);
=======
@Mixin(LevelRenderer.class)
public class MixinPreventRebuildNearInShadowPass {
	@Shadow
	@Final
	private ObjectArrayList<LevelRenderer.RenderChunkInfo> renderChunks;

	@Inject(method = "setupRender", at = @At(value = "INVOKE_STRING", target = "Lnet/minecraft/util/profiling/ProfilerFiller;popPush(Ljava/lang/String;)V", args = "ldc=rebuildNear"), cancellable = true)
	private void iris$preventRebuildNearInShadowPass(Camera camera, Frustum frustum, boolean hasForcedFrustum, int frame, boolean spectator, CallbackInfo callback) {
		if (ShadowRenderer.ACTIVE) {
			for (LevelRenderer.RenderChunkInfo chunk : this.renderChunks) {
				for (BlockEntity entity : ((ChunkInfoAccessor) chunk).getChunk().getCompiledChunk().getRenderableBlockEntities()) {
					ShadowRenderer.visibleBlockEntities.add(entity);
				}
			}
			Minecraft.getInstance().getProfiler().pop();
			callback.cancel();
>>>>>>> 83e76b25
		}
	}
}<|MERGE_RESOLUTION|>--- conflicted
+++ resolved
@@ -22,42 +22,14 @@
  * This patch is not relevant with Sodium installed since Sodium has a completely different build path for terrain
  * setup.
  */
-<<<<<<< HEAD
-@Mixin(WorldRenderer.class)
-public abstract class MixinPreventRebuildNearInShadowPass {
-	@Shadow
-	@Final
-	private ObjectArrayList<WorldRenderer.ChunkInfo> field_34807;
-
-	@Shadow
-	protected abstract void method_38551(Frustum frustum);
-
-	private static final String PROFILER_SWAP = "Lnet/minecraft/util/profiler/Profiler;swap(Ljava/lang/String;)V";
-
-	@Inject(method = "setupTerrain", at = @At(value = "INVOKE", target = "Ljava/util/concurrent/atomic/AtomicReference;get()Ljava/lang/Object;"), cancellable = true)
-	private void iris$preventRebuildNearInShadowPass(Camera camera, Frustum frustum, boolean hasForcedFrustum, boolean bl, CallbackInfo ci) {
-		if (ShadowRenderer.ACTIVE) {
-			for (WorldRenderer.ChunkInfo chunk : this.field_34807) {
-				for (BlockEntity entity : ((ChunkInfoAccessor) chunk).getChunk().getData().getBlockEntities()) {
-					ShadowRenderer.visibleBlockEntities.add(entity);
-				}
-			}
-			MinecraftClient.getInstance().getProfiler().pop();
-			this.method_38551(frustum);
-			ci.cancel();
-		}
-	}
-
-	//@Redirect(method = "setupTerrain", at = @At(value = "INVOKE", target = "Lnet/minecraft/client/render/WorldRenderer;method_38551(Lnet/minecraft/client/render/Frustum;)V"))
-	private void dontupdatefrustum(WorldRenderer worldRenderer, Frustum frustum) {
-		if (!ShadowRenderer.ACTIVE) {
-			this.method_38551(frustum);
-=======
 @Mixin(LevelRenderer.class)
 public class MixinPreventRebuildNearInShadowPass {
 	@Shadow
 	@Final
 	private ObjectArrayList<LevelRenderer.RenderChunkInfo> renderChunks;
+
+	@Shadow
+	protected abstract void applyFrustum(Frustum frustum);
 
 	@Inject(method = "setupRender", at = @At(value = "INVOKE_STRING", target = "Lnet/minecraft/util/profiling/ProfilerFiller;popPush(Ljava/lang/String;)V", args = "ldc=rebuildNear"), cancellable = true)
 	private void iris$preventRebuildNearInShadowPass(Camera camera, Frustum frustum, boolean hasForcedFrustum, int frame, boolean spectator, CallbackInfo callback) {
@@ -68,8 +40,8 @@
 				}
 			}
 			Minecraft.getInstance().getProfiler().pop();
+			this.applyFrustum(frustum);
 			callback.cancel();
->>>>>>> 83e76b25
 		}
 	}
 }