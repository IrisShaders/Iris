--- conflicted
+++ resolved
@@ -28,14 +28,12 @@
  */
 @Mixin(value = LevelRenderer.class, priority = 1010)
 public class MixinPreventRebuildNearInShadowPass {
-<<<<<<< HEAD
 	@Shadow
 	@Final
 	private ObjectArrayList<LevelRenderer.RenderChunkInfo> renderChunks;
 
-	@Inject(method = "setupRender", at = @At(value = "INVOKE_STRING", target = "Lnet/minecraft/util/profiling/ProfilerFiller;popPush(Ljava/lang/String;)V", args = "ldc=rebuildNear"), cancellable = true)
-	private void iris$preventRebuildNearInShadowPass(Camera camera, Frustum frustum, boolean hasForcedFrustum, int frame, boolean spectator, CallbackInfo callback) {
-=======
+	private static final String PROFILER_SWAP = "Lnet/minecraft/util/profiling/ProfilerFiller;popPush(Ljava/lang/String;)V";
+
 	@Group(name = "iris_MixinPreventRebuildNearInShadowPass", min = 1, max = 1)
 	@Inject(method = "setupRender",
 			at = @At(value = "INVOKE_STRING",
@@ -43,9 +41,7 @@
 					args = "ldc=rebuildNear"),
 			cancellable = true,
 			require = 0)
-	private void iris$preventRebuildNearInShadowPass(Camera camera, Frustum frustum, boolean hasForcedFrustum,
-													 int frame, boolean spectator, CallbackInfo callback) {
->>>>>>> d60b9cca
+	private void iris$preventRebuildNearInShadowPass(Camera camera, Frustum frustum, boolean hasForcedFrustum, int frame, boolean spectator, CallbackInfo callback) {
 		if (ShadowRenderer.ACTIVE) {
 			for (LevelRenderer.RenderChunkInfo chunk : this.renderChunks) {
 				for (BlockEntity entity : ((ChunkInfoAccessor) chunk).getChunk().getCompiledChunk().getRenderableBlockEntities()) {
