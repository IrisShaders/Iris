package net.coderbot.iris.mixin.shadows;

import it.unimi.dsi.fastutil.objects.ObjectArrayList;
import it.unimi.dsi.fastutil.objects.ObjectList;
import net.coderbot.iris.pipeline.ShadowRenderer;
import net.minecraft.client.Camera;
import net.minecraft.client.Minecraft;
import net.minecraft.client.renderer.LevelRenderer;
import net.minecraft.client.renderer.culling.Frustum;
import net.minecraft.world.level.block.entity.BlockEntity;
import org.spongepowered.asm.mixin.Final;
import org.spongepowered.asm.mixin.Mixin;
import org.spongepowered.asm.mixin.Shadow;
import org.spongepowered.asm.mixin.injection.At;
import org.spongepowered.asm.mixin.injection.Group;
import org.spongepowered.asm.mixin.injection.Inject;
import org.spongepowered.asm.mixin.injection.Redirect;
import org.spongepowered.asm.mixin.injection.callback.CallbackInfo;

/**
 * Prevent nearby chunks from being rebuilt on the main thread in the shadow pass. Aside from causing FPS to tank,
 * this also causes weird chunk corruption! It's critical to make sure that it's disabled as a result.
 *
 * This patch is not relevant with Sodium installed since Sodium has a completely different build path for terrain
 * setup.
 *
 * Uses a priority of 1010 to apply after Sodium's overwrite, to allow for the Group behavior to activate. Otherwise,
 * if we apply with the same priority, then we'll just get a Mixin error due to the injects conflicting with the
 * {@code @Overwrite}. Using {@code @Group} allows us to avoid a fragile Mixin plugin.
 */
@Mixin(value = LevelRenderer.class, priority = 1010)
public abstract class MixinPreventRebuildNearInShadowPass {
	@Shadow
	@Final
	private ObjectArrayList<LevelRenderer.RenderChunkInfo> renderChunksInFrustum;

	@Shadow
	protected abstract void applyFrustum(Frustum frustum);

	@Group(name = "iris_MixinPreventRebuildNearInShadowPass", min = 1, max = 1)
	@Inject(method = "setupRender",
			at = @At(value = "INVOKE",
					target = "Ljava/util/concurrent/atomic/AtomicReference;get()Ljava/lang/Object;"),
			cancellable = true,
			require = 0)
	private void iris$preventRebuildNearInShadowPass(Camera camera, Frustum frustum, boolean bl, boolean bl2, CallbackInfo ci) {
		if (ShadowRenderer.ACTIVE) {
<<<<<<< HEAD
			for (LevelRenderer.RenderChunkInfo chunk : this.renderChunksInFrustum) {
				for (BlockEntity entity : ((ChunkInfoAccessor) chunk).getChunk().getCompiledChunk().getRenderableBlockEntities()) {
					ShadowRenderer.visibleBlockEntities.add(entity);
				}
=======
			for (LevelRenderer.RenderChunkInfo chunk : this.renderChunks) {
				ShadowRenderer.visibleBlockEntities.addAll(((ChunkInfoAccessor) chunk).getChunk().getCompiledChunk().getRenderableBlockEntities());
>>>>>>> 97e5316a
			}
			Minecraft.getInstance().getProfiler().pop();
			this.applyFrustum(frustum);
			ci.cancel();
		}
	}

	@Group(name = "iris_MixinPreventRebuildNearInShadowPass", min = 1, max = 1)
	@Inject(method = "setupRender",
			at = @At(value = "INVOKE",
					target = "me/jellysquid/mods/sodium/client/gl/device/RenderDevice.enterManagedCode ()V",
					remap = false),
			require = 0)
	private void iris$cannotInject(Camera camera, Frustum frustum, boolean bl, boolean bl2, CallbackInfo ci) {
		// Dummy injection just to assert that either Sodium is present, or the vanilla injection passed.
	}
}<|MERGE_RESOLUTION|>--- conflicted
+++ resolved
@@ -45,15 +45,8 @@
 			require = 0)
 	private void iris$preventRebuildNearInShadowPass(Camera camera, Frustum frustum, boolean bl, boolean bl2, CallbackInfo ci) {
 		if (ShadowRenderer.ACTIVE) {
-<<<<<<< HEAD
 			for (LevelRenderer.RenderChunkInfo chunk : this.renderChunksInFrustum) {
-				for (BlockEntity entity : ((ChunkInfoAccessor) chunk).getChunk().getCompiledChunk().getRenderableBlockEntities()) {
-					ShadowRenderer.visibleBlockEntities.add(entity);
-				}
-=======
-			for (LevelRenderer.RenderChunkInfo chunk : this.renderChunks) {
 				ShadowRenderer.visibleBlockEntities.addAll(((ChunkInfoAccessor) chunk).getChunk().getCompiledChunk().getRenderableBlockEntities());
->>>>>>> 97e5316a
 			}
 			Minecraft.getInstance().getProfiler().pop();
 			this.applyFrustum(frustum);
