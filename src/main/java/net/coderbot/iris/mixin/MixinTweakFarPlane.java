--- conflicted
+++ resolved
@@ -46,16 +46,12 @@
 
 	@Redirect(method = "getBasicProjectionMatrix(D)Lnet/minecraft/util/math/Matrix4f;", at = @At(value = "INVOKE", target = "Lnet/minecraft/client/render/GameRenderer;method_32796()F"))
 	private float iris$tweakViewDistanceToMatchOptiFine(GameRenderer renderer) {
-<<<<<<< HEAD
-		float tweakedViewDistance = method_32796();
-=======
 		if (!Iris.getCurrentPack().isPresent()) {
 			// Don't mess with the far plane if no shaderpack is loaded
 			return this.viewDistance;
 		}
 
-		float tweakedViewDistance = this.viewDistance;
->>>>>>> 504b9738
+		float tweakedViewDistance = this.method_32796();
 
 		// Halve the distance of the far plane in the projection matrix from vanilla. Normally, the far plane is 4 times
 		// the view distance, but this makes it so that it is only two times the view distance.
