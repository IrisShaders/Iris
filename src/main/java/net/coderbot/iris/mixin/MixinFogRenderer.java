package net.coderbot.iris.mixin;

import net.coderbot.iris.uniforms.CapturedRenderingState;
import net.minecraft.client.Camera;
import net.minecraft.client.multiplayer.ClientLevel;
import net.minecraft.client.player.LocalPlayer;
import net.minecraft.client.renderer.FogRenderer;
<<<<<<< HEAD
=======
import net.minecraft.core.Holder;
import net.minecraft.tags.BiomeTags;
>>>>>>> 5c64f56f
import net.minecraft.world.entity.Entity;
import net.minecraft.world.level.biome.Biome;
import net.minecraft.world.level.material.FogType;
import org.spongepowered.asm.mixin.Mixin;
import org.spongepowered.asm.mixin.Shadow;
import org.spongepowered.asm.mixin.injection.At;
import org.spongepowered.asm.mixin.injection.Inject;
import org.spongepowered.asm.mixin.injection.callback.CallbackInfo;

@Mixin(FogRenderer.class)
public class MixinFogRenderer {
	@Shadow private static float fogRed, fogGreen, fogBlue;

	@Inject(method = "setupFog", at = @At("HEAD"))
<<<<<<< HEAD
	private static void iris$setupLegacyWaterFog(Camera camera, FogRenderer.FogMode fogMode, float f, boolean bl,
												 CallbackInfo ci) {
=======
	private static void iris$setupLegacyWaterFog(Camera camera, FogRenderer.FogMode $$1, float $$2, boolean $$3, float $$4, CallbackInfo ci) {
>>>>>>> 5c64f56f
		if (camera.getFluidInCamera() == FogType.WATER) {
			Entity entity = camera.getEntity();

			float density = 0.05F;

			if (entity instanceof LocalPlayer) {
				LocalPlayer localPlayer = (LocalPlayer)entity;
				density -= localPlayer.getWaterVision() * localPlayer.getWaterVision() * 0.03F;
<<<<<<< HEAD
				Biome biome = localPlayer.level.getBiome(localPlayer.blockPosition());

				if (biome.getBiomeCategory() == Biome.BiomeCategory.SWAMP) {
=======
				Holder<Biome> biome = localPlayer.level.getBiome(localPlayer.blockPosition());

				if (biome.is(BiomeTags.HAS_CLOSER_WATER_FOG)) {
>>>>>>> 5c64f56f
					density += 0.005F;
				}
			}

			CapturedRenderingState.INSTANCE.setFogDensity(density);
		} else {
			CapturedRenderingState.INSTANCE.setFogDensity(-1.0F);
		}
	}

	@Inject(method = "setupColor", at = @At("TAIL"))
	private static void render(Camera camera, float tickDelta, ClientLevel level, int i, float f, CallbackInfo ci) {
		CapturedRenderingState.INSTANCE.setFogColor(fogRed, fogGreen, fogBlue);
	}
}<|MERGE_RESOLUTION|>--- conflicted
+++ resolved
@@ -5,11 +5,8 @@
 import net.minecraft.client.multiplayer.ClientLevel;
 import net.minecraft.client.player.LocalPlayer;
 import net.minecraft.client.renderer.FogRenderer;
-<<<<<<< HEAD
-=======
 import net.minecraft.core.Holder;
 import net.minecraft.tags.BiomeTags;
->>>>>>> 5c64f56f
 import net.minecraft.world.entity.Entity;
 import net.minecraft.world.level.biome.Biome;
 import net.minecraft.world.level.material.FogType;
@@ -24,12 +21,7 @@
 	@Shadow private static float fogRed, fogGreen, fogBlue;
 
 	@Inject(method = "setupFog", at = @At("HEAD"))
-<<<<<<< HEAD
-	private static void iris$setupLegacyWaterFog(Camera camera, FogRenderer.FogMode fogMode, float f, boolean bl,
-												 CallbackInfo ci) {
-=======
 	private static void iris$setupLegacyWaterFog(Camera camera, FogRenderer.FogMode $$1, float $$2, boolean $$3, float $$4, CallbackInfo ci) {
->>>>>>> 5c64f56f
 		if (camera.getFluidInCamera() == FogType.WATER) {
 			Entity entity = camera.getEntity();
 
@@ -38,15 +30,9 @@
 			if (entity instanceof LocalPlayer) {
 				LocalPlayer localPlayer = (LocalPlayer)entity;
 				density -= localPlayer.getWaterVision() * localPlayer.getWaterVision() * 0.03F;
-<<<<<<< HEAD
-				Biome biome = localPlayer.level.getBiome(localPlayer.blockPosition());
-
-				if (biome.getBiomeCategory() == Biome.BiomeCategory.SWAMP) {
-=======
 				Holder<Biome> biome = localPlayer.level.getBiome(localPlayer.blockPosition());
 
 				if (biome.is(BiomeTags.HAS_CLOSER_WATER_FOG)) {
->>>>>>> 5c64f56f
 					density += 0.005F;
 				}
 			}
