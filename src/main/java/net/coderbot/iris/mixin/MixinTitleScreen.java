--- conflicted
+++ resolved
@@ -1,19 +1,6 @@
 package net.coderbot.iris.mixin;
 
 import net.coderbot.iris.Iris;
-<<<<<<< HEAD
-import net.coderbot.iris.compat.sodium.SodiumVersionCheck;
-import net.coderbot.iris.gui.debug.DebugLoadFailedGridScreen;
-import net.fabricmc.loader.api.FabricLoader;
-import net.minecraft.ChatFormatting;
-import net.minecraft.Util;
-import net.minecraft.client.GraphicsStatus;
-import net.minecraft.client.Minecraft;
-import net.minecraft.client.gui.screens.AlertScreen;
-import net.minecraft.client.gui.screens.ConfirmScreen;
-import net.minecraft.client.gui.screens.PopupScreen;
-=======
->>>>>>> 23edd632
 import net.minecraft.client.gui.screens.Screen;
 import net.minecraft.client.gui.screens.TitleScreen;
 import net.minecraft.network.chat.Component;
@@ -38,28 +25,5 @@
 
 		iris$hasFirstInit = true;
 
-<<<<<<< HEAD
-		Minecraft.getInstance().setScreen(new ConfirmScreen(
-				(boolean accepted) -> {
-					if (accepted) {
-						try {
-							Util.getPlatform().openUri(new URI(SodiumVersionCheck.getDownloadLink()));
-						} catch (URISyntaxException e) {
-							throw new IllegalStateException(e);
-						}
-					} else {
-						if (FabricLoader.getInstance().isDevelopmentEnvironment()) {
-							Minecraft.getInstance().setScreen(this);
-						} else {
-							Minecraft.getInstance().stop();
-						}
-					}
-				},
-				Component.translatable("iris.sodium.failure.title").withStyle(ChatFormatting.RED),
-				Component.translatable(reason),
-				Component.translatable("iris.sodium.failure.download"),
-				FabricLoader.getInstance().isDevelopmentEnvironment() ? Component.literal("Continue (Development)") : Component.translatable("menu.quit")));
-=======
->>>>>>> 23edd632
 	}
 }