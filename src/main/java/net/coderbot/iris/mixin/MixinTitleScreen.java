package net.coderbot.iris.mixin;

import net.coderbot.iris.Iris;
import net.coderbot.iris.compat.sodium.SodiumVersionCheck;
import net.fabricmc.loader.api.FabricLoader;
import net.minecraft.ChatFormatting;
import net.minecraft.Util;
import net.minecraft.client.Minecraft;
import net.minecraft.client.gui.screens.AlertScreen;
import net.minecraft.client.gui.screens.ConfirmScreen;
import net.minecraft.client.gui.screens.TitleScreen;

import net.minecraft.network.chat.Component;
import org.spongepowered.asm.mixin.Mixin;
import org.spongepowered.asm.mixin.injection.At;
import org.spongepowered.asm.mixin.injection.Inject;
import org.spongepowered.asm.mixin.injection.callback.CallbackInfo;

import java.net.URI;
import java.net.URISyntaxException;

@Mixin(TitleScreen.class)
public class MixinTitleScreen {
	private static boolean iris$hasFirstInit;

	@Inject(method = "init", at = @At("RETURN"))
	public void iris$showSodiumIncompatScreen(CallbackInfo ci) {
		if (iris$hasFirstInit) {
			return;
		}

		iris$hasFirstInit = true;

		String reason;

		if (!Iris.isSodiumInstalled() && !FabricLoader.getInstance().isDevelopmentEnvironment()) {
			reason = "iris.sodium.failure.reason.notFound";
		} else if (Iris.isSodiumInvalid()) {
			reason = "iris.sodium.failure.reason.incompatible";
		} else {
			Iris.onLoadingComplete();

			return;
		}

		if (Iris.isSodiumInvalid()) {
			Minecraft.getInstance().setScreen(new AlertScreen(
					Minecraft.getInstance()::stop,
<<<<<<< HEAD
					new TranslatableComponent("iris.sodium.failure.title").withStyle(ChatFormatting.RED),
					new TranslatableComponent("iris.sodium.failure.reason"),
					new TranslatableComponent("menu.quit")));
=======
					Component.translatable("iris.sodium.failure.title").withStyle(ChatFormatting.RED),
					Component.translatable("iris.sodium.failure.reason"),
					Component.translatable("menu.quit")));
>>>>>>> 5c64f56f
		}

		Minecraft.getInstance().setScreen(new ConfirmScreen(
				(boolean accepted) -> {
					if (accepted) {
						try {
							Util.getPlatform().openUri(new URI(SodiumVersionCheck.getDownloadLink()));
						} catch (URISyntaxException e) {
							throw new IllegalStateException(e);
						}
					} else {
						Minecraft.getInstance().stop();
					}
				},
				Component.translatable("iris.sodium.failure.title").withStyle(ChatFormatting.RED),
				Component.translatable(reason),
				Component.translatable("iris.sodium.failure.download"),
				Component.translatable("menu.quit")));
	}
}<|MERGE_RESOLUTION|>--- conflicted
+++ resolved
@@ -46,15 +46,9 @@
 		if (Iris.isSodiumInvalid()) {
 			Minecraft.getInstance().setScreen(new AlertScreen(
 					Minecraft.getInstance()::stop,
-<<<<<<< HEAD
-					new TranslatableComponent("iris.sodium.failure.title").withStyle(ChatFormatting.RED),
-					new TranslatableComponent("iris.sodium.failure.reason"),
-					new TranslatableComponent("menu.quit")));
-=======
 					Component.translatable("iris.sodium.failure.title").withStyle(ChatFormatting.RED),
 					Component.translatable("iris.sodium.failure.reason"),
 					Component.translatable("menu.quit")));
->>>>>>> 5c64f56f
 		}
 
 		Minecraft.getInstance().setScreen(new ConfirmScreen(
