package net.coderbot.iris.mixin;

import net.coderbot.iris.Iris;
<<<<<<< HEAD
import net.coderbot.iris.gui.debug.DebugLoadFailedGridScreen;
import net.fabricmc.loader.api.FabricLoader;
import net.minecraft.ChatFormatting;
import net.minecraft.Util;
import net.minecraft.client.GraphicsStatus;
import net.minecraft.client.Minecraft;
import net.minecraft.client.gui.screens.AlertScreen;
import net.minecraft.client.gui.screens.ConfirmScreen;
import net.minecraft.client.gui.screens.PopupScreen;
=======
>>>>>>> dfb008d4
import net.minecraft.client.gui.screens.Screen;
import net.minecraft.client.gui.screens.TitleScreen;

import net.minecraft.network.chat.Component;
import org.spongepowered.asm.mixin.Mixin;
import org.spongepowered.asm.mixin.injection.At;
import org.spongepowered.asm.mixin.injection.Inject;
import org.spongepowered.asm.mixin.injection.callback.CallbackInfo;

@Mixin(TitleScreen.class)
public class MixinTitleScreen extends Screen {
	private static boolean iris$hasFirstInit;

	protected MixinTitleScreen(Component arg) {
		super(arg);
	}

	@Inject(method = "init", at = @At("RETURN"))
<<<<<<< HEAD
	public void iris$showSodiumIncompatScreen(CallbackInfo ci) {
		if (iris$hasFirstInit) return;

		String reason;

		if (!Iris.isSodiumInstalled() && !FabricLoader.getInstance().isDevelopmentEnvironment()) {
			reason = "iris.sodium.failure.reason.notFound";
		} else if (Iris.isSodiumInvalid()) {
			reason = "iris.sodium.failure.reason.incompatible";
		} else if (Iris.hasNotEnoughCrashes()) {
			Minecraft.getInstance().setScreen(new ConfirmScreen(
				bool -> {
					if (bool) {
						if (!iris$hasFirstInit) {
							Iris.onLoadingComplete();
						}

						iris$hasFirstInit = true;

						Minecraft.getInstance().setScreen(this);
					} else {
						Minecraft.getInstance().stop();
					}
				},
				Component.translatable("iris.nec.failure.title", Iris.MODNAME).withStyle(ChatFormatting.BOLD, ChatFormatting.RED),
				Component.translatable("iris.nec.failure.description"),
				Component.translatable("options.graphics.warning.accept").withStyle(ChatFormatting.RED),
				Component.translatable("menu.quit").withStyle(ChatFormatting.BOLD)));
			return;
		} else {
			if (!iris$hasFirstInit) {
				Iris.onLoadingComplete();
			}

			iris$hasFirstInit = true;

			return;
		}
		iris$hasFirstInit = true;

		/*Minecraft.getInstance().setScreen(new ConfirmScreen(
				(boolean accepted) -> {
					if (accepted) {
						try {
							Util.getPlatform().openUri(new URI(SodiumVersionCheck.getDownloadLink()));
						} catch (URISyntaxException e) {
							throw new IllegalStateException(e);
						}
					} else {
						if (FabricLoader.getInstance().isDevelopmentEnvironment()) {
							Minecraft.getInstance().setScreen(this);
						} else {
							Minecraft.getInstance().stop();
						}
					}
				},
				Component.translatable("iris.sodium.failure.title").withStyle(ChatFormatting.RED),
				Component.translatable(reason),
				Component.translatable("iris.sodium.failure.download"),
				FabricLoader.getInstance().isDevelopmentEnvironment() ? Component.literal("Continue (Development)") : Component.translatable("menu.quit")));*/
=======
	public void iris$firstInit(CallbackInfo ci) {
		if (!iris$hasFirstInit) {
			Iris.onLoadingComplete();
		}

		iris$hasFirstInit = true;

>>>>>>> dfb008d4
	}
}<|MERGE_RESOLUTION|>--- conflicted
+++ resolved
@@ -1,21 +1,8 @@
 package net.coderbot.iris.mixin;
 
 import net.coderbot.iris.Iris;
-<<<<<<< HEAD
-import net.coderbot.iris.gui.debug.DebugLoadFailedGridScreen;
-import net.fabricmc.loader.api.FabricLoader;
-import net.minecraft.ChatFormatting;
-import net.minecraft.Util;
-import net.minecraft.client.GraphicsStatus;
-import net.minecraft.client.Minecraft;
-import net.minecraft.client.gui.screens.AlertScreen;
-import net.minecraft.client.gui.screens.ConfirmScreen;
-import net.minecraft.client.gui.screens.PopupScreen;
-=======
->>>>>>> dfb008d4
 import net.minecraft.client.gui.screens.Screen;
 import net.minecraft.client.gui.screens.TitleScreen;
-
 import net.minecraft.network.chat.Component;
 import org.spongepowered.asm.mixin.Mixin;
 import org.spongepowered.asm.mixin.injection.At;
@@ -31,68 +18,6 @@
 	}
 
 	@Inject(method = "init", at = @At("RETURN"))
-<<<<<<< HEAD
-	public void iris$showSodiumIncompatScreen(CallbackInfo ci) {
-		if (iris$hasFirstInit) return;
-
-		String reason;
-
-		if (!Iris.isSodiumInstalled() && !FabricLoader.getInstance().isDevelopmentEnvironment()) {
-			reason = "iris.sodium.failure.reason.notFound";
-		} else if (Iris.isSodiumInvalid()) {
-			reason = "iris.sodium.failure.reason.incompatible";
-		} else if (Iris.hasNotEnoughCrashes()) {
-			Minecraft.getInstance().setScreen(new ConfirmScreen(
-				bool -> {
-					if (bool) {
-						if (!iris$hasFirstInit) {
-							Iris.onLoadingComplete();
-						}
-
-						iris$hasFirstInit = true;
-
-						Minecraft.getInstance().setScreen(this);
-					} else {
-						Minecraft.getInstance().stop();
-					}
-				},
-				Component.translatable("iris.nec.failure.title", Iris.MODNAME).withStyle(ChatFormatting.BOLD, ChatFormatting.RED),
-				Component.translatable("iris.nec.failure.description"),
-				Component.translatable("options.graphics.warning.accept").withStyle(ChatFormatting.RED),
-				Component.translatable("menu.quit").withStyle(ChatFormatting.BOLD)));
-			return;
-		} else {
-			if (!iris$hasFirstInit) {
-				Iris.onLoadingComplete();
-			}
-
-			iris$hasFirstInit = true;
-
-			return;
-		}
-		iris$hasFirstInit = true;
-
-		/*Minecraft.getInstance().setScreen(new ConfirmScreen(
-				(boolean accepted) -> {
-					if (accepted) {
-						try {
-							Util.getPlatform().openUri(new URI(SodiumVersionCheck.getDownloadLink()));
-						} catch (URISyntaxException e) {
-							throw new IllegalStateException(e);
-						}
-					} else {
-						if (FabricLoader.getInstance().isDevelopmentEnvironment()) {
-							Minecraft.getInstance().setScreen(this);
-						} else {
-							Minecraft.getInstance().stop();
-						}
-					}
-				},
-				Component.translatable("iris.sodium.failure.title").withStyle(ChatFormatting.RED),
-				Component.translatable(reason),
-				Component.translatable("iris.sodium.failure.download"),
-				FabricLoader.getInstance().isDevelopmentEnvironment() ? Component.literal("Continue (Development)") : Component.translatable("menu.quit")));*/
-=======
 	public void iris$firstInit(CallbackInfo ci) {
 		if (!iris$hasFirstInit) {
 			Iris.onLoadingComplete();
@@ -100,6 +25,5 @@
 
 		iris$hasFirstInit = true;
 
->>>>>>> dfb008d4
 	}
 }