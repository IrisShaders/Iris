package net.coderbot.iris.mixin;

import net.minecraft.world.level.dimension.DimensionType;
import org.spongepowered.asm.mixin.Mixin;
import org.spongepowered.asm.mixin.gen.Accessor;

import java.util.OptionalLong;

@Mixin(DimensionType.class)
public interface DimensionTypeAccessor {
	@Accessor
	OptionalLong getFixedTime();
<<<<<<< HEAD
=======

	@Accessor
	float getAmbientLight();

>>>>>>> 87341dc3
}<|MERGE_RESOLUTION|>--- conflicted
+++ resolved
@@ -10,11 +10,8 @@
 public interface DimensionTypeAccessor {
 	@Accessor
 	OptionalLong getFixedTime();
-<<<<<<< HEAD
-=======
 
 	@Accessor
 	float getAmbientLight();
 
->>>>>>> 87341dc3
 }