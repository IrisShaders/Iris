package net.coderbot.iris.mixin.fabulous;

import net.coderbot.iris.Iris;
import net.minecraft.client.resource.VideoWarningManager;
import org.spongepowered.asm.mixin.Mixin;
import org.spongepowered.asm.mixin.injection.At;
import org.spongepowered.asm.mixin.injection.Redirect;
import net.fabricmc.api.EnvType;
import net.fabricmc.api.Environment;
import net.minecraft.client.option.Option;

@Environment(EnvType.CLIENT)
@Mixin(Option.class)
public class MixinOption {
<<<<<<< HEAD
	@Redirect(method = "method_32563", at = @At(value = "INVOKE", target = "Lnet/minecraft/client/resource/VideoWarningManager;hasCancelledAfterWarning()Z"))
	private static boolean iris$onAttemptedToSelectFabulousGraphics(VideoWarningManager manager) {
		// Returning true here will cause Minecraft to cycle between Fancy and Fast, disabling Fabulous graphics
		return Iris.getIrisConfig().areShadersEnabled();
=======
	@Redirect(method = "method_18554", at = @At(value = "INVOKE", target = "Lcom/mojang/blaze3d/platform/GlStateManager;supportsGl30()Z"))
	private static boolean iris$onAttemptedToSelectFabulousGraphics() {
		// Returning false here will cause Minecraft to cycle between Fancy and Fast, disabling Fabulous graphics
		if (!Iris.getIrisConfig().areShadersEnabled()) {
			return GlStateManager.supportsGl30();
		}
		return false;
>>>>>>> 5d483c53
	}
}<|MERGE_RESOLUTION|>--- conflicted
+++ resolved
@@ -12,19 +12,9 @@
 @Environment(EnvType.CLIENT)
 @Mixin(Option.class)
 public class MixinOption {
-<<<<<<< HEAD
 	@Redirect(method = "method_32563", at = @At(value = "INVOKE", target = "Lnet/minecraft/client/resource/VideoWarningManager;hasCancelledAfterWarning()Z"))
 	private static boolean iris$onAttemptedToSelectFabulousGraphics(VideoWarningManager manager) {
-		// Returning true here will cause Minecraft to cycle between Fancy and Fast, disabling Fabulous graphics
+		// Returning false here will cause Minecraft to cycle between Fancy and Fast, disabling Fabulous graphics
 		return Iris.getIrisConfig().areShadersEnabled();
-=======
-	@Redirect(method = "method_18554", at = @At(value = "INVOKE", target = "Lcom/mojang/blaze3d/platform/GlStateManager;supportsGl30()Z"))
-	private static boolean iris$onAttemptedToSelectFabulousGraphics() {
-		// Returning false here will cause Minecraft to cycle between Fancy and Fast, disabling Fabulous graphics
-		if (!Iris.getIrisConfig().areShadersEnabled()) {
-			return GlStateManager.supportsGl30();
-		}
-		return false;
->>>>>>> 5d483c53
 	}
 }