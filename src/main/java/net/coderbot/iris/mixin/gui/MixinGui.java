package net.coderbot.iris.mixin.gui;

import com.mojang.blaze3d.systems.RenderSystem;
import com.mojang.blaze3d.vertex.PoseStack;
import net.coderbot.iris.Iris;
import net.coderbot.iris.gui.screen.HudHideable;
import net.coderbot.iris.pipeline.WorldRenderingPipeline;
import net.minecraft.ChatFormatting;
import net.minecraft.client.Minecraft;
import net.minecraft.client.gui.Font;
import net.minecraft.client.gui.Gui;
import net.minecraft.client.gui.GuiGraphics;
import net.minecraft.client.gui.screens.Screen;
import net.minecraft.world.entity.Entity;
import org.spongepowered.asm.mixin.Final;
import org.spongepowered.asm.mixin.Mixin;
import org.spongepowered.asm.mixin.Shadow;
import org.spongepowered.asm.mixin.injection.At;
import org.spongepowered.asm.mixin.injection.Inject;
import org.spongepowered.asm.mixin.injection.callback.CallbackInfo;

import java.util.ArrayList;
import java.util.List;

@Mixin(Gui.class)
public class MixinGui {
	@Shadow @Final private Minecraft minecraft;

	@Inject(method = "render", at = @At("HEAD"), cancellable = true)
	public void iris$handleHudHidingScreens(GuiGraphics pGui0, float pFloat1, CallbackInfo ci) {
		Screen screen = this.minecraft.screen;

		if (screen instanceof HudHideable) {
			ci.cancel();
		}
	}

<<<<<<< HEAD
	@Inject(method = "render", at = @At("RETURN"))
	public void iris$displayBigSodiumWarning(GuiGraphics guiGraphics, float pFloat1, CallbackInfo ci) {
		if (Iris.isSodiumInstalled()
				|| Minecraft.getInstance().options.renderDebug
				|| !Iris.getCurrentPack().isPresent()) {
			return;
		}

		Font font = Minecraft.getInstance().font;

		List<String> warningLines = new ArrayList<>();
		warningLines.add("[" + Iris.MODNAME + "] Sodium isn't installed; you will have poor performance.");
		warningLines.add("[" + Iris.MODNAME + "] Install Sodium if you want to run benchmarks or get higher FPS!");

		for (int i = 0; i < warningLines.size(); ++i) {
			String string = warningLines.get(i);

			final int lineHeight = 9;
			final int lineWidth = font.width(string);
			final int y = 2 + lineHeight * i;

			guiGraphics.fill(1, y - 1, 2 + lineWidth + 1, y + lineHeight - 1, 0x9050504E);
			guiGraphics.drawString(font, string, 2, y, 0xFFFF55);
		}
	}

=======
>>>>>>> 26dc6e54
	@Inject(method = "renderVignette", at = @At("HEAD"), cancellable = true)
	private void iris$disableVignetteRendering(GuiGraphics pGui0, Entity pEntity1, CallbackInfo ci) {
		WorldRenderingPipeline pipeline = Iris.getPipelineManager().getPipelineNullable();

		if (pipeline != null && !pipeline.shouldRenderVignette()) {
			// we need to set up the GUI render state ourselves if we cancel the vignette
			RenderSystem.enableDepthTest();
			RenderSystem.defaultBlendFunc();

			ci.cancel();
		}
	}
}<|MERGE_RESOLUTION|>--- conflicted
+++ resolved
@@ -35,35 +35,6 @@
 		}
 	}
 
-<<<<<<< HEAD
-	@Inject(method = "render", at = @At("RETURN"))
-	public void iris$displayBigSodiumWarning(GuiGraphics guiGraphics, float pFloat1, CallbackInfo ci) {
-		if (Iris.isSodiumInstalled()
-				|| Minecraft.getInstance().options.renderDebug
-				|| !Iris.getCurrentPack().isPresent()) {
-			return;
-		}
-
-		Font font = Minecraft.getInstance().font;
-
-		List<String> warningLines = new ArrayList<>();
-		warningLines.add("[" + Iris.MODNAME + "] Sodium isn't installed; you will have poor performance.");
-		warningLines.add("[" + Iris.MODNAME + "] Install Sodium if you want to run benchmarks or get higher FPS!");
-
-		for (int i = 0; i < warningLines.size(); ++i) {
-			String string = warningLines.get(i);
-
-			final int lineHeight = 9;
-			final int lineWidth = font.width(string);
-			final int y = 2 + lineHeight * i;
-
-			guiGraphics.fill(1, y - 1, 2 + lineWidth + 1, y + lineHeight - 1, 0x9050504E);
-			guiGraphics.drawString(font, string, 2, y, 0xFFFF55);
-		}
-	}
-
-=======
->>>>>>> 26dc6e54
 	@Inject(method = "renderVignette", at = @At("HEAD"), cancellable = true)
 	private void iris$disableVignetteRendering(GuiGraphics pGui0, Entity pEntity1, CallbackInfo ci) {
 		WorldRenderingPipeline pipeline = Iris.getPipelineManager().getPipelineNullable();
