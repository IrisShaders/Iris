package net.coderbot.iris.shaderpack;

import net.coderbot.iris.Iris;
import net.coderbot.iris.uniforms.custom.CustomUniforms;
import org.jetbrains.annotations.Nullable;

import java.io.IOException;
import java.nio.file.Files;
import java.nio.file.Path;
import java.util.Map;
import java.util.Objects;
import java.util.Optional;
import java.util.Properties;

public class ShaderPack {
	private final ProgramSet base;
	@Nullable
	private final ProgramSet overworld;
	private final ProgramSet nether;
	private final ProgramSet end;

	private final IdMap idMap;
	private final LanguageMap languageMap;
	private final CustomTexture customNoiseTexture;

	public final CustomUniforms.Factory customUniforms;

	/**
	 * Reads a shader pack from the disk.
	 *
	 * @param root The path to the "shaders" directory within the shader pack
	 * @throws IOException
	 */
	public ShaderPack(Path root) throws IOException {
		// A null path is not allowed.
		Objects.requireNonNull(root);

		ShaderProperties shaderProperties = loadProperties(root, "shaders.properties")
				.map(ShaderProperties::new)
				.orElseGet(ShaderProperties::empty);

		this.base = new ProgramSet(root, root, shaderProperties, this);
		this.overworld = loadOverrides(root, "world0", shaderProperties, this);
		this.nether = loadOverrides(root, "world-1", shaderProperties, this);
		this.end = loadOverrides(root, "world1", shaderProperties, this);

		this.idMap = new IdMap(root);
		this.languageMap = new LanguageMap(root.resolve("lang"));

		customNoiseTexture = shaderProperties.getNoiseTexturePath().map(path -> {
			try {
				// TODO: Make sure the resulting path is within the shaderpack?
				byte[] content = Files.readAllBytes(root.resolve(path));

				// TODO: Read the blur / clamp data from the shaderpack...
				return new CustomTexture(content, true, false);
			} catch (IOException e) {
				Iris.logger.error("Unable to read the custom noise texture at " + path);

				return null;
			}
		}).orElse(null);
		this.customUniforms = shaderProperties.customUniforms;
	}

	@Nullable
	private static ProgramSet loadOverrides(Path root, String subfolder, ShaderProperties shaderProperties, ShaderPack pack) throws IOException {
		Path sub = root.resolve(subfolder);

		if (Files.exists(sub)) {
			return new ProgramSet(sub, root, shaderProperties, pack);
		}

		return null;
	}

	// TODO: Copy-paste from IdMap, find a way to deduplicate this
	private static Optional<Properties> loadProperties(Path shaderPath, String name) {
<<<<<<< HEAD
		// FIXME: remove order dependency
		//  suggestion by https://stackoverflow.com/a/17011319/8707677
		Properties properties = new Properties() {
			private transient final Map<Object, Object> map = Object2ObjectMaps.synchronize(
					new Object2ObjectLinkedOpenHashMap<>());

			@Override
			public synchronized Object put(Object key, Object value) {
				if (map.put(key, value) != null)
					throw new IllegalArgumentException("Duplicated definition in properties");
				return super.put(key, value);
			}

			@Override
			public synchronized void forEach(BiConsumer<? super Object, ? super Object> action) {
				this.map.forEach(action);
			}
		};
=======
		Properties properties = new Properties();
>>>>>>> f792386e

		try {
			// NB: shaders.properties is specified to be encoded with ISO-8859-1 by OptiFine,
			//     so we don't need to do the UTF-8 workaround here.
			properties.load(Files.newInputStream(shaderPath.resolve(name)));
		} catch (IOException e) {
			Iris.logger.debug("An " + name + " file was not found in the current shaderpack");

			return Optional.empty();
		}

		return Optional.of(properties);
	}

	public ProgramSet getProgramSet(DimensionId dimension) {
		ProgramSet overrides;

		switch (dimension) {
			case OVERWORLD:
				overrides = overworld;
				break;
			case NETHER:
				overrides = nether;
				break;
			case END:
				overrides = end;
				break;
			default:
				throw new IllegalArgumentException("Unknown dimension " + dimension);
		}

		return ProgramSet.merged(base, overrides);
	}

	public IdMap getIdMap() {
		return idMap;
	}

	public Optional<CustomTexture> getCustomNoiseTexture() {
		return Optional.ofNullable(customNoiseTexture);
	}

	public LanguageMap getLanguageMap() {
		return languageMap;
	}
}<|MERGE_RESOLUTION|>--- conflicted
+++ resolved
@@ -76,28 +76,7 @@
 
 	// TODO: Copy-paste from IdMap, find a way to deduplicate this
 	private static Optional<Properties> loadProperties(Path shaderPath, String name) {
-<<<<<<< HEAD
-		// FIXME: remove order dependency
-		//  suggestion by https://stackoverflow.com/a/17011319/8707677
-		Properties properties = new Properties() {
-			private transient final Map<Object, Object> map = Object2ObjectMaps.synchronize(
-					new Object2ObjectLinkedOpenHashMap<>());
-
-			@Override
-			public synchronized Object put(Object key, Object value) {
-				if (map.put(key, value) != null)
-					throw new IllegalArgumentException("Duplicated definition in properties");
-				return super.put(key, value);
-			}
-
-			@Override
-			public synchronized void forEach(BiConsumer<? super Object, ? super Object> action) {
-				this.map.forEach(action);
-			}
-		};
-=======
 		Properties properties = new Properties();
->>>>>>> f792386e
 
 		try {
 			// NB: shaders.properties is specified to be encoded with ISO-8859-1 by OptiFine,
