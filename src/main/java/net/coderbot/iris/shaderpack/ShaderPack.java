package net.coderbot.iris.shaderpack;

import it.unimi.dsi.fastutil.objects.Object2ObjectLinkedOpenHashMap;
import it.unimi.dsi.fastutil.objects.Object2ObjectMaps;
import net.coderbot.iris.Iris;
import net.coderbot.iris.uniforms.custom.CustomUniforms;
import org.apache.logging.log4j.Level;
import org.jetbrains.annotations.Nullable;

import java.io.IOException;
import java.nio.file.Files;
import java.nio.file.Path;
import java.util.Objects;
import java.util.Optional;
import java.util.Properties;
<<<<<<< HEAD

import net.coderbot.iris.Iris;
import org.jetbrains.annotations.Nullable;
=======
import java.util.function.BiConsumer;
>>>>>>> 9c1dfa02

public class ShaderPack {
	private final ProgramSet base;
	@Nullable
	private final ProgramSet overworld;
	private final ProgramSet nether;
	private final ProgramSet end;

	private final IdMap idMap;
<<<<<<< HEAD
	private final LanguageMap languageMap;
	private final CustomTexture customNoiseTexture;

	/**
	 * Reads a shader pack from the disk.
	 *
	 * @param root The path to the "shaders" directory within the shader pack
	 * @throws IOException
	 */
=======
	private final Map<String, Map<String, String>> langMap;
	
	public final CustomUniforms.Factory customUniforms;

>>>>>>> 9c1dfa02
	public ShaderPack(Path root) throws IOException {
		// A null path is not allowed.
		Objects.requireNonNull(root);

		ShaderProperties shaderProperties = loadProperties(root, "shaders.properties")
			.map(ShaderProperties::new)
			.orElseGet(ShaderProperties::empty);

		this.base = new ProgramSet(root, root, shaderProperties, this);
		this.overworld = loadOverrides(root, "world0", shaderProperties, this);
		this.nether = loadOverrides(root, "world-1", shaderProperties, this);
		this.end = loadOverrides(root, "world1", shaderProperties, this);

		this.idMap = new IdMap(root);
<<<<<<< HEAD
		this.languageMap = new LanguageMap(root.resolve("lang"));

		customNoiseTexture = shaderProperties.getNoiseTexturePath().map(path -> {
			try {
				// TODO: Make sure the resulting path is within the shaderpack?
				byte[] content = Files.readAllBytes(root.resolve(path));

				// TODO: Read the blur / clamp data from the shaderpack...
				return new CustomTexture(content, true, false);
			} catch (IOException e) {
				Iris.logger.error("Unable to read the custom noise texture at " + path);

				return null;
			}
		}).orElse(null);
=======
		this.langMap = parseLangEntries(root);
		this.customUniforms = shaderProperties.customUniforms;
>>>>>>> 9c1dfa02
	}

	@Nullable
	private static ProgramSet loadOverrides(Path root, String subfolder, ShaderProperties shaderProperties, ShaderPack pack) throws IOException {
		Path sub = root.resolve(subfolder);

		if (Files.exists(sub)) {
			return new ProgramSet(sub, root, shaderProperties, pack);
		}

		return null;
	}

	// TODO: Copy-paste from IdMap, find a way to deduplicate this
	private static Optional<Properties> loadProperties(Path shaderPath, String name) {
		// FIXME: remove order dependency
		//  suggestion by https://stackoverflow.com/a/17011319/8707677
		Properties properties = new Properties(){
			private transient final Map<Object, Object> map = Object2ObjectMaps.synchronize (
					new Object2ObjectLinkedOpenHashMap<>());
			@Override
			public synchronized Object put(Object key, Object value) {
				map.put(key, value);
				return super.put(key,value);
			}
			
			@Override
			public synchronized void forEach(BiConsumer<? super Object, ? super Object> action) {
				this.map.forEach(action);
			}
		};

		try {
			// NB: shaders.properties is specified to be encoded with ISO-8859-1 by OptiFine,
			//     so we don't need to do the UTF-8 workaround here.
			properties.load(Files.newInputStream(shaderPath.resolve(name)));
		} catch (IOException e) {
			Iris.logger.debug("An " + name + " file was not found in the current shaderpack");

			return Optional.empty();
		}

		return Optional.of(properties);
	}

	public ProgramSet getProgramSet(DimensionId dimension) {
		ProgramSet overrides;

		switch (dimension) {
			case OVERWORLD:
				overrides = overworld;
				break;
			case NETHER:
				overrides = nether;
				break;
			case END:
				overrides = end;
				break;
			default:
				throw new IllegalArgumentException("Unknown dimension " + dimension);
		}

		return ProgramSet.merged(base, overrides);
	}

	public IdMap getIdMap() {
		return idMap;
	}

	public Optional<CustomTexture> getCustomNoiseTexture() {
		return Optional.ofNullable(customNoiseTexture);
	}

<<<<<<< HEAD
	public LanguageMap getLanguageMap() {
		return languageMap;
=======
	private Map<String, Map<String, String>> parseLangEntries(Path root) throws IOException {
		Path langFolderPath = root.resolve("lang");
		Map<String, Map<String, String>> allLanguagesMap = new HashMap<>();

		if (!Files.exists(langFolderPath)) {
			return allLanguagesMap;
		}
		//We are using a max depth of one to ensure we only get the surface level *files* without going deeper
		// we also want to avoid any directories while filtering
		//Basically, we want the immediate files nested in the path for the langFolder
		//There is also Files.list which can be used for similar behavior
		Files.walk(langFolderPath, 1).filter(path -> !Files.isDirectory(path)).forEach(path -> {

			Map<String, String> currentLanguageMap = new HashMap<>();
			//some shaderpacks use optifines file name coding which is different than minecraft's.
			//An example of this is using "en_US.lang" compared to "en_us.json"
			//also note that optifine uses a property scheme for loading language entries to keep parity with other optifine features
			String currentFileName = path.getFileName().toString().toLowerCase();
			String currentLangCode = currentFileName.substring(0, currentFileName.lastIndexOf("."));
			Properties properties = new Properties();

			try {
				properties.load(Files.newInputStream(path));
			} catch (IOException e) {
				Iris.logger.error("Error while net.coderbot.iris.parsing languages for shaderpacks! Expected File Path: {}", path);
				Iris.logger.catching(Level.ERROR, e);
			}

			properties.forEach((key, value) -> currentLanguageMap.put(key.toString(), value.toString()));
			allLanguagesMap.put(currentLangCode, currentLanguageMap);
		});

		return allLanguagesMap;
>>>>>>> 9c1dfa02
	}
}<|MERGE_RESOLUTION|>--- conflicted
+++ resolved
@@ -4,22 +4,16 @@
 import it.unimi.dsi.fastutil.objects.Object2ObjectMaps;
 import net.coderbot.iris.Iris;
 import net.coderbot.iris.uniforms.custom.CustomUniforms;
-import org.apache.logging.log4j.Level;
 import org.jetbrains.annotations.Nullable;
 
 import java.io.IOException;
 import java.nio.file.Files;
 import java.nio.file.Path;
+import java.util.Map;
 import java.util.Objects;
 import java.util.Optional;
 import java.util.Properties;
-<<<<<<< HEAD
-
-import net.coderbot.iris.Iris;
-import org.jetbrains.annotations.Nullable;
-=======
 import java.util.function.BiConsumer;
->>>>>>> 9c1dfa02
 
 public class ShaderPack {
 	private final ProgramSet base;
@@ -29,9 +23,10 @@
 	private final ProgramSet end;
 
 	private final IdMap idMap;
-<<<<<<< HEAD
 	private final LanguageMap languageMap;
 	private final CustomTexture customNoiseTexture;
+
+	public final CustomUniforms.Factory customUniforms;
 
 	/**
 	 * Reads a shader pack from the disk.
@@ -39,19 +34,13 @@
 	 * @param root The path to the "shaders" directory within the shader pack
 	 * @throws IOException
 	 */
-=======
-	private final Map<String, Map<String, String>> langMap;
-	
-	public final CustomUniforms.Factory customUniforms;
-
->>>>>>> 9c1dfa02
 	public ShaderPack(Path root) throws IOException {
 		// A null path is not allowed.
 		Objects.requireNonNull(root);
 
 		ShaderProperties shaderProperties = loadProperties(root, "shaders.properties")
-			.map(ShaderProperties::new)
-			.orElseGet(ShaderProperties::empty);
+				.map(ShaderProperties::new)
+				.orElseGet(ShaderProperties::empty);
 
 		this.base = new ProgramSet(root, root, shaderProperties, this);
 		this.overworld = loadOverrides(root, "world0", shaderProperties, this);
@@ -59,7 +48,6 @@
 		this.end = loadOverrides(root, "world1", shaderProperties, this);
 
 		this.idMap = new IdMap(root);
-<<<<<<< HEAD
 		this.languageMap = new LanguageMap(root.resolve("lang"));
 
 		customNoiseTexture = shaderProperties.getNoiseTexturePath().map(path -> {
@@ -75,10 +63,7 @@
 				return null;
 			}
 		}).orElse(null);
-=======
-		this.langMap = parseLangEntries(root);
 		this.customUniforms = shaderProperties.customUniforms;
->>>>>>> 9c1dfa02
 	}
 
 	@Nullable
@@ -96,15 +81,17 @@
 	private static Optional<Properties> loadProperties(Path shaderPath, String name) {
 		// FIXME: remove order dependency
 		//  suggestion by https://stackoverflow.com/a/17011319/8707677
-		Properties properties = new Properties(){
-			private transient final Map<Object, Object> map = Object2ObjectMaps.synchronize (
+		Properties properties = new Properties() {
+			private transient final Map<Object, Object> map = Object2ObjectMaps.synchronize(
 					new Object2ObjectLinkedOpenHashMap<>());
+
 			@Override
 			public synchronized Object put(Object key, Object value) {
-				map.put(key, value);
-				return super.put(key,value);
+				if (map.put(key, value) != null)
+					throw new IllegalArgumentException("Duplicated definition in properties");
+				return super.put(key, value);
 			}
-			
+
 			@Override
 			public synchronized void forEach(BiConsumer<? super Object, ? super Object> action) {
 				this.map.forEach(action);
@@ -152,43 +139,7 @@
 		return Optional.ofNullable(customNoiseTexture);
 	}
 
-<<<<<<< HEAD
 	public LanguageMap getLanguageMap() {
 		return languageMap;
-=======
-	private Map<String, Map<String, String>> parseLangEntries(Path root) throws IOException {
-		Path langFolderPath = root.resolve("lang");
-		Map<String, Map<String, String>> allLanguagesMap = new HashMap<>();
-
-		if (!Files.exists(langFolderPath)) {
-			return allLanguagesMap;
-		}
-		//We are using a max depth of one to ensure we only get the surface level *files* without going deeper
-		// we also want to avoid any directories while filtering
-		//Basically, we want the immediate files nested in the path for the langFolder
-		//There is also Files.list which can be used for similar behavior
-		Files.walk(langFolderPath, 1).filter(path -> !Files.isDirectory(path)).forEach(path -> {
-
-			Map<String, String> currentLanguageMap = new HashMap<>();
-			//some shaderpacks use optifines file name coding which is different than minecraft's.
-			//An example of this is using "en_US.lang" compared to "en_us.json"
-			//also note that optifine uses a property scheme for loading language entries to keep parity with other optifine features
-			String currentFileName = path.getFileName().toString().toLowerCase();
-			String currentLangCode = currentFileName.substring(0, currentFileName.lastIndexOf("."));
-			Properties properties = new Properties();
-
-			try {
-				properties.load(Files.newInputStream(path));
-			} catch (IOException e) {
-				Iris.logger.error("Error while net.coderbot.iris.parsing languages for shaderpacks! Expected File Path: {}", path);
-				Iris.logger.catching(Level.ERROR, e);
-			}
-
-			properties.forEach((key, value) -> currentLanguageMap.put(key.toString(), value.toString()));
-			allLanguagesMap.put(currentLangCode, currentLanguageMap);
-		});
-
-		return allLanguagesMap;
->>>>>>> 9c1dfa02
 	}
 }