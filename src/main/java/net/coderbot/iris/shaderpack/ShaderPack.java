package net.coderbot.iris.shaderpack;

import net.coderbot.iris.Iris;

import java.io.FileNotFoundException;
import java.io.IOException;
import java.nio.charset.StandardCharsets;
import java.nio.file.Files;
import java.nio.file.NoSuchFileException;
import java.nio.file.Path;
<<<<<<< HEAD
import java.util.*;
=======
import java.util.HashMap;
import java.util.Map;
import java.util.Optional;
import java.util.Properties;

import net.coderbot.iris.Iris;
import org.apache.logging.log4j.Level;
>>>>>>> cb400aee

public class ShaderPack {
	private final ProgramSource gbuffersBasic;
	private final ProgramSource gbuffersTextured;
	private final ProgramSource gbuffersTerrain;
	private final ProgramSource gbuffersSkyBasic;
	private final ProgramSource gbuffersSkyTextured;
	private final ProgramSource gbuffersClouds;
	private final ProgramSource[] composite;
	private final ProgramSource compositeFinal;
	private final IdMap idMap;
	private final Map<String, Map<String, String>> langMap;


	public ShaderPack(Path root) throws IOException {
		this.gbuffersBasic = readProgramSource(root, "gbuffers_basic", this);
		this.gbuffersTextured = readProgramSource(root, "gbuffers_textured", this);
		this.gbuffersTerrain = readProgramSource(root, "gbuffers_terrain", this);
		this.gbuffersSkyBasic = readProgramSource(root, "gbuffers_skybasic", this);
		this.gbuffersSkyTextured = readProgramSource(root, "gbuffers_skytextured", this);
		this.gbuffersClouds = readProgramSource(root, "gbuffers_clouds", this);

		this.composite = new ProgramSource[16];

		for (int i = 0; i < this.composite.length; i++) {
			String suffix = i == 0 ? "" : Integer.toString(i);

			this.composite[i] = readProgramSource(root, "composite" + suffix, this);
		}

		this.compositeFinal = readProgramSource(root, "final", this);

		this.idMap = new IdMap(root);
		this.langMap = parseLangEntries(root);
	}

	public IdMap getIdMap() {
		return idMap;
	}

	public Optional<ProgramSource> getGbuffersBasic() {
		return gbuffersBasic.requireValid();
	}

	public Optional<ProgramSource> getGbuffersTextured() {
		return gbuffersTextured.requireValid();
	}

	public Optional<ProgramSource> getGbuffersTerrain() {
		return gbuffersTerrain.requireValid();
	}

	public Optional<ProgramSource> getGbuffersSkyBasic() {
		return gbuffersSkyBasic.requireValid();
	}

	public Optional<ProgramSource> getGbuffersSkyTextured() {
		return gbuffersSkyTextured.requireValid();
	}

	public Optional<ProgramSource> getGbuffersClouds() {
		return gbuffersClouds.requireValid();
	}

<<<<<<< HEAD
=======
	public ProgramSource[] getComposite() {
		return composite;
	}

	public Optional<ProgramSource> getCompositeFinal() {
		return compositeFinal.requireValid();
	}

>>>>>>> cb400aee
	public Map<String, Map<String, String>> getLangMap() {
		return langMap;
	}

	private static ProgramSource readProgramSource(Path root, String program, ShaderPack pack) throws IOException {
		String vertexSource = null;
		String fragmentSource = null;

		try {
			Path vertexPath = root.resolve(program + ".vsh");
			vertexSource = readFile(vertexPath);

			if (vertexSource != null) {
				vertexSource = ShaderPreprocessor.process(root, vertexPath, vertexSource);
			}
		} catch (IOException e) {
			// TODO: Better handling?
			throw e;
		}

		try {
			Path fragmentPath = root.resolve(program + ".fsh");
			fragmentSource = readFile(fragmentPath);

			if (fragmentSource != null) {
				fragmentSource = ShaderPreprocessor.process(root, fragmentPath, fragmentSource);
			}
		} catch (IOException e) {
			// TODO: Better handling?
			throw e;
		}

		return new ProgramSource(program, vertexSource, fragmentSource, pack);
	}

	private static String readFile(Path path) throws IOException {
		try {
			return new String(Files.readAllBytes(path), StandardCharsets.UTF_8);
		} catch (FileNotFoundException | NoSuchFileException e) {
			return null;
		}
	}

	private Map<String, Map<String, String>> parseLangEntries(Path root) throws IOException {
		Path langFolderPath = root.resolve("lang");
		Map<String, Map<String, String>> allLanguagesMap = new HashMap<>();

		if (!Files.exists(langFolderPath)) {
			return allLanguagesMap;
		}
<<<<<<< HEAD
		//We are using a max depth of one to get all the files that are inside the lang folder without further walking the file.
		//Basically, we want the immediate
		Files.walk(langFolderPath, 1).filter(path -> !Files.isDirectory(path)).forEach(path -> {

			Map<String, String> currentLanguageMap = new HashMap<>();
=======
		//We are using a max depth of one to ensure we only get the surface level *files* without going deeper
		// we also want to avoid any directories while filtering
		//Basically, we want the immediate files nested in the path for the langFolder
		//There is also Files.list which can be used for similar behavior
		Files.walk(langFolderPath, 1).filter(path -> !Files.isDirectory(path)).forEach(path -> {

			Map<String, String> currentLanguageMap = new HashMap<>();
			//some shaderpacks use optifines file name coding which is different than minecraft's.
			//An example of this is using "en_US.lang" compared to "en_us.json"
			//also note that optifine uses a property scheme for loading language entries to keep parity with other optifine features
>>>>>>> cb400aee
			String currentFileName = path.getFileName().toString().toLowerCase();
			String currentLangCode = currentFileName.substring(0, currentFileName.lastIndexOf("."));
			Properties properties = new Properties();

			try {
				properties.load(Files.newInputStream(path));
			} catch (IOException e) {
<<<<<<< HEAD
				Iris.logger.error("Error while parsing languages for shaderpacks! Expected File Path: " + path, e);//string concat because then the throwable will not be logged if we use format
=======
				Iris.logger.error("Error while parsing languages for shaderpacks! Expected File Path: {}", path);
				Iris.logger.catching(Level.ERROR, e);
>>>>>>> cb400aee
			}

			properties.forEach((key, value) -> currentLanguageMap.put(key.toString(), value.toString()));
			allLanguagesMap.put(currentLangCode, currentLanguageMap);
		});

		return allLanguagesMap;
	}

	public static class ProgramSource {
		private final String name;
		private final String vertexSource;
		private final String fragmentSource;
		private final ShaderPack parent;

		public ProgramSource(String name, String vertexSource, String fragmentSource, ShaderPack parent) {
			this.name = name;
			this.vertexSource = vertexSource;
			this.fragmentSource = fragmentSource;
			this.parent = parent;
		}

		public String getName() {
			return name;
		}

		public Optional<String> getVertexSource() {
			return Optional.ofNullable(vertexSource);
		}

		public Optional<String> getFragmentSource() {
			return Optional.ofNullable(fragmentSource);
		}

		public ShaderPack getParent() {
			return parent;
		}

		public boolean isValid() {
			return vertexSource != null && fragmentSource != null;
		}

		public Optional<ProgramSource> requireValid() {
			if (this.isValid()) {
				return Optional.of(this);
			} else {
				return Optional.empty();
			}
		}
	}
}<|MERGE_RESOLUTION|>--- conflicted
+++ resolved
@@ -1,6 +1,4 @@
 package net.coderbot.iris.shaderpack;
-
-import net.coderbot.iris.Iris;
 
 import java.io.FileNotFoundException;
 import java.io.IOException;
@@ -8,9 +6,6 @@
 import java.nio.file.Files;
 import java.nio.file.NoSuchFileException;
 import java.nio.file.Path;
-<<<<<<< HEAD
-import java.util.*;
-=======
 import java.util.HashMap;
 import java.util.Map;
 import java.util.Optional;
@@ -18,7 +13,6 @@
 
 import net.coderbot.iris.Iris;
 import org.apache.logging.log4j.Level;
->>>>>>> cb400aee
 
 public class ShaderPack {
 	private final ProgramSource gbuffersBasic;
@@ -83,8 +77,6 @@
 		return gbuffersClouds.requireValid();
 	}
 
-<<<<<<< HEAD
-=======
 	public ProgramSource[] getComposite() {
 		return composite;
 	}
@@ -93,7 +85,6 @@
 		return compositeFinal.requireValid();
 	}
 
->>>>>>> cb400aee
 	public Map<String, Map<String, String>> getLangMap() {
 		return langMap;
 	}
@@ -144,13 +135,6 @@
 		if (!Files.exists(langFolderPath)) {
 			return allLanguagesMap;
 		}
-<<<<<<< HEAD
-		//We are using a max depth of one to get all the files that are inside the lang folder without further walking the file.
-		//Basically, we want the immediate
-		Files.walk(langFolderPath, 1).filter(path -> !Files.isDirectory(path)).forEach(path -> {
-
-			Map<String, String> currentLanguageMap = new HashMap<>();
-=======
 		//We are using a max depth of one to ensure we only get the surface level *files* without going deeper
 		// we also want to avoid any directories while filtering
 		//Basically, we want the immediate files nested in the path for the langFolder
@@ -161,7 +145,6 @@
 			//some shaderpacks use optifines file name coding which is different than minecraft's.
 			//An example of this is using "en_US.lang" compared to "en_us.json"
 			//also note that optifine uses a property scheme for loading language entries to keep parity with other optifine features
->>>>>>> cb400aee
 			String currentFileName = path.getFileName().toString().toLowerCase();
 			String currentLangCode = currentFileName.substring(0, currentFileName.lastIndexOf("."));
 			Properties properties = new Properties();
@@ -169,12 +152,8 @@
 			try {
 				properties.load(Files.newInputStream(path));
 			} catch (IOException e) {
-<<<<<<< HEAD
-				Iris.logger.error("Error while parsing languages for shaderpacks! Expected File Path: " + path, e);//string concat because then the throwable will not be logged if we use format
-=======
 				Iris.logger.error("Error while parsing languages for shaderpacks! Expected File Path: {}", path);
 				Iris.logger.catching(Level.ERROR, e);
->>>>>>> cb400aee
 			}
 
 			properties.forEach((key, value) -> currentLanguageMap.put(key.toString(), value.toString()));
