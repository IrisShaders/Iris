--- conflicted
+++ resolved
@@ -14,11 +14,8 @@
 
 import java.io.BufferedReader;
 import java.io.IOException;
-<<<<<<< HEAD
 import java.io.InputStreamReader;
-=======
 import java.io.StringReader;
->>>>>>> 303e9fd8
 import java.nio.charset.StandardCharsets;
 import java.nio.file.Files;
 import java.nio.file.NoSuchFileException;
@@ -195,7 +192,6 @@
 		return Optional.of(properties);
 	}
 
-<<<<<<< HEAD
 	// TODO: Implement raw texture data types
 	public CustomTextureData readTexture(Path root, String path) throws IOException {
 		CustomTextureData customTextureData;
@@ -239,7 +235,8 @@
 
 		JsonReader jsonReader = new JsonReader(reader);
 		return GSON.getAdapter(JsonObject.class).read(jsonReader);
-=======
+	}
+
 	private static String readProperties(Path shaderPath, String name) {
 		try {
 			return new String(Files.readAllBytes(shaderPath.resolve(name)), StandardCharsets.UTF_8);
@@ -253,7 +250,6 @@
 
 			return null;
 		}
->>>>>>> 303e9fd8
 	}
 
 	public ProgramSet getProgramSet(DimensionId dimension) {
