--- conflicted
+++ resolved
@@ -20,16 +20,10 @@
 	private final ProgramSet end;
 
 	private final IdMap idMap;
-<<<<<<< HEAD
 	private final LanguageMap languageMap;
 	private final CustomTexture customNoiseTexture;
 
-	public final CustomUniforms.Factory customUniforms;
-=======
-	private final Map<String, Map<String, String>> langMap;
-	
 	public final CustomUniforms.Builder customUniforms;
->>>>>>> e60e42f4
 
 	/**
 	 * Reads a shader pack from the disk.
