package net.coderbot.iris.shaderpack;

import java.io.FileNotFoundException;
import java.io.IOException;
import java.nio.charset.StandardCharsets;
import java.nio.file.Files;
import java.nio.file.NoSuchFileException;
import java.nio.file.Path;
import java.util.HashMap;
import java.util.Map;
import java.util.Optional;
import java.util.Properties;

import net.coderbot.iris.Iris;
<<<<<<< HEAD
import net.coderbot.iris.shaderpack.config.ShaderPackConfig;
=======
import net.coderbot.iris.gl.texture.InternalTextureFormat;
>>>>>>> b9d3fedb
import org.apache.logging.log4j.Level;

public class ShaderPack {
	private final PackDirectives packDirectives;
	private final ProgramSource gbuffersBasic;
	private final ProgramSource gbuffersTextured;
	private final ProgramSource gbuffersTexturedLit;
	private final ProgramSource gbuffersTerrain;
	private final ProgramSource gbuffersWater;
	private final ProgramSource gbuffersSkyBasic;
	private final ProgramSource gbuffersSkyTextured;
	private final ProgramSource gbuffersClouds;
	private final ProgramSource gbuffersEntities;
	private final ProgramSource gbuffersBlock;
	private final ProgramSource[] composite;
	private final ProgramSource compositeFinal;
	private final ShaderPackConfig config;
	private final IdMap idMap;
	private final Map<String, Map<String, String>> langMap;

	public ShaderPack(Path root) throws IOException {
		this.packDirectives = new PackDirectives();
<<<<<<< HEAD
		this.config = new ShaderPackConfig();//make sure config is created before program sources are created
		this.config.load();//load config vals so preprocessor picks it up and acts on them
=======

>>>>>>> b9d3fedb
		this.gbuffersBasic = readProgramSource(root, "gbuffers_basic", this);
		this.gbuffersTextured = readProgramSource(root, "gbuffers_textured", this);
		this.gbuffersTexturedLit = readProgramSource(root, "gbuffers_textured_lit", this);
		this.gbuffersTerrain = readProgramSource(root, "gbuffers_terrain", this);
		this.gbuffersWater = readProgramSource(root, "gbuffers_water", this);
		this.gbuffersSkyBasic = readProgramSource(root, "gbuffers_skybasic", this);
		this.gbuffersSkyTextured = readProgramSource(root, "gbuffers_skytextured", this);
		this.gbuffersClouds = readProgramSource(root, "gbuffers_clouds", this);
		this.gbuffersEntities = readProgramSource(root, "gbuffers_entities", this);
		this.gbuffersBlock = readProgramSource(root, "gbuffers_block", this);

		this.composite = new ProgramSource[16];

		for (int i = 0; i < this.composite.length; i++) {
			String suffix = i == 0 ? "" : Integer.toString(i);

			this.composite[i] = readProgramSource(root, "composite" + suffix, this);
		}

		this.compositeFinal = readProgramSource(root, "final", this);

		this.idMap = new IdMap(root);
		this.langMap = parseLangEntries(root);

		config.save();//serialize everything
	}

	public ShaderPackConfig getConfig() {
		return config;
	}

	public IdMap getIdMap() {
		return idMap;
	}

	public Optional<ProgramSource> getGbuffersBasic() {
		return gbuffersBasic.requireValid();
	}

	public Optional<ProgramSource> getGbuffersTextured() {
		return gbuffersTextured.requireValid();
	}

	public Optional<ProgramSource> getGbuffersTexturedLit() {
		return gbuffersTexturedLit.requireValid();
	}

	public Optional<ProgramSource> getGbuffersTerrain() {
		return gbuffersTerrain.requireValid();
	}

	public Optional<ProgramSource> getGbuffersWater() {
		return gbuffersWater.requireValid();
	}

	public Optional<ProgramSource> getGbuffersSkyBasic() {
		return gbuffersSkyBasic.requireValid();
	}

	public Optional<ProgramSource> getGbuffersSkyTextured() {
		return gbuffersSkyTextured.requireValid();
	}

	public Optional<ProgramSource> getGbuffersClouds() {
		return gbuffersClouds.requireValid();
	}

	public Optional<ProgramSource> getGbuffersEntities() {
		return gbuffersEntities.requireValid();
	}

	public Optional<ProgramSource> getGbuffersBlock() {
		return gbuffersBlock.requireValid();
	}

	public ProgramSource[] getComposite() {
		return composite;
	}

	public Optional<ProgramSource> getCompositeFinal() {
		return compositeFinal.requireValid();
	}

	public Map<String, Map<String, String>> getLangMap() {
		return langMap;
	}

	public PackDirectives getPackDirectives() {
		return packDirectives;
	}

	private static ProgramSource readProgramSource(Path root, String program, ShaderPack pack) throws IOException {
		String vertexSource = null;
		String fragmentSource = null;

		try {
			Path vertexPath = root.resolve(program + ".vsh");
			vertexSource = readFile(vertexPath);

			if (vertexSource != null) {
				vertexSource = ShaderPreprocessor.process(root, vertexPath, vertexSource, pack.getConfig());
			}
		} catch (IOException e) {
			// TODO: Better handling?
			throw e;
		}

		try {
			Path fragmentPath = root.resolve(program + ".fsh");
			fragmentSource = readFile(fragmentPath);

			if (fragmentSource != null) {
				fragmentSource = ShaderPreprocessor.process(root, fragmentPath, fragmentSource, pack.getConfig());
			}
		} catch (IOException e) {
			// TODO: Better handling?
			throw e;
		}

		return new ProgramSource(program, vertexSource, fragmentSource, pack);
	}

	private static String readFile(Path path) throws IOException {
		try {
			return new String(Files.readAllBytes(path), StandardCharsets.UTF_8);
		} catch (FileNotFoundException | NoSuchFileException e) {
			return null;
		}
	}

	private Map<String, Map<String, String>> parseLangEntries(Path root) throws IOException {
		Path langFolderPath = root.resolve("lang");
		Map<String, Map<String, String>> allLanguagesMap = new HashMap<>();

		if (!Files.exists(langFolderPath)) {
			return allLanguagesMap;
		}
		//We are using a max depth of one to ensure we only get the surface level *files* without going deeper
		// we also want to avoid any directories while filtering
		//Basically, we want the immediate files nested in the path for the langFolder
		//There is also Files.list which can be used for similar behavior
		Files.walk(langFolderPath, 1).filter(path -> !Files.isDirectory(path)).forEach(path -> {

			Map<String, String> currentLanguageMap = new HashMap<>();
			//some shaderpacks use optifines file name coding which is different than minecraft's.
			//An example of this is using "en_US.lang" compared to "en_us.json"
			//also note that optifine uses a property scheme for loading language entries to keep parity with other optifine features
			String currentFileName = path.getFileName().toString().toLowerCase();
			String currentLangCode = currentFileName.substring(0, currentFileName.lastIndexOf("."));
			Properties properties = new Properties();

			try {
				properties.load(Files.newInputStream(path));
			} catch (IOException e) {
				Iris.logger.error("Error while parsing languages for shaderpacks! Expected File Path: {}", path);
				Iris.logger.catching(Level.ERROR, e);
			}

			properties.forEach((key, value) -> currentLanguageMap.put(key.toString(), value.toString()));
			allLanguagesMap.put(currentLangCode, currentLanguageMap);
		});

		return allLanguagesMap;
	}

	public static class ProgramSource {
		private final String name;
		private final String vertexSource;
		private final String fragmentSource;
		private final ProgramDirectives directives;
		private final ShaderPack parent;

		public ProgramSource(String name, String vertexSource, String fragmentSource, ShaderPack parent) {
			this.name = name;
			this.vertexSource = vertexSource;
			this.fragmentSource = fragmentSource;
			this.parent = parent;
			this.directives = new ProgramDirectives(this);
		}

		public String getName() {
			return name;
		}

		public Optional<String> getVertexSource() {
			return Optional.ofNullable(vertexSource);
		}

		public Optional<String> getFragmentSource() {
			return Optional.ofNullable(fragmentSource);
		}

		public ProgramDirectives getDirectives() {
			return this.directives;
		}

		public ShaderPack getParent() {
			return parent;
		}

		public boolean isValid() {
			return vertexSource != null && fragmentSource != null;
		}

		public Optional<ProgramSource> requireValid() {
			if (this.isValid()) {
				return Optional.of(this);
			} else {
				return Optional.empty();
			}
		}
	}
}<|MERGE_RESOLUTION|>--- conflicted
+++ resolved
@@ -12,11 +12,7 @@
 import java.util.Properties;
 
 import net.coderbot.iris.Iris;
-<<<<<<< HEAD
-import net.coderbot.iris.shaderpack.config.ShaderPackConfig;
-=======
 import net.coderbot.iris.gl.texture.InternalTextureFormat;
->>>>>>> b9d3fedb
 import org.apache.logging.log4j.Level;
 
 public class ShaderPack {
@@ -33,18 +29,12 @@
 	private final ProgramSource gbuffersBlock;
 	private final ProgramSource[] composite;
 	private final ProgramSource compositeFinal;
-	private final ShaderPackConfig config;
 	private final IdMap idMap;
 	private final Map<String, Map<String, String>> langMap;
 
 	public ShaderPack(Path root) throws IOException {
 		this.packDirectives = new PackDirectives();
-<<<<<<< HEAD
-		this.config = new ShaderPackConfig();//make sure config is created before program sources are created
-		this.config.load();//load config vals so preprocessor picks it up and acts on them
-=======
-
->>>>>>> b9d3fedb
+
 		this.gbuffersBasic = readProgramSource(root, "gbuffers_basic", this);
 		this.gbuffersTextured = readProgramSource(root, "gbuffers_textured", this);
 		this.gbuffersTexturedLit = readProgramSource(root, "gbuffers_textured_lit", this);
@@ -68,12 +58,6 @@
 
 		this.idMap = new IdMap(root);
 		this.langMap = parseLangEntries(root);
-
-		config.save();//serialize everything
-	}
-
-	public ShaderPackConfig getConfig() {
-		return config;
 	}
 
 	public IdMap getIdMap() {
@@ -145,7 +129,7 @@
 			vertexSource = readFile(vertexPath);
 
 			if (vertexSource != null) {
-				vertexSource = ShaderPreprocessor.process(root, vertexPath, vertexSource, pack.getConfig());
+				vertexSource = ShaderPreprocessor.process(root, vertexPath, vertexSource);
 			}
 		} catch (IOException e) {
 			// TODO: Better handling?
@@ -157,7 +141,7 @@
 			fragmentSource = readFile(fragmentPath);
 
 			if (fragmentSource != null) {
-				fragmentSource = ShaderPreprocessor.process(root, fragmentPath, fragmentSource, pack.getConfig());
+				fragmentSource = ShaderPreprocessor.process(root, fragmentPath, fragmentSource);
 			}
 		} catch (IOException e) {
 			// TODO: Better handling?
