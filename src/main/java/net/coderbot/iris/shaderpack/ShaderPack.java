--- conflicted
+++ resolved
@@ -1,7 +1,4 @@
 package net.coderbot.iris.shaderpack;
-
-import net.coderbot.iris.Iris;
-import org.apache.logging.log4j.Level;
 
 import java.io.FileNotFoundException;
 import java.io.IOException;
@@ -9,9 +6,6 @@
 import java.nio.file.Files;
 import java.nio.file.NoSuchFileException;
 import java.nio.file.Path;
-<<<<<<< HEAD
-import java.util.*;
-=======
 import java.util.HashMap;
 import java.util.Map;
 import java.util.Optional;
@@ -19,7 +13,6 @@
 
 import net.coderbot.iris.Iris;
 import org.apache.logging.log4j.Level;
->>>>>>> cb400aee
 
 public class ShaderPack {
 	private final ProgramSource gbuffersBasic;
@@ -84,8 +77,6 @@
 		return gbuffersClouds.requireValid();
 	}
 
-<<<<<<< HEAD
-=======
 	public ProgramSource[] getComposite() {
 		return composite;
 	}
@@ -94,7 +85,6 @@
 		return compositeFinal.requireValid();
 	}
 
->>>>>>> cb400aee
 	public Map<String, Map<String, String>> getLangMap() {
 		return langMap;
 	}
