package net.coderbot.iris.shaderpack;

import java.io.FileNotFoundException;
import java.io.IOException;
import java.nio.charset.StandardCharsets;
import java.nio.file.Files;
import java.nio.file.NoSuchFileException;
import java.nio.file.Path;
import java.util.HashMap;
import java.util.Map;
import java.util.Optional;
import java.util.Properties;

import net.coderbot.iris.Iris;
import net.coderbot.iris.shaderpack.config.ShaderPackConfig;
import net.coderbot.iris.shaderpack.directives.PackDirectives;
import net.coderbot.iris.shaderpack.directives.ProgramDirectives;
import net.coderbot.iris.shaderpack.parse.IdMap;
import net.coderbot.iris.shaderpack.parse.ShaderProperties;
import org.apache.logging.log4j.Level;

public class ShaderPack {
	private final PackDirectives packDirectives;
	private final ProgramSource gbuffersBasic;
	private final ProgramSource gbuffersBeaconBeam;
	private final ProgramSource gbuffersTextured;
	private final ProgramSource gbuffersTexturedLit;
	private final ProgramSource gbuffersTerrain;
	private final ProgramSource gbuffersDamagedBlock;
	private final ProgramSource gbuffersWater;
	private final ProgramSource gbuffersSkyBasic;
	private final ProgramSource gbuffersSkyTextured;
	private final ProgramSource gbuffersClouds;
	private final ProgramSource gbuffersWeather;
	private final ProgramSource gbuffersEntities;
	private final ProgramSource gbuffersEntitiesGlowing;
	private final ProgramSource gbuffersGlint;
	private final ProgramSource gbuffersEntityEyes;
	private final ProgramSource gbuffersBlock;
	private final ProgramSource gbuffersWeather;
	private final ProgramSource[] composite;
	private final ProgramSource compositeFinal;
	private final IdMap idMap;
	private final Map<String, Map<String, String>> langMap;
	private final ShaderPackConfig config;
	private final ShaderProperties shaderProperties;

	public ShaderPack(Path root) throws IOException {
		this.shaderProperties = loadProperties(root, "shaders.properties")
			.map(ShaderProperties::new)
			.orElseGet(ShaderProperties::empty);

		this.packDirectives = new PackDirectives();
<<<<<<< HEAD
		this.config = new ShaderPackConfig(Iris.getIrisConfig().getShaderPackName());
		this.config.load();

		this.gbuffersBasic = readProgramSource(root, "gbuffers_basic", this);
		this.gbuffersTextured = readProgramSource(root, "gbuffers_textured", this);
		this.gbuffersTexturedLit = readProgramSource(root, "gbuffers_textured_lit", this);
		this.gbuffersTerrain = readProgramSource(root, "gbuffers_terrain", this);
		this.gbuffersWater = readProgramSource(root, "gbuffers_water", this);
		this.gbuffersSkyBasic = readProgramSource(root, "gbuffers_skybasic", this);
		this.gbuffersSkyTextured = readProgramSource(root, "gbuffers_skytextured", this);
		this.gbuffersClouds = readProgramSource(root, "gbuffers_clouds", this);
		this.gbuffersEntities = readProgramSource(root, "gbuffers_entities", this);
		this.gbuffersBlock = readProgramSource(root, "gbuffers_block", this);
		this.gbuffersWeather = readProgramSource(root, "gbuffers_weather", this);
=======

		this.gbuffersBasic = readProgramSource(root, "gbuffers_basic", this, shaderProperties);
		this.gbuffersBeaconBeam = readProgramSource(root, "gbuffers_beaconbeam", this, shaderProperties);
		this.gbuffersTextured = readProgramSource(root, "gbuffers_textured", this, shaderProperties);
		this.gbuffersTexturedLit = readProgramSource(root, "gbuffers_textured_lit", this, shaderProperties);
		this.gbuffersTerrain = readProgramSource(root, "gbuffers_terrain", this, shaderProperties);
		this.gbuffersDamagedBlock = readProgramSource(root, "gbuffers_damagedblock", this, shaderProperties);
		this.gbuffersWater = readProgramSource(root, "gbuffers_water", this, shaderProperties);
		this.gbuffersSkyBasic = readProgramSource(root, "gbuffers_skybasic", this, shaderProperties);
		this.gbuffersSkyTextured = readProgramSource(root, "gbuffers_skytextured", this, shaderProperties);
		this.gbuffersClouds = readProgramSource(root, "gbuffers_clouds", this, shaderProperties);
		this.gbuffersWeather = readProgramSource(root, "gbuffers_weather", this, shaderProperties);
		this.gbuffersEntities = readProgramSource(root, "gbuffers_entities", this, shaderProperties);
		this.gbuffersEntitiesGlowing = readProgramSource(root, "gbuffers_entities_glowing", this, shaderProperties);
		this.gbuffersGlint = readProgramSource(root, "gbuffers_armor_glint", this, shaderProperties);
		this.gbuffersEntityEyes = readProgramSource(root, "gbuffers_spidereyes", this, shaderProperties);
		this.gbuffersBlock = readProgramSource(root, "gbuffers_block", this, shaderProperties);
>>>>>>> 78272447

		this.composite = new ProgramSource[16];

		for (int i = 0; i < this.composite.length; i++) {
			String suffix = i == 0 ? "" : Integer.toString(i);

			this.composite[i] = readProgramSource(root, "composite" + suffix, this);
		}

		this.compositeFinal = readProgramSource(root, "final", this);

		this.idMap = new IdMap(root);
		this.langMap = parseLangEntries(root);
		this.config.save();
	}

	// TODO: Copy-paste from IdMap, find a way to deduplicate this
	private static Optional<Properties> loadProperties(Path shaderPath, String name) {
		Properties properties = new Properties();

		try {
			properties.load(Files.newInputStream(shaderPath.resolve(name)));
		} catch (IOException e) {
			Iris.logger.debug("An " + name + " file was not found in the current shaderpack");

			return Optional.empty();
		}

		return Optional.of(properties);
	}

	public IdMap getIdMap() {
		return idMap;
	}

	public Optional<ProgramSource> getGbuffersWeather() {
		return gbuffersWeather.requireValid();
	}

	public Optional<ProgramSource> getGbuffersBasic() {
		return gbuffersBasic.requireValid();
	}

	public Optional<ProgramSource> getGbuffersBeaconBeam() {
		return gbuffersBeaconBeam.requireValid();
	}

	public Optional<ProgramSource> getGbuffersTextured() {
		return gbuffersTextured.requireValid();
	}

	public Optional<ProgramSource> getGbuffersTexturedLit() {
		return gbuffersTexturedLit.requireValid();
	}

	public Optional<ProgramSource> getGbuffersTerrain() {
		return gbuffersTerrain.requireValid();
	}

	public Optional<ProgramSource> getGbuffersDamagedBlock() {
		return gbuffersDamagedBlock.requireValid();
	}

	public Optional<ProgramSource> getGbuffersWater() {
		return gbuffersWater.requireValid();
	}

	public Optional<ProgramSource> getGbuffersSkyBasic() {
		return gbuffersSkyBasic.requireValid();
	}

	public Optional<ProgramSource> getGbuffersSkyTextured() {
		return gbuffersSkyTextured.requireValid();
	}

	public Optional<ProgramSource> getGbuffersClouds() {
		return gbuffersClouds.requireValid();
	}

	public Optional<ProgramSource> getGbuffersWeather() {
		return gbuffersWeather.requireValid();
	}

	public Optional<ProgramSource> getGbuffersEntities() {
		return gbuffersEntities.requireValid();
	}

	public Optional<ProgramSource> getGbuffersEntitiesGlowing() {
		return gbuffersEntitiesGlowing.requireValid();
	}

	public Optional<ProgramSource> getGbuffersGlint() {
		return gbuffersGlint.requireValid();
	}

	public Optional<ProgramSource> getGbuffersEntityEyes() {
		return gbuffersEntityEyes.requireValid();
	}

	public Optional<ProgramSource> getGbuffersBlock() {
		return gbuffersBlock.requireValid();
	}

	public ProgramSource[] getComposite() {
		return composite;
	}

	public Optional<ProgramSource> getCompositeFinal() {
		return compositeFinal.requireValid();
	}

	public Map<String, Map<String, String>> getLangMap() {
		return langMap;
	}

	public PackDirectives getPackDirectives() {
		return packDirectives;
	}

	public ShaderProperties getShaderProperties() {
		return shaderProperties;
	}

	public ShaderPackConfig getConfig() {
		return config;
	}

	private static ProgramSource readProgramSource(Path root, String program, ShaderPack pack) throws IOException {
		String vertexSource = null;
		String fragmentSource = null;

		try {
			Path vertexPath = root.resolve(program + ".vsh");
			vertexSource = readFile(vertexPath);

			if (vertexSource != null) {
				vertexSource = ShaderPreprocessor.process(root, vertexPath, vertexSource, pack.getConfig());
			}
		} catch (IOException e) {
			// TODO: Better handling?
			throw e;
		}

		try {
			Path fragmentPath = root.resolve(program + ".fsh");
			fragmentSource = readFile(fragmentPath);

			if (fragmentSource != null) {
				fragmentSource = ShaderPreprocessor.process(root, fragmentPath, fragmentSource, pack.getConfig());
			}
		} catch (IOException e) {
			// TODO: Better handling?
			throw e;
		}

		return new ProgramSource(program, vertexSource, fragmentSource, pack);
	}

	private static String readFile(Path path) throws IOException {
		try {
			return new String(Files.readAllBytes(path), StandardCharsets.UTF_8);
		} catch (FileNotFoundException | NoSuchFileException e) {
			return null;
		}
	}

	private Map<String, Map<String, String>> parseLangEntries(Path root) throws IOException {
		Path langFolderPath = root.resolve("lang");
		Map<String, Map<String, String>> allLanguagesMap = new HashMap<>();

		if (!Files.exists(langFolderPath)) {
			return allLanguagesMap;
		}
		//We are using a max depth of one to ensure we only get the surface level *files* without going deeper
		// we also want to avoid any directories while filtering
		//Basically, we want the immediate files nested in the path for the langFolder
		//There is also Files.list which can be used for similar behavior
		Files.walk(langFolderPath, 1).filter(path -> !Files.isDirectory(path)).forEach(path -> {

			Map<String, String> currentLanguageMap = new HashMap<>();
			//some shaderpacks use optifines file name coding which is different than minecraft's.
			//An example of this is using "en_US.lang" compared to "en_us.json"
			//also note that optifine uses a property scheme for loading language entries to keep parity with other optifine features
			String currentFileName = path.getFileName().toString().toLowerCase();
			String currentLangCode = currentFileName.substring(0, currentFileName.lastIndexOf("."));
			Properties properties = new Properties();

			try {
				properties.load(Files.newInputStream(path));
			} catch (IOException e) {
				Iris.logger.error("Error while parsing languages for shaderpacks! Expected File Path: {}", path);
				Iris.logger.catching(Level.ERROR, e);
			}

			properties.forEach((key, value) -> currentLanguageMap.put(key.toString(), value.toString()));
			allLanguagesMap.put(currentLangCode, currentLanguageMap);
		});

		return allLanguagesMap;
	}

	public static class ProgramSource {
		private final String name;
		private final String vertexSource;
		private final String fragmentSource;
		private final ProgramDirectives directives;
		private final ShaderPack parent;

		public ProgramSource(String name, String vertexSource, String fragmentSource, ShaderPack parent) {
			this.name = name;
			this.vertexSource = vertexSource;
			this.fragmentSource = fragmentSource;
			this.parent = parent;
			this.directives = new ProgramDirectives(this, parent.getShaderProperties());
		}

		public String getName() {
			return name;
		}

		public Optional<String> getVertexSource() {
			return Optional.ofNullable(vertexSource);
		}

		public Optional<String> getFragmentSource() {
			return Optional.ofNullable(fragmentSource);
		}

		public ProgramDirectives getDirectives() {
			return this.directives;
		}

		public ShaderPack getParent() {
			return parent;
		}

		public boolean isValid() {
			return vertexSource != null && fragmentSource != null;
		}

		public Optional<ProgramSource> requireValid() {
			if (this.isValid()) {
				return Optional.of(this);
			} else {
				return Optional.empty();
			}
		}
	}
}<|MERGE_RESOLUTION|>--- conflicted
+++ resolved
@@ -12,11 +12,7 @@
 import java.util.Properties;
 
 import net.coderbot.iris.Iris;
-import net.coderbot.iris.shaderpack.config.ShaderPackConfig;
-import net.coderbot.iris.shaderpack.directives.PackDirectives;
-import net.coderbot.iris.shaderpack.directives.ProgramDirectives;
-import net.coderbot.iris.shaderpack.parse.IdMap;
-import net.coderbot.iris.shaderpack.parse.ShaderProperties;
+import net.coderbot.iris.gl.texture.InternalTextureFormat;
 import org.apache.logging.log4j.Level;
 
 public class ShaderPack {
@@ -37,36 +33,17 @@
 	private final ProgramSource gbuffersGlint;
 	private final ProgramSource gbuffersEntityEyes;
 	private final ProgramSource gbuffersBlock;
-	private final ProgramSource gbuffersWeather;
 	private final ProgramSource[] composite;
 	private final ProgramSource compositeFinal;
 	private final IdMap idMap;
 	private final Map<String, Map<String, String>> langMap;
-	private final ShaderPackConfig config;
-	private final ShaderProperties shaderProperties;
 
 	public ShaderPack(Path root) throws IOException {
-		this.shaderProperties = loadProperties(root, "shaders.properties")
+		ShaderProperties shaderProperties = loadProperties(root, "shaders.properties")
 			.map(ShaderProperties::new)
 			.orElseGet(ShaderProperties::empty);
 
 		this.packDirectives = new PackDirectives();
-<<<<<<< HEAD
-		this.config = new ShaderPackConfig(Iris.getIrisConfig().getShaderPackName());
-		this.config.load();
-
-		this.gbuffersBasic = readProgramSource(root, "gbuffers_basic", this);
-		this.gbuffersTextured = readProgramSource(root, "gbuffers_textured", this);
-		this.gbuffersTexturedLit = readProgramSource(root, "gbuffers_textured_lit", this);
-		this.gbuffersTerrain = readProgramSource(root, "gbuffers_terrain", this);
-		this.gbuffersWater = readProgramSource(root, "gbuffers_water", this);
-		this.gbuffersSkyBasic = readProgramSource(root, "gbuffers_skybasic", this);
-		this.gbuffersSkyTextured = readProgramSource(root, "gbuffers_skytextured", this);
-		this.gbuffersClouds = readProgramSource(root, "gbuffers_clouds", this);
-		this.gbuffersEntities = readProgramSource(root, "gbuffers_entities", this);
-		this.gbuffersBlock = readProgramSource(root, "gbuffers_block", this);
-		this.gbuffersWeather = readProgramSource(root, "gbuffers_weather", this);
-=======
 
 		this.gbuffersBasic = readProgramSource(root, "gbuffers_basic", this, shaderProperties);
 		this.gbuffersBeaconBeam = readProgramSource(root, "gbuffers_beaconbeam", this, shaderProperties);
@@ -84,21 +61,19 @@
 		this.gbuffersGlint = readProgramSource(root, "gbuffers_armor_glint", this, shaderProperties);
 		this.gbuffersEntityEyes = readProgramSource(root, "gbuffers_spidereyes", this, shaderProperties);
 		this.gbuffersBlock = readProgramSource(root, "gbuffers_block", this, shaderProperties);
->>>>>>> 78272447
 
 		this.composite = new ProgramSource[16];
 
 		for (int i = 0; i < this.composite.length; i++) {
 			String suffix = i == 0 ? "" : Integer.toString(i);
 
-			this.composite[i] = readProgramSource(root, "composite" + suffix, this);
-		}
-
-		this.compositeFinal = readProgramSource(root, "final", this);
+			this.composite[i] = readProgramSource(root, "composite" + suffix, this, shaderProperties);
+		}
+
+		this.compositeFinal = readProgramSource(root, "final", this, shaderProperties);
 
 		this.idMap = new IdMap(root);
 		this.langMap = parseLangEntries(root);
-		this.config.save();
 	}
 
 	// TODO: Copy-paste from IdMap, find a way to deduplicate this
@@ -120,54 +95,50 @@
 		return idMap;
 	}
 
+	public Optional<ProgramSource> getGbuffersBasic() {
+		return gbuffersBasic.requireValid();
+	}
+
+	public Optional<ProgramSource> getGbuffersBeaconBeam() {
+		return gbuffersBeaconBeam.requireValid();
+	}
+
+	public Optional<ProgramSource> getGbuffersTextured() {
+		return gbuffersTextured.requireValid();
+	}
+
+	public Optional<ProgramSource> getGbuffersTexturedLit() {
+		return gbuffersTexturedLit.requireValid();
+	}
+
+	public Optional<ProgramSource> getGbuffersTerrain() {
+		return gbuffersTerrain.requireValid();
+	}
+
+	public Optional<ProgramSource> getGbuffersDamagedBlock() {
+		return gbuffersDamagedBlock.requireValid();
+	}
+
+	public Optional<ProgramSource> getGbuffersWater() {
+		return gbuffersWater.requireValid();
+	}
+
+	public Optional<ProgramSource> getGbuffersSkyBasic() {
+		return gbuffersSkyBasic.requireValid();
+	}
+
+	public Optional<ProgramSource> getGbuffersSkyTextured() {
+		return gbuffersSkyTextured.requireValid();
+	}
+
+	public Optional<ProgramSource> getGbuffersClouds() {
+		return gbuffersClouds.requireValid();
+	}
+
 	public Optional<ProgramSource> getGbuffersWeather() {
 		return gbuffersWeather.requireValid();
 	}
 
-	public Optional<ProgramSource> getGbuffersBasic() {
-		return gbuffersBasic.requireValid();
-	}
-
-	public Optional<ProgramSource> getGbuffersBeaconBeam() {
-		return gbuffersBeaconBeam.requireValid();
-	}
-
-	public Optional<ProgramSource> getGbuffersTextured() {
-		return gbuffersTextured.requireValid();
-	}
-
-	public Optional<ProgramSource> getGbuffersTexturedLit() {
-		return gbuffersTexturedLit.requireValid();
-	}
-
-	public Optional<ProgramSource> getGbuffersTerrain() {
-		return gbuffersTerrain.requireValid();
-	}
-
-	public Optional<ProgramSource> getGbuffersDamagedBlock() {
-		return gbuffersDamagedBlock.requireValid();
-	}
-
-	public Optional<ProgramSource> getGbuffersWater() {
-		return gbuffersWater.requireValid();
-	}
-
-	public Optional<ProgramSource> getGbuffersSkyBasic() {
-		return gbuffersSkyBasic.requireValid();
-	}
-
-	public Optional<ProgramSource> getGbuffersSkyTextured() {
-		return gbuffersSkyTextured.requireValid();
-	}
-
-	public Optional<ProgramSource> getGbuffersClouds() {
-		return gbuffersClouds.requireValid();
-	}
-
-	public Optional<ProgramSource> getGbuffersWeather() {
-		return gbuffersWeather.requireValid();
-	}
-
 	public Optional<ProgramSource> getGbuffersEntities() {
 		return gbuffersEntities.requireValid();
 	}
@@ -204,15 +175,7 @@
 		return packDirectives;
 	}
 
-	public ShaderProperties getShaderProperties() {
-		return shaderProperties;
-	}
-
-	public ShaderPackConfig getConfig() {
-		return config;
-	}
-
-	private static ProgramSource readProgramSource(Path root, String program, ShaderPack pack) throws IOException {
+	private static ProgramSource readProgramSource(Path root, String program, ShaderPack pack, ShaderProperties properties) throws IOException {
 		String vertexSource = null;
 		String fragmentSource = null;
 
@@ -221,7 +184,7 @@
 			vertexSource = readFile(vertexPath);
 
 			if (vertexSource != null) {
-				vertexSource = ShaderPreprocessor.process(root, vertexPath, vertexSource, pack.getConfig());
+				vertexSource = ShaderPreprocessor.process(root, vertexPath, vertexSource);
 			}
 		} catch (IOException e) {
 			// TODO: Better handling?
@@ -233,14 +196,14 @@
 			fragmentSource = readFile(fragmentPath);
 
 			if (fragmentSource != null) {
-				fragmentSource = ShaderPreprocessor.process(root, fragmentPath, fragmentSource, pack.getConfig());
+				fragmentSource = ShaderPreprocessor.process(root, fragmentPath, fragmentSource);
 			}
 		} catch (IOException e) {
 			// TODO: Better handling?
 			throw e;
 		}
 
-		return new ProgramSource(program, vertexSource, fragmentSource, pack);
+		return new ProgramSource(program, vertexSource, fragmentSource, pack, properties);
 	}
 
 	private static String readFile(Path path) throws IOException {
@@ -293,12 +256,12 @@
 		private final ProgramDirectives directives;
 		private final ShaderPack parent;
 
-		public ProgramSource(String name, String vertexSource, String fragmentSource, ShaderPack parent) {
+		public ProgramSource(String name, String vertexSource, String fragmentSource, ShaderPack parent, ShaderProperties properties) {
 			this.name = name;
 			this.vertexSource = vertexSource;
 			this.fragmentSource = fragmentSource;
 			this.parent = parent;
-			this.directives = new ProgramDirectives(this, parent.getShaderProperties());
+			this.directives = new ProgramDirectives(this, properties);
 		}
 
 		public String getName() {
