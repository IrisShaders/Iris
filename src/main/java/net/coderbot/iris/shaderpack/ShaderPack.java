package net.coderbot.iris.shaderpack;

import java.io.IOException;
import java.io.InputStreamReader;
import java.nio.charset.StandardCharsets;
import java.nio.file.Files;
import java.nio.file.Path;
import java.util.HashMap;
import java.util.Locale;
import java.util.Map;
import java.util.Objects;
import java.util.Optional;
import java.util.Properties;

import net.coderbot.iris.Iris;
import org.apache.logging.log4j.Level;
import org.jetbrains.annotations.Nullable;

public class ShaderPack {
	private final ProgramSet base;

	private final IdMap idMap;
	private final Map<String, Map<String, String>> langMap;
	private final CustomTexture customNoiseTexture;

	private final ShaderProperties shaderProperties;
	private final Path root;

	public ShaderPack(Path root) throws IOException {
<<<<<<< HEAD
		this.shaderProperties = loadProperties(root, "shaders.properties")
=======
		// A null path is not allowed.
		Objects.requireNonNull(root);

		ShaderProperties shaderProperties = loadProperties(root, "shaders.properties")
>>>>>>> 065a0d6d
			.map(ShaderProperties::new)
			.orElseGet(ShaderProperties::empty);

		this.root = root;
		this.base = new ProgramSet(root, root, shaderProperties, this);

		this.idMap = new IdMap(root);
		this.langMap = parseLangEntries(root);

		customNoiseTexture = shaderProperties.getNoiseTexturePath().map(path -> {
			try {
				// TODO: Make sure the resulting path is within the shaderpack?
				byte[] content = Files.readAllBytes(root.resolve(path));

				// TODO: Read the blur / clamp data from the shaderpack...
				return new CustomTexture(content, true, false);
			} catch (IOException e) {
				Iris.logger.error("Unable to read the custom noise texture at " + path);

				return null;
			}
		}).orElse(null);
	}

	@Nullable
	private static ProgramSet loadOverrides(Path root, String subfolder, ShaderProperties shaderProperties, ShaderPack pack) throws IOException {
		Path sub = root.resolve(subfolder);

		if (Files.exists(sub)) {
			return new ProgramSet(sub, root, shaderProperties, pack);
		}

		return null;
	}

	// TODO: Copy-paste from IdMap, find a way to deduplicate this
	private static Optional<Properties> loadProperties(Path shaderPath, String name) {
		Properties properties = new Properties();

		try {
			// NB: shaders.properties is specified to be encoded with ISO-8859-1 by OptiFine,
			//     so we don't need to do the UTF-8 workaround here.
			properties.load(Files.newInputStream(shaderPath.resolve(name)));
		} catch (IOException e) {
			Iris.logger.debug("An " + name + " file was not found in the current shaderpack");

			return Optional.empty();
		}

		return Optional.of(properties);
	}

	public ProgramSet getProgramSet(int dimension) {
		ProgramSet overrides = null;

		try {
			overrides = loadOverrides(root, "world" + dimension, shaderProperties, this);
		} catch (IOException e) {
			e.printStackTrace();
		}

		return ProgramSet.merged(base, overrides);
	}

	public IdMap getIdMap() {
		return idMap;
	}

	public Optional<CustomTexture> getCustomNoiseTexture() {
		return Optional.ofNullable(customNoiseTexture);
	}

	public Map<String, Map<String, String>> getLangMap() {
		return langMap;
	}

	private Map<String, Map<String, String>> parseLangEntries(Path root) throws IOException {
		Path langFolderPath = root.resolve("lang");
		Map<String, Map<String, String>> allLanguagesMap = new HashMap<>();

		if (!Files.exists(langFolderPath)) {
			return allLanguagesMap;
		}
		// We are using a max depth of one to ensure we only get the surface level *files* without going deeper
		// we also want to avoid any directories while filtering
		// Basically, we want the immediate files nested in the path for the langFolder
		// There is also Files.list which can be used for similar behavior
		Files.walk(langFolderPath, 1).filter(path -> !Files.isDirectory(path)).forEach(path -> {

			Map<String, String> currentLanguageMap = new HashMap<>();
			//some shaderpacks use optifines file name coding which is different than minecraft's.
			//An example of this is using "en_US.lang" compared to "en_us.json"
			//also note that optifine uses a property scheme for loading language entries to keep parity with other optifine features
			String currentFileName = path.getFileName().toString().toLowerCase(Locale.ROOT);
			String currentLangCode = currentFileName.substring(0, currentFileName.lastIndexOf("."));
			Properties properties = new Properties();

			try {
				// Use InputStreamReader to avoid the default charset of ISO-8859-1.
				// This is needed since shader language files are specified to be in UTF-8.
				properties.load(new InputStreamReader(Files.newInputStream(path), StandardCharsets.UTF_8));
			} catch (IOException e) {
				Iris.logger.error("Error while parsing languages for shaderpacks! Expected File Path: {}", path);
				Iris.logger.catching(Level.ERROR, e);
			}

			properties.forEach((key, value) -> currentLanguageMap.put(key.toString(), value.toString()));
			allLanguagesMap.put(currentLangCode, currentLanguageMap);
		});

		return allLanguagesMap;
	}
}<|MERGE_RESOLUTION|>--- conflicted
+++ resolved
@@ -27,14 +27,10 @@
 	private final Path root;
 
 	public ShaderPack(Path root) throws IOException {
-<<<<<<< HEAD
-		this.shaderProperties = loadProperties(root, "shaders.properties")
-=======
 		// A null path is not allowed.
 		Objects.requireNonNull(root);
 
-		ShaderProperties shaderProperties = loadProperties(root, "shaders.properties")
->>>>>>> 065a0d6d
+		this.shaderProperties = loadProperties(root, "shaders.properties")
 			.map(ShaderProperties::new)
 			.orElseGet(ShaderProperties::empty);
 
