--- conflicted
+++ resolved
@@ -20,43 +20,17 @@
 	private final ProgramSet end;
 
 	private final IdMap idMap;
-	private final ShaderPackConfig config;
-	private final ShaderProperties shaderProperties;
 	private final Map<String, Map<String, String>> langMap;
 
 	public ShaderPack(Path root) throws IOException {
-		this.shaderProperties = loadProperties(root, "shaders.properties")
+		ShaderProperties shaderProperties = loadProperties(root, "shaders.properties")
 			.map(ShaderProperties::new)
 			.orElseGet(ShaderProperties::empty);
-		this.config = new ShaderPackConfig(Iris.getIrisConfig().getShaderPackName());
 
-		config.load();
-
-<<<<<<< HEAD
-		this.packDirectives = new PackDirectives();
-
-		this.gbuffersBasic = readProgramSource(root, "gbuffers_basic", this);
-		this.gbuffersBeaconBeam = readProgramSource(root, "gbuffers_beaconbeam", this);
-		this.gbuffersTextured = readProgramSource(root, "gbuffers_textured", this);
-		this.gbuffersTexturedLit = readProgramSource(root, "gbuffers_textured_lit", this);
-		this.gbuffersTerrain = readProgramSource(root, "gbuffers_terrain", this);
-		this.gbuffersDamagedBlock = readProgramSource(root, "gbuffers_damagedblock", this);
-		this.gbuffersWater = readProgramSource(root, "gbuffers_water", this);
-		this.gbuffersSkyBasic = readProgramSource(root, "gbuffers_skybasic", this);
-		this.gbuffersSkyTextured = readProgramSource(root, "gbuffers_skytextured", this);
-		this.gbuffersClouds = readProgramSource(root, "gbuffers_clouds", this);
-		this.gbuffersWeather = readProgramSource(root, "gbuffers_weather", this);
-		this.gbuffersEntities = readProgramSource(root, "gbuffers_entities", this);
-		this.gbuffersEntitiesGlowing = readProgramSource(root, "gbuffers_entities_glowing", this);
-		this.gbuffersGlint = readProgramSource(root, "gbuffers_armor_glint", this);
-		this.gbuffersEntityEyes = readProgramSource(root, "gbuffers_spidereyes", this);
-		this.gbuffersBlock = readProgramSource(root, "gbuffers_block", this);
-=======
 		this.base = new ProgramSet(root, root, shaderProperties, this);
 		this.overworld = loadOverrides(root, "world0", shaderProperties, this);
 		this.nether = loadOverrides(root, "world-1", shaderProperties, this);
 		this.end = loadOverrides(root, "world1", shaderProperties, this);
->>>>>>> 291afff1
 
 		this.idMap = new IdMap(root);
 		this.langMap = parseLangEntries(root);
@@ -66,23 +40,11 @@
 	private static ProgramSet loadOverrides(Path root, String subfolder, ShaderProperties shaderProperties, ShaderPack pack) throws IOException {
 		Path sub = root.resolve(subfolder);
 
-<<<<<<< HEAD
-			this.composite[i] = readProgramSource(root, "composite" + suffix, this);
-		}
-
-		this.compositeFinal = readProgramSource(root, "final", this);
-
-		this.idMap = new IdMap(root);
-		this.langMap = parseLangEntries(root);
-
-		config.save();
-=======
 		if (Files.exists(sub)) {
 			return new ProgramSet(sub, root, shaderProperties, pack);
 		}
 
 		return null;
->>>>>>> 291afff1
 	}
 
 	// TODO: Copy-paste from IdMap, find a way to deduplicate this
@@ -128,60 +90,6 @@
 		return langMap;
 	}
 
-<<<<<<< HEAD
-	public PackDirectives getPackDirectives() {
-		return packDirectives;
-	}
-
-	public ShaderPackConfig getConfig() {
-		return config;
-	}
-
-	public ShaderProperties getShaderProperties() {
-		return shaderProperties;
-	}
-
-	private static ProgramSource readProgramSource(Path root, String program, ShaderPack pack) throws IOException {
-		String vertexSource = null;
-		String fragmentSource = null;
-
-		try {
-			Path vertexPath = root.resolve(program + ".vsh");
-			vertexSource = readFile(vertexPath);
-
-			if (vertexSource != null) {
-				vertexSource = ShaderPreprocessor.process(root, vertexPath, vertexSource, pack.getConfig());
-			}
-		} catch (IOException e) {
-			// TODO: Better handling?
-			throw e;
-		}
-
-		try {
-			Path fragmentPath = root.resolve(program + ".fsh");
-			fragmentSource = readFile(fragmentPath);
-
-			if (fragmentSource != null) {
-				fragmentSource = ShaderPreprocessor.process(root, fragmentPath, fragmentSource, pack.getConfig());
-			}
-		} catch (IOException e) {
-			// TODO: Better handling?
-			throw e;
-		}
-
-		return new ProgramSource(program, vertexSource, fragmentSource, pack);
-	}
-
-	private static String readFile(Path path) throws IOException {
-		try {
-			return new String(Files.readAllBytes(path), StandardCharsets.UTF_8);
-		} catch (FileNotFoundException | NoSuchFileException e) {
-			return null;
-		}
-	}
-
-=======
->>>>>>> 291afff1
 	private Map<String, Map<String, String>> parseLangEntries(Path root) throws IOException {
 		Path langFolderPath = root.resolve("lang");
 		Map<String, Map<String, String>> allLanguagesMap = new HashMap<>();
@@ -216,55 +124,4 @@
 
 		return allLanguagesMap;
 	}
-<<<<<<< HEAD
-
-	public static class ProgramSource {
-		private final String name;
-		private final String vertexSource;
-		private final String fragmentSource;
-		private final ProgramDirectives directives;
-		private final ShaderPack parent;
-
-		public ProgramSource(String name, String vertexSource, String fragmentSource, ShaderPack parent) {
-			this.name = name;
-			this.vertexSource = vertexSource;
-			this.fragmentSource = fragmentSource;
-			this.parent = parent;
-			this.directives = new ProgramDirectives(this, parent.getShaderProperties());
-		}
-
-		public String getName() {
-			return name;
-		}
-
-		public Optional<String> getVertexSource() {
-			return Optional.ofNullable(vertexSource);
-		}
-
-		public Optional<String> getFragmentSource() {
-			return Optional.ofNullable(fragmentSource);
-		}
-
-		public ProgramDirectives getDirectives() {
-			return this.directives;
-		}
-
-		public ShaderPack getParent() {
-			return parent;
-		}
-
-		public boolean isValid() {
-			return vertexSource != null && fragmentSource != null;
-		}
-
-		public Optional<ProgramSource> requireValid() {
-			if (this.isValid()) {
-				return Optional.of(this);
-			} else {
-				return Optional.empty();
-			}
-		}
-	}
-=======
->>>>>>> 291afff1
 }