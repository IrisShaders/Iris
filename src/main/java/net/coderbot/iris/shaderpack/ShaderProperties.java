package net.coderbot.iris.shaderpack;

import it.unimi.dsi.fastutil.booleans.BooleanConsumer;
import it.unimi.dsi.fastutil.ints.Int2IntArrayMap;
import it.unimi.dsi.fastutil.objects.Object2BooleanMap;
import it.unimi.dsi.fastutil.objects.Object2BooleanOpenHashMap;
import it.unimi.dsi.fastutil.objects.Object2FloatMap;
import it.unimi.dsi.fastutil.objects.Object2FloatOpenHashMap;
import it.unimi.dsi.fastutil.objects.Object2ObjectMap;
import it.unimi.dsi.fastutil.objects.Object2ObjectOpenHashMap;
import net.coderbot.iris.Iris;
import net.coderbot.iris.gl.IrisRenderSystem;
import net.coderbot.iris.gl.blending.AlphaTest;
import net.coderbot.iris.gl.blending.AlphaTestFunction;
import net.coderbot.iris.gl.blending.BlendMode;
import net.coderbot.iris.gl.blending.BlendModeFunction;
import net.coderbot.iris.gl.blending.BlendModeOverride;
import net.coderbot.iris.gl.texture.InternalTextureFormat;
import net.coderbot.iris.gl.texture.PixelFormat;
import net.coderbot.iris.gl.texture.PixelType;
import net.coderbot.iris.gl.texture.TextureDefinition;
import net.coderbot.iris.gl.texture.TextureScaleOverride;
import net.coderbot.iris.gl.blending.BufferBlendInformation;
import net.coderbot.iris.gl.texture.TextureType;
import net.coderbot.iris.helpers.Tri;
import net.coderbot.iris.shaderpack.option.ShaderPackOptions;
import net.coderbot.iris.shaderpack.preprocessor.PropertiesPreprocessor;
import net.coderbot.iris.shaderpack.texture.TextureStage;
import net.coderbot.iris.uniforms.custom.CustomUniforms;

import java.io.IOException;
import java.io.StringReader;
import java.util.ArrayList;
import java.util.Arrays;
import java.util.EnumMap;
import java.util.HashMap;
import java.util.LinkedHashMap;
import java.util.List;
import java.util.Locale;
import java.util.Map;
import java.util.Optional;
import java.util.Properties;
import java.util.function.BiConsumer;
import java.util.function.Consumer;

/**
 * The parsed representation of the shaders.properties file. This class is not meant to be stored permanently, rather
 * it merely exists as an intermediate step until we build up PackDirectives and ProgramDirectives objects from the
 * values in here & the values parsed from shader source code.
 */
public class ShaderProperties {
	private int customTexAmount;
	private CloudSetting cloudSetting = CloudSetting.DEFAULT;
	private OptionalBoolean oldHandLight = OptionalBoolean.DEFAULT;
	private OptionalBoolean dynamicHandLight = OptionalBoolean.DEFAULT;
	private OptionalBoolean oldLighting = OptionalBoolean.DEFAULT;
	private OptionalBoolean shadowTerrain = OptionalBoolean.DEFAULT;
	private OptionalBoolean shadowTranslucent = OptionalBoolean.DEFAULT;
	private OptionalBoolean shadowEntities = OptionalBoolean.DEFAULT;
	private OptionalBoolean shadowPlayer = OptionalBoolean.DEFAULT;
	private OptionalBoolean shadowBlockEntities = OptionalBoolean.DEFAULT;
	private OptionalBoolean underwaterOverlay = OptionalBoolean.DEFAULT;
	private OptionalBoolean sun = OptionalBoolean.DEFAULT;
	private OptionalBoolean moon = OptionalBoolean.DEFAULT;
	private OptionalBoolean vignette = OptionalBoolean.DEFAULT;
	private OptionalBoolean backFaceSolid = OptionalBoolean.DEFAULT;
	private OptionalBoolean backFaceCutout = OptionalBoolean.DEFAULT;
	private OptionalBoolean backFaceCutoutMipped = OptionalBoolean.DEFAULT;
	private OptionalBoolean backFaceTranslucent = OptionalBoolean.DEFAULT;
	private OptionalBoolean rainDepth = OptionalBoolean.DEFAULT;
	private OptionalBoolean concurrentCompute = OptionalBoolean.DEFAULT;
	private OptionalBoolean beaconBeamDepth = OptionalBoolean.DEFAULT;
	private OptionalBoolean separateAo = OptionalBoolean.DEFAULT;
	private OptionalBoolean frustumCulling = OptionalBoolean.DEFAULT;
	private OptionalBoolean shadowCulling = OptionalBoolean.DEFAULT;
	private OptionalBoolean shadowEnabled = OptionalBoolean.DEFAULT;
	private Optional<ParticleRenderingSettings> particleRenderingSettings = Optional.empty();
	private OptionalBoolean prepareBeforeShadow = OptionalBoolean.DEFAULT;
	private List<String> sliderOptions = new ArrayList<>();
	private final Map<String, List<String>> profiles = new LinkedHashMap<>();
	private List<String> mainScreenOptions = null;
	private final Map<String, List<String>> subScreenOptions = new HashMap<>();
	private Integer mainScreenColumnCount = null;
	private final Map<String, Integer> subScreenColumnCount = new HashMap<>();
	// TODO: private Map<String, String> optifineVersionRequirements;
	// TODO: Parse custom uniforms / variables
	private final Object2ObjectMap<String, AlphaTest> alphaTestOverrides = new Object2ObjectOpenHashMap<>();
	private final Object2FloatMap<String> viewportScaleOverrides = new Object2FloatOpenHashMap<>();
	private final Object2ObjectMap<String, TextureScaleOverride> textureScaleOverrides = new Object2ObjectOpenHashMap<>();
	private final Object2ObjectMap<String, BlendModeOverride> blendModeOverrides = new Object2ObjectOpenHashMap<>();
<<<<<<< HEAD
	private final Object2ObjectMap<String, ArrayList<BufferBlendInformation>> bufferBlendOverrides = new Object2ObjectOpenHashMap<>();
	private final EnumMap<TextureStage, Object2ObjectMap<String, TextureDefinition>> customTextures = new EnumMap<>(TextureStage.class);
	private final Object2ObjectMap<Tri<String, TextureType, TextureStage>, String> customTexturePatching = new Object2ObjectOpenHashMap<>();
	private final Object2ObjectMap<String, TextureDefinition> irisCustomTextures = new Object2ObjectOpenHashMap<>();
=======
	private final Int2IntArrayMap bufferObjects = new Int2IntArrayMap();
	private final EnumMap<TextureStage, Object2ObjectMap<String, String>> customTextures = new EnumMap<>(TextureStage.class);
>>>>>>> a6737348
	private final Object2ObjectMap<String, Object2BooleanMap<String>> explicitFlips = new Object2ObjectOpenHashMap<>();
	private String noiseTexturePath = null;
	CustomUniforms.Builder customUniforms = new CustomUniforms.Builder();
	private Object2ObjectMap<String, String> conditionallyEnabledPrograms = new Object2ObjectOpenHashMap<>();
	private List<String> requiredFeatureFlags = new ArrayList<>();
	private List<String> optionalFeatureFlags = new ArrayList<>();

	private ShaderProperties() {
		// empty
	}

	// TODO: Is there a better solution than having ShaderPack pass a root path to ShaderProperties to be able to read textures?
	public ShaderProperties(String contents, ShaderPackOptions shaderPackOptions, Iterable<StringPair> environmentDefines) {
		String preprocessedContents = PropertiesPreprocessor.preprocessSource(contents, shaderPackOptions, environmentDefines);

		Properties preprocessed = new OrderBackedProperties();
		Properties original = new OrderBackedProperties();
		try {
			preprocessed.load(new StringReader(preprocessedContents));
			original.load(new StringReader(contents));
		} catch (IOException e) {
			Iris.logger.error("Error loading shaders.properties!", e);
		}

		preprocessed.forEach((keyObject, valueObject) -> {
			String key = (String) keyObject;
			String value = (String) valueObject;

			if ("texture.noise".equals(key)) {
				noiseTexturePath = value;
				return;
			}

			if ("clouds".equals(key)) {
				if ("off".equals(value)) {
					cloudSetting = CloudSetting.OFF;
				} else if ("fast".equals(value)) {
					cloudSetting = CloudSetting.FAST;
				} else if ("fancy".equals(value)) {
					cloudSetting = CloudSetting.FANCY;
				} else {
					Iris.logger.error("Unrecognized clouds setting: " + value);
				}
			}

			handleBooleanDirective(key, value, "oldHandLight", bool -> oldHandLight = bool);
			handleBooleanDirective(key, value, "dynamicHandLight", bool -> dynamicHandLight = bool);
			handleBooleanDirective(key, value, "oldLighting", bool -> oldLighting = bool);
			handleBooleanDirective(key, value, "shadowTerrain", bool -> shadowTerrain = bool);
			handleBooleanDirective(key, value, "shadowTranslucent", bool -> shadowTranslucent = bool);
			handleBooleanDirective(key, value, "shadowEntities", bool -> shadowEntities = bool);
			handleBooleanDirective(key, value, "shadowPlayer", bool -> shadowPlayer = bool);
			handleBooleanDirective(key, value, "shadowBlockEntities", bool -> shadowBlockEntities = bool);
			handleBooleanDirective(key, value, "underwaterOverlay", bool -> underwaterOverlay = bool);
			handleBooleanDirective(key, value, "sun", bool -> sun = bool);
			handleBooleanDirective(key, value, "moon", bool -> moon = bool);
			handleBooleanDirective(key, value, "vignette", bool -> vignette = bool);
			handleBooleanDirective(key, value, "backFace.solid", bool -> backFaceSolid = bool);
			handleBooleanDirective(key, value, "backFace.cutout", bool -> backFaceCutout = bool);
			handleBooleanDirective(key, value, "backFace.cutoutMipped", bool -> backFaceCutoutMipped = bool);
			handleBooleanDirective(key, value, "backFace.translucent", bool -> backFaceTranslucent = bool);
			handleBooleanDirective(key, value, "rain.depth", bool -> rainDepth = bool);
			handleBooleanDirective(key, value, "allowConcurrentCompute", bool -> concurrentCompute = bool);
			handleBooleanDirective(key, value, "beacon.beam.depth", bool -> beaconBeamDepth = bool);
			handleBooleanDirective(key, value, "separateAo", bool -> separateAo = bool);
			handleBooleanDirective(key, value, "frustum.culling", bool -> frustumCulling = bool);
			handleBooleanDirective(key, value, "shadow.culling", bool -> shadowCulling = bool);
			handleBooleanDirective(key, value, "shadow.enabled", bool -> shadowEnabled = bool);
			handleBooleanDirective(key, value, "particles.before.deferred", bool -> {
				if (bool.orElse(false) && particleRenderingSettings.isEmpty()) {
					particleRenderingSettings = Optional.of(ParticleRenderingSettings.BEFORE);
				}
			});
			handleBooleanDirective(key, value, "prepareBeforeShadow", bool -> prepareBeforeShadow = bool);

			if (key.startsWith("particles.ordering")) {
				Optional<ParticleRenderingSettings> settings = ParticleRenderingSettings.fromString(value.trim().toUpperCase(Locale.US));
				if (settings.isPresent()) {
					particleRenderingSettings = settings;
				} else {
					throw new RuntimeException("Failed to parse particle rendering order! " + value);
				}
			}

			// TODO: Min optifine versions, shader options layout / appearance / profiles
			// TODO: Custom uniforms

			handlePassDirective("scale.", key, value, pass -> {
				float scale;

				try {
					scale = Float.parseFloat(value);
				} catch (NumberFormatException e) {
					Iris.logger.error("Unable to parse scale directive for " + pass + ": " + value, e);
					return;
				}

				viewportScaleOverrides.put(pass, scale);
			});

			handlePassDirective("size.buffer.", key, value, pass -> {
				String[] parts = value.split(" ");

				if (parts.length != 2) {
					Iris.logger.error("Unable to parse size.buffer directive for " + pass + ": " + value);
					return;
				}

				textureScaleOverrides.put(pass, new TextureScaleOverride(parts[0], parts[1]));
			});

			handlePassDirective("alphaTest.", key, value, pass -> {
				if ("off".equals(value) || "false".equals(value)) {
					alphaTestOverrides.put(pass, AlphaTest.ALWAYS);
					return;
				}

				String[] parts = value.split(" ");

				if (parts.length > 2) {
					Iris.logger.warn("Weird alpha test directive for " + pass + " contains more parts than we expected: " + value);
				} else if (parts.length < 2) {
					Iris.logger.error("Invalid alpha test directive for " + pass + ": " + value);
					return;
				}

				Optional<AlphaTestFunction> function = AlphaTestFunction.fromString(parts[0]);

				if (!function.isPresent()) {
					Iris.logger.error("Unable to parse alpha test directive for " + pass + ", unknown alpha test function " + parts[0] + ": " + value);
					return;
				}

				float reference;

				try {
					reference = Float.parseFloat(parts[1]);
				} catch (NumberFormatException e) {
					Iris.logger.error("Unable to parse alpha test directive for " + pass + ": " + value, e);
					return;
				}

				alphaTestOverrides.put(pass, new AlphaTest(function.get(), reference));
			});

			handlePassDirective("blend.", key, value, pass -> {
				if (pass.contains(".")) {

					if (!IrisRenderSystem.supportsBufferBlending()) {
						throw new RuntimeException("Buffer blending is not supported on this platform, however it was attempted to be used!");
					}

					String[] parts = pass.split("\\.");
					int index = PackRenderTargetDirectives.LEGACY_RENDER_TARGETS.indexOf(parts[1]);

					if (index == -1 && parts[1].startsWith("colortex")) {
						String id = parts[1].substring("colortex".length());

						try {
							index = Integer.parseInt(id);
						} catch (NumberFormatException e) {
							throw new RuntimeException("Failed to parse buffer blend!", e);
						}
					}

					if (index == -1) {
						throw new RuntimeException("Failed to parse buffer blend! index = " + index);
					}

					if ("off".equals(value)) {
						bufferBlendOverrides.computeIfAbsent(parts[0], list -> new ArrayList<>()).add(new BufferBlendInformation(index, null));
						return;
					}

					String[] modeArray = value.split(" ");
					int[] modes = new int[modeArray.length];

					int i = 0;
					for (String modeName : modeArray) {
						modes[i] = BlendModeFunction.fromString(modeName).get().getGlId();
						i++;
					}

					bufferBlendOverrides.computeIfAbsent(parts[0], list -> new ArrayList<>()).add(new BufferBlendInformation(index, new BlendMode(modes[0], modes[1], modes[2], modes[3])));

					return;
				}

				if ("off".equals(value)) {
					blendModeOverrides.put(pass, BlendModeOverride.OFF);
					return;
				}

				String[] modeArray = value.split(" ");
				int[] modes = new int[modeArray.length];

				int i = 0;
				for (String modeName : modeArray) {
					modes[i] = BlendModeFunction.fromString(modeName).get().getGlId();
					i++;
				}

				blendModeOverrides.put(pass, new BlendModeOverride(new BlendMode(modes[0], modes[1], modes[2], modes[3])));
			});

<<<<<<< HEAD
			handleProgramEnabledDirective("program.", key, value, program -> {
				conditionallyEnabledPrograms.put(program, value);
=======
			handlePassDirective("bufferObject.", key, value, index -> {
				int trueIndex;
				int trueSize;
				try {
					trueIndex = Integer.parseInt(index);
					trueSize = Integer.parseInt(value);
				} catch (NumberFormatException e) {
					Iris.logger.fatal("Number format exception parsing SSBO index/size!", e);
					return;
				}

				if (trueIndex > 8) {
					Iris.logger.fatal("SSBO's cannot use buffer numbers higher than 8, they're reserved!");
					return;
				}

				bufferObjects.put(trueIndex, trueSize);
>>>>>>> a6737348
			});

			handleTwoArgDirective("texture.", key, value, (stageName, samplerName) -> {
				String[] parts = value.split(" ");
				// TODO: Is there a better way to achieve this?
				samplerName = samplerName.split("\\.")[0];

				Optional<TextureStage> optionalTextureStage = TextureStage.parse(stageName);

				if (!optionalTextureStage.isPresent()) {
					Iris.logger.warn("Unknown texture stage " + "\"" + stageName + "\"," + " ignoring custom texture directive for " + key);
					return;
				}

				TextureStage stage = optionalTextureStage.get();

				if (parts.length > 1) {
					String newSamplerName = "customtex" + customTexAmount;
					customTexAmount++;
					TextureType type = null;
					// Raw texture handling
					if (parts.length == 6) {
						// 1D texture handling
						type = TextureType.TEXTURE_1D;
						irisCustomTextures.put(newSamplerName, new TextureDefinition.RawDefinition(parts[0], TextureType.valueOf(parts[1].toUpperCase(Locale.ROOT)), InternalTextureFormat.fromString(parts[2]).orElseThrow(IllegalArgumentException::new), Integer.parseInt(parts[3]), 0, 0, PixelFormat.fromString(parts[4]).orElseThrow(IllegalArgumentException::new), PixelType.fromString(parts[5]).orElseThrow(IllegalArgumentException::new)));
					} else if (parts.length == 7) {
						// 2D texture handling
						type = TextureType.TEXTURE_2D;
						irisCustomTextures.put(newSamplerName, new TextureDefinition.RawDefinition(parts[0], TextureType.valueOf(parts[1].toUpperCase(Locale.ROOT)), InternalTextureFormat.fromString(parts[2]).orElseThrow(IllegalArgumentException::new), Integer.parseInt(parts[3]), Integer.parseInt(parts[4]), 0, PixelFormat.fromString(parts[5]).orElseThrow(IllegalArgumentException::new), PixelType.fromString(parts[6]).orElseThrow(IllegalArgumentException::new)));
					} else if (parts.length == 8) {
						// 3D texture handling
						type = TextureType.TEXTURE_3D;
						irisCustomTextures.put(newSamplerName, new TextureDefinition.RawDefinition(parts[0], TextureType.valueOf(parts[1].toUpperCase(Locale.ROOT)), InternalTextureFormat.fromString(parts[2]).orElseThrow(IllegalArgumentException::new), Integer.parseInt(parts[3]), Integer.parseInt(parts[4]), Integer.parseInt(parts[5]), PixelFormat.fromString(parts[6]).orElseThrow(IllegalArgumentException::new), PixelType.fromString(parts[7]).orElseThrow(IllegalArgumentException::new)));
					} else {
						Iris.logger.warn("Unknown texture directive for " + key + ": " + value);
					}

					customTexturePatching.put(new Tri<>(samplerName, type, stage), newSamplerName);

					return;
				}

				customTextures.computeIfAbsent(stage, _stage -> new Object2ObjectOpenHashMap<>())
						.put(samplerName, new TextureDefinition.PNGDefinition(value));
			});

			handlePassDirective("customTexture.", key, value, (samplerName) -> {
				String[] parts = value.split(" ");

				// TODO: Support raw textures
				if (parts.length > 1) {
					// Raw texture handling
					if (parts.length == 6) {
						// 1D texture handling
						irisCustomTextures.put(samplerName, new TextureDefinition.RawDefinition(parts[0], TextureType.valueOf(parts[1].toUpperCase(Locale.ROOT)), InternalTextureFormat.fromString(parts[2]).orElseThrow(IllegalArgumentException::new), Integer.parseInt(parts[3]), 0, 0, PixelFormat.fromString(parts[4]).orElseThrow(IllegalArgumentException::new), PixelType.fromString(parts[5]).orElseThrow(IllegalArgumentException::new)));
					} else if (parts.length == 7) {
						// 2D texture handling
						irisCustomTextures.put(samplerName, new TextureDefinition.RawDefinition(parts[0], TextureType.valueOf(parts[1].toUpperCase(Locale.ROOT)), InternalTextureFormat.fromString(parts[2]).orElseThrow(IllegalArgumentException::new), Integer.parseInt(parts[3]), Integer.parseInt(parts[4]), 0, PixelFormat.fromString(parts[5]).orElseThrow(IllegalArgumentException::new), PixelType.fromString(parts[6]).orElseThrow(IllegalArgumentException::new)));
					} else if (parts.length == 8) {
						// 3D texture handling
						irisCustomTextures.put(samplerName, new TextureDefinition.RawDefinition(parts[0], TextureType.valueOf(parts[1].toUpperCase(Locale.ROOT)), InternalTextureFormat.fromString(parts[2]).orElseThrow(IllegalArgumentException::new), Integer.parseInt(parts[3]), Integer.parseInt(parts[4]), Integer.parseInt(parts[5]), PixelFormat.fromString(parts[6]).orElseThrow(IllegalArgumentException::new), PixelType.fromString(parts[7]).orElseThrow(IllegalArgumentException::new)));
					} else {
						Iris.logger.warn("Unknown texture directive for " + key + ": " + value);
					}

					return;
				}

				irisCustomTextures.put(samplerName, new TextureDefinition.PNGDefinition(value));
			});

			handleTwoArgDirective("flip.", key, value, (pass, buffer) -> {
				handleBooleanValue(key, value, shouldFlip -> {
					explicitFlips.computeIfAbsent(pass, _pass -> new Object2BooleanOpenHashMap<>())
							.put(buffer, shouldFlip);
				});
			});

			handlePassDirective("variable.", key, value, pass -> {
				String[] parts = pass.split("\\.");
				if(parts.length != 2){
					Iris.logger.warn("Custom variables should take the form of `variable.<type>.<name> = <expression>. Ignoring " + key);
					return;
				}

				customUniforms.addVariable(parts[0], parts[1], value, false);
			});

			handlePassDirective("uniform.", key, value, pass -> {
				String[] parts = pass.split("\\.");
				if(parts.length != 2){
					Iris.logger.warn("Custom uniforms should take the form of `uniform.<type>.<name> = <expression>. Ignoring " + key);
					return;
				}

				customUniforms.addVariable(parts[0], parts[1], value, true);
			});


			handleWhitespacedListDirective(key, value, "iris.features.required", options -> requiredFeatureFlags = options);
			handleWhitespacedListDirective(key, value, "iris.features.optional", options -> optionalFeatureFlags = options);

			// TODO: Buffer size directives
			// TODO: Conditional program enabling directives
		});

		// We need to use a non-preprocessed property file here since we don't want any weird preprocessor changes to be applied to the screen/value layout.
		original.forEach((keyObject, valueObject) -> {
			String key = (String) keyObject;
			String value = (String) valueObject;

			// Defining "sliders" multiple times in the properties file will only result in
			// the last definition being used, should be tested if behavior matches OptiFine
			handleWhitespacedListDirective(key, value, "sliders", sliders -> sliderOptions = sliders);
			handlePrefixedWhitespacedListDirective("profile.", key, value, profiles::put);

			if (handleIntDirective(key, value, "screen.columns", columns -> mainScreenColumnCount = columns)) {
				return;
			}

			if (handleAffixedIntDirective("screen.", ".columns", key, value, subScreenColumnCount::put)) {
				return;
			}

			handleWhitespacedListDirective(key, value, "screen", options -> mainScreenOptions = options);
			handlePrefixedWhitespacedListDirective("screen.", key, value, subScreenOptions::put);
		});
	}

	private static void handleBooleanValue(String key, String value, BooleanConsumer handler) {
		if ("true".equals(value)) {
			handler.accept(true);
		} else if ("false".equals(value)) {
			handler.accept(false);
		} else {
			Iris.logger.warn("Unexpected value for boolean key " + key + " in shaders.properties: got " + value + ", but expected either true or false");
		}
	}

	private static void handleBooleanDirective(String key, String value, String expectedKey, Consumer<OptionalBoolean> handler) {
		if (!expectedKey.equals(key)) {
			return;
		}

		if ("true".equals(value)) {
			handler.accept(OptionalBoolean.TRUE);
		} else if ("false".equals(value)) {
			handler.accept(OptionalBoolean.FALSE);
		} else {
			Iris.logger.warn("Unexpected value for boolean key " + key + " in shaders.properties: got " + value + ", but expected either true or false");
		}
	}

	private static boolean handleIntDirective(String key, String value, String expectedKey, Consumer<Integer> handler) {
		if (!expectedKey.equals(key)) {
			return false;
		}

		try {
			int result = Integer.parseInt(value);

			handler.accept(result);
		} catch (NumberFormatException nex) {
			Iris.logger.warn("Unexpected value for integer key " + key + " in shaders.properties: got " + value + ", but expected an integer");
		}

		return true;
	}

	private static boolean handleAffixedIntDirective(String prefix, String suffix, String key, String value, BiConsumer<String, Integer> handler) {
		if (key.startsWith(prefix) && key.endsWith(suffix)) {
			int substrBegin = prefix.length();
			int substrEnd = key.length() - suffix.length();

			if (substrEnd <= substrBegin) {
				return false;
			}

			String affixStrippedKey = key.substring(substrBegin, substrEnd);

			try {
				int result = Integer.parseInt(value);

				handler.accept(affixStrippedKey, result);
			} catch (NumberFormatException nex) {
				Iris.logger.warn("Unexpected value for integer key " + key + " in shaders.properties: got " + value + ", but expected an integer");
			}

			return true;
		}

		return false;
	}

	private static void handlePassDirective(String prefix, String key, String value, Consumer<String> handler) {
		if (key.startsWith(prefix)) {
			String pass = key.substring(prefix.length());

			handler.accept(pass);
		}
	}

	private static void handleProgramEnabledDirective(String prefix, String key, String value, Consumer<String> handler) {
		if (key.startsWith(prefix)) {
			String program = key.substring(prefix.length(), key.indexOf(".", prefix.length()));

			handler.accept(program);
		}
	}

	private static void handleWhitespacedListDirective(String key, String value, String expectedKey, Consumer<List<String>> handler) {
		if (!expectedKey.equals(key)) {
			return;
		}

		String[] elements = value.split(" +");

		handler.accept(Arrays.asList(elements));
	}

	private static void handlePrefixedWhitespacedListDirective(String prefix, String key, String value, BiConsumer<String, List<String>> handler) {
		if (key.startsWith(prefix)) {
			String prefixStrippedKey = key.substring(prefix.length());
			String[] elements = value.split(" +");

			handler.accept(prefixStrippedKey, Arrays.asList(elements));
		}
	}

	private static void handleTwoArgDirective(String prefix, String key, String value, BiConsumer<String, String> handler) {
		if (key.startsWith(prefix)) {
			int endOfPassIndex = key.indexOf(".", prefix.length());
			String stage = key.substring(prefix.length(), endOfPassIndex);
			String sampler = key.substring(endOfPassIndex + 1);

			handler.accept(stage, sampler);
		}
	}

	public static ShaderProperties empty() {
		return new ShaderProperties();
	}

	public CloudSetting getCloudSetting() {
		return cloudSetting;
	}

	public OptionalBoolean getOldHandLight() {
		return oldHandLight;
	}

	public OptionalBoolean getDynamicHandLight() {
		return dynamicHandLight;
	}

	public OptionalBoolean getOldLighting() {
		return oldLighting;
	}

	public OptionalBoolean getShadowTerrain() {
		return shadowTerrain;
	}

	public OptionalBoolean getShadowTranslucent() {
		return shadowTranslucent;
	}

	public OptionalBoolean getShadowEntities() {
		return shadowEntities;
	}

	public OptionalBoolean getShadowPlayer() {
		return shadowPlayer;
	}

	public OptionalBoolean getShadowBlockEntities() {
		return shadowBlockEntities;
	}

	public OptionalBoolean getUnderwaterOverlay() {
		return underwaterOverlay;
	}

	public OptionalBoolean getSun() {
		return sun;
	}

	public OptionalBoolean getMoon() {
		return moon;
	}

	public OptionalBoolean getVignette() {
		return vignette;
	}

	public OptionalBoolean getBackFaceSolid() {
		return backFaceSolid;
	}

	public OptionalBoolean getBackFaceCutout() {
		return backFaceCutout;
	}

	public OptionalBoolean getBackFaceCutoutMipped() {
		return backFaceCutoutMipped;
	}

	public OptionalBoolean getBackFaceTranslucent() {
		return backFaceTranslucent;
	}

	public OptionalBoolean getRainDepth() {
		return rainDepth;
	}

	public OptionalBoolean getBeaconBeamDepth() {
		return beaconBeamDepth;
	}

	public OptionalBoolean getSeparateAo() {
		return separateAo;
	}

	public OptionalBoolean getFrustumCulling() {
		return frustumCulling;
	}

	public OptionalBoolean getShadowCulling() {
		return shadowCulling;
	}

	public Object2ObjectMap<String, AlphaTest> getAlphaTestOverrides() {
		return alphaTestOverrides;
	}

	public OptionalBoolean getShadowEnabled() {
		return shadowEnabled;
	}

	public Optional<ParticleRenderingSettings> getParticleRenderingSettings() {
		return particleRenderingSettings;
	}

	public OptionalBoolean getConcurrentCompute() {
		return concurrentCompute;
	}

	public OptionalBoolean getPrepareBeforeShadow() {
		return prepareBeforeShadow;
	}

	public Object2FloatMap<String> getViewportScaleOverrides() {
		return viewportScaleOverrides;
	}

	public Object2ObjectMap<String, TextureScaleOverride> getTextureScaleOverrides() {
		return textureScaleOverrides;
	}

	public Object2ObjectMap<String, BlendModeOverride> getBlendModeOverrides() {
		return blendModeOverrides;
	}

<<<<<<< HEAD
	public Object2ObjectMap<String, ArrayList<BufferBlendInformation>> getBufferBlendOverrides() {
		return bufferBlendOverrides;
	}

	public EnumMap<TextureStage, Object2ObjectMap<String, TextureDefinition>> getCustomTextures() {
=======
	public Int2IntArrayMap getBufferObjects() {
		return bufferObjects;
	}

	public EnumMap<TextureStage, Object2ObjectMap<String, String>> getCustomTextures() {
>>>>>>> a6737348
		return customTextures;
	}

	public Object2ObjectMap<Tri<String, TextureType, TextureStage>, String> getCustomTexturePatching() {

		return customTexturePatching;
	}

	public Object2ObjectMap<String, TextureDefinition> getIrisCustomTextures() {
		return irisCustomTextures;
	}

	public Optional<String> getNoiseTexturePath() {
		return Optional.ofNullable(noiseTexturePath);
	}

	public Object2ObjectMap<String, String> getConditionallyEnabledPrograms() {
		return conditionallyEnabledPrograms;
	}

	public List<String> getSliderOptions() {
		return sliderOptions;
	}

	public Map<String, List<String>> getProfiles() {
		return profiles;
	}

	public Optional<List<String>> getMainScreenOptions() {
		return Optional.ofNullable(mainScreenOptions);
	}

	public Map<String, List<String>> getSubScreenOptions() {
		return subScreenOptions;
	}

	public Optional<Integer> getMainScreenColumnCount() {
		return Optional.ofNullable(mainScreenColumnCount);
	}

	public Map<String, Integer> getSubScreenColumnCount() {
		return subScreenColumnCount;
	}

	public Object2ObjectMap<String, Object2BooleanMap<String>> getExplicitFlips() {
		return explicitFlips;
	}

	public List<String> getRequiredFeatureFlags() {
		return requiredFeatureFlags;
	}

	public List<String> getOptionalFeatureFlags() {
		return optionalFeatureFlags;
	}
}<|MERGE_RESOLUTION|>--- conflicted
+++ resolved
@@ -88,15 +88,11 @@
 	private final Object2FloatMap<String> viewportScaleOverrides = new Object2FloatOpenHashMap<>();
 	private final Object2ObjectMap<String, TextureScaleOverride> textureScaleOverrides = new Object2ObjectOpenHashMap<>();
 	private final Object2ObjectMap<String, BlendModeOverride> blendModeOverrides = new Object2ObjectOpenHashMap<>();
-<<<<<<< HEAD
 	private final Object2ObjectMap<String, ArrayList<BufferBlendInformation>> bufferBlendOverrides = new Object2ObjectOpenHashMap<>();
 	private final EnumMap<TextureStage, Object2ObjectMap<String, TextureDefinition>> customTextures = new EnumMap<>(TextureStage.class);
 	private final Object2ObjectMap<Tri<String, TextureType, TextureStage>, String> customTexturePatching = new Object2ObjectOpenHashMap<>();
 	private final Object2ObjectMap<String, TextureDefinition> irisCustomTextures = new Object2ObjectOpenHashMap<>();
-=======
 	private final Int2IntArrayMap bufferObjects = new Int2IntArrayMap();
-	private final EnumMap<TextureStage, Object2ObjectMap<String, String>> customTextures = new EnumMap<>(TextureStage.class);
->>>>>>> a6737348
 	private final Object2ObjectMap<String, Object2BooleanMap<String>> explicitFlips = new Object2ObjectOpenHashMap<>();
 	private String noiseTexturePath = null;
 	CustomUniforms.Builder customUniforms = new CustomUniforms.Builder();
@@ -302,10 +298,10 @@
 				blendModeOverrides.put(pass, new BlendModeOverride(new BlendMode(modes[0], modes[1], modes[2], modes[3])));
 			});
 
-<<<<<<< HEAD
 			handleProgramEnabledDirective("program.", key, value, program -> {
 				conditionallyEnabledPrograms.put(program, value);
-=======
+			});
+
 			handlePassDirective("bufferObject.", key, value, index -> {
 				int trueIndex;
 				int trueSize;
@@ -323,7 +319,6 @@
 				}
 
 				bufferObjects.put(trueIndex, trueSize);
->>>>>>> a6737348
 			});
 
 			handleTwoArgDirective("texture.", key, value, (stageName, samplerName) -> {
@@ -687,19 +682,15 @@
 		return blendModeOverrides;
 	}
 
-<<<<<<< HEAD
 	public Object2ObjectMap<String, ArrayList<BufferBlendInformation>> getBufferBlendOverrides() {
 		return bufferBlendOverrides;
 	}
 
-	public EnumMap<TextureStage, Object2ObjectMap<String, TextureDefinition>> getCustomTextures() {
-=======
 	public Int2IntArrayMap getBufferObjects() {
 		return bufferObjects;
 	}
 
-	public EnumMap<TextureStage, Object2ObjectMap<String, String>> getCustomTextures() {
->>>>>>> a6737348
+	public EnumMap<TextureStage, Object2ObjectMap<String, TextureDefinition>> getCustomTextures() {
 		return customTextures;
 	}
 
