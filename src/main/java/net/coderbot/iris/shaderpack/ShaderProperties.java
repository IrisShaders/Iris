package net.coderbot.iris.shaderpack;

<<<<<<< HEAD
import java.util.*;
import java.util.function.BiConsumer;
import java.util.function.Consumer;

=======
import it.unimi.dsi.fastutil.booleans.BooleanConsumer;
import it.unimi.dsi.fastutil.objects.Object2BooleanMap;
import it.unimi.dsi.fastutil.objects.Object2BooleanOpenHashMap;
>>>>>>> 9d679445
import it.unimi.dsi.fastutil.objects.Object2FloatMap;
import it.unimi.dsi.fastutil.objects.Object2FloatOpenHashMap;
import it.unimi.dsi.fastutil.objects.Object2ObjectMap;
import it.unimi.dsi.fastutil.objects.Object2ObjectOpenHashMap;
import it.unimi.dsi.fastutil.objects.ObjectOpenHashSet;
import it.unimi.dsi.fastutil.objects.ObjectSet;
import net.coderbot.iris.Iris;
import net.coderbot.iris.gl.blending.AlphaTestFunction;
import net.coderbot.iris.gl.blending.AlphaTestOverride;
import net.coderbot.iris.gl.blending.BlendMode;
import net.coderbot.iris.gl.blending.BlendModeFunction;
import net.coderbot.iris.gl.blending.BlendModeOverride;
import net.coderbot.iris.shaderpack.texture.TextureStage;

import java.util.Optional;
import java.util.Properties;
import java.util.function.BiConsumer;
import java.util.function.Consumer;

/**
 * The parsed representation of the shaders.properties file. This class is not meant to be stored permanently, rather
 * it merely exists as an intermediate step until we build up PackDirectives and ProgramDirectives objects from the
 * values in here & the values parsed from shader source code.
 */
public class ShaderProperties {
	private boolean enableClouds = true;
	private OptionalBoolean oldHandLight = OptionalBoolean.DEFAULT;
	private OptionalBoolean dynamicHandLight = OptionalBoolean.DEFAULT;
	private OptionalBoolean oldLighting = OptionalBoolean.DEFAULT;
	private OptionalBoolean shadowTerrain = OptionalBoolean.DEFAULT;
	private OptionalBoolean shadowTranslucent = OptionalBoolean.DEFAULT;
	private OptionalBoolean shadowEntities = OptionalBoolean.DEFAULT;
	private OptionalBoolean shadowBlockEntities = OptionalBoolean.DEFAULT;
	private OptionalBoolean underwaterOverlay = OptionalBoolean.DEFAULT;
	private OptionalBoolean sun = OptionalBoolean.DEFAULT;
	private OptionalBoolean moon = OptionalBoolean.DEFAULT;
	private OptionalBoolean vignette = OptionalBoolean.DEFAULT;
	private OptionalBoolean backFaceSolid = OptionalBoolean.DEFAULT;
	private OptionalBoolean backFaceCutout = OptionalBoolean.DEFAULT;
	private OptionalBoolean backFaceCutoutMipped = OptionalBoolean.DEFAULT;
	private OptionalBoolean backFaceTranslucent = OptionalBoolean.DEFAULT;
	private OptionalBoolean rainDepth = OptionalBoolean.DEFAULT;
	private OptionalBoolean beaconBeamDepth = OptionalBoolean.DEFAULT;
	private OptionalBoolean separateAo = OptionalBoolean.DEFAULT;
	private OptionalBoolean frustumCulling = OptionalBoolean.DEFAULT;
<<<<<<< HEAD
	private List<String> sliderOptions = new ArrayList<>();
	private final Map<String, List<String>> profiles = new LinkedHashMap<>();
	private List<String> mainScreenOptions = new ArrayList<>();
	private final Map<String, List<String>> subScreenOptions = new HashMap<>();
	private Integer mainScreenColumnCount = null;
	private final Map<String, Integer> subScreenColumnCount = new HashMap<>();
	// TODO: Custom textures
=======
>>>>>>> 9d679445
	// TODO: private Map<String, String> optifineVersionRequirements;
	// TODO: Parse custom uniforms / variables
	private final Object2ObjectMap<String, AlphaTestOverride> alphaTestOverrides = new Object2ObjectOpenHashMap<>();
	private final Object2FloatMap<String> viewportScaleOverrides = new Object2FloatOpenHashMap<>();
	private final Object2ObjectMap<String, BlendModeOverride> blendModeOverrides = new Object2ObjectOpenHashMap<>();
	private final Object2ObjectMap<TextureStage, Object2ObjectMap<String, String>> customTextures = new Object2ObjectOpenHashMap<>();
	private final Object2ObjectMap<String, Object2BooleanMap<String>> explicitFlips = new Object2ObjectOpenHashMap<>();
	private String noiseTexturePath = null;

	private ShaderProperties() {
		// empty
	}

	// TODO: Is there a better solution than having ShaderPack pass a root path to ShaderProperties to be able to read textures?
	public ShaderProperties(Properties properties) {
		properties.forEach((keyObject, valueObject) -> {
			String key = (String) keyObject;
			String value = (String) valueObject;

			if ("texture.noise".equals(key)) {
				noiseTexturePath = value;
				return;
			}

			if ("clouds".equals(key) && value.equals("off")) {
				// TODO: Force clouds to fast / fancy as well if the shaderpack wants it
				enableClouds = false;
			}

			handleBooleanDirective(key, value, "oldHandLight", bool -> oldHandLight = bool);
			handleBooleanDirective(key, value, "dynamicHandLight", bool -> dynamicHandLight = bool);
			handleBooleanDirective(key, value, "oldLighting", bool -> oldLighting = bool);
			handleBooleanDirective(key, value, "shadowTerrain", bool -> shadowTerrain = bool);
			handleBooleanDirective(key, value, "shadowTranslucent", bool -> shadowTranslucent = bool);
			handleBooleanDirective(key, value, "shadowEntities", bool -> shadowEntities = bool);
			handleBooleanDirective(key, value, "shadowBlockEntities", bool -> shadowBlockEntities = bool);
			handleBooleanDirective(key, value, "underwaterOverlay", bool -> underwaterOverlay = bool);
			handleBooleanDirective(key, value, "sun", bool -> sun = bool);
			handleBooleanDirective(key, value, "moon", bool -> moon = bool);
			handleBooleanDirective(key, value, "vignette", bool -> vignette = bool);
			handleBooleanDirective(key, value, "backFace.solid", bool -> backFaceSolid = bool);
			handleBooleanDirective(key, value, "backFace.cutout", bool -> backFaceCutout = bool);
			handleBooleanDirective(key, value, "backFace.cutoutMipped", bool -> backFaceCutoutMipped = bool);
			handleBooleanDirective(key, value, "backFace.translucent", bool -> backFaceTranslucent = bool);
			handleBooleanDirective(key, value, "rain.depth", bool -> rainDepth = bool);
			handleBooleanDirective(key, value, "beacon.beam.depth", bool -> beaconBeamDepth = bool);
			handleBooleanDirective(key, value, "separateAo", bool -> separateAo = bool);
			handleBooleanDirective(key, value, "frustum.culling", bool -> frustumCulling = bool);

<<<<<<< HEAD
			// Defining "sliders" multiple times in the properties file will only result in
			// the last definition being used, should be tested if behavior matches OptiFine
			handleWhitespacedListDirective(key, value, "sliders", sliders -> sliderOptions = sliders);
			handlePrefixedWhitespacedListDirective("profile.", key, value, profiles::put);
			handleWhitespacedListDirective(key, value, "screen", options -> mainScreenOptions = options);
			handlePrefixedWhitespacedListDirective("screen.", key, value, subScreenOptions::put);
			handleIntDirective(key, value, "screen.columns", columns -> mainScreenColumnCount = columns);
			handleAffixedIntDirective("screen.", ".columns", key, value, subScreenColumnCount::put);

			// TODO: Min optifine versions, custom textures
=======
			// TODO: Min optifine versions, shader options layout / appearance / profiles
>>>>>>> 9d679445
			// TODO: Custom uniforms

			handlePassDirective("scale.", key, value, pass -> {
				float scale;

				try {
					scale = Float.parseFloat(value);
				} catch (NumberFormatException e) {
					Iris.logger.error("Unable to parse scale directive for " + pass + ": " + value, e);
					return;
				}

				viewportScaleOverrides.put(pass, scale);
			});

			handlePassDirective("alphaTest.", key, value, pass -> {
				if ("off".equals(value)) {
					alphaTestOverrides.put(pass, new AlphaTestOverride.Off());
					return;
				}

				String[] parts = value.split(" ");

				if (parts.length > 2) {
					Iris.logger.warn("Weird alpha test directive for " + pass + " contains more parts than we expected: " + value);
				} else if (parts.length < 2) {
					Iris.logger.error("Invalid alpha test directive for " + pass + ": " + value);
					return;
				}

				Optional<AlphaTestFunction> function = AlphaTestFunction.fromString(parts[0]);

				if (!function.isPresent()) {
					Iris.logger.error("Unable to parse alpha test directive for " + pass + ", unknown alpha test function " + parts[0] + ": " + value);
					return;
				}

				float reference;

				try {
					reference = Float.parseFloat(parts[1]);
				} catch (NumberFormatException e) {
					Iris.logger.error("Unable to parse alpha test directive for " + pass + ": " + value, e);
					return;
				}

				alphaTestOverrides.put(pass, new AlphaTestOverride(function.get(), reference));
			});

			handlePassDirective("blend.", key, value, pass -> {
				if (pass.contains(".")) {
					// TODO: Support per-buffer blending directives (glBlendFuncSeparateI)
					Iris.logger.warn("Per-buffer pass blending directives are not supported, ignoring blend directive for " + key);
					return;
				}

				if ("off".equals(value)) {
					blendModeOverrides.put(pass, BlendModeOverride.OFF);
					return;
				}

				String[] modeArray = value.split(" ");
				int[] modes = new int[4];

				int i = 0;
				for (String modeName : modeArray) {
					modes[i] = BlendModeFunction.fromString(modeName).get().getGlId();
					i++;
				}

				blendModeOverrides.put(pass, new BlendModeOverride(new BlendMode(modes[0], modes[1], modes[2], modes[3])));
			});

			handleTwoArgDirective("texture.", key, value, (stageName, samplerName) -> {
				String[] parts = value.split(" ");

				// TODO: Support raw textures
				if (parts.length > 1) {
					Iris.logger.warn("Custom texture directive for stage " + stageName + ", sampler " + samplerName + " contains more parts than we expected: " + value);
					return;
				}

				Optional<TextureStage> optionalTextureStage = TextureStage.parse(stageName);

				if (!optionalTextureStage.isPresent()) {
					Iris.logger.warn("Unknown texture stage " + "\"" + stageName + "\"," + " ignoring custom texture directive for " + key);
					return;
				}

				TextureStage stage = optionalTextureStage.get();

				Object2ObjectMap<String, String> customTexturePropertyMap = customTextures.getOrDefault(stage, new Object2ObjectOpenHashMap<>());
				customTexturePropertyMap.put(samplerName, value);

				customTextures.put(stage, customTexturePropertyMap);
			});

			handleTwoArgDirective("flip.", key, value, (pass, buffer) -> {
				handleBooleanValue(key, value, shouldFlip -> {
					explicitFlips.computeIfAbsent(pass, _pass -> new Object2BooleanOpenHashMap<>())
							.put(buffer, shouldFlip);
				});
			});

			// TODO: Buffer size directives
			// TODO: Conditional program enabling directives
		});
	}

	private static void handleBooleanValue(String key, String value, BooleanConsumer handler) {
		if ("true".equals(value)) {
			handler.accept(true);
		} else if ("false".equals(value)) {
			handler.accept(false);
		} else {
			Iris.logger.warn("Unexpected value for boolean key " + key + " in shaders.properties: got " + value + ", but expected either true or false");
		}
	}

	private static void handleBooleanDirective(String key, String value, String expectedKey, Consumer<OptionalBoolean> handler) {
		if (!expectedKey.equals(key)) {
			return;
		}

		if ("true".equals(value)) {
			handler.accept(OptionalBoolean.TRUE);
		} else if ("false".equals(value)) {
			handler.accept(OptionalBoolean.FALSE);
		} else {
			Iris.logger.warn("Unexpected value for boolean key " + key + " in shaders.properties: got " + value + ", but expected either true or false");
		}
	}

	private static void handleIntDirective(String key, String value, String expectedKey, Consumer<Integer> handler) {
		if (!expectedKey.equals(key)) {
			return;
		}

		try {
			int result = Integer.parseInt(value);

			handler.accept(result);
		} catch (NumberFormatException nex) {
			Iris.logger.warn("Unexpected value for integer key " + key + " in shaders.properties: got " + value + ", but expected an integer");
		}
	}

	private static void handleAffixedIntDirective(String prefix, String suffix, String key, String value, BiConsumer<String, Integer> handler) {
		if (key.startsWith(prefix) && key.endsWith(suffix)) {
			int substrBegin = prefix.length();
			int substrEnd = key.length() - suffix.length();

			if (substrEnd <= substrBegin) {
				return;
			}

			String affixStrippedKey = key.substring(substrBegin, substrEnd);

			try {
				int result = Integer.parseInt(value);

				handler.accept(affixStrippedKey, result);
			} catch (NumberFormatException nex) {
				Iris.logger.warn("Unexpected value for integer key " + key + " in shaders.properties: got " + value + ", but expected an integer");
			}
		}
	}

	private static void handlePassDirective(String prefix, String key, String value, Consumer<String> handler) {
		if (key.startsWith(prefix)) {
			String pass = key.substring(prefix.length());

			handler.accept(pass);
		}
	}

<<<<<<< HEAD
	private static void handleWhitespacedListDirective(String key, String value, String expectedKey, Consumer<List<String>> handler) {
		if (!expectedKey.equals(key)) {
			return;
		}

		String[] elements = value.split(" +");

		handler.accept(Arrays.asList(elements));
	}

	private static void handlePrefixedWhitespacedListDirective(String prefix, String key, String value, BiConsumer<String, List<String>> handler) {
		if (key.startsWith(prefix)) {
			String prefixStrippedKey = key.substring(prefix.length());
			String[] elements = value.split(" +");

			handler.accept(prefixStrippedKey, Arrays.asList(elements));
=======
	private static void handleTwoArgDirective(String prefix, String key, String value, BiConsumer<String, String> handler) {
		if (key.startsWith(prefix)) {
			int endOfPassIndex = key.indexOf(".", prefix.length());
			String stage = key.substring(prefix.length(), endOfPassIndex);
			String sampler = key.substring(endOfPassIndex + 1);

			handler.accept(stage, sampler);
>>>>>>> 9d679445
		}
	}

	public static ShaderProperties empty() {
		return new ShaderProperties();
	}

	public boolean areCloudsEnabled() {
		return enableClouds;
	}

	public OptionalBoolean getOldHandLight() {
		return oldHandLight;
	}

	public OptionalBoolean getDynamicHandLight() {
		return dynamicHandLight;
	}

	public OptionalBoolean getOldLighting() {
		return oldLighting;
	}

	public OptionalBoolean getShadowTerrain() {
		return shadowTerrain;
	}

	public OptionalBoolean getShadowTranslucent() {
		return shadowTranslucent;
	}

	public OptionalBoolean getShadowEntities() {
		return shadowEntities;
	}

	public OptionalBoolean getShadowBlockEntities() {
		return shadowBlockEntities;
	}

	public OptionalBoolean getUnderwaterOverlay() {
		return underwaterOverlay;
	}

	public OptionalBoolean getSun() {
		return sun;
	}

	public OptionalBoolean getMoon() {
		return moon;
	}

	public OptionalBoolean getVignette() {
		return vignette;
	}

	public OptionalBoolean getBackFaceSolid() {
		return backFaceSolid;
	}

	public OptionalBoolean getBackFaceCutout() {
		return backFaceCutout;
	}

	public OptionalBoolean getBackFaceCutoutMipped() {
		return backFaceCutoutMipped;
	}

	public OptionalBoolean getBackFaceTranslucent() {
		return backFaceTranslucent;
	}

	public OptionalBoolean getRainDepth() {
		return rainDepth;
	}

	public OptionalBoolean getBeaconBeamDepth() {
		return beaconBeamDepth;
	}

	public OptionalBoolean getSeparateAo() {
		return separateAo;
	}

	public OptionalBoolean getFrustumCulling() {
		return frustumCulling;
	}

	public Object2ObjectMap<String, AlphaTestOverride> getAlphaTestOverrides() {
		return alphaTestOverrides;
	}

	public Object2FloatMap<String> getViewportScaleOverrides() {
		return viewportScaleOverrides;
	}

	public Object2ObjectMap<String, BlendModeOverride> getBlendModeOverrides() {
		return blendModeOverrides;
	}

	public Object2ObjectMap<TextureStage, Object2ObjectMap<String, String>> getCustomTextures() {
		return customTextures;
	}

	public Optional<String> getNoiseTexturePath() {
		return Optional.ofNullable(noiseTexturePath);
	}

<<<<<<< HEAD
	public List<String> getSliderOptions() {
		return sliderOptions;
	}

	public Map<String, List<String>> getProfiles() {
		return profiles;
	}

	public List<String> getMainScreenOptions() {
		return mainScreenOptions;
	}

	public Map<String, List<String>> getSubScreenOptions() {
		return subScreenOptions;
	}

	public Optional<Integer> getMainScreenColumnCount() {
		return Optional.ofNullable(mainScreenColumnCount);
	}

	public Map<String, Integer> getSubScreenColumnCount() {
		return subScreenColumnCount;
=======
	public Object2ObjectMap<String, Object2BooleanMap<String>> getExplicitFlips() {
		return explicitFlips;
>>>>>>> 9d679445
	}
}<|MERGE_RESOLUTION|>--- conflicted
+++ resolved
@@ -1,31 +1,12 @@
 package net.coderbot.iris.shaderpack;
 
-<<<<<<< HEAD
+import it.unimi.dsi.fastutil.booleans.BooleanConsumer;
+import it.unimi.dsi.fastutil.objects.*;
+import net.coderbot.iris.Iris;
+import net.coderbot.iris.gl.blending.*;
+import net.coderbot.iris.shaderpack.texture.TextureStage;
+
 import java.util.*;
-import java.util.function.BiConsumer;
-import java.util.function.Consumer;
-
-=======
-import it.unimi.dsi.fastutil.booleans.BooleanConsumer;
-import it.unimi.dsi.fastutil.objects.Object2BooleanMap;
-import it.unimi.dsi.fastutil.objects.Object2BooleanOpenHashMap;
->>>>>>> 9d679445
-import it.unimi.dsi.fastutil.objects.Object2FloatMap;
-import it.unimi.dsi.fastutil.objects.Object2FloatOpenHashMap;
-import it.unimi.dsi.fastutil.objects.Object2ObjectMap;
-import it.unimi.dsi.fastutil.objects.Object2ObjectOpenHashMap;
-import it.unimi.dsi.fastutil.objects.ObjectOpenHashSet;
-import it.unimi.dsi.fastutil.objects.ObjectSet;
-import net.coderbot.iris.Iris;
-import net.coderbot.iris.gl.blending.AlphaTestFunction;
-import net.coderbot.iris.gl.blending.AlphaTestOverride;
-import net.coderbot.iris.gl.blending.BlendMode;
-import net.coderbot.iris.gl.blending.BlendModeFunction;
-import net.coderbot.iris.gl.blending.BlendModeOverride;
-import net.coderbot.iris.shaderpack.texture.TextureStage;
-
-import java.util.Optional;
-import java.util.Properties;
 import java.util.function.BiConsumer;
 import java.util.function.Consumer;
 
@@ -55,16 +36,12 @@
 	private OptionalBoolean beaconBeamDepth = OptionalBoolean.DEFAULT;
 	private OptionalBoolean separateAo = OptionalBoolean.DEFAULT;
 	private OptionalBoolean frustumCulling = OptionalBoolean.DEFAULT;
-<<<<<<< HEAD
 	private List<String> sliderOptions = new ArrayList<>();
 	private final Map<String, List<String>> profiles = new LinkedHashMap<>();
 	private List<String> mainScreenOptions = new ArrayList<>();
 	private final Map<String, List<String>> subScreenOptions = new HashMap<>();
 	private Integer mainScreenColumnCount = null;
 	private final Map<String, Integer> subScreenColumnCount = new HashMap<>();
-	// TODO: Custom textures
-=======
->>>>>>> 9d679445
 	// TODO: private Map<String, String> optifineVersionRequirements;
 	// TODO: Parse custom uniforms / variables
 	private final Object2ObjectMap<String, AlphaTestOverride> alphaTestOverrides = new Object2ObjectOpenHashMap<>();
@@ -114,7 +91,6 @@
 			handleBooleanDirective(key, value, "separateAo", bool -> separateAo = bool);
 			handleBooleanDirective(key, value, "frustum.culling", bool -> frustumCulling = bool);
 
-<<<<<<< HEAD
 			// Defining "sliders" multiple times in the properties file will only result in
 			// the last definition being used, should be tested if behavior matches OptiFine
 			handleWhitespacedListDirective(key, value, "sliders", sliders -> sliderOptions = sliders);
@@ -124,10 +100,7 @@
 			handleIntDirective(key, value, "screen.columns", columns -> mainScreenColumnCount = columns);
 			handleAffixedIntDirective("screen.", ".columns", key, value, subScreenColumnCount::put);
 
-			// TODO: Min optifine versions, custom textures
-=======
 			// TODO: Min optifine versions, shader options layout / appearance / profiles
->>>>>>> 9d679445
 			// TODO: Custom uniforms
 
 			handlePassDirective("scale.", key, value, pass -> {
@@ -304,7 +277,6 @@
 		}
 	}
 
-<<<<<<< HEAD
 	private static void handleWhitespacedListDirective(String key, String value, String expectedKey, Consumer<List<String>> handler) {
 		if (!expectedKey.equals(key)) {
 			return;
@@ -321,7 +293,9 @@
 			String[] elements = value.split(" +");
 
 			handler.accept(prefixStrippedKey, Arrays.asList(elements));
-=======
+		}
+	}
+
 	private static void handleTwoArgDirective(String prefix, String key, String value, BiConsumer<String, String> handler) {
 		if (key.startsWith(prefix)) {
 			int endOfPassIndex = key.indexOf(".", prefix.length());
@@ -329,7 +303,6 @@
 			String sampler = key.substring(endOfPassIndex + 1);
 
 			handler.accept(stage, sampler);
->>>>>>> 9d679445
 		}
 	}
 
@@ -437,7 +410,6 @@
 		return Optional.ofNullable(noiseTexturePath);
 	}
 
-<<<<<<< HEAD
 	public List<String> getSliderOptions() {
 		return sliderOptions;
 	}
@@ -460,9 +432,9 @@
 
 	public Map<String, Integer> getSubScreenColumnCount() {
 		return subScreenColumnCount;
-=======
+	}
+
 	public Object2ObjectMap<String, Object2BooleanMap<String>> getExplicitFlips() {
 		return explicitFlips;
->>>>>>> 9d679445
 	}
 }