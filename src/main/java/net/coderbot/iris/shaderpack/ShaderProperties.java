--- conflicted
+++ resolved
@@ -123,11 +123,7 @@
 
 			handlePassDirective("alphaTest.", key, value, pass -> {
 				if ("off".equals(value)) {
-<<<<<<< HEAD
 					alphaTestOverrides.put(pass, AlphaTest.ALWAYS);
-=======
-					alphaTestOverrides.put(pass, AlphaTestOverride.OFF);
->>>>>>> 61f5ac89
 					return;
 				}
 
@@ -156,11 +152,7 @@
 					return;
 				}
 
-<<<<<<< HEAD
 				alphaTestOverrides.put(pass, new AlphaTest(function.get(), reference));
-=======
-				alphaTestOverrides.put(pass, new AlphaTestOverride(new AlphaTest(function.get(), reference)));
->>>>>>> 61f5ac89
 			});
 
 			handlePassDirective("blend.", key, value, pass -> {
