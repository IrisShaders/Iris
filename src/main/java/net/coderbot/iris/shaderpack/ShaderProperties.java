package net.coderbot.iris.shaderpack;

import it.unimi.dsi.fastutil.booleans.BooleanConsumer;
import it.unimi.dsi.fastutil.objects.Object2BooleanMap;
import it.unimi.dsi.fastutil.objects.Object2BooleanOpenHashMap;
import it.unimi.dsi.fastutil.objects.Object2FloatMap;
import it.unimi.dsi.fastutil.objects.Object2FloatOpenHashMap;
import it.unimi.dsi.fastutil.objects.Object2ObjectMap;
import it.unimi.dsi.fastutil.objects.Object2ObjectOpenHashMap;
import net.coderbot.iris.Iris;
import net.coderbot.iris.gl.IrisRenderSystem;
import net.coderbot.iris.gl.blending.AlphaTest;
import net.coderbot.iris.gl.blending.AlphaTestFunction;
import net.coderbot.iris.gl.blending.AlphaTest;
import net.coderbot.iris.gl.blending.BlendMode;
import net.coderbot.iris.gl.blending.BlendModeFunction;
import net.coderbot.iris.gl.blending.BlendModeOverride;
import net.coderbot.iris.gl.texture.TextureScaleOverride;
import net.coderbot.iris.gl.blending.BufferBlendInformation;
import net.coderbot.iris.shaderpack.option.ShaderPackOptions;
import net.coderbot.iris.shaderpack.preprocessor.PropertiesPreprocessor;
import net.coderbot.iris.shaderpack.texture.TextureStage;
import net.coderbot.iris.uniforms.custom.CustomUniforms;

import java.io.IOException;
import java.io.StringReader;
import java.util.ArrayList;
import java.util.Arrays;
import java.util.EnumMap;
import java.util.HashMap;
import java.util.LinkedHashMap;
import java.util.List;
import java.util.Map;
import java.util.Optional;
import java.util.Properties;
import java.util.function.BiConsumer;
import java.util.function.Consumer;

/**
 * The parsed representation of the shaders.properties file. This class is not meant to be stored permanently, rather
 * it merely exists as an intermediate step until we build up PackDirectives and ProgramDirectives objects from the
 * values in here & the values parsed from shader source code.
 */
public class ShaderProperties {
	private CloudSetting cloudSetting = CloudSetting.DEFAULT;
	private OptionalBoolean oldHandLight = OptionalBoolean.DEFAULT;
	private OptionalBoolean dynamicHandLight = OptionalBoolean.DEFAULT;
	private OptionalBoolean oldLighting = OptionalBoolean.DEFAULT;
	private OptionalBoolean shadowTerrain = OptionalBoolean.DEFAULT;
	private OptionalBoolean shadowTranslucent = OptionalBoolean.DEFAULT;
	private OptionalBoolean shadowEntities = OptionalBoolean.DEFAULT;
	private OptionalBoolean shadowPlayer = OptionalBoolean.DEFAULT;
	private OptionalBoolean shadowBlockEntities = OptionalBoolean.DEFAULT;
	private OptionalBoolean underwaterOverlay = OptionalBoolean.DEFAULT;
	private OptionalBoolean sun = OptionalBoolean.DEFAULT;
	private OptionalBoolean moon = OptionalBoolean.DEFAULT;
	private OptionalBoolean vignette = OptionalBoolean.DEFAULT;
	private OptionalBoolean backFaceSolid = OptionalBoolean.DEFAULT;
	private OptionalBoolean backFaceCutout = OptionalBoolean.DEFAULT;
	private OptionalBoolean backFaceCutoutMipped = OptionalBoolean.DEFAULT;
	private OptionalBoolean backFaceTranslucent = OptionalBoolean.DEFAULT;
	private OptionalBoolean rainDepth = OptionalBoolean.DEFAULT;
	private OptionalBoolean concurrentCompute = OptionalBoolean.DEFAULT;
	private OptionalBoolean beaconBeamDepth = OptionalBoolean.DEFAULT;
	private OptionalBoolean separateAo = OptionalBoolean.DEFAULT;
	private OptionalBoolean frustumCulling = OptionalBoolean.DEFAULT;
	private OptionalBoolean shadowCulling = OptionalBoolean.DEFAULT;
	private OptionalBoolean shadowEnabled = OptionalBoolean.DEFAULT;
	private OptionalBoolean particlesBeforeDeferred = OptionalBoolean.DEFAULT;
	private OptionalBoolean prepareBeforeShadow = OptionalBoolean.DEFAULT;
	private List<String> sliderOptions = new ArrayList<>();
	private final Map<String, List<String>> profiles = new LinkedHashMap<>();
	private List<String> mainScreenOptions = null;
	private final Map<String, List<String>> subScreenOptions = new HashMap<>();
	private Integer mainScreenColumnCount = null;
	private final Map<String, Integer> subScreenColumnCount = new HashMap<>();
	// TODO: private Map<String, String> optifineVersionRequirements;
	// TODO: Parse custom uniforms / variables
	private final Object2ObjectMap<String, AlphaTest> alphaTestOverrides = new Object2ObjectOpenHashMap<>();
	private final Object2FloatMap<String> viewportScaleOverrides = new Object2FloatOpenHashMap<>();
	private final Object2ObjectMap<String, TextureScaleOverride> textureScaleOverrides = new Object2ObjectOpenHashMap<>();
	private final Object2ObjectMap<String, BlendModeOverride> blendModeOverrides = new Object2ObjectOpenHashMap<>();
	private final Object2ObjectMap<String, ArrayList<BufferBlendInformation>> bufferBlendOverrides = new Object2ObjectOpenHashMap<>();
	private final EnumMap<TextureStage, Object2ObjectMap<String, String>> customTextures = new EnumMap<>(TextureStage.class);
	private final Object2ObjectMap<String, Object2BooleanMap<String>> explicitFlips = new Object2ObjectOpenHashMap<>();
	private String noiseTexturePath = null;
	CustomUniforms.Builder customUniforms = new CustomUniforms.Builder();
	private Object2ObjectMap<String, String> conditionallyEnabledPrograms = new Object2ObjectOpenHashMap<>();
	private List<String> requiredFeatureFlags = new ArrayList<>();
	private List<String> optionalFeatureFlags = new ArrayList<>();

	private ShaderProperties() {
		// empty
	}

	// TODO: Is there a better solution than having ShaderPack pass a root path to ShaderProperties to be able to read textures?
	public ShaderProperties(String contents, ShaderPackOptions shaderPackOptions, Iterable<StringPair> environmentDefines) {
		String preprocessedContents = PropertiesPreprocessor.preprocessSource(contents, shaderPackOptions, environmentDefines);

		Properties preprocessed = new OrderBackedProperties();
		Properties original = new OrderBackedProperties();
		try {
			preprocessed.load(new StringReader(preprocessedContents));
			original.load(new StringReader(contents));
		} catch (IOException e) {
			Iris.logger.error("Error loading shaders.properties!", e);
		}

		preprocessed.forEach((keyObject, valueObject) -> {
			String key = (String) keyObject;
			String value = (String) valueObject;

			if ("texture.noise".equals(key)) {
				noiseTexturePath = value;
				return;
			}

			if ("clouds".equals(key)) {
				if ("off".equals(value)) {
					cloudSetting = CloudSetting.OFF;
				} else if ("fast".equals(value)) {
					cloudSetting = CloudSetting.FAST;
				} else if ("fancy".equals(value)) {
					cloudSetting = CloudSetting.FANCY;
				} else {
					Iris.logger.error("Unrecognized clouds setting: " + value);
				}
			}

			handleBooleanDirective(key, value, "oldHandLight", bool -> oldHandLight = bool);
			handleBooleanDirective(key, value, "dynamicHandLight", bool -> dynamicHandLight = bool);
			handleBooleanDirective(key, value, "oldLighting", bool -> oldLighting = bool);
			handleBooleanDirective(key, value, "shadowTerrain", bool -> shadowTerrain = bool);
			handleBooleanDirective(key, value, "shadowTranslucent", bool -> shadowTranslucent = bool);
			handleBooleanDirective(key, value, "shadowEntities", bool -> shadowEntities = bool);
			handleBooleanDirective(key, value, "shadowPlayer", bool -> shadowPlayer = bool);
			handleBooleanDirective(key, value, "shadowBlockEntities", bool -> shadowBlockEntities = bool);
			handleBooleanDirective(key, value, "underwaterOverlay", bool -> underwaterOverlay = bool);
			handleBooleanDirective(key, value, "sun", bool -> sun = bool);
			handleBooleanDirective(key, value, "moon", bool -> moon = bool);
			handleBooleanDirective(key, value, "vignette", bool -> vignette = bool);
			handleBooleanDirective(key, value, "backFace.solid", bool -> backFaceSolid = bool);
			handleBooleanDirective(key, value, "backFace.cutout", bool -> backFaceCutout = bool);
			handleBooleanDirective(key, value, "backFace.cutoutMipped", bool -> backFaceCutoutMipped = bool);
			handleBooleanDirective(key, value, "backFace.translucent", bool -> backFaceTranslucent = bool);
			handleBooleanDirective(key, value, "rain.depth", bool -> rainDepth = bool);
			handleBooleanDirective(key, value, "allowConcurrentCompute", bool -> concurrentCompute = bool);
			handleBooleanDirective(key, value, "beacon.beam.depth", bool -> beaconBeamDepth = bool);
			handleBooleanDirective(key, value, "separateAo", bool -> separateAo = bool);
			handleBooleanDirective(key, value, "frustum.culling", bool -> frustumCulling = bool);
			handleBooleanDirective(key, value, "shadow.culling", bool -> shadowCulling = bool);
			handleBooleanDirective(key, value, "shadow.enabled", bool -> shadowEnabled = bool);
			handleBooleanDirective(key, value, "particles.before.deferred", bool -> particlesBeforeDeferred = bool);
			handleBooleanDirective(key, value, "prepareBeforeShadow", bool -> prepareBeforeShadow = bool);

			// TODO: Min optifine versions, shader options layout / appearance / profiles
			// TODO: Custom uniforms

			handlePassDirective("scale.", key, value, pass -> {
				float scale;

				try {
					scale = Float.parseFloat(value);
				} catch (NumberFormatException e) {
					Iris.logger.error("Unable to parse scale directive for " + pass + ": " + value, e);
					return;
				}

				viewportScaleOverrides.put(pass, scale);
			});

			handlePassDirective("size.buffer.", key, value, pass -> {
				String[] parts = value.split(" ");

				if (parts.length != 2) {
					Iris.logger.error("Unable to parse size.buffer directive for " + pass + ": " + value);
					return;
				}

				textureScaleOverrides.put(pass, new TextureScaleOverride(parts[0], parts[1]));
			});

			handlePassDirective("alphaTest.", key, value, pass -> {
				if ("off".equals(value)) {
					alphaTestOverrides.put(pass, AlphaTest.ALWAYS);
					return;
				}

				String[] parts = value.split(" ");

				if (parts.length > 2) {
					Iris.logger.warn("Weird alpha test directive for " + pass + " contains more parts than we expected: " + value);
				} else if (parts.length < 2) {
					Iris.logger.error("Invalid alpha test directive for " + pass + ": " + value);
					return;
				}

				Optional<AlphaTestFunction> function = AlphaTestFunction.fromString(parts[0]);

				if (!function.isPresent()) {
					Iris.logger.error("Unable to parse alpha test directive for " + pass + ", unknown alpha test function " + parts[0] + ": " + value);
					return;
				}

				float reference;

				try {
					reference = Float.parseFloat(parts[1]);
				} catch (NumberFormatException e) {
					Iris.logger.error("Unable to parse alpha test directive for " + pass + ": " + value, e);
					return;
				}

				alphaTestOverrides.put(pass, new AlphaTest(function.get(), reference));
			});

			handlePassDirective("blend.", key, value, pass -> {
				if (pass.contains(".")) {

					if (!IrisRenderSystem.supportsBufferBlending()) {
						throw new RuntimeException("Buffer blending is not supported on this platform, however it was attempted to be used!");
					}

					String[] parts = pass.split("\\.");
					int index = PackRenderTargetDirectives.LEGACY_RENDER_TARGETS.indexOf(parts[1]);

					if (index == -1 && parts[1].startsWith("colortex")) {
						String id = parts[1].substring("colortex".length());

						try {
							index = Integer.parseInt(id);
						} catch (NumberFormatException e) {
							throw new RuntimeException("Failed to parse buffer blend!", e);
						}
					}

					if (index == -1) {
						throw new RuntimeException("Failed to parse buffer blend! index = " + index);
					}

					if ("off".equals(value)) {
						bufferBlendOverrides.computeIfAbsent(parts[0], list -> new ArrayList<>()).add(new BufferBlendInformation(index, null));
						return;
					}

					String[] modeArray = value.split(" ");
					int[] modes = new int[modeArray.length];

					int i = 0;
					for (String modeName : modeArray) {
						modes[i] = BlendModeFunction.fromString(modeName).get().getGlId();
						i++;
					}

					bufferBlendOverrides.computeIfAbsent(parts[0], list -> new ArrayList<>()).add(new BufferBlendInformation(index, new BlendMode(modes[0], modes[1], modes[2], modes[3])));

					return;
				}

				if ("off".equals(value)) {
					blendModeOverrides.put(pass, BlendModeOverride.OFF);
					return;
				}

				String[] modeArray = value.split(" ");
				int[] modes = new int[modeArray.length];

				int i = 0;
				for (String modeName : modeArray) {
					modes[i] = BlendModeFunction.fromString(modeName).get().getGlId();
					i++;
				}

				blendModeOverrides.put(pass, new BlendModeOverride(new BlendMode(modes[0], modes[1], modes[2], modes[3])));
			});

			handleProgramEnabledDirective("program.", key, value, program -> {
				conditionallyEnabledPrograms.put(program, value);
			});

			handleTwoArgDirective("texture.", key, value, (stageName, samplerName) -> {
				String[] parts = value.split(" ");

				// TODO: Support raw textures
				if (parts.length > 1) {
					Iris.logger.warn("Custom texture directive for stage " + stageName + ", sampler " + samplerName + " contains more parts than we expected: " + value);
					return;
				}

				Optional<TextureStage> optionalTextureStage = TextureStage.parse(stageName);

				if (!optionalTextureStage.isPresent()) {
					Iris.logger.warn("Unknown texture stage " + "\"" + stageName + "\"," + " ignoring custom texture directive for " + key);
					return;
				}

				TextureStage stage = optionalTextureStage.get();

				customTextures.computeIfAbsent(stage, _stage -> new Object2ObjectOpenHashMap<>())
						.put(samplerName, value);
			});

			handleTwoArgDirective("flip.", key, value, (pass, buffer) -> {
				handleBooleanValue(key, value, shouldFlip -> {
					explicitFlips.computeIfAbsent(pass, _pass -> new Object2BooleanOpenHashMap<>())
							.put(buffer, shouldFlip);
				});
			});

			handlePassDirective("variable.", key, value, pass -> {
				String[] parts = pass.split("\\.");
				if(parts.length != 2){
					Iris.logger.warn("Custom variables should take the form of `variable.<type>.<name> = <expression>. Ignoring " + key);
					return;
				}

				customUniforms.addVariable(parts[0], parts[1], value, false);
			});

			handlePassDirective("uniform.", key, value, pass -> {
				String[] parts = pass.split("\\.");
				if(parts.length != 2){
					Iris.logger.warn("Custom uniforms should take the form of `uniform.<type>.<name> = <expression>. Ignoring " + key);
					return;
				}

				customUniforms.addVariable(parts[0], parts[1], value, true);
			});


			handleWhitespacedListDirective(key, value, "iris.features.required", options -> requiredFeatureFlags = options);
			handleWhitespacedListDirective(key, value, "iris.features.optional", options -> optionalFeatureFlags = options);

			// TODO: Buffer size directives
			// TODO: Conditional program enabling directives
		});

		// We need to use a non-preprocessed property file here since we don't want any weird preprocessor changes to be applied to the screen/value layout.
		original.forEach((keyObject, valueObject) -> {
			String key = (String) keyObject;
			String value = (String) valueObject;

			// Defining "sliders" multiple times in the properties file will only result in
			// the last definition being used, should be tested if behavior matches OptiFine
			handleWhitespacedListDirective(key, value, "sliders", sliders -> sliderOptions = sliders);
			handlePrefixedWhitespacedListDirective("profile.", key, value, profiles::put);

			if (handleIntDirective(key, value, "screen.columns", columns -> mainScreenColumnCount = columns)) {
				return;
			}

			if (handleAffixedIntDirective("screen.", ".columns", key, value, subScreenColumnCount::put)) {
				return;
			}

			handleWhitespacedListDirective(key, value, "screen", options -> mainScreenOptions = options);
			handlePrefixedWhitespacedListDirective("screen.", key, value, subScreenOptions::put);
		});
	}

	private static void handleBooleanValue(String key, String value, BooleanConsumer handler) {
		if ("true".equals(value)) {
			handler.accept(true);
		} else if ("false".equals(value)) {
			handler.accept(false);
		} else {
			Iris.logger.warn("Unexpected value for boolean key " + key + " in shaders.properties: got " + value + ", but expected either true or false");
		}
	}

	private static void handleBooleanDirective(String key, String value, String expectedKey, Consumer<OptionalBoolean> handler) {
		if (!expectedKey.equals(key)) {
			return;
		}

		if ("true".equals(value)) {
			handler.accept(OptionalBoolean.TRUE);
		} else if ("false".equals(value)) {
			handler.accept(OptionalBoolean.FALSE);
		} else {
			Iris.logger.warn("Unexpected value for boolean key " + key + " in shaders.properties: got " + value + ", but expected either true or false");
		}
	}

	private static boolean handleIntDirective(String key, String value, String expectedKey, Consumer<Integer> handler) {
		if (!expectedKey.equals(key)) {
			return false;
		}

		try {
			int result = Integer.parseInt(value);

			handler.accept(result);
		} catch (NumberFormatException nex) {
			Iris.logger.warn("Unexpected value for integer key " + key + " in shaders.properties: got " + value + ", but expected an integer");
		}

		return true;
	}

	private static boolean handleAffixedIntDirective(String prefix, String suffix, String key, String value, BiConsumer<String, Integer> handler) {
		if (key.startsWith(prefix) && key.endsWith(suffix)) {
			int substrBegin = prefix.length();
			int substrEnd = key.length() - suffix.length();

			if (substrEnd <= substrBegin) {
				return false;
			}

			String affixStrippedKey = key.substring(substrBegin, substrEnd);

			try {
				int result = Integer.parseInt(value);

				handler.accept(affixStrippedKey, result);
			} catch (NumberFormatException nex) {
				Iris.logger.warn("Unexpected value for integer key " + key + " in shaders.properties: got " + value + ", but expected an integer");
			}

			return true;
		}

		return false;
	}

	private static void handlePassDirective(String prefix, String key, String value, Consumer<String> handler) {
		if (key.startsWith(prefix)) {
			String pass = key.substring(prefix.length());

			handler.accept(pass);
		}
	}

	private static void handleProgramEnabledDirective(String prefix, String key, String value, Consumer<String> handler) {
		if (key.startsWith(prefix)) {
			String program = key.substring(prefix.length(), key.indexOf(".", prefix.length()));

			handler.accept(program);
		}
	}

	private static void handleWhitespacedListDirective(String key, String value, String expectedKey, Consumer<List<String>> handler) {
		if (!expectedKey.equals(key)) {
			return;
		}

		String[] elements = value.split(" +");

		handler.accept(Arrays.asList(elements));
	}

	private static void handlePrefixedWhitespacedListDirective(String prefix, String key, String value, BiConsumer<String, List<String>> handler) {
		if (key.startsWith(prefix)) {
			String prefixStrippedKey = key.substring(prefix.length());
			String[] elements = value.split(" +");

			handler.accept(prefixStrippedKey, Arrays.asList(elements));
		}
	}

	private static void handleTwoArgDirective(String prefix, String key, String value, BiConsumer<String, String> handler) {
		if (key.startsWith(prefix)) {
			int endOfPassIndex = key.indexOf(".", prefix.length());
			String stage = key.substring(prefix.length(), endOfPassIndex);
			String sampler = key.substring(endOfPassIndex + 1);

			handler.accept(stage, sampler);
		}
	}

	public static ShaderProperties empty() {
		return new ShaderProperties();
	}

	public CloudSetting getCloudSetting() {
		return cloudSetting;
	}

	public OptionalBoolean getOldHandLight() {
		return oldHandLight;
	}

	public OptionalBoolean getDynamicHandLight() {
		return dynamicHandLight;
	}

	public OptionalBoolean getOldLighting() {
		return oldLighting;
	}

	public OptionalBoolean getShadowTerrain() {
		return shadowTerrain;
	}

	public OptionalBoolean getShadowTranslucent() {
		return shadowTranslucent;
	}

	public OptionalBoolean getShadowEntities() {
		return shadowEntities;
	}

	public OptionalBoolean getShadowPlayer() {
		return shadowPlayer;
	}

	public OptionalBoolean getShadowBlockEntities() {
		return shadowBlockEntities;
	}

	public OptionalBoolean getUnderwaterOverlay() {
		return underwaterOverlay;
	}

	public OptionalBoolean getSun() {
		return sun;
	}

	public OptionalBoolean getMoon() {
		return moon;
	}

	public OptionalBoolean getVignette() {
		return vignette;
	}

	public OptionalBoolean getBackFaceSolid() {
		return backFaceSolid;
	}

	public OptionalBoolean getBackFaceCutout() {
		return backFaceCutout;
	}

	public OptionalBoolean getBackFaceCutoutMipped() {
		return backFaceCutoutMipped;
	}

	public OptionalBoolean getBackFaceTranslucent() {
		return backFaceTranslucent;
	}

	public OptionalBoolean getRainDepth() {
		return rainDepth;
	}

	public OptionalBoolean getBeaconBeamDepth() {
		return beaconBeamDepth;
	}

	public OptionalBoolean getSeparateAo() {
		return separateAo;
	}

	public OptionalBoolean getFrustumCulling() {
		return frustumCulling;
	}

	public OptionalBoolean getShadowCulling() {
		return shadowCulling;
	}

	public Object2ObjectMap<String, AlphaTest> getAlphaTestOverrides() {
		return alphaTestOverrides;
	}

<<<<<<< HEAD
=======
	public OptionalBoolean getShadowEnabled() {
		return shadowEnabled;
	}

>>>>>>> 87341dc3
	public OptionalBoolean getParticlesBeforeDeferred() {
		return particlesBeforeDeferred;
	}

	public OptionalBoolean getConcurrentCompute() {
		return concurrentCompute;
	}

	public OptionalBoolean getPrepareBeforeShadow() {
		return prepareBeforeShadow;
	}

	public Object2FloatMap<String> getViewportScaleOverrides() {
		return viewportScaleOverrides;
	}

	public Object2ObjectMap<String, TextureScaleOverride> getTextureScaleOverrides() {
		return textureScaleOverrides;
	}

	public Object2ObjectMap<String, BlendModeOverride> getBlendModeOverrides() {
		return blendModeOverrides;
	}

	public Object2ObjectMap<String, ArrayList<BufferBlendInformation>> getBufferBlendOverrides() {
		return bufferBlendOverrides;
	}

	public EnumMap<TextureStage, Object2ObjectMap<String, String>> getCustomTextures() {
		return customTextures;
	}

	public Optional<String> getNoiseTexturePath() {
		return Optional.ofNullable(noiseTexturePath);
	}

	public Object2ObjectMap<String, String> getConditionallyEnabledPrograms() {
		return conditionallyEnabledPrograms;
	}

	public List<String> getSliderOptions() {
		return sliderOptions;
	}

	public Map<String, List<String>> getProfiles() {
		return profiles;
	}

	public Optional<List<String>> getMainScreenOptions() {
		return Optional.ofNullable(mainScreenOptions);
	}

	public Map<String, List<String>> getSubScreenOptions() {
		return subScreenOptions;
	}

	public Optional<Integer> getMainScreenColumnCount() {
		return Optional.ofNullable(mainScreenColumnCount);
	}

	public Map<String, Integer> getSubScreenColumnCount() {
		return subScreenColumnCount;
	}

	public Object2ObjectMap<String, Object2BooleanMap<String>> getExplicitFlips() {
		return explicitFlips;
	}

	public List<String> getRequiredFeatureFlags() {
		return requiredFeatureFlags;
	}

	public List<String> getOptionalFeatureFlags() {
		return optionalFeatureFlags;
	}
}<|MERGE_RESOLUTION|>--- conflicted
+++ resolved
@@ -564,13 +564,10 @@
 		return alphaTestOverrides;
 	}
 
-<<<<<<< HEAD
-=======
 	public OptionalBoolean getShadowEnabled() {
 		return shadowEnabled;
 	}
 
->>>>>>> 87341dc3
 	public OptionalBoolean getParticlesBeforeDeferred() {
 		return particlesBeforeDeferred;
 	}
