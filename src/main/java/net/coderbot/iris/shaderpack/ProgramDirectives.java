package net.coderbot.iris.shaderpack;

import com.google.common.collect.ImmutableList;
import com.google.common.collect.ImmutableMap;
import com.google.common.collect.ImmutableSet;
import it.unimi.dsi.fastutil.booleans.BooleanConsumer;
import it.unimi.dsi.fastutil.objects.Object2BooleanMap;
import it.unimi.dsi.fastutil.objects.Object2BooleanMaps;
import net.coderbot.iris.Iris;
import net.coderbot.iris.gl.blending.AlphaTest;
import net.coderbot.iris.gl.blending.BlendMode;
import net.coderbot.iris.gl.blending.BlendModeOverride;
import net.coderbot.iris.gl.blending.BufferBlendInformation;
import org.jetbrains.annotations.Nullable;

import java.util.Arrays;
import java.util.Collections;
import java.util.HashSet;
import java.util.List;
import java.util.Optional;
import java.util.Set;

public class ProgramDirectives {
	private static final ImmutableList<String> LEGACY_RENDER_TARGETS = PackRenderTargetDirectives.LEGACY_RENDER_TARGETS;

	private final int[] drawBuffers;
	private final float viewportScale;
	@Nullable
	private final AlphaTest alphaTestOverride;
<<<<<<< HEAD
	@Nullable
	private final BlendModeOverride blendModeOverride;
=======

	private final Optional<BlendModeOverride> blendModeOverride;
>>>>>>> 87341dc3
	private final List<BufferBlendInformation> bufferBlendInformations;
	private final ImmutableSet<Integer> mipmappedBuffers;
	private final ImmutableMap<Integer, Boolean> explicitFlips;

	private ProgramDirectives(int[] drawBuffers, float viewportScale, @Nullable AlphaTest alphaTestOverride,
<<<<<<< HEAD
							  @Nullable BlendModeOverride blendModeOverride, List<BufferBlendInformation> bufferBlendInformations, ImmutableSet<Integer> mipmappedBuffers,
=======
							  Optional<BlendModeOverride> blendModeOverride, List<BufferBlendInformation> bufferBlendInformations, ImmutableSet<Integer> mipmappedBuffers,
>>>>>>> 87341dc3
							  ImmutableMap<Integer, Boolean> explicitFlips) {
		this.drawBuffers = drawBuffers;
		this.viewportScale = viewportScale;
		this.alphaTestOverride = alphaTestOverride;
		this.blendModeOverride = blendModeOverride;
		this.bufferBlendInformations = bufferBlendInformations;
		this.mipmappedBuffers = mipmappedBuffers;
		this.explicitFlips = explicitFlips;
	}

	ProgramDirectives(ProgramSource source, ShaderProperties properties, Set<Integer> supportedRenderTargets,
					  @Nullable BlendModeOverride defaultBlendOverride) {
		// DRAWBUFFERS is only detected in the fragment shader source code (.fsh).
		// If there's no explicit declaration, then by default /* DRAWBUFFERS:0 */ is inferred.
		// For SEUS v08 and SEUS v10 to work, this will need to be set to 01234567. However, doing this causes
		// TAA to break on Sildur's Vibrant Shaders, since gbuffers_skybasic lacks a DRAWBUFFERS directive, causing
		// undefined data to be written to colortex7.
		//
		// TODO: Figure out how to infer the DRAWBUFFERS directive when it is missing.
		Optional<CommentDirective> optionalDrawbuffersDirective = findDrawbuffersDirective(source.getFragmentSource());
		Optional<CommentDirective> optionalRendertargetsDirective = findRendertargetsDirective(source.getFragmentSource());

		Optional<CommentDirective> optionalCommentDirective = getAppliedDirective(optionalDrawbuffersDirective, optionalRendertargetsDirective);
		drawBuffers = optionalCommentDirective.map(commentDirective -> {
			if (commentDirective.getType() == CommentDirective.Type.DRAWBUFFERS) {
				return parseDigits(commentDirective.getDirective().toCharArray());
			} else if (commentDirective.getType() == CommentDirective.Type.RENDERTARGETS) {
				return parseDigitList(commentDirective.getDirective());
			} else {
				throw new IllegalStateException("Unhandled comment directive type!");
			}
		}).orElse(new int[] { 0 });

		if (properties != null) {
			viewportScale = properties.getViewportScaleOverrides().getOrDefault(source.getName(), 1.0f);
			alphaTestOverride = properties.getAlphaTestOverrides().get(source.getName());

			BlendModeOverride blendModeOverride = properties.getBlendModeOverrides().get(source.getName());
			List<BufferBlendInformation> bufferBlendInformations = properties.getBufferBlendOverrides().get(source.getName());
			this.blendModeOverride = Optional.ofNullable(blendModeOverride != null ? blendModeOverride : defaultBlendOverride);
			this.bufferBlendInformations = bufferBlendInformations != null ? bufferBlendInformations : Collections.emptyList();

			explicitFlips = source.getParent().getPackDirectives().getExplicitFlips(source.getName());
		} else {
			viewportScale = 1.0f;
			alphaTestOverride = null;
			blendModeOverride = Optional.ofNullable(defaultBlendOverride);
			bufferBlendInformations = Collections.emptyList();
			explicitFlips = ImmutableMap.of();
		}

		HashSet<Integer> mipmappedBuffers = new HashSet<>();
		DispatchingDirectiveHolder directiveHolder = new DispatchingDirectiveHolder();

		supportedRenderTargets.forEach(index -> {
			BooleanConsumer mipmapHandler = shouldMipmap -> {
				if (shouldMipmap) {
					mipmappedBuffers.add(index);
				} else {
					mipmappedBuffers.remove(index);
				}
			};

			directiveHolder.acceptConstBooleanDirective("colortex" + index + "MipmapEnabled", mipmapHandler);

			if (index < LEGACY_RENDER_TARGETS.size()) {
				directiveHolder.acceptConstBooleanDirective(LEGACY_RENDER_TARGETS.get(index) + "MipmapEnabled", mipmapHandler);
			}
		});

		source.getFragmentSource().map(ConstDirectiveParser::findDirectives).ifPresent(directives -> {
			for (ConstDirectiveParser.ConstDirective directive : directives) {
				directiveHolder.processDirective(directive);
			}
		});

		this.mipmappedBuffers = ImmutableSet.copyOf(mipmappedBuffers);
	}

	public ProgramDirectives withOverriddenDrawBuffers(int[] drawBuffersOverride) {
		return new ProgramDirectives(drawBuffersOverride, viewportScale, alphaTestOverride, blendModeOverride, bufferBlendInformations,
			mipmappedBuffers, explicitFlips);
	}

	private static Optional<CommentDirective> findDrawbuffersDirective(Optional<String> stageSource) {
		return stageSource.flatMap(fragment -> CommentDirectiveParser.findDirective(fragment, CommentDirective.Type.DRAWBUFFERS));
	}

	private static Optional<CommentDirective> findRendertargetsDirective(Optional<String> stageSource) {
		return stageSource.flatMap(fragment -> CommentDirectiveParser.findDirective(fragment, CommentDirective.Type.RENDERTARGETS));
	}

	private static int[] parseDigits(char[] directiveChars) {
		int[] buffers = new int[directiveChars.length];
		int index = 0;

		for (char buffer : directiveChars) {
			buffers[index++] = Character.digit(buffer, 10);
		}

		return buffers;
	}

	private static int[] parseDigitList(String digitListString) {
		return Arrays.stream(digitListString.split(","))
				.mapToInt(Integer::parseInt)
				.toArray();
	}

	private static Optional<CommentDirective> getAppliedDirective(Optional<CommentDirective> optionalDrawbuffersDirective, Optional<CommentDirective> optionalRendertargetsDirective) {
		if (optionalDrawbuffersDirective.isPresent() && optionalRendertargetsDirective.isPresent()) {
			if (optionalDrawbuffersDirective.get().getLocation() > optionalRendertargetsDirective.get().getLocation()) {
				return optionalDrawbuffersDirective;
			} else {
				return optionalRendertargetsDirective;
			}
		} else if (optionalDrawbuffersDirective.isPresent()) {
			return optionalDrawbuffersDirective;
		} else if (optionalRendertargetsDirective.isPresent()) {
			return optionalRendertargetsDirective;
		} else {
			return Optional.empty();
		}
	}

	public int[] getDrawBuffers() {
		return drawBuffers;
	}

	public float getViewportScale() {
		return viewportScale;
	}

	public Optional<AlphaTest> getAlphaTestOverride() {
		return Optional.ofNullable(alphaTestOverride);
	}

	public Optional<BlendModeOverride> getBlendModeOverride() {
		return blendModeOverride;
	}

	public List<BufferBlendInformation> getBufferBlendOverrides() {
		return bufferBlendInformations;
	}

	public ImmutableSet<Integer> getMipmappedBuffers() {
		return mipmappedBuffers;
	}

	public ImmutableMap<Integer, Boolean> getExplicitFlips() {
		return explicitFlips;
	}
}<|MERGE_RESOLUTION|>--- conflicted
+++ resolved
@@ -27,23 +27,14 @@
 	private final float viewportScale;
 	@Nullable
 	private final AlphaTest alphaTestOverride;
-<<<<<<< HEAD
-	@Nullable
-	private final BlendModeOverride blendModeOverride;
-=======
 
 	private final Optional<BlendModeOverride> blendModeOverride;
->>>>>>> 87341dc3
 	private final List<BufferBlendInformation> bufferBlendInformations;
 	private final ImmutableSet<Integer> mipmappedBuffers;
 	private final ImmutableMap<Integer, Boolean> explicitFlips;
 
 	private ProgramDirectives(int[] drawBuffers, float viewportScale, @Nullable AlphaTest alphaTestOverride,
-<<<<<<< HEAD
-							  @Nullable BlendModeOverride blendModeOverride, List<BufferBlendInformation> bufferBlendInformations, ImmutableSet<Integer> mipmappedBuffers,
-=======
 							  Optional<BlendModeOverride> blendModeOverride, List<BufferBlendInformation> bufferBlendInformations, ImmutableSet<Integer> mipmappedBuffers,
->>>>>>> 87341dc3
 							  ImmutableMap<Integer, Boolean> explicitFlips) {
 		this.drawBuffers = drawBuffers;
 		this.viewportScale = viewportScale;
