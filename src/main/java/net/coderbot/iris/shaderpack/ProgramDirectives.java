--- conflicted
+++ resolved
@@ -34,15 +34,9 @@
 	private final ImmutableSet<Integer> mipmappedBuffers;
 	private final ImmutableMap<Integer, Boolean> explicitFlips;
 
-<<<<<<< HEAD
 	private ProgramDirectives(int[] drawBuffers, float viewportScale, @Nullable AlphaTest alphaTestOverride,
-							 @Nullable BlendModeOverride blendModeOverride, ImmutableSet<Integer> mipmappedBuffers,
-							 ImmutableMap<Integer, Boolean> explicitFlips) {
-=======
-	private ProgramDirectives(int[] drawBuffers, float viewportScale, @Nullable AlphaTestOverride alphaTestOverride,
 							  @Nullable BlendModeOverride blendModeOverride, @Nullable List<BufferBlendOverride> bufferBlendOverrides, ImmutableSet<Integer> mipmappedBuffers,
 							  ImmutableMap<Integer, Boolean> explicitFlips) {
->>>>>>> 8ed774c8
 		this.drawBuffers = drawBuffers;
 		this.viewportScale = viewportScale;
 		this.alphaTestOverride = alphaTestOverride;
