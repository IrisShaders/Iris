--- conflicted
+++ resolved
@@ -41,20 +41,14 @@
 			viewportScale = properties.getViewportScaleOverrides().getOrDefault(source.getName(), 1.0f);
 			alphaTestOverride = properties.getAlphaTestOverrides().get(source.getName());
 			disableBlend = properties.getBlendDisabled().contains(source.getName());
-<<<<<<< HEAD
 			blendModeOverride = properties.getBlendModeOverrides().get(source.getName());
-=======
 			explicitFlips = source.getParent().getPackDirectives().getExplicitFlips(source.getName());
->>>>>>> 5723a454
 		} else {
 			viewportScale = 1.0f;
 			alphaTestOverride = null;
 			disableBlend = false;
-<<<<<<< HEAD
 			blendModeOverride = null;
-=======
 			explicitFlips = ImmutableMap.of();
->>>>>>> 5723a454
 		}
 
 		HashSet<Integer> mipmappedBuffers = new HashSet<>();
