--- conflicted
+++ resolved
@@ -26,26 +26,15 @@
 	private final int[] drawBuffers;
 	private final float viewportScale;
 	@Nullable
-<<<<<<< HEAD
 	private final AlphaTest alphaTestOverride;
-	@Nullable
-	private final BlendModeOverride blendModeOverride;
-=======
-	private final AlphaTestOverride alphaTestOverride;
 
 	private final Optional<BlendModeOverride> blendModeOverride;
->>>>>>> 219b14be
 	private final List<BufferBlendInformation> bufferBlendInformations;
 	private final ImmutableSet<Integer> mipmappedBuffers;
 	private final ImmutableMap<Integer, Boolean> explicitFlips;
 
-<<<<<<< HEAD
 	private ProgramDirectives(int[] drawBuffers, float viewportScale, @Nullable AlphaTest alphaTestOverride,
-							  @Nullable BlendModeOverride blendModeOverride, List<BufferBlendInformation> bufferBlendInformations, ImmutableSet<Integer> mipmappedBuffers,
-=======
-	private ProgramDirectives(int[] drawBuffers, float viewportScale, @Nullable AlphaTestOverride alphaTestOverride,
 							  Optional<BlendModeOverride> blendModeOverride, List<BufferBlendInformation> bufferBlendInformations, ImmutableSet<Integer> mipmappedBuffers,
->>>>>>> 219b14be
 							  ImmutableMap<Integer, Boolean> explicitFlips) {
 		this.drawBuffers = drawBuffers;
 		this.viewportScale = viewportScale;
