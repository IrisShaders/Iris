package net.coderbot.iris.shaderpack;

import java.io.IOException;
import java.io.StringReader;
import java.nio.charset.StandardCharsets;
import java.nio.file.Files;
import java.nio.file.NoSuchFileException;
import java.nio.file.Path;
import java.util.Collections;
import java.util.HashMap;
import java.util.Map;
import java.util.Objects;
import java.util.Optional;
import java.util.Properties;

import it.unimi.dsi.fastutil.objects.Object2IntMap;
import it.unimi.dsi.fastutil.objects.Object2IntMaps;
import it.unimi.dsi.fastutil.objects.Object2IntOpenHashMap;
import net.coderbot.iris.Iris;
<<<<<<< HEAD
import net.minecraft.ResourceLocationException;
import net.minecraft.client.renderer.RenderType;
import net.minecraft.core.Registry;
import net.minecraft.resources.ResourceLocation;
import net.minecraft.world.level.block.Block;
import net.minecraft.world.level.block.Blocks;
import net.minecraft.world.level.block.state.BlockState;
import net.minecraft.world.level.block.state.StateDefinition;
import net.minecraft.world.level.block.state.properties.Property;
=======
import net.minecraft.block.Blocks;
import net.minecraft.state.StateManager;
>>>>>>> acb691ea
import org.apache.logging.log4j.Level;

/**
 * A utility class for parsing entries in item.properties, block.properties, and entities.properties files in shaderpacks
 */
public class IdMap {
	/**
	 * Maps a given item ID to an integer ID
	 */
	private final Object2IntMap<ResourceLocation> itemIdMap;

	/**
	 * Maps a given entity ID to an integer ID
	 */
	private final Object2IntMap<ResourceLocation> entityIdMap;

	/**
	 * Maps block states to block ids defined in block.properties
	 */
	private Object2IntMap<BlockState> blockPropertiesMap;

	/**
	 * A map that contains render layers for blocks in block.properties
	 */
	private Map<ResourceLocation, RenderType> blockRenderTypeMap;

	IdMap(Path shaderPath) {
		itemIdMap = loadProperties(shaderPath, "item.properties")
			.map(IdMap::parseItemIdMap).orElse(Object2IntMaps.emptyMap());

		entityIdMap = loadProperties(shaderPath, "entity.properties")
			.map(IdMap::parseEntityIdMap).orElse(Object2IntMaps.emptyMap());

		loadProperties(shaderPath, "block.properties").ifPresent(blockProperties -> {
			// TODO: This won't parse block states in block.properties properly
			blockPropertiesMap = parseBlockMap(blockProperties, "block.", "block.properties");
			blockRenderTypeMap = parseRenderTypeMap(blockProperties, "layer.", "block.properties");
		});

		// TODO: Properly override block render layers

		if (blockPropertiesMap == null) {
			// Fill in with default values...
			blockPropertiesMap = new Object2IntOpenHashMap<>();
			LegacyIdMap.addLegacyValues(blockPropertiesMap);
		}

		if (blockRenderTypeMap == null) {
			blockRenderTypeMap = Collections.emptyMap();
		}
	}

	/**
	 * Loads properties from a properties file in a shaderpack path
	 */
	private static Optional<Properties> loadProperties(Path shaderPath, String name) {
		String fileContents = readProperties(shaderPath, name);
		if (fileContents == null) {
			return Optional.empty();
		}

		String processed = PropertiesPreprocessor.process(name, fileContents);

		StringReader propertiesReader = new StringReader(processed);
		Properties properties = new Properties();
		try {
			// NB: ID maps are specified to be encoded with ISO-8859-1 by OptiFine,
			//     so we don't need to do the UTF-8 workaround here.
			properties.load(propertiesReader);
		} catch (IOException e) {
			Iris.logger.error("Error loading " + name + " at " + shaderPath);
			Iris.logger.catching(Level.ERROR, e);

			return Optional.empty();
		}

		return Optional.of(properties);
	}

	private static String readProperties(Path shaderPath, String name) {
		try {
			return new String(Files.readAllBytes(shaderPath.resolve(name)), StandardCharsets.UTF_8);
		} catch (NoSuchFileException e) {
			Iris.logger.debug("An " + name + " file was not found in the current shaderpack");

			return null;
		} catch (IOException e) {
			Iris.logger.error("An IOException occurred reading " + name + " from the current shaderpack");
			Iris.logger.catching(Level.ERROR, e);

			return null;
		}
	}

	private static Object2IntMap<ResourceLocation> parseItemIdMap(Properties properties) {
		return parseIdMap(properties, "item.", "item.properties");
	}

	private static Object2IntMap<ResourceLocation> parseEntityIdMap(Properties properties) {
		return parseIdMap(properties, "entity.", "entity.properties");
	}

	/**
	 * Parses an identifier map in OptiFine format
	 */
	private static Object2IntMap<ResourceLocation> parseIdMap(Properties properties, String keyPrefix, String fileName) {
		Object2IntMap<ResourceLocation> idMap = new Object2IntOpenHashMap<>();

		properties.forEach((keyObject, valueObject) -> {
			String key = (String) keyObject;
			String value = (String) valueObject;

			if (!key.startsWith(keyPrefix)) {
				// Not a valid line, ignore it
				return;
			}

			int intId;

			try {
				intId = Integer.parseInt(key.substring(keyPrefix.length()));
			} catch (NumberFormatException e) {
				// Not a valid property line
				Iris.logger.warn("Failed to parse line in " + fileName + ": invalid key " + key);
				return;
			}

			for (String part : value.split(" ")) {
				if (part.contains("=")) {
					// Avoid tons of logspam for now
					Iris.logger.warn("Failed to parse an identifier in " + fileName + " for the key " + key + ": state properties are currently not supported: " + part);
					continue;
				}

				try {
					ResourceLocation identifier = new ResourceLocation(part);

					idMap.put(identifier, intId);
				} catch (ResourceLocationException e) {
					Iris.logger.warn("Failed to parse an identifier in " + fileName + " for the key " + key + ":");
					Iris.logger.catching(Level.WARN, e);
				}
			}
		});

		return Object2IntMaps.unmodifiable(idMap);
	}

	private static Object2IntMap<BlockState> parseBlockMap(Properties properties, String keyPrefix, String fileName) {
		Object2IntMap<BlockState> idMap = new Object2IntOpenHashMap<>();

		properties.forEach((keyObject, valueObject) -> {
			String key = (String) keyObject;
			String value = (String) valueObject;

			if (!key.startsWith(keyPrefix)) {
				// Not a valid line, ignore it
				return;
			}

			int intId;

			try {
				intId = Integer.parseInt(key.substring(keyPrefix.length()));
			} catch (NumberFormatException e) {
				// Not a valid property line
				Iris.logger.warn("Failed to parse line in " + fileName + ": invalid key " + key);
				return;
			}

			for (String part : value.split(" ")) {
				try {
					addBlockStates(part, idMap, intId);
				} catch (ResourceLocationException e) {
					Iris.logger.warn("Failed to parse an identifier in " + fileName + " for the key " + key + ":");
					Iris.logger.catching(Level.WARN, e);
				}
			}
		});

		return Object2IntMaps.unmodifiable(idMap);
	}

	private static void addBlockStates(String entry, Object2IntMap<BlockState> idMap, int intId) throws ResourceLocationException {
		String[] splitStates = entry.split(":");

		if (splitStates.length == 0) {
			// An empty string?
			return;
		}

		// Simple cases: no states involved
		//
		// The first term MUST be a valid identifier component without an equals sign
		// The second term, if it does not contain an equals sign, must be a valid identifier component.
		if (splitStates.length == 1 || splitStates.length == 2 && !splitStates[1].contains("=")) {
			// We parse this as a normal identifier here.
			ResourceLocation identifier = new ResourceLocation(entry);

			Block block = Registry.BLOCK.get(identifier);

			// If the block doesn't exist, by default the registry will return AIR. That probably isn't what we want.
			// TODO: Assuming that Registry.BLOCK.getDefaultId() == "minecraft:air" here
			if (block == Blocks.AIR) {
				return;
			}

			for (BlockState state : block.getStateDefinition().getPossibleStates()) {
				idMap.put(state, intId);
			}

			return;
		}

		// Complex case: One or more states involved...
		int statesStart;
		ResourceLocation identifier;

		if (splitStates[1].contains("=")) {
			// We have an entry of the form "tall_grass:half=upper"
			statesStart = 1;
			identifier = new ResourceLocation(splitStates[0]);
		} else {
			// We have an entry of the form "minecraft:tall_grass:half=upper"
			statesStart = 2;
			identifier = new ResourceLocation(splitStates[0], splitStates[1]);
		}

		// Let's look up the block and make sure that it exists.
		Block block = Registry.BLOCK.get(identifier);

		// If the block doesn't exist, by default the registry will return AIR. That probably isn't what we want.
		// TODO: Assuming that Registry.BLOCK.getDefaultId() == "minecraft:air" here
		if (block == Blocks.AIR && !(identifier.getPath().equals("air") && identifier.getNamespace().equals("minecraft"))) {
			Iris.logger.debug("Failed to parse the block ID map entry \"" + entry + "\":");
			Iris.logger.debug("- There is no block with the name " + identifier + "!");

			return;
		}

		// Once we've determined that the block exists, we must parse each property key=value pair from the state entry.
		//
		// These pairs act as a filter on the block states. Thus, the shaderpack does not have to specify all of the
		// individual block properties itself; rather, it only specifies the parts of the block state that it wishes
		// to filter in/out.
		//
		// For example, some shaderpacks may make it so that hanging lantern blocks wave. They will put something of
		// the form "lantern:hanging=false" in the ID map as a result. Note, however, that there are also waterlogged
		// hanging lanterns, which would have "lantern:hanging=false:waterlogged=true". We must make sure that when the
		// shaderpack author writes "lantern:hanging=false", that we do not just match that individual state, but that
		// we also match the waterlogged variant too.
		//
		// As a result, we first parse each key=value pair in order to determine what properties we need to filter on.
		Map<Property<?>, String> properties = new HashMap<>();
		StateDefinition<Block, BlockState> stateManager = block.getStateDefinition();

		for (int index = statesStart; index < splitStates.length; index++) {
			// Split "key=value" into the key and value
			String[] propertyParts = splitStates[index].split("=");

			if (propertyParts.length != 2) {
				Iris.logger.warn("Failed to parse the block ID map entry \"" + entry + "\":");
				Iris.logger.warn("- Block state property filters must be of the form \"key=value\", but " + splitStates[index] + " is not of that form!");

				// TODO: Should we just "continue" here and ignore the invalid property entry?
				return;
			}

			String key = propertyParts[0];
			String value = propertyParts[1];

			Property<?> property = stateManager.getProperty(key);

			if (property == null) {
				Iris.logger.warn("Error while parsing the block ID map entry \"" + entry + "\":");
				Iris.logger.warn("- The block " + identifier + " has no property with the name " + key + ", ignoring!");

				continue;
			}

			properties.put(property, value);
		}

		// Once we have a list of properties and their expected values, we iterate over every possible state of this
		// block and check for ones that match the filters. This isn't particularly efficient, but it works!
		for (BlockState state : stateManager.getPossibleStates()) {
			boolean matches = true;

			for (Map.Entry<Property<?>, String> condition : properties.entrySet()) {
				// TODO: Do something about these raw types...
				Property property = condition.getKey();
				String expectedValue = condition.getValue();

				String actualValue = property.getName((Comparable) state.getValue(property));

				if (!expectedValue.equals(actualValue)) {
					matches = false;
					break;
				}
			}

			if (matches) {
				idMap.put(state, intId);
			}
		}
	}

	/**
	 * Parses a render layer map
	 */
	private static Map<ResourceLocation, RenderType> parseRenderTypeMap(Properties properties, String keyPrefix, String fileName) {
		// TODO: Most of this is copied from parseIdMap, it would be nice to reduce duplication.
		Map<ResourceLocation, RenderType> typeMap = new HashMap<>();

		properties.forEach((keyObject, valueObject) -> {
			String key = (String) keyObject;
			String value = (String) valueObject;

			if (!key.startsWith(keyPrefix)) {
				// Not a valid line, ignore it
				return;
			}

			RenderType type;

			// See: https://github.com/sp614x/optifine/blob/master/OptiFineDoc/doc/shaders.txt#L556-L576
			switch (key) {
				case "solid":
					type = RenderType.solid();
					break;
				case "cutout":
					type = RenderType.cutout();
					break;
				case "cutout_mipped":
					type = RenderType.cutoutMipped();
					break;
				case "translucent":
					type = RenderType.translucent();
					break;
				default:
					Iris.logger.warn("Failed to parse line in " + fileName + ": invalid render type: " + key);
					return;
			}

			for (String part : value.split(" ")) {
				try {
					ResourceLocation identifier = new ResourceLocation(part);

					typeMap.put(identifier, type);
				} catch (ResourceLocationException e) {
					Iris.logger.warn("Failed to parse an identifier in " + fileName + " for the key " + key + ":");
					Iris.logger.catching(Level.WARN, e);
				}
			}
		});

		return typeMap;
	}

	public Map<BlockState, Integer> getBlockProperties() {
		return blockPropertiesMap;
	}

	public Map<ResourceLocation, Integer> getItemIdMap() {
		return itemIdMap;
	}

	public Map<ResourceLocation, Integer> getEntityIdMap() {
		return entityIdMap;
	}

	@Override
	public boolean equals(Object o) {
		if (this == o) {
			return true;
		}

		if (o == null || getClass() != o.getClass()) {
			return false;
		}

		IdMap idMap = (IdMap) o;

		return Objects.equals(itemIdMap, idMap.itemIdMap)
				&& Objects.equals(entityIdMap, idMap.entityIdMap)
				&& Objects.equals(blockPropertiesMap, idMap.blockPropertiesMap)
				&& Objects.equals(blockRenderTypeMap, idMap.blockRenderTypeMap);
	}

	@Override
	public int hashCode() {
		return Objects.hash(itemIdMap, entityIdMap, blockPropertiesMap, blockRenderTypeMap);
	}
}<|MERGE_RESOLUTION|>--- conflicted
+++ resolved
@@ -17,8 +17,6 @@
 import it.unimi.dsi.fastutil.objects.Object2IntMaps;
 import it.unimi.dsi.fastutil.objects.Object2IntOpenHashMap;
 import net.coderbot.iris.Iris;
-<<<<<<< HEAD
-import net.minecraft.ResourceLocationException;
 import net.minecraft.client.renderer.RenderType;
 import net.minecraft.core.Registry;
 import net.minecraft.resources.ResourceLocation;
@@ -27,10 +25,6 @@
 import net.minecraft.world.level.block.state.BlockState;
 import net.minecraft.world.level.block.state.StateDefinition;
 import net.minecraft.world.level.block.state.properties.Property;
-=======
-import net.minecraft.block.Blocks;
-import net.minecraft.state.StateManager;
->>>>>>> acb691ea
 import org.apache.logging.log4j.Level;
 
 /**
@@ -134,7 +128,7 @@
 	}
 
 	/**
-	 * Parses an identifier map in OptiFine format
+	 * Parses an ResourceLocation map in OptiFine format
 	 */
 	private static Object2IntMap<ResourceLocation> parseIdMap(Properties properties, String keyPrefix, String fileName) {
 		Object2IntMap<ResourceLocation> idMap = new Object2IntOpenHashMap<>();
@@ -161,16 +155,16 @@
 			for (String part : value.split(" ")) {
 				if (part.contains("=")) {
 					// Avoid tons of logspam for now
-					Iris.logger.warn("Failed to parse an identifier in " + fileName + " for the key " + key + ": state properties are currently not supported: " + part);
+					Iris.logger.warn("Failed to parse an ResourceLocation in " + fileName + " for the key " + key + ": state properties are currently not supported: " + part);
 					continue;
 				}
 
 				try {
-					ResourceLocation identifier = new ResourceLocation(part);
-
-					idMap.put(identifier, intId);
-				} catch (ResourceLocationException e) {
-					Iris.logger.warn("Failed to parse an identifier in " + fileName + " for the key " + key + ":");
+					ResourceLocation ResourceLocation = new ResourceLocation(part);
+
+					idMap.put(ResourceLocation, intId);
+				} catch (Exception e) {
+					Iris.logger.warn("Failed to parse an ResourceLocation in " + fileName + " for the key " + key + ":");
 					Iris.logger.catching(Level.WARN, e);
 				}
 			}
@@ -204,8 +198,8 @@
 			for (String part : value.split(" ")) {
 				try {
 					addBlockStates(part, idMap, intId);
-				} catch (ResourceLocationException e) {
-					Iris.logger.warn("Failed to parse an identifier in " + fileName + " for the key " + key + ":");
+				} catch (Exception e) {
+					Iris.logger.warn("Failed to parse an ResourceLocation in " + fileName + " for the key " + key + ":");
 					Iris.logger.catching(Level.WARN, e);
 				}
 			}
@@ -214,7 +208,7 @@
 		return Object2IntMaps.unmodifiable(idMap);
 	}
 
-	private static void addBlockStates(String entry, Object2IntMap<BlockState> idMap, int intId) throws ResourceLocationException {
+	private static void addBlockStates(String entry, Object2IntMap<BlockState> idMap, int intId) {
 		String[] splitStates = entry.split(":");
 
 		if (splitStates.length == 0) {
@@ -224,13 +218,13 @@
 
 		// Simple cases: no states involved
 		//
-		// The first term MUST be a valid identifier component without an equals sign
-		// The second term, if it does not contain an equals sign, must be a valid identifier component.
+		// The first term MUST be a valid ResourceLocation component without an equals sign
+		// The second term, if it does not contain an equals sign, must be a valid ResourceLocation component.
 		if (splitStates.length == 1 || splitStates.length == 2 && !splitStates[1].contains("=")) {
-			// We parse this as a normal identifier here.
-			ResourceLocation identifier = new ResourceLocation(entry);
-
-			Block block = Registry.BLOCK.get(identifier);
+			// We parse this as a normal ResourceLocation here.
+			ResourceLocation ResourceLocation = new ResourceLocation(entry);
+
+			Block block = Registry.BLOCK.get(ResourceLocation);
 
 			// If the block doesn't exist, by default the registry will return AIR. That probably isn't what we want.
 			// TODO: Assuming that Registry.BLOCK.getDefaultId() == "minecraft:air" here
@@ -247,26 +241,26 @@
 
 		// Complex case: One or more states involved...
 		int statesStart;
-		ResourceLocation identifier;
+		ResourceLocation ResourceLocation;
 
 		if (splitStates[1].contains("=")) {
 			// We have an entry of the form "tall_grass:half=upper"
 			statesStart = 1;
-			identifier = new ResourceLocation(splitStates[0]);
+			ResourceLocation = new ResourceLocation(splitStates[0]);
 		} else {
 			// We have an entry of the form "minecraft:tall_grass:half=upper"
 			statesStart = 2;
-			identifier = new ResourceLocation(splitStates[0], splitStates[1]);
+			ResourceLocation = new ResourceLocation(splitStates[0], splitStates[1]);
 		}
 
 		// Let's look up the block and make sure that it exists.
-		Block block = Registry.BLOCK.get(identifier);
+		Block block = Registry.BLOCK.get(ResourceLocation);
 
 		// If the block doesn't exist, by default the registry will return AIR. That probably isn't what we want.
 		// TODO: Assuming that Registry.BLOCK.getDefaultId() == "minecraft:air" here
-		if (block == Blocks.AIR && !(identifier.getPath().equals("air") && identifier.getNamespace().equals("minecraft"))) {
+		if (block == Blocks.AIR && !(ResourceLocation.getPath().equals("air") && ResourceLocation.getNamespace().equals("minecraft"))) {
 			Iris.logger.debug("Failed to parse the block ID map entry \"" + entry + "\":");
-			Iris.logger.debug("- There is no block with the name " + identifier + "!");
+			Iris.logger.debug("- There is no block with the name " + ResourceLocation + "!");
 
 			return;
 		}
@@ -306,7 +300,7 @@
 
 			if (property == null) {
 				Iris.logger.warn("Error while parsing the block ID map entry \"" + entry + "\":");
-				Iris.logger.warn("- The block " + identifier + " has no property with the name " + key + ", ignoring!");
+				Iris.logger.warn("- The block " + ResourceLocation + " has no property with the name " + key + ", ignoring!");
 
 				continue;
 			}
@@ -343,7 +337,7 @@
 	 */
 	private static Map<ResourceLocation, RenderType> parseRenderTypeMap(Properties properties, String keyPrefix, String fileName) {
 		// TODO: Most of this is copied from parseIdMap, it would be nice to reduce duplication.
-		Map<ResourceLocation, RenderType> typeMap = new HashMap<>();
+		Map<ResourceLocation, RenderType> layerMap = new HashMap<>();
 
 		properties.forEach((keyObject, valueObject) -> {
 			String key = (String) keyObject;
@@ -354,40 +348,40 @@
 				return;
 			}
 
-			RenderType type;
+			RenderType layer;
 
 			// See: https://github.com/sp614x/optifine/blob/master/OptiFineDoc/doc/shaders.txt#L556-L576
 			switch (key) {
 				case "solid":
-					type = RenderType.solid();
+					layer = RenderType.solid();
 					break;
 				case "cutout":
-					type = RenderType.cutout();
+					layer = RenderType.cutout();
 					break;
 				case "cutout_mipped":
-					type = RenderType.cutoutMipped();
+					layer = RenderType.cutoutMipped();
 					break;
 				case "translucent":
-					type = RenderType.translucent();
+					layer = RenderType.translucent();
 					break;
 				default:
-					Iris.logger.warn("Failed to parse line in " + fileName + ": invalid render type: " + key);
+					Iris.logger.warn("Failed to parse line in " + fileName + ": invalid render layer type: " + key);
 					return;
 			}
 
 			for (String part : value.split(" ")) {
 				try {
-					ResourceLocation identifier = new ResourceLocation(part);
-
-					typeMap.put(identifier, type);
-				} catch (ResourceLocationException e) {
-					Iris.logger.warn("Failed to parse an identifier in " + fileName + " for the key " + key + ":");
+					ResourceLocation ResourceLocation = new ResourceLocation(part);
+
+					layerMap.put(ResourceLocation, layer);
+				} catch (Exception e) {
+					Iris.logger.warn("Failed to parse an ResourceLocation in " + fileName + " for the key " + key + ":");
 					Iris.logger.catching(Level.WARN, e);
 				}
 			}
 		});
 
-		return typeMap;
+		return layerMap;
 	}
 
 	public Map<BlockState, Integer> getBlockProperties() {
