package net.coderbot.iris.shaderpack;

import java.io.IOException;
import java.io.StringReader;
import java.nio.charset.StandardCharsets;
import java.nio.file.Files;
import java.nio.file.NoSuchFileException;
import java.nio.file.Path;
import java.util.Collections;
import java.util.HashMap;
import java.util.Map;
import java.util.Objects;
import java.util.Optional;
import java.util.Properties;

import com.google.common.collect.ImmutableList;
import it.unimi.dsi.fastutil.objects.Object2IntMap;
import it.unimi.dsi.fastutil.objects.Object2IntMaps;
import it.unimi.dsi.fastutil.objects.Object2IntOpenHashMap;
import net.coderbot.iris.Iris;
import net.minecraft.block.Blocks;
import net.minecraft.state.StateManager;
import net.minecraft.tag.BlockTags;
import org.apache.logging.log4j.Level;

import net.minecraft.block.Block;
import net.minecraft.block.BlockState;
import net.minecraft.client.render.RenderLayer;
import net.minecraft.state.property.Property;
import net.minecraft.util.Identifier;
import net.minecraft.util.InvalidIdentifierException;
import net.minecraft.util.registry.Registry;

/**
 * A utility class for parsing entries in item.properties, block.properties, and entities.properties files in shaderpacks
 */
public class IdMap {
	/**
	 * Maps a given item ID to an integer ID
	 */
	private final Object2IntMap<Identifier> itemIdMap;

	/**
	 * Maps a given entity ID to an integer ID
	 */
	private final Object2IntMap<Identifier> entityIdMap;

	/**
<<<<<<< HEAD
	 * Maps a given dimension ID to an integer ID
	 */
	private Object2IntMap<Identifier> dimensionIdMap;

	/**
	 * A map that contains the identifier of an item to the integer value parsed in block.properties
=======
	 * Maps block states to block ids defined in block.properties
>>>>>>> 065a0d6d
	 */
	private Object2IntMap<BlockState> blockPropertiesMap;

	/**
	 * A map that contains render layers for blocks in block.properties
	 */
	private Map<Identifier, RenderLayer> blockRenderLayerMap;

	IdMap(Path shaderPath) {
		itemIdMap = loadProperties(shaderPath, "item.properties")
			.map(IdMap::parseItemIdMap).orElse(Object2IntMaps.emptyMap());

		entityIdMap = loadProperties(shaderPath, "entity.properties")
			.map(IdMap::parseEntityIdMap).orElse(Object2IntMaps.emptyMap());

		dimensionIdMap = loadProperties(shaderPath, "dimension.properties")
				.map(IdMap::parseDimensionIdMap).orElse(Object2IntMaps.emptyMap());

		loadProperties(shaderPath, "block.properties").ifPresent(blockProperties -> {
			// TODO: This won't parse block states in block.properties properly
			blockPropertiesMap = parseBlockMap(blockProperties, "block.", "block.properties");
			blockRenderLayerMap = parseRenderLayerMap(blockProperties, "layer.", "block.properties");
		});

		// TODO: Properly override block render layers

		// Fill in with default values...
		if (blockPropertiesMap == null || blockPropertiesMap.isEmpty()) {
			blockPropertiesMap = new Object2IntOpenHashMap<>();
			LegacyIdMap.addLegacyBlockValues(blockPropertiesMap);
		}

		if (dimensionIdMap == null || dimensionIdMap.isEmpty()) {
			dimensionIdMap = new Object2IntOpenHashMap<>();
			LegacyIdMap.addVanillaDimensions(dimensionIdMap);
		}

		if (blockRenderLayerMap == null) {
			blockRenderLayerMap = Collections.emptyMap();
		}
	}

	/**
	 * Loads properties from a properties file in a shaderpack path
	 */
	private static Optional<Properties> loadProperties(Path shaderPath, String name) {
		String fileContents = readProperties(shaderPath, name);
		if (fileContents == null) {
			return Optional.empty();
		}

		String processed = PropertiesPreprocessor.process(name, fileContents);

		StringReader propertiesReader = new StringReader(processed);
		Properties properties = new Properties();
		try {
			// NB: ID maps are specified to be encoded with ISO-8859-1 by OptiFine,
			//     so we don't need to do the UTF-8 workaround here.
			properties.load(propertiesReader);
		} catch (IOException e) {
			Iris.logger.error("Error loading " + name + " at " + shaderPath);
			Iris.logger.catching(Level.ERROR, e);

			return Optional.empty();
		}

		return Optional.of(properties);
	}

	private static String readProperties(Path shaderPath, String name) {
		try {
			return new String(Files.readAllBytes(shaderPath.resolve(name)), StandardCharsets.UTF_8);
		} catch (NoSuchFileException e) {
			Iris.logger.debug("An " + name + " file was not found in the current shaderpack");

			return null;
		} catch (IOException e) {
			Iris.logger.error("An IOException occurred reading " + name + " from the current shaderpack");
			Iris.logger.catching(Level.ERROR, e);

			return null;
		}
	}

	private static Object2IntMap<Identifier> parseItemIdMap(Properties properties) {
		return parseIdMap(properties, "item.", "item.properties");
	}

	private static Object2IntMap<Identifier> parseEntityIdMap(Properties properties) {
		return parseIdMap(properties, "entity.", "entity.properties");
	}

	private static Object2IntMap<Identifier> parseDimensionIdMap(Properties properties) {
		return parseIdMap(properties, "dimension.", "dimension.properties");
	}

	/**
	 * Parses an identifier map in OptiFine format
	 */
	private static Object2IntMap<Identifier> parseIdMap(Properties properties, String keyPrefix, String fileName) {
		Object2IntMap<Identifier> idMap = new Object2IntOpenHashMap<>();

		properties.forEach((keyObject, valueObject) -> {
			String key = (String) keyObject;
			String value = (String) valueObject;

			if (!key.startsWith(keyPrefix)) {
				// Not a valid line, ignore it
				return;
			}

			int intId;

			try {
				intId = Integer.parseInt(key.substring(keyPrefix.length()));
			} catch (NumberFormatException e) {
				// Not a valid property line
				Iris.logger.warn("Failed to parse line in " + fileName + ": invalid key " + key);
				return;
			}

			for (String part : value.split(" ")) {
				if (part.contains("=")) {
					// Avoid tons of logspam for now
					Iris.logger.warn("Failed to parse an identifier in " + fileName + " for the key " + key + ": state properties are currently not supported: " + part);
					continue;
				}

				try {
					Identifier identifier = new Identifier(part);

					idMap.put(identifier, intId);
				} catch (InvalidIdentifierException e) {
					Iris.logger.warn("Failed to parse an identifier in " + fileName + " for the key " + key + ":");
					Iris.logger.catching(Level.WARN, e);
				}
			}
		});

		return Object2IntMaps.unmodifiable(idMap);
	}

	private static Object2IntMap<BlockState> parseBlockMap(Properties properties, String keyPrefix, String fileName) {
		Object2IntMap<BlockState> idMap = new Object2IntOpenHashMap<>();

		properties.forEach((keyObject, valueObject) -> {
			String key = (String) keyObject;
			String value = (String) valueObject;

			if (!key.startsWith(keyPrefix)) {
				// Not a valid line, ignore it
				return;
			}

			int intId;

			try {
				intId = Integer.parseInt(key.substring(keyPrefix.length()));
			} catch (NumberFormatException e) {
				// Not a valid property line
				Iris.logger.warn("Failed to parse line in " + fileName + ": invalid key " + key);
				return;
			}

			for (String part : value.split(" ")) {
				try {
					addBlockStates(part, idMap, intId);
				} catch (InvalidIdentifierException e) {
					Iris.logger.warn("Failed to parse an identifier in " + fileName + " for the key " + key + ":");
					Iris.logger.catching(Level.WARN, e);
				}
			}
		});

		return Object2IntMaps.unmodifiable(idMap);
	}

	private static void addBlockStates(String entry, Object2IntMap<BlockState> idMap, int intId) throws InvalidIdentifierException {
		String[] splitStates = entry.split(":");

		if (splitStates.length == 0) {
			// An empty string?
			return;
		}

		// Simple cases: no states involved
		//
		// The first term MUST be a valid identifier component without an equals sign
		// The second term, if it does not contain an equals sign, must be a valid identifier component.
		if (splitStates.length == 1 || splitStates.length == 2 && !splitStates[1].contains("=")) {
			// We parse this as a normal identifier here.
			Identifier identifier = new Identifier(entry);

			Block block = Registry.BLOCK.get(identifier);

			// If the block doesn't exist, by default the registry will return AIR. That probably isn't what we want.
			// TODO: Assuming that Registry.BLOCK.getDefaultId() == "minecraft:air" here
			if (block == Blocks.AIR) {
				return;
			}

			for (BlockState state : block.getStateManager().getStates()) {
				idMap.put(state, intId);
			}

			return;
		}

		// Complex case: One or more states involved...
		int statesStart;
		Identifier identifier;

		if (splitStates[1].contains("=")) {
			// We have an entry of the form "tall_grass:half=upper"
			statesStart = 1;
			identifier = new Identifier(splitStates[0]);
		} else {
			// We have an entry of the form "minecraft:tall_grass:half=upper"
			statesStart = 2;
			identifier = new Identifier(splitStates[0], splitStates[1]);
		}

		// Let's look up the block and make sure that it exists.
		Block block = Registry.BLOCK.get(identifier);

		// If the block doesn't exist, by default the registry will return AIR. That probably isn't what we want.
		// TODO: Assuming that Registry.BLOCK.getDefaultId() == "minecraft:air" here
		if (block == Blocks.AIR && !entry.contains("air")) {
			Iris.logger.warn("Failed to parse the block ID map entry \"" + entry + "\":");
			Iris.logger.warn("- There is no block with the name " + identifier + "!");

			return;
		}

		// Once we've determined that the block exists, we must parse each property key=value pair from the state entry.
		//
		// These pairs act as a filter on the block states. Thus, the shaderpack does not have to specify all of the
		// individual block properties itself; rather, it only specifies the parts of the block state that it wishes
		// to filter in/out.
		//
		// For example, some shaderpacks may make it so that hanging lantern blocks wave. They will put something of
		// the form "lantern:hanging=false" in the ID map as a result. Note, however, that there are also waterlogged
		// hanging lanterns, which would have "lantern:hanging=false:waterlogged=true". We must make sure that when the
		// shaderpack author writes "lantern:hanging=false", that we do not just match that individual state, but that
		// we also match the waterlogged variant too.
		//
		// As a result, we first parse each key=value pair in order to determine what properties we need to filter on.
		Map<Property<?>, String> properties = new HashMap<>();
		StateManager<Block, BlockState> stateManager = block.getStateManager();

		for (int index = statesStart; index < splitStates.length; index++) {
			// Split "key=value" into the key and value
			String[] propertyParts = splitStates[index].split("=");

			if (propertyParts.length != 2) {
				Iris.logger.warn("Failed to parse the block ID map entry \"" + entry + "\":");
				Iris.logger.warn("- Block state property filters must be of the form \"key=value\", but " + splitStates[index] + " is not of that form!");

				// TODO: Should we just "continue" here and ignore the invalid property entry?
				return;
			}

			String key = propertyParts[0];
			String value = propertyParts[1];

			Property<?> property = stateManager.getProperty(key);

			if (property == null) {
				Iris.logger.warn("Error while parsing the block ID map entry \"" + entry + "\":");
				Iris.logger.warn("- The block " + identifier + " has no property with the name " + key + ", ignoring!");

				continue;
			}

			properties.put(property, value);
		}

		// Once we have a list of properties and their expected values, we iterate over every possible state of this
		// block and check for ones that match the filters. This isn't particularly efficient, but it works!
		for (BlockState state : stateManager.getStates()) {
			boolean matches = true;

			for (Map.Entry<Property<?>, String> condition : properties.entrySet()) {
				// TODO: Do something about these raw types...
				Property property = condition.getKey();
				String expectedValue = condition.getValue();

				String actualValue = property.name((Comparable) state.get(property));

				if (!expectedValue.equals(actualValue)) {
					matches = false;
					break;
				}
			}

			if (matches) {
				idMap.put(state, intId);
			}
		}
	}

	/**
	 * Parses a render layer map
	 */
	private static Map<Identifier, RenderLayer> parseRenderLayerMap(Properties properties, String keyPrefix, String fileName) {
		// TODO: Most of this is copied from parseIdMap, it would be nice to reduce duplication.
		Map<Identifier, RenderLayer> layerMap = new HashMap<>();

		properties.forEach((keyObject, valueObject) -> {
			String key = (String) keyObject;
			String value = (String) valueObject;

			if (!key.startsWith(keyPrefix)) {
				// Not a valid line, ignore it
				return;
			}

			RenderLayer layer;

			// See: https://github.com/sp614x/optifine/blob/master/OptiFineDoc/doc/shaders.txt#L556-L576
			switch (key) {
				case "solid":
					layer = RenderLayer.getSolid();
					break;
				case "cutout":
					layer = RenderLayer.getCutout();
					break;
				case "cutout_mipped":
					layer = RenderLayer.getCutoutMipped();
					break;
				case "translucent":
					layer = RenderLayer.getTranslucent();
					break;
				default:
					Iris.logger.warn("Failed to parse line in " + fileName + ": invalid render layer type: " + key);
					return;
			}

			for (String part : value.split(" ")) {
				try {
					Identifier identifier = new Identifier(part);

					layerMap.put(identifier, layer);
				} catch (InvalidIdentifierException e) {
					Iris.logger.warn("Failed to parse an identifier in " + fileName + " for the key " + key + ":");
					Iris.logger.catching(Level.WARN, e);
				}
			}
		});

		return layerMap;
	}

	public Map<BlockState, Integer> getBlockProperties() {
		return blockPropertiesMap;
	}

	public Map<Identifier, Integer> getItemIdMap() {
		return itemIdMap;
	}

	public Map<Identifier, Integer> getEntityIdMap() {
		return entityIdMap;
	}

	public Map<Identifier, Integer> getDimensionIdMap() {
		return dimensionIdMap;
	}

	@Override
	public boolean equals(Object o) {
		if (this == o) {
			return true;
		}

		if (o == null || getClass() != o.getClass()) {
			return false;
		}

		IdMap idMap = (IdMap) o;

		return Objects.equals(itemIdMap, idMap.itemIdMap)
				&& Objects.equals(entityIdMap, idMap.entityIdMap)
				&& Objects.equals(dimensionIdMap, idMap.dimensionIdMap)
				&& Objects.equals(blockPropertiesMap, idMap.blockPropertiesMap)
				&& Objects.equals(blockRenderLayerMap, idMap.blockRenderLayerMap);
	}

	@Override
	public int hashCode() {
		return Objects.hash(itemIdMap, entityIdMap, dimensionIdMap, blockPropertiesMap, blockRenderLayerMap);
	}
}<|MERGE_RESOLUTION|>--- conflicted
+++ resolved
@@ -46,16 +46,12 @@
 	private final Object2IntMap<Identifier> entityIdMap;
 
 	/**
-<<<<<<< HEAD
 	 * Maps a given dimension ID to an integer ID
 	 */
 	private Object2IntMap<Identifier> dimensionIdMap;
 
 	/**
-	 * A map that contains the identifier of an item to the integer value parsed in block.properties
-=======
 	 * Maps block states to block ids defined in block.properties
->>>>>>> 065a0d6d
 	 */
 	private Object2IntMap<BlockState> blockPropertiesMap;
 
