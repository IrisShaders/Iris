package net.coderbot.iris.shaderpack;

import it.unimi.dsi.fastutil.objects.Object2IntMap;
<<<<<<< HEAD
import net.minecraft.block.Block;
import net.minecraft.block.BlockState;
import net.minecraft.block.Blocks;
import net.minecraft.util.Identifier;
=======
import net.minecraft.world.level.block.Block;
import net.minecraft.world.level.block.Blocks;
import net.minecraft.world.level.block.state.BlockState;
>>>>>>> e6d8b6f5

public class LegacyIdMap {

	public static void addLegacyBlockValues(Object2IntMap<BlockState> blockIdMap) {
		addBlock(blockIdMap, 1, Blocks.STONE, Blocks.GRANITE, Blocks.DIORITE, Blocks.ANDESITE);
		addBlock(blockIdMap, 2, Blocks.GRASS_BLOCK);
		addBlock(blockIdMap, 4, Blocks.COBBLESTONE);

		addBlock(blockIdMap, 50, Blocks.TORCH);
		addBlock(blockIdMap, 89, Blocks.GLOWSTONE);
		addBlock(blockIdMap, 124, Blocks.REDSTONE_LAMP);

		addBlock(blockIdMap, 12, Blocks.SAND);
		addBlock(blockIdMap, 24, Blocks.SANDSTONE);

		addBlock(blockIdMap, 41, Blocks.GOLD_BLOCK);
		addBlock(blockIdMap, 42, Blocks.IRON_BLOCK);
		addBlock(blockIdMap, 57, Blocks.DIAMOND_BLOCK);
		// Apparently this is what SEUS v11 expects? Maybe old shadersmod was buggy.
		addBlock(blockIdMap, -123, Blocks.EMERALD_BLOCK);

		addBlock(blockIdMap, 34, Blocks.WHITE_WOOL, Blocks.ORANGE_WOOL, Blocks.MAGENTA_WOOL,
				Blocks.LIGHT_BLUE_WOOL, Blocks.YELLOW_WOOL, Blocks.LIME_WOOL,
				Blocks.PINK_WOOL, Blocks.GRAY_WOOL, Blocks.LIGHT_GRAY_WOOL,
				Blocks.CYAN_WOOL, Blocks.PURPLE_WOOL, Blocks.BLUE_WOOL,
				Blocks.BROWN_WOOL, Blocks.GREEN_WOOL, Blocks.RED_WOOL,
				Blocks.BLACK_WOOL);

		addBlock(blockIdMap, 8, Blocks.WATER);
		addBlock(blockIdMap, 10, Blocks.LAVA);
		addBlock(blockIdMap, 79, Blocks.ICE);

		addBlock(blockIdMap, 18, Blocks.OAK_LEAVES, Blocks.BIRCH_LEAVES, Blocks.JUNGLE_LEAVES, Blocks.SPRUCE_LEAVES,
				Blocks.ACACIA_LEAVES, Blocks.DARK_OAK_LEAVES);

		addBlock(blockIdMap, 95, Blocks.WHITE_STAINED_GLASS, Blocks.ORANGE_STAINED_GLASS, Blocks.MAGENTA_STAINED_GLASS,
				Blocks.LIGHT_BLUE_STAINED_GLASS, Blocks.YELLOW_STAINED_GLASS, Blocks.LIME_STAINED_GLASS,
				Blocks.PINK_STAINED_GLASS, Blocks.GRAY_STAINED_GLASS, Blocks.LIGHT_GRAY_STAINED_GLASS,
				Blocks.CYAN_STAINED_GLASS, Blocks.PURPLE_STAINED_GLASS, Blocks.BLUE_STAINED_GLASS,
				Blocks.BROWN_STAINED_GLASS, Blocks.GREEN_STAINED_GLASS, Blocks.RED_STAINED_GLASS,
				Blocks.BLACK_STAINED_GLASS);

		addBlock(blockIdMap, 160, Blocks.WHITE_STAINED_GLASS_PANE, Blocks.ORANGE_STAINED_GLASS_PANE,
				Blocks.MAGENTA_STAINED_GLASS_PANE, Blocks.LIGHT_BLUE_STAINED_GLASS_PANE,
				Blocks.YELLOW_STAINED_GLASS_PANE, Blocks.LIME_STAINED_GLASS_PANE,
				Blocks.PINK_STAINED_GLASS_PANE, Blocks.GRAY_STAINED_GLASS_PANE,
				Blocks.LIGHT_GRAY_STAINED_GLASS_PANE, Blocks.CYAN_STAINED_GLASS_PANE,
				Blocks.PURPLE_STAINED_GLASS_PANE, Blocks.BLUE_STAINED_GLASS_PANE,
				Blocks.BROWN_STAINED_GLASS_PANE, Blocks.GREEN_STAINED_GLASS_PANE,
				Blocks.RED_STAINED_GLASS_PANE, Blocks.BLACK_STAINED_GLASS_PANE);

		// Short grass / bush
		addBlock(blockIdMap, 31, Blocks.GRASS, Blocks.SEAGRASS, Blocks.SWEET_BERRY_BUSH);

		// Crops (59 = wheat), but we include carrots and potatoes too.
		addBlock(blockIdMap, 59, Blocks.WHEAT, Blocks.CARROTS, Blocks.POTATOES);

		// Small flowers
		addBlock(blockIdMap, 37, Blocks.DANDELION, Blocks.POPPY, Blocks.BLUE_ORCHID, Blocks.ALLIUM, Blocks.AZURE_BLUET,
				Blocks.RED_TULIP, Blocks.PINK_TULIP, Blocks.WHITE_TULIP, Blocks.ORANGE_TULIP, Blocks.OXEYE_DAISY,
				Blocks.CORNFLOWER, Blocks.LILY_OF_THE_VALLEY, Blocks.WITHER_ROSE);

		// Big tall grass / flowers
		// Also include seagrass here
		addBlock(blockIdMap, 175, Blocks.SUNFLOWER, Blocks.LILAC, Blocks.TALL_GRASS, Blocks.LARGE_FERN, Blocks.ROSE_BUSH,
				Blocks.PEONY, Blocks.TALL_SEAGRASS);

		// Fire
		addBlock(blockIdMap, 51, Blocks.FIRE);

		// Lily pad
		addBlock(blockIdMap, 111, Blocks.LILY_PAD);
	}

<<<<<<< HEAD
	public static void addVanillaDimensions(Object2IntMap<Identifier> dimensionIdMap) {
		addDimension(dimensionIdMap, 0, new Identifier("overworld"));
		addDimension(dimensionIdMap, -1, new Identifier("the_nether"));
		addDimension(dimensionIdMap, 1, new Identifier("the_end"));
	}

	private static void addBlock(Object2IntMap<BlockState> blockIdMap, int id, Block... blocks) {
		for (Block block : blocks) {
			block.getStateManager().getStates().forEach(state -> blockIdMap.put(state, id));
=======
	private static void add(Object2IntMap<BlockState> blockIdMap, int id, Block... leaves) {
		for (Block leaf : leaves) {
			leaf.getStateDefinition().getPossibleStates().forEach(state -> blockIdMap.put(state, id));
>>>>>>> e6d8b6f5
		}
	}

	private static void addDimension(Object2IntMap<Identifier> dimensionIdMap, int id, Identifier dimension) {
		dimensionIdMap.defaultReturnValue(0);
		dimensionIdMap.putIfAbsent(dimension, id);
	}
}<|MERGE_RESOLUTION|>--- conflicted
+++ resolved
@@ -1,16 +1,9 @@
 package net.coderbot.iris.shaderpack;
 
 import it.unimi.dsi.fastutil.objects.Object2IntMap;
-<<<<<<< HEAD
-import net.minecraft.block.Block;
-import net.minecraft.block.BlockState;
-import net.minecraft.block.Blocks;
-import net.minecraft.util.Identifier;
-=======
 import net.minecraft.world.level.block.Block;
 import net.minecraft.world.level.block.Blocks;
 import net.minecraft.world.level.block.state.BlockState;
->>>>>>> e6d8b6f5
 
 public class LegacyIdMap {
 
@@ -85,21 +78,15 @@
 		addBlock(blockIdMap, 111, Blocks.LILY_PAD);
 	}
 
-<<<<<<< HEAD
 	public static void addVanillaDimensions(Object2IntMap<Identifier> dimensionIdMap) {
 		addDimension(dimensionIdMap, 0, new Identifier("overworld"));
 		addDimension(dimensionIdMap, -1, new Identifier("the_nether"));
 		addDimension(dimensionIdMap, 1, new Identifier("the_end"));
 	}
 
-	private static void addBlock(Object2IntMap<BlockState> blockIdMap, int id, Block... blocks) {
+	private static void add(Object2IntMap<BlockState> blockIdMap, int id, Block... blocks) {
 		for (Block block : blocks) {
-			block.getStateManager().getStates().forEach(state -> blockIdMap.put(state, id));
-=======
-	private static void add(Object2IntMap<BlockState> blockIdMap, int id, Block... leaves) {
-		for (Block leaf : leaves) {
-			leaf.getStateDefinition().getPossibleStates().forEach(state -> blockIdMap.put(state, id));
->>>>>>> e6d8b6f5
+			block.getStateDefinition().getPossibleStates().forEach(state -> blockIdMap.put(state, id));
 		}
 	}
 
