--- conflicted
+++ resolved
@@ -25,11 +25,8 @@
 	private boolean rainDepth;
 	private boolean separateAo;
 	private boolean oldLighting;
-<<<<<<< HEAD
 	private boolean concurrentCompute;
-=======
 	private boolean oldHandLight;
->>>>>>> 0ff16b2c
 	private boolean particlesBeforeDeferred;
 	private boolean prepareBeforeShadow;
 	private Object2ObjectMap<String, Object2BooleanMap<String>> explicitFlips = new Object2ObjectOpenHashMap<>();
@@ -59,11 +56,8 @@
 		rainDepth = properties.getRainDepth().orElse(false);
 		separateAo = properties.getSeparateAo().orElse(false);
 		oldLighting = properties.getOldLighting().orElse(false);
-<<<<<<< HEAD
 		concurrentCompute = properties.getConcurrentCompute().orElse(false);
-=======
 		oldHandLight = properties.getOldHandLight().orElse(true);
->>>>>>> 0ff16b2c
 		explicitFlips = properties.getExplicitFlips();
 		particlesBeforeDeferred = properties.getParticlesBeforeDeferred().orElse(false);
 		prepareBeforeShadow = properties.getPrepareBeforeShadow().orElse(false);
@@ -148,13 +142,12 @@
 		return particlesBeforeDeferred;
 	}
 
-<<<<<<< HEAD
 	public boolean getConcurrentCompute() {
 		return concurrentCompute;
-=======
+	}
+
 	public boolean isPrepareBeforeShadow() {
 		return prepareBeforeShadow;
->>>>>>> 0ff16b2c
 	}
 
 	public PackRenderTargetDirectives getRenderTargetDirectives() {
