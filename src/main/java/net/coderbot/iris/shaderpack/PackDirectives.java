package net.coderbot.iris.shaderpack;

import com.google.common.collect.ImmutableMap;
import it.unimi.dsi.fastutil.objects.Object2BooleanMap;
import it.unimi.dsi.fastutil.objects.Object2BooleanMaps;
import it.unimi.dsi.fastutil.objects.Object2ObjectMap;
import it.unimi.dsi.fastutil.objects.Object2ObjectOpenHashMap;
import net.coderbot.iris.Iris;

import java.util.Set;

public class PackDirectives {
	private int noiseTextureResolution;
	private float sunPathRotation;
	private float ambientOcclusionLevel;
<<<<<<< HEAD
	private float centerDepthHalfLife;
=======
	private float wetnessHalfLife;
	private float drynessHalfLife;
	private float eyeBrightnessHalfLife;
>>>>>>> c1f62d83
	private boolean areCloudsEnabled;
	private boolean underwaterOverlay;
	private boolean vignette;
	private boolean rainDepth;
	private boolean separateAo;
	private boolean oldLighting;
	private boolean particlesBeforeDeferred;
	private Object2ObjectMap<String, Object2BooleanMap<String>> explicitFlips = new Object2ObjectOpenHashMap<>();

	private final PackRenderTargetDirectives renderTargetDirectives;
	private final PackShadowDirectives shadowDirectives;

	private PackDirectives(Set<Integer> supportedRenderTargets, PackShadowDirectives packShadowDirectives) {
		noiseTextureResolution = 256;
		sunPathRotation = 0.0F;
		ambientOcclusionLevel = 1.0F;
<<<<<<< HEAD
		centerDepthHalfLife = 1.0F;
=======
		wetnessHalfLife = 600.0f;
		drynessHalfLife = 200.0f;
		eyeBrightnessHalfLife = 10.0f;
>>>>>>> c1f62d83
		renderTargetDirectives = new PackRenderTargetDirectives(supportedRenderTargets);
		shadowDirectives = packShadowDirectives;
	}

	PackDirectives(Set<Integer> supportedRenderTargets, ShaderProperties properties) {
		this(supportedRenderTargets, new PackShadowDirectives(properties));
		areCloudsEnabled = properties.areCloudsEnabled();
		underwaterOverlay = properties.getUnderwaterOverlay().orElse(false);
		vignette = properties.getVignette().orElse(false);
		rainDepth = properties.getRainDepth().orElse(false);
		separateAo = properties.getSeparateAo().orElse(false);
		oldLighting = properties.getOldLighting().orElse(false);
		explicitFlips = properties.getExplicitFlips();
		particlesBeforeDeferred = properties.getParticlesBeforeDeferred().orElse(false);
	}

	PackDirectives(Set<Integer> supportedRenderTargets, PackDirectives directives) {
		this(supportedRenderTargets, new PackShadowDirectives(directives.getShadowDirectives()));
		areCloudsEnabled = directives.areCloudsEnabled();
		separateAo = directives.separateAo;
		oldLighting = directives.oldLighting;
		explicitFlips = directives.explicitFlips;
		particlesBeforeDeferred = directives.particlesBeforeDeferred;
	}

	public int getNoiseTextureResolution() {
		return noiseTextureResolution;
	}

	public float getSunPathRotation() {
		return sunPathRotation;
	}

	public float getAmbientOcclusionLevel() {
		return ambientOcclusionLevel;
	}

<<<<<<< HEAD
	public float getCenterDepthHalfLife() {
		return centerDepthHalfLife;
=======
	public float getWetnessHalfLife() {
		return wetnessHalfLife;
	}

	public float getDrynessHalfLife() {
		return drynessHalfLife;
	}

	public float getEyeBrightnessHalfLife() {
		return eyeBrightnessHalfLife;
>>>>>>> c1f62d83
	}

	public boolean areCloudsEnabled() {
		return areCloudsEnabled;
	}

	public boolean underwaterOverlay() {
		return underwaterOverlay;
	}

	public boolean vignette() {
		return vignette;
	}

	public boolean rainDepth() {
		return rainDepth;
	}

	public boolean shouldUseSeparateAo() {
		return separateAo;
	}

	public boolean isOldLighting() {
		return oldLighting;
	}

	public boolean areParticlesBeforeDeferred() {
		return particlesBeforeDeferred;
	}

	public PackRenderTargetDirectives getRenderTargetDirectives() {
		return renderTargetDirectives;
	}

	public PackShadowDirectives getShadowDirectives() {
		return shadowDirectives;
	}

	public void acceptDirectivesFrom(DirectiveHolder directives) {
		renderTargetDirectives.acceptDirectives(directives);
		shadowDirectives.acceptDirectives(directives);

		directives.acceptConstIntDirective("noiseTextureResolution",
				noiseTextureResolution -> this.noiseTextureResolution = noiseTextureResolution);

		directives.acceptConstFloatDirective("sunPathRotation",
				sunPathRotation -> this.sunPathRotation = sunPathRotation);

		directives.acceptConstFloatDirective("ambientOcclusionLevel",
				ambientOcclusionLevel -> this.ambientOcclusionLevel = ambientOcclusionLevel);

<<<<<<< HEAD
		directives.acceptConstFloatDirective("centerDepthHalflife",
			centerDepthHalfLife -> this.centerDepthHalfLife = centerDepthHalfLife);
=======
		directives.acceptConstFloatDirective("wetnessHalflife",
			wetnessHalfLife -> this.wetnessHalfLife = wetnessHalfLife);

		directives.acceptConstFloatDirective("drynessHalflife",
			wetnessHalfLife -> this.wetnessHalfLife = wetnessHalfLife);

		directives.acceptConstFloatDirective("eyeBrightnessHalflife",
			eyeBrightnessHalfLife -> this.eyeBrightnessHalfLife = eyeBrightnessHalfLife);
>>>>>>> c1f62d83

	}

	public ImmutableMap<Integer, Boolean> getExplicitFlips(String pass) {
		ImmutableMap.Builder<Integer, Boolean> explicitFlips = ImmutableMap.builder();

		Object2BooleanMap<String> explicitFlipsStr = this.explicitFlips.get(pass);

		if (explicitFlipsStr == null) {
			explicitFlipsStr = Object2BooleanMaps.emptyMap();
		}

		explicitFlipsStr.forEach((buffer, shouldFlip) -> {
			int index = PackRenderTargetDirectives.LEGACY_RENDER_TARGETS.indexOf(buffer);

			if (index == -1 && buffer.startsWith("colortex")) {
				String id = buffer.substring("colortex".length());

				try {
					index = Integer.parseInt(id);
				} catch (NumberFormatException e) {
					// fall through to index == null check for unknown buffer.
				}
			}

			if (index != -1) {
				explicitFlips.put(index, shouldFlip);
			} else {
				Iris.logger.warn("Unknown buffer with ID " + buffer + " specified in flip directive for pass "
						+ pass);
			}
		});

		return explicitFlips.build();
	}
}<|MERGE_RESOLUTION|>--- conflicted
+++ resolved
@@ -13,13 +13,10 @@
 	private int noiseTextureResolution;
 	private float sunPathRotation;
 	private float ambientOcclusionLevel;
-<<<<<<< HEAD
-	private float centerDepthHalfLife;
-=======
 	private float wetnessHalfLife;
 	private float drynessHalfLife;
 	private float eyeBrightnessHalfLife;
->>>>>>> c1f62d83
+	private float centerDepthHalfLife;
 	private boolean areCloudsEnabled;
 	private boolean underwaterOverlay;
 	private boolean vignette;
@@ -36,13 +33,10 @@
 		noiseTextureResolution = 256;
 		sunPathRotation = 0.0F;
 		ambientOcclusionLevel = 1.0F;
-<<<<<<< HEAD
-		centerDepthHalfLife = 1.0F;
-=======
 		wetnessHalfLife = 600.0f;
 		drynessHalfLife = 200.0f;
 		eyeBrightnessHalfLife = 10.0f;
->>>>>>> c1f62d83
+		centerDepthHalfLife = 1.0F;
 		renderTargetDirectives = new PackRenderTargetDirectives(supportedRenderTargets);
 		shadowDirectives = packShadowDirectives;
 	}
@@ -80,10 +74,6 @@
 		return ambientOcclusionLevel;
 	}
 
-<<<<<<< HEAD
-	public float getCenterDepthHalfLife() {
-		return centerDepthHalfLife;
-=======
 	public float getWetnessHalfLife() {
 		return wetnessHalfLife;
 	}
@@ -94,7 +84,10 @@
 
 	public float getEyeBrightnessHalfLife() {
 		return eyeBrightnessHalfLife;
->>>>>>> c1f62d83
+	}
+
+	public float getCenterDepthHalfLife() {
+		return centerDepthHalfLife;
 	}
 
 	public boolean areCloudsEnabled() {
@@ -146,10 +139,6 @@
 		directives.acceptConstFloatDirective("ambientOcclusionLevel",
 				ambientOcclusionLevel -> this.ambientOcclusionLevel = ambientOcclusionLevel);
 
-<<<<<<< HEAD
-		directives.acceptConstFloatDirective("centerDepthHalflife",
-			centerDepthHalfLife -> this.centerDepthHalfLife = centerDepthHalfLife);
-=======
 		directives.acceptConstFloatDirective("wetnessHalflife",
 			wetnessHalfLife -> this.wetnessHalfLife = wetnessHalfLife);
 
@@ -158,8 +147,9 @@
 
 		directives.acceptConstFloatDirective("eyeBrightnessHalflife",
 			eyeBrightnessHalfLife -> this.eyeBrightnessHalfLife = eyeBrightnessHalfLife);
->>>>>>> c1f62d83
 
+		directives.acceptConstFloatDirective("centerDepthHalflife",
+			centerDepthHalfLife -> this.centerDepthHalfLife = centerDepthHalfLife);
 	}
 
 	public ImmutableMap<Integer, Boolean> getExplicitFlips(String pass) {
