--- conflicted
+++ resolved
@@ -13,13 +13,8 @@
 	default boolean getBooleanValueOrDefault(String name) {
 		return getBooleanValue(name).orElseGet(() -> {
 			if (!getOptionSet().getBooleanOptions().containsKey(name)) {
-<<<<<<< HEAD
-				Iris.logger.warn("Tried to get boolean value for unknown option: " + name + ", defaulting to false!");
-				return false;
-=======
 				Iris.logger.warn("Tried to get boolean value for unknown option: " + name + ", defaulting to true!");
 				return true;
->>>>>>> 63efe7af
 			}
 			return getOptionSet().getBooleanOptions().get(name).getOption().getDefaultValue();
 		});
