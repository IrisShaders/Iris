package net.coderbot.iris.shaderpack.option;

import com.google.common.collect.ImmutableList;
import com.google.common.collect.ImmutableMap;
import com.google.common.collect.ImmutableSet;
import it.unimi.dsi.fastutil.ints.IntArrayList;
import it.unimi.dsi.fastutil.ints.IntList;
import net.coderbot.iris.shaderpack.OptionalBoolean;
import net.coderbot.iris.shaderpack.include.AbsolutePackPath;
import net.coderbot.iris.shaderpack.option.values.OptionValues;
import net.coderbot.iris.shaderpack.parsing.ParsedString;
import net.coderbot.iris.shaderpack.transform.line.LineTransform;

import java.util.HashMap;
import java.util.Map;
import java.util.Set;
import java.util.regex.Matcher;
import java.util.regex.Pattern;

/**
 * This class encapsulates the source code of a single shader source file along with the
 * corresponding configurable options within the source file.
 * <p>
 * The shader configuration system revolves around a carefully defined way of directly editing
 * shader source files in order to change configuration options. This class handles the first
 * step of that process—discovering configurable options from shader source files—as well as
 * the final step of that process—editing shader source files to apply the modified values
 * of valid configuration options.
 * <p>
 * Intermediate steps of that process include considering the annotated source for all shader
 * source files within a shader pack in order to deduplicate options that are common to multiple
 * source files, and discarding options that are ambiguous between source files. In addition,
 * another step includes loading changed option values from on-disk configuration files.
 * <p>
 * The name "OptionAnnotatedSource" is based on the fact that this class simultaneously
 * stores a snapshot of the shader source code at the time of option discovery, as well
 * as data for each line ("annotations") about the relevant option represented by that
 * line, or alternatively an optional diagnostic message for that line saying why a potential
 * option was not parsed as a valid shader option.
 * <p>
 * Note that for the most part, each line of the file is parsed in isolation from every
 * other line. This means that option conflicts can arise even within the same source file,
 * where option declarations have the same name and type but different default values.
 * The only exception to this isolation is
 * {@link OptionAnnotatedSource#getBooleanDefineReferences() boolean define reference tracking},
 * which is nevertheless still relatively context-free.
 * <p>
 * The data stored within this class is immutable. This ensures that once you have discovered
 * options from a given shader source file, that you may then apply any changed option values
 * without having to re-parse the shader source code for options, and without risking having
 * the shader source code fall out of sync with the annotations.
 */
public final class OptionAnnotatedSource {
	/**
	 * The content of each line within this shader source file.
	 */
	private final ImmutableList<String> lines;

	private final ImmutableMap<Integer, BooleanOption> booleanOptions;
	private final ImmutableMap<Integer, StringOption> stringOptions;

	/**
	 * Optional diagnostic messages for each line. The parser may notice that though a shader pack
	 * author may have intended for a line to be a valid option, Iris might have ignored it due to
	 * a syntax error or some other issue.
	 *
	 * These diagnostic messages provide reasons for why Iris decided to ignore a plausible option
	 * line, as well as hints for how an invalid option line can be modified to be a valid one.
	 */
	private final ImmutableMap<Integer, String> diagnostics;

	/**
	 * Keeps track of references to boolean #define options. Correlates the name of the #define
	 * option to one of the lines it was referenced on.
	 *
	 * References to boolean #define options that happen in plain #if directives are not analyzed
	 * for the purposes of determining whether a boolean #define option is referenced or not, to
	 * match OptiFine behavior. Though this might have originally been an oversight, shader packs
	 * now anticipate this behavior, so it must be replicated here. Since it would be complex to
	 * fully parse #if directives, this also makes the code simpler.
	 *
	 * Note that for the purposes of "confirming" a boolean #define option, it does not matter
	 * where the reference occurs in a given file - only that it is used at least once in the
	 * same "logical file" (that is, a file after all #includes have been processed) as it is
	 * defined. This is because shader config options are parsed as if all #include directives
	 * have already been substituted for the relevant file.
	 */
	// TODO: Use an immutable list type
	private final ImmutableMap<String, IntList> booleanDefineReferences;

	private static final ImmutableSet<String> VALID_CONST_OPTION_NAMES = ImmutableSet.of(
			"shadowMapResolution",
			"shadowDistance",
			"shadowDistanceRenderMul",
			"shadowIntervalSize",
			"generateShadowMipmap",
			"generateShadowColorMipmap",
			"shadowHardwareFiltering",
			"shadowHardwareFiltering0",
			"shadowHardwareFiltering1",
			"shadowtex0Mipmap",
			"shadowtexMipmap",
			"shadowtex1Mipmap",
			"shadowcolor0Mipmap",
			"shadowColor0Mipmap",
			"shadowcolor1Mipmap",
			"shadowColor1Mipmap",
			"shadowtex0Nearest",
			"shadowtexNearest",
			"shadow0MinMagNearest",
			"shadowtex1Nearest",
			"shadow1MinMagNearest",
			"shadowcolor0Nearest",
			"shadowColor0Nearest",
			"shadowColor0MinMagNearest",
			"shadowcolor1Nearest",
			"shadowColor1Nearest",
			"shadowColor1MinMagNearest",
			"wetnessHalflife",
			"drynessHalflife",
			"eyeBrightnessHalflife",
			"centerDepthHalflife",
			"sunPathRotation",
			"ambientOcclusionLevel",
			"superSamplingLevel",
			"noiseTextureResolution"
	);

	public OptionAnnotatedSource(final String source) {
		// Match any valid newline sequence
		// https://stackoverflow.com/a/31060125
		this(ImmutableList.copyOf(source.split("\\R")));
	}

	/**
	 * Parses the lines of a shader source file in order to locate valid options from it.
	 */
	public OptionAnnotatedSource(final ImmutableList<String> lines) {
		this.lines = lines;

		AnnotationsBuilder builder = new AnnotationsBuilder();

		for (int index = 0; index < lines.size(); index++) {
			String line = lines.get(index);
			parseLine(builder, index, line);
		}

		this.booleanOptions = builder.booleanOptions.build();
		this.stringOptions = builder.stringOptions.build();
		this.diagnostics = builder.diagnostics.build();
		this.booleanDefineReferences = ImmutableMap.copyOf(builder.booleanDefineReferences);
	}

	private static void parseLine(AnnotationsBuilder builder, int index, String lineText) {
		// Check to see if this line contains anything of interest before we try to parse it.
		if (!lineText.contains("#define")
				&& !lineText.contains("const")
				&& !lineText.contains("#ifdef")
				&& !lineText.contains("#ifndef")) {
			// Nothing of interest.
			return;
		}

		// Parse the trimmed form of the line to ignore indentation and trailing whitespace.
		ParsedString line = new ParsedString(lineText.trim());

		if (line.takeLiteral("#ifdef") || line.takeLiteral("#ifndef")) {
			// The presence of #ifdef and #ifndef directives is used to determine whether a given
			// boolean option should be recognized as a configurable option.
			//
			// As noted above, #if and #elif directives are not checked even though they may also
			// contain references.
			parseIfdef(builder, index, line);
		} else if (line.takeLiteral("const")) {
			parseConst(builder, index, line);
		} else if (line.currentlyContains("#define")) {
			parseDefineOption(builder, index, line);
		}
	}

	private static void parseIfdef(AnnotationsBuilder builder, int index, ParsedString line) {
		if (!line.takeSomeWhitespace()) {
			return;
		}

		String name = line.takeWord();

		line.takeSomeWhitespace();

		if (name == null || !line.isEnd()) {
			return;
		}

		builder.booleanDefineReferences
				.computeIfAbsent(name, n -> new IntArrayList()).add(index);
	}

	private static void parseConst(AnnotationsBuilder builder, int index, ParsedString line) {
		// const is already taken.

		if (!line.takeSomeWhitespace()) {
			builder.diagnostics.put(index, "Expected whitespace after const and before type declaration");
			return;
		}

		boolean isString;

		if (line.takeLiteral("int") || line.takeLiteral("float")) {
			isString = true;
		} else if (line.takeLiteral("bool")) {
			isString = false;
		} else {
			builder.diagnostics.put(index, "Unexpected type declaration after const. " +
					"Expected int, float, or bool. " +
					"Vector const declarations cannot be configured using shader options.");
			return;
		}

		if (!line.takeSomeWhitespace()) {
			builder.diagnostics.put(index, "Expected whitespace after type declaration.");
			return;
		}

		String name = line.takeWord();

		if (name == null) {
			builder.diagnostics.put(index, "Expected name of option after type declaration, " +
					"but an unexpected character was detected first.");
			return;
		}

		line.takeSomeWhitespace();

		if (!line.takeLiteral("=")) {
			builder.diagnostics.put(index, "Unexpected characters before equals sign in const declaration.");
			return;
		}

		line.takeSomeWhitespace();

		String value = line.takeWordOrNumber();

		if (value == null) {
			builder.diagnostics.put(index, "Unexpected non-whitespace characters after equals sign");
			return;
		}

		line.takeSomeWhitespace();

		if (!line.takeLiteral(";")) {
			builder.diagnostics.put(index, "Value between the equals sign and the semicolon wasn't parsed as a valid word or number.");
			return;
		}

		line.takeSomeWhitespace();

		String comment;

		if (line.takeComments()) {
			comment = line.takeRest().trim();
		} else if (!line.isEnd()) {
			builder.diagnostics.put(index, "Unexpected non-whitespace characters outside of comment after semicolon");
			return;
		} else {
			comment = null;
		}

		if (!isString) {
			boolean booleanValue;

			if ("true".equals(value)) {
				booleanValue = true;
			} else if ("false".equals(value)) {
				booleanValue = false;
			} else {
				builder.diagnostics.put(index, "Expected true or false as the value of a boolean const option, but got "
						+ value + ".");
				return;
			}

			if (!VALID_CONST_OPTION_NAMES.contains(name)) {
				builder.diagnostics.put(index, "This was a valid const boolean option declaration, but " + name +
						" was not recognized as being a name of one of the configurable const options.");
				return;
			}

			builder.booleanOptions.put(index, new BooleanOption(OptionType.CONST, name, comment, booleanValue));
			return;
		}

		if (!VALID_CONST_OPTION_NAMES.contains(name)) {
			builder.diagnostics.put(index, "This was a valid const option declaration, but " + name +
					" was not recognized as being a name of one of the configurable const options.");
			return;
		}

		StringOption option = StringOption.create(OptionType.CONST, name, comment, value);

		if (option != null) {
			builder.stringOptions.put(index, option);
		} else {
			builder.diagnostics.put(index, "Ignoring this const option because it is missing an allowed values list" +
					"in a comment, but is not a boolean const option.");
		}
	}

	private static void parseDefineOption(AnnotationsBuilder builder, int index, ParsedString line) {
		// Remove the leading comment for processing.
		boolean hasLeadingComment = line.takeComments();

		// allow but do not require whitespace between comments and #define
		line.takeSomeWhitespace();

		if (!line.takeLiteral("#define")) {
			builder.diagnostics.put(index,
					"This line contains an occurrence of \"#define\" " +
							"but it wasn't in a place we expected, ignoring it.");
			return;
		}

		if (!line.takeSomeWhitespace()) {
			builder.diagnostics.put(index,
					"This line properly starts with a #define statement but doesn't have " +
							"any whitespace characters after the #define.");
			return;
		}

		String name = line.takeWord();

		if (name == null) {
			builder.diagnostics.put(index,
					"Invalid syntax after #define directive. " +
							"No alphanumeric or underscore characters detected.");
			return;
		}

		// Maybe take some whitespace
		boolean tookWhitespace = line.takeSomeWhitespace();

		if (line.isEnd()) {
			// Plain define directive without a comment.
			builder.booleanOptions.put(index, new BooleanOption(OptionType.DEFINE, name, null, !hasLeadingComment));
			return;
		}

		if (line.takeComments()) {
			// Note that this is a bare comment, we don't need to look for the allowed values part.
			// Obviously that part isn't necessary since boolean options only have two possible
			// values (true and false)
			String comment = line.takeRest().trim();

			builder.booleanOptions.put(index, new BooleanOption(OptionType.DEFINE, name, comment, !hasLeadingComment));
			return;
		} else if (!tookWhitespace) {
			// Invalid syntax.
			builder.diagnostics.put(index,
					"Invalid syntax after #define directive. Only alphanumeric or underscore " +
							"characters are allowed in option names.");

			return;
		}

		if (hasLeadingComment) {
			builder.diagnostics.put(index,
					"Ignoring potential non-boolean #define option since it has a leading comment. " +
							"Leading comments (//) are only allowed on boolean #define options.");
			return;
		}

		String value = line.takeWordOrNumber();

		if (value == null) {
			builder.diagnostics.put(index, "Ignoring this #define directive because it doesn't appear to be a boolean #define, " +
					"and its potential value wasn't a valid number or a valid word.");
			return;
		}

		tookWhitespace = line.takeSomeWhitespace();

		if (line.isEnd()) {
			builder.diagnostics.put(index, "Ignoring this #define because it doesn't have a comment containing" +
					" a list of allowed values afterwards, but it has a value so is therefore not a boolean.");
			return;
		} else if (!tookWhitespace) {
			builder.diagnostics.put(index,
					"Invalid syntax after value #define directive. " +
							"Invalid characters after number or word.");
			return;
		}

		if (!line.takeComments()) {
			builder.diagnostics.put(index,
					"Invalid syntax after value #define directive. " +
							"Only comments may come after the value.");
			return;
		}

		String comment = line.takeRest().trim();

		StringOption option = StringOption.create(OptionType.DEFINE, name, comment, value);

<<<<<<< HEAD
		if (option.getAllowedValues().size() == 1) {
			// Some shader packs have "#define PI 3.14" and that shouldn't be parsed as a config option.
			builder.diagnostics.put(index,
					"Ignoring this #define because it only has one allowed value - the default value.");
=======
		if (option == null) {
			builder.diagnostics.put(index, "Ignoring this #define because it is missing an allowed values list" +
					"in a comment, but is not a boolean define.");
>>>>>>> c0d21f19
			return;
		}

		builder.stringOptions.put(index, option);

		/*
	    //#define   SHADOWS // Whether shadows are enabled
		SHADOWS // Whether shadows are enabled
		// Whether shadows are enabled
		Whether shadows are enabled



		#define OPTION 0.5 // A test option
		OPTION 0.5 // A test option
		0.5 // A test option
		*/
	}

	public ImmutableMap<Integer, BooleanOption> getBooleanOptions() {
		return booleanOptions;
	}

	public ImmutableMap<Integer, StringOption> getStringOptions() {
		return stringOptions;
	}

	public ImmutableMap<Integer, String> getDiagnostics() {
		return diagnostics;
	}

	public ImmutableMap<String, IntList> getBooleanDefineReferences() {
		return booleanDefineReferences;
	}

	public OptionSet getOptionSet(AbsolutePackPath filePath, Set<String> booleanDefineReferences) {
		OptionSet.Builder builder = OptionSet.builder();

		booleanOptions.forEach((lineIndex, option) -> {
			if (booleanDefineReferences.contains(option.getName())) {
				OptionLocation location = new OptionLocation(filePath, lineIndex);
				builder.addBooleanOption(location, option);
			}
		});

		stringOptions.forEach((lineIndex, option) -> {
			OptionLocation location = new OptionLocation(filePath, lineIndex);
			builder.addStringOption(location, option);
		});

		return builder.build();
	}

	public LineTransform asTransform(OptionValues values) {
		return (index, line) -> edit(values, index, line);
	}

	public String apply(OptionValues values) {
		StringBuilder source = new StringBuilder();

		for (int index = 0; index < lines.size(); index++) {
			source.append(edit(values, index, lines.get(index)));
			source.append('\n');
		}

		return source.toString();
	}

	private String edit(OptionValues values, int index, String existing) {
		// See if it's a boolean option
		BooleanOption booleanOption = booleanOptions.get(index);

		if (booleanOption != null) {
			OptionalBoolean value = values.getBooleanValue(booleanOption.getName());
			if (booleanOption.getType() == OptionType.DEFINE) {
				return setBooleanDefineValue(existing, value, booleanOption.getDefaultValue());
			} else if (booleanOption.getType() == OptionType.CONST) {
				if (value != OptionalBoolean.DEFAULT) {
					// Value will never be default here, but we're using orElse just to get a normal boolean out of it.
					return editConst(existing, Boolean.toString(booleanOption.getDefaultValue()), Boolean.toString(value.orElse(booleanOption.getDefaultValue())));
				} else {
					return existing;
				}
			} else {
				throw new AssertionError("Unknown option type " + booleanOption.getType());
			}
		}

		StringOption stringOption = stringOptions.get(index);

		if (stringOption != null) {
			return values.getStringValue(stringOption.getName()).map(value -> {
				if (stringOption.getType() == OptionType.DEFINE) {
					return "#define " + stringOption.getName() + " " + value + " // OptionAnnotatedSource: Changed option";
				} else if (stringOption.getType() == OptionType.CONST) {
					return editConst(existing, stringOption.getDefaultValue(), value);
				} else {
					throw new AssertionError("Unknown option type " + stringOption.getType());
				}
			}).orElse(existing);
		}

		return existing;
	}

	private String editConst(String line, String currentValue, String newValue) {
		int equalsIndex = line.indexOf('=');

		if (equalsIndex == -1) {
			// This shouldn't be possible.
			throw new IllegalStateException();
		}

		String firstPart = line.substring(0, equalsIndex);
		String secondPart = line.substring(equalsIndex);

		secondPart = secondPart.replaceFirst(Pattern.quote(currentValue), Matcher.quoteReplacement(newValue));

		return firstPart + secondPart;
	}

	private static boolean hasLeadingComment(String line) {
		return line.trim().startsWith("//");
	}

	private static String removeLeadingComment(String line) {
		ParsedString parsed = new ParsedString(line);

		parsed.takeSomeWhitespace();
		parsed.takeComments();

		return parsed.takeRest();
	}

	private static String setBooleanDefineValue(String line, OptionalBoolean newValue, boolean defaultValue) {
		if (hasLeadingComment(line) && newValue.orElse(defaultValue)) {
			return removeLeadingComment(line);
		} else if (!newValue.orElse(defaultValue)) {
			return "//" + line;
		} else {
			return line;
		}
	}

	private static class AnnotationsBuilder {
		private final ImmutableMap.Builder<Integer, BooleanOption> booleanOptions;
		private final ImmutableMap.Builder<Integer, StringOption> stringOptions;
		private final ImmutableMap.Builder<Integer, String> diagnostics;
		private final Map<String, IntList> booleanDefineReferences;

		private AnnotationsBuilder() {
			booleanOptions = ImmutableMap.builder();
			stringOptions = ImmutableMap.builder();
			diagnostics = ImmutableMap.builder();
			booleanDefineReferences = new HashMap<>();
		}
	}
}<|MERGE_RESOLUTION|>--- conflicted
+++ resolved
@@ -399,16 +399,9 @@
 
 		StringOption option = StringOption.create(OptionType.DEFINE, name, comment, value);
 
-<<<<<<< HEAD
-		if (option.getAllowedValues().size() == 1) {
-			// Some shader packs have "#define PI 3.14" and that shouldn't be parsed as a config option.
-			builder.diagnostics.put(index,
-					"Ignoring this #define because it only has one allowed value - the default value.");
-=======
 		if (option == null) {
 			builder.diagnostics.put(index, "Ignoring this #define because it is missing an allowed values list" +
 					"in a comment, but is not a boolean define.");
->>>>>>> c0d21f19
 			return;
 		}
 
