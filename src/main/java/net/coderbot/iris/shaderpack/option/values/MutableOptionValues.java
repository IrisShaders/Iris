--- conflicted
+++ resolved
@@ -34,13 +34,8 @@
 		return options;
 	}
 
-<<<<<<< HEAD
-	public Set<String> getFlippedBooleanValues() {
-		return flippedBooleanValues;
-=======
 	public Map<String, Boolean> getBooleanValues() {
 		return booleanValues;
->>>>>>> ff1bf4b4
 	}
 
 	public Map<String, String> getStringValues() {
@@ -66,17 +61,7 @@
 				booleanValue = OptionalBoolean.DEFAULT;
 			}
 
-<<<<<<< HEAD
-			if (booleanValue == option.getOption().getDefaultValue()) {
-				flippedBooleanValues.remove(name);
-
-				return;
-			}
-
-			flippedBooleanValues.add(name);
-=======
 			booleanValues.put(name, booleanValue.orElse(option.getOption().getDefaultValue()));
->>>>>>> ff1bf4b4
 		});
 
 		options.getStringOptions().forEach((name, option) -> {
