package net.coderbot.iris.rendertarget;

import com.mojang.blaze3d.platform.NativeImage;
import net.minecraft.client.renderer.texture.DynamicTexture;

public class NativeImageBackedSingleColorTexture extends DynamicTexture {
	public NativeImageBackedSingleColorTexture(int red, int green, int blue, int alpha) {
<<<<<<< HEAD
		super(create(NativeImage.packColor(alpha, blue, green, red)));
=======
		super(create(NativeImage.combine(alpha, blue, green, red)));
>>>>>>> 83e76b25
	}

	private static NativeImage create(int color) {
		NativeImage image = new NativeImage(NativeImage.Format.RGBA, 1, 1, false);

<<<<<<< HEAD
		image.setColor(0, 0, color);
=======
		image.setPixelRGBA(0, 0, color);
>>>>>>> 83e76b25

		return image;
	}
}<|MERGE_RESOLUTION|>--- conflicted
+++ resolved
@@ -5,21 +5,13 @@
 
 public class NativeImageBackedSingleColorTexture extends DynamicTexture {
 	public NativeImageBackedSingleColorTexture(int red, int green, int blue, int alpha) {
-<<<<<<< HEAD
-		super(create(NativeImage.packColor(alpha, blue, green, red)));
-=======
 		super(create(NativeImage.combine(alpha, blue, green, red)));
->>>>>>> 83e76b25
 	}
 
 	private static NativeImage create(int color) {
 		NativeImage image = new NativeImage(NativeImage.Format.RGBA, 1, 1, false);
 
-<<<<<<< HEAD
-		image.setColor(0, 0, color);
-=======
 		image.setPixelRGBA(0, 0, color);
->>>>>>> 83e76b25
 
 		return image;
 	}
