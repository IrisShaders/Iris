package net.coderbot.iris.rendertarget;

import com.mojang.blaze3d.platform.GlStateManager;
import net.coderbot.iris.gl.IrisRenderSystem;
import net.coderbot.iris.gl.texture.InternalTextureFormat;
import net.coderbot.iris.gl.texture.PixelFormat;
import net.coderbot.iris.gl.texture.PixelType;
import org.lwjgl.opengl.GL11C;
import org.lwjgl.opengl.GL13C;

import java.nio.ByteBuffer;
import java.nio.IntBuffer;

public class RenderTarget {
	private final InternalTextureFormat internalFormat;
	private final PixelFormat format;
	private final PixelType type;
	private int width;
	private int height;

	private boolean isValid;
	private final int mainTexture;
	private final int altTexture;

	private static final ByteBuffer NULL_BUFFER = null;

	public RenderTarget(Builder builder) {
		this.isValid = true;

		this.internalFormat = builder.internalFormat;
		this.format = builder.format;
		this.type = builder.type;

		this.width = builder.width;
		this.height = builder.height;

		int[] textures = new int[2];
		GlStateManager._genTextures(textures);

		this.mainTexture = textures[0];
		this.altTexture = textures[1];

		setupTexture(mainTexture, builder.width, builder.height);
		setupTexture(altTexture, builder.width, builder.height);

		// Clean up after ourselves
		// This is strictly defensive to ensure that other buggy code doesn't tamper with our textures
		GlStateManager._bindTexture(0);
	}

	private void setupTexture(int texture, int width, int height) {
		resizeTexture(texture, width, height);

		IrisRenderSystem.texParameteri(texture, GL11C.GL_TEXTURE_2D, GL11C.GL_TEXTURE_MIN_FILTER, GL11C.GL_LINEAR);
		IrisRenderSystem.texParameteri(texture, GL11C.GL_TEXTURE_2D, GL11C.GL_TEXTURE_MAG_FILTER, GL11C.GL_LINEAR);
		IrisRenderSystem.texParameteri(texture, GL11C.GL_TEXTURE_2D, GL11C.GL_TEXTURE_WRAP_S, GL13C.GL_CLAMP_TO_EDGE);
		IrisRenderSystem.texParameteri(texture, GL11C.GL_TEXTURE_2D, GL11C.GL_TEXTURE_WRAP_T, GL13C.GL_CLAMP_TO_EDGE);
	}

	private void resizeTexture(int texture, int width, int height) {
		IrisRenderSystem.texImage2D(texture, GL11C.GL_TEXTURE_2D, 0, internalFormat.getGlFormat(), width, height, 0, format.getGlFormat(), type.getGlFormat(), NULL_BUFFER);
	}

	// Package private, call CompositeRenderTargets#resizeIfNeeded instead.
	void resize(int width, int height) {
		requireValid();

<<<<<<< HEAD
		this.width = width;
		this.height = height;

		GlStateManager._bindTexture(mainTexture);
		resizeCurrentlyBoundTexture(width, height);
=======
		resizeTexture(mainTexture, width, height);
>>>>>>> 51459a50

		resizeTexture(altTexture, width, height);
	}

	public InternalTextureFormat getInternalFormat() {
		return internalFormat;
	}

	public int getMainTexture() {
		requireValid();

		return mainTexture;
	}

	public int getAltTexture() {
		requireValid();

		return altTexture;
	}

	public int getWidth() {
		return width;
	}

	public int getHeight() {
		return height;
	}

	public void destroy() {
		requireValid();
		isValid = false;

		GlStateManager._deleteTextures(new int[]{mainTexture, altTexture});
	}

	private void requireValid() {
		if (!isValid) {
			throw new IllegalStateException("Attempted to use a deleted composite render target");
		}
	}

	public static Builder builder() {
		return new Builder();
	}

	public static class Builder {
		private InternalTextureFormat internalFormat = InternalTextureFormat.RGBA8;
		private int width = 0;
		private int height = 0;
		private PixelFormat format = PixelFormat.RGBA;
		private PixelType type = PixelType.UNSIGNED_BYTE;

		private Builder() {
			// No-op
		}

		public Builder setInternalFormat(InternalTextureFormat format) {
			this.internalFormat = format;

			return this;
		}

		public Builder setDimensions(int width, int height) {
			if (width <= 0) {
				throw new IllegalArgumentException("Width must be greater than zero");
			}

			if (height <= 0) {
				throw new IllegalArgumentException("Height must be greater than zero");
			}

			this.width = width;
			this.height = height;

			return this;
		}

		public Builder setPixelFormat(PixelFormat pixelFormat) {
			this.format = pixelFormat;

			return this;
		}

		public Builder setPixelType(PixelType pixelType) {
			this.type = pixelType;

			return this;
		}

		public RenderTarget build() {
			return new RenderTarget(this);
		}
	}
}<|MERGE_RESOLUTION|>--- conflicted
+++ resolved
@@ -65,15 +65,10 @@
 	void resize(int width, int height) {
 		requireValid();
 
-<<<<<<< HEAD
 		this.width = width;
 		this.height = height;
 
-		GlStateManager._bindTexture(mainTexture);
-		resizeCurrentlyBoundTexture(width, height);
-=======
 		resizeTexture(mainTexture, width, height);
->>>>>>> 51459a50
 
 		resizeTexture(altTexture, width, height);
 	}
