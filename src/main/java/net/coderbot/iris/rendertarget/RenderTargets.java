package net.coderbot.iris.rendertarget;

import com.google.common.collect.ImmutableSet;
import com.mojang.blaze3d.systems.RenderSystem;
import net.coderbot.iris.gl.IrisRenderSystem;
import net.coderbot.iris.gl.framebuffer.GlFramebuffer;
import net.coderbot.iris.gl.texture.DepthBufferFormat;
import net.coderbot.iris.gl.texture.DepthCopyStrategy;
import net.coderbot.iris.shaderpack.PackRenderTargetDirectives;
import org.lwjgl.opengl.GL20C;

import java.util.ArrayList;
import java.util.List;
import java.util.Map;

public class RenderTargets {
	private final RenderTarget[] targets;
	private int currentDepthTexture;
	private DepthBufferFormat currentDepthFormat;

	private final DepthTexture noTranslucents;
	private final DepthTexture noHand;
	private final GlFramebuffer depthSourceFb;
	private final GlFramebuffer noTranslucentsDestFb;
	private final GlFramebuffer noHandDestFb;
	private DepthCopyStrategy copyStrategy;

	private final List<GlFramebuffer> ownedFramebuffers;

	private int cachedWidth;
	private int cachedHeight;
	private boolean fullClearRequired;
	private boolean translucentDepthDirty;
	private boolean handDepthDirty;

<<<<<<< HEAD
	private boolean destroyed = false;

	public RenderTargets(com.mojang.blaze3d.pipeline.RenderTarget reference, PackRenderTargetDirectives directives) {
		this(reference.width, reference.height, directives.getRenderTargetSettings());
	}

	public RenderTargets(int width, int height, Map<Integer, PackRenderTargetDirectives.RenderTargetSettings> renderTargets) {
=======
	private int cachedDepthBufferVersion;
	private boolean destroyed;

	public RenderTargets(int width, int height, int depthTexture, int depthBufferVersion, DepthBufferFormat depthFormat, Map<Integer, PackRenderTargetDirectives.RenderTargetSettings> renderTargets) {
>>>>>>> 5c64f56f
		targets = new RenderTarget[renderTargets.size()];

		renderTargets.forEach((index, settings) -> {
			// TODO: Handle mipmapping?
			targets[index] = RenderTarget.builder().setDimensions(width, height)
					.setInternalFormat(settings.getInternalFormat())
					.setPixelFormat(settings.getInternalFormat().getPixelFormat()).build();
		});

		this.currentDepthTexture = depthTexture;
		this.currentDepthFormat = depthFormat;
		this.copyStrategy = DepthCopyStrategy.fastest(currentDepthFormat.isCombinedStencil());

		this.cachedWidth = width;
		this.cachedHeight = height;
		this.cachedDepthBufferVersion = depthBufferVersion;

		this.ownedFramebuffers = new ArrayList<>();

		// NB: Make sure all buffers are cleared so that they don't contain undefined
		// data. Otherwise very weird things can happen.
		fullClearRequired = true;

		this.depthSourceFb = createFramebufferWritingToMain(new int[] {0});

		this.noTranslucents = new DepthTexture(width, height, currentDepthFormat);
		this.noHand = new DepthTexture(width, height, currentDepthFormat);

		this.noTranslucentsDestFb = createFramebufferWritingToMain(new int[] {0});
		this.noTranslucentsDestFb.addDepthAttachment(this.noTranslucents.getTextureId());

		this.noHandDestFb = createFramebufferWritingToMain(new int[] {0});
		this.noHandDestFb.addDepthAttachment(this.noHand.getTextureId());

		this.translucentDepthDirty = true;
		this.handDepthDirty = true;
	}

	public void destroy() {
		destroyed = true;

		for (GlFramebuffer owned : ownedFramebuffers) {
			owned.destroy();
		}

		for (RenderTarget target : targets) {
			target.destroy();
		}

		noTranslucents.destroy();
		noHand.destroy();
	}

	public int getRenderTargetCount() {
		return targets.length;
	}

<<<<<<< HEAD
	public net.coderbot.iris.rendertarget.RenderTarget get(int index) {
		if (destroyed) {
//			throw new IllegalStateException("Tried to use destroyed RenderTargets");
=======
	public RenderTarget get(int index) {
		if (destroyed) {
			throw new IllegalStateException("Tried to use destroyed RenderTargets");
>>>>>>> 5c64f56f
		}

		return targets[index];
	}

<<<<<<< HEAD
	public DepthTexture getDepthTexture() {
		if (destroyed) {
			throw new IllegalStateException("Tried to use destroyed RenderTargets");
		}

		return depthTexture;
=======
	public int getDepthTexture() {
		return currentDepthTexture;
>>>>>>> 5c64f56f
	}

	public DepthTexture getDepthTextureNoTranslucents() {
		if (destroyed) {
			throw new IllegalStateException("Tried to use destroyed RenderTargets");
		}

		return noTranslucents;
	}

	public DepthTexture getDepthTextureNoHand() {
		return noHand;
	}

	public void resizeIfNeeded(int newDepthBufferVersion, int newDepthTextureId, int newWidth, int newHeight, DepthBufferFormat newDepthFormat) {
		boolean recreateDepth = false;
		if (cachedDepthBufferVersion != newDepthBufferVersion) {
			recreateDepth = true;
			currentDepthTexture = newDepthTextureId;
			cachedDepthBufferVersion = newDepthBufferVersion;
		}

		boolean sizeChanged = newWidth != cachedWidth || newHeight != cachedHeight;
		boolean depthFormatChanged = newDepthFormat != currentDepthFormat;

		if (depthFormatChanged) {
			currentDepthFormat = newDepthFormat;
			// Might need a new copy strategy
			copyStrategy = DepthCopyStrategy.fastest(currentDepthFormat.isCombinedStencil());
		}

		if (recreateDepth) {
			// Re-attach the depth textures with the new depth texture ID, since Minecraft re-creates
			// the depth texture when resizing its render targets.
			//
			// I'm not sure if our framebuffers holding on to the old depth texture between frames
			// could be a concern, in the case of resizing and similar. I think it should work
			// based on what I've seen of the spec, though - it seems like deleting a texture
			// automatically detaches it from its framebuffers.
			for (GlFramebuffer framebuffer : ownedFramebuffers) {
				if (framebuffer == noHandDestFb || framebuffer == noTranslucentsDestFb) {
					// NB: Do not change the depth attachment of these framebuffers
					// as it is intentionally different
					continue;
				}

				framebuffer.addDepthAttachment(newDepthTextureId);
			}
		}

		if (depthFormatChanged || sizeChanged)  {
			// Reallocate depth buffers
			noTranslucents.resize(newWidth, newHeight, newDepthFormat);
			noHand.resize(newWidth, newHeight, newDepthFormat);
			this.translucentDepthDirty = true;
			this.handDepthDirty = true;
		}

		if (sizeChanged) {
			cachedWidth = newWidth;
			cachedHeight = newHeight;

			for (RenderTarget target : targets) {
				target.resize(newWidth, newHeight);
			}

			fullClearRequired = true;
		}
	}

	public void copyPreTranslucentDepth() {
		if (translucentDepthDirty) {
			translucentDepthDirty = false;
			RenderSystem.bindTexture(noTranslucents.getTextureId());
			depthSourceFb.bindAsReadBuffer();
			IrisRenderSystem.copyTexImage2D(GL20C.GL_TEXTURE_2D, 0, currentDepthFormat.getGlInternalFormat(), 0, 0, cachedWidth, cachedHeight, 0);
		} else {
			copyStrategy.copy(depthSourceFb, getDepthTexture(), noTranslucentsDestFb, noTranslucents.getTextureId(),
				getCurrentWidth(), getCurrentHeight());
		}
	}

	public void copyPreHandDepth() {
		if (handDepthDirty) {
			handDepthDirty = false;
			RenderSystem.bindTexture(noHand.getTextureId());
			depthSourceFb.bindAsReadBuffer();
			IrisRenderSystem.copyTexImage2D(GL20C.GL_TEXTURE_2D, 0, currentDepthFormat.getGlInternalFormat(), 0, 0, cachedWidth, cachedHeight, 0);
		} else {
			copyStrategy.copy(depthSourceFb, getDepthTexture(), noHandDestFb, noHand.getTextureId(),
				getCurrentWidth(), getCurrentHeight());
		}
	}

	public boolean isFullClearRequired() {
		return fullClearRequired;
	}

	public void onFullClear() {
		fullClearRequired = false;
	}

	public GlFramebuffer createFramebufferWritingToMain(int[] drawBuffers) {
		return createFullFramebuffer(false, drawBuffers);
	}

	public GlFramebuffer createFramebufferWritingToAlt(int[] drawBuffers) {
		return createFullFramebuffer(true, drawBuffers);
	}

	private ImmutableSet<Integer> invert(ImmutableSet<Integer> base, int[] relevant) {
		ImmutableSet.Builder<Integer> inverted = ImmutableSet.builder();

		for (int i : relevant) {
			if (!base.contains(i)) {
				inverted.add(i);
			}
		}

		return inverted.build();
	}

	public GlFramebuffer createGbufferFramebuffer(ImmutableSet<Integer> stageWritesToAlt, int[] drawBuffers) {
		if (drawBuffers.length == 0) {
			throw new IllegalArgumentException("Framebuffer must have at least one color buffer");
		}

		ImmutableSet<Integer> stageWritesToMain = invert(stageWritesToAlt, drawBuffers);

		GlFramebuffer framebuffer =  createColorFramebuffer(stageWritesToMain, drawBuffers);

		framebuffer.addDepthAttachment(currentDepthTexture);

		return framebuffer;
	}

	private GlFramebuffer createFullFramebuffer(boolean clearsAlt, int[] drawBuffers) {
		if (drawBuffers.length == 0) {
			throw new IllegalArgumentException("Framebuffer must have at least one color buffer");
		}

		ImmutableSet<Integer> stageWritesToMain = ImmutableSet.of();

		if (!clearsAlt) {
			stageWritesToMain = invert(ImmutableSet.of(), drawBuffers);
		}

		return createColorFramebufferWithDepth(stageWritesToMain, drawBuffers);
	}

	public GlFramebuffer createColorFramebufferWithDepth(ImmutableSet<Integer> stageWritesToMain, int[] drawBuffers) {
		GlFramebuffer framebuffer = createColorFramebuffer(stageWritesToMain, drawBuffers);

		framebuffer.addDepthAttachment(currentDepthTexture);

		return framebuffer;
	}

	public GlFramebuffer createColorFramebuffer(ImmutableSet<Integer> stageWritesToMain, int[] drawBuffers) {
		if (drawBuffers.length == 0) {
			throw new IllegalArgumentException("Framebuffer must have at least one color buffer");
		}

		GlFramebuffer framebuffer = new GlFramebuffer();
		ownedFramebuffers.add(framebuffer);

		int[] actualDrawBuffers = new int[drawBuffers.length];

		for (int i = 0; i < drawBuffers.length; i++) {
			actualDrawBuffers[i] = i;

			if (drawBuffers[i] >= getRenderTargetCount()) {
				// TODO: This causes resource leaks, also we should really verify this in the shaderpack parser...
				throw new IllegalStateException("Render target with index " + drawBuffers[i] + " is not supported, only "
						+ getRenderTargetCount() + " render targets are supported.");
			}

			RenderTarget target = this.get(drawBuffers[i]);

			int textureId = stageWritesToMain.contains(drawBuffers[i]) ? target.getMainTexture() : target.getAltTexture();

			framebuffer.addColorAttachment(i, textureId);
		}

		framebuffer.drawBuffers(actualDrawBuffers);
		framebuffer.readBuffer(0);

		if (!framebuffer.isComplete()) {
			throw new IllegalStateException("Unexpected error while creating framebuffer");
		}

		return framebuffer;
	}

	public int getCurrentWidth() {
		return cachedWidth;
	}

	public int getCurrentHeight() {
		return cachedHeight;
	}
}<|MERGE_RESOLUTION|>--- conflicted
+++ resolved
@@ -33,20 +33,10 @@
 	private boolean translucentDepthDirty;
 	private boolean handDepthDirty;
 
-<<<<<<< HEAD
-	private boolean destroyed = false;
-
-	public RenderTargets(com.mojang.blaze3d.pipeline.RenderTarget reference, PackRenderTargetDirectives directives) {
-		this(reference.width, reference.height, directives.getRenderTargetSettings());
-	}
-
-	public RenderTargets(int width, int height, Map<Integer, PackRenderTargetDirectives.RenderTargetSettings> renderTargets) {
-=======
 	private int cachedDepthBufferVersion;
 	private boolean destroyed;
 
 	public RenderTargets(int width, int height, int depthTexture, int depthBufferVersion, DepthBufferFormat depthFormat, Map<Integer, PackRenderTargetDirectives.RenderTargetSettings> renderTargets) {
->>>>>>> 5c64f56f
 		targets = new RenderTarget[renderTargets.size()];
 
 		renderTargets.forEach((index, settings) -> {
@@ -104,31 +94,16 @@
 		return targets.length;
 	}
 
-<<<<<<< HEAD
-	public net.coderbot.iris.rendertarget.RenderTarget get(int index) {
+	public RenderTarget get(int index) {
 		if (destroyed) {
 //			throw new IllegalStateException("Tried to use destroyed RenderTargets");
-=======
-	public RenderTarget get(int index) {
-		if (destroyed) {
-			throw new IllegalStateException("Tried to use destroyed RenderTargets");
->>>>>>> 5c64f56f
 		}
 
 		return targets[index];
 	}
 
-<<<<<<< HEAD
-	public DepthTexture getDepthTexture() {
-		if (destroyed) {
-			throw new IllegalStateException("Tried to use destroyed RenderTargets");
-		}
-
-		return depthTexture;
-=======
 	public int getDepthTexture() {
 		return currentDepthTexture;
->>>>>>> 5c64f56f
 	}
 
 	public DepthTexture getDepthTextureNoTranslucents() {
