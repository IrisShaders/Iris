package net.coderbot.iris.rendertarget;

import java.util.ArrayList;
import java.util.List;
import java.util.Map;

import com.google.common.collect.ImmutableSet;
import net.coderbot.iris.gl.framebuffer.GlFramebuffer;
import net.coderbot.iris.shaderpack.PackRenderTargetDirectives;

public class RenderTargets {
	private final RenderTarget[] targets;
	private final DepthTexture depthTexture;
	private final DepthTexture noTranslucents;
	private final DepthTexture noHand;

	private final List<GlFramebuffer> ownedFramebuffers;

	private int cachedWidth;
	private int cachedHeight;
	private boolean fullClearRequired;

	private boolean destroyed = false;

	public RenderTargets(com.mojang.blaze3d.pipeline.RenderTarget reference, PackRenderTargetDirectives directives) {
		this(reference.width, reference.height, directives.getRenderTargetSettings());
	}

	public RenderTargets(int width, int height, Map<Integer, PackRenderTargetDirectives.RenderTargetSettings> renderTargets) {
		targets = new RenderTarget[renderTargets.size()];

		renderTargets.forEach((index, settings) -> {
			// TODO: Handle mipmapping?
<<<<<<< HEAD
			targets[index] = RenderTarget.builder().setDimensions(width, height).setInternalFormat(settings.getRequestedFormat()).build();
=======
			targets[index] = net.coderbot.iris.rendertarget.RenderTarget.builder().setDimensions(width, height)
					.setInternalFormat(settings.getInternalFormat())
					.setPixelFormat(settings.getInternalFormat().getPixelFormat()).build();
>>>>>>> d1b68921
		});

		this.depthTexture = new DepthTexture(width, height);
		this.noTranslucents = new DepthTexture(width, height);
		this.noHand = new DepthTexture(width, height);

		this.cachedWidth = width;
		this.cachedHeight = height;

		this.ownedFramebuffers = new ArrayList<>();

		// NB: Make sure all buffers are cleared so that they don't contain undefined
		// data. Otherwise very weird things can happen.
		fullClearRequired = true;
	}

	public void destroy() {
		destroyed = true;

		for (GlFramebuffer owned : ownedFramebuffers) {
			owned.destroy();
		}

		for (net.coderbot.iris.rendertarget.RenderTarget target : targets) {
			target.destroy();
		}

		depthTexture.destroy();
		noTranslucents.destroy();
		noHand.destroy();
	}

	public int getRenderTargetCount() {
		return targets.length;
	}

	public net.coderbot.iris.rendertarget.RenderTarget get(int index) {
		if (destroyed) {
			throw new IllegalStateException("Tried to use destroyed RenderTargets");
		}

		return targets[index];
	}

	public DepthTexture getDepthTexture() {
		if (destroyed) {
			throw new IllegalStateException("Tried to use destroyed RenderTargets");
		}

		return depthTexture;
	}

	public DepthTexture getDepthTextureNoTranslucents() {
		if (destroyed) {
			throw new IllegalStateException("Tried to use destroyed RenderTargets");
		}

		return noTranslucents;
	}

	public DepthTexture getDepthTextureNoHand() {
		return noHand;
	}

	public void resizeIfNeeded(int newWidth, int newHeight) {
		if (newWidth == cachedWidth && newHeight == cachedHeight) {
			// No resize needed
			return;
		}

		cachedWidth = newWidth;
		cachedHeight = newHeight;

		for (net.coderbot.iris.rendertarget.RenderTarget target : targets) {
			target.resize(newWidth, newHeight);
		}

		depthTexture.resize(newWidth, newHeight);
		noTranslucents.resize(newWidth, newHeight);
		noHand.resize(newWidth, newHeight);

		fullClearRequired = true;
	}

	public boolean isFullClearRequired() {
		return fullClearRequired;
	}

	public void onFullClear() {
		fullClearRequired = false;
	}

	public GlFramebuffer createFramebufferWritingToMain(int[] drawBuffers) {
		return createFullFramebuffer(false, drawBuffers);
	}

	public GlFramebuffer createFramebufferWritingToAlt(int[] drawBuffers) {
		return createFullFramebuffer(true, drawBuffers);
	}

	private ImmutableSet<Integer> invert(ImmutableSet<Integer> base, int[] relevant) {
		ImmutableSet.Builder<Integer> inverted = ImmutableSet.builder();

		for (int i : relevant) {
			if (!base.contains(i)) {
				inverted.add(i);
			}
		}

		return inverted.build();
	}

	public GlFramebuffer createGbufferFramebuffer(ImmutableSet<Integer> stageWritesToAlt, int[] drawBuffers) {
		if (drawBuffers.length == 0) {
			throw new IllegalArgumentException("Framebuffer must have at least one color buffer");
		}

		ImmutableSet<Integer> stageWritesToMain = invert(stageWritesToAlt, drawBuffers);

		GlFramebuffer framebuffer =  createColorFramebuffer(stageWritesToMain, drawBuffers);

		framebuffer.addDepthAttachment(this.getDepthTexture().getTextureId());

		return framebuffer;
	}

	private GlFramebuffer createFullFramebuffer(boolean clearsAlt, int[] drawBuffers) {
		if (drawBuffers.length == 0) {
			throw new IllegalArgumentException("Framebuffer must have at least one color buffer");
		}

		ImmutableSet<Integer> stageWritesToMain = ImmutableSet.of();

		if (!clearsAlt) {
			stageWritesToMain = invert(ImmutableSet.of(), drawBuffers);
		}

		return createColorFramebufferWithDepth(stageWritesToMain, drawBuffers);
	}

	public GlFramebuffer createColorFramebufferWithDepth(ImmutableSet<Integer> stageWritesToMain, int[] drawBuffers) {
		GlFramebuffer framebuffer = createColorFramebuffer(stageWritesToMain, drawBuffers);

		framebuffer.addDepthAttachment(this.getDepthTexture().getTextureId());

		return framebuffer;
	}

	public GlFramebuffer createColorFramebuffer(ImmutableSet<Integer> stageWritesToMain, int[] drawBuffers) {
		if (drawBuffers.length == 0) {
			throw new IllegalArgumentException("Framebuffer must have at least one color buffer");
		}

		GlFramebuffer framebuffer = new GlFramebuffer();
		ownedFramebuffers.add(framebuffer);

		int[] actualDrawBuffers = new int[drawBuffers.length];

		for (int i = 0; i < drawBuffers.length; i++) {
			actualDrawBuffers[i] = i;

			if (drawBuffers[i] >= getRenderTargetCount()) {
				// TODO: This causes resource leaks, also we should really verify this in the shaderpack parser...
				throw new IllegalStateException("Render target with index " + drawBuffers[i] + " is not supported, only "
						+ getRenderTargetCount() + " render targets are supported.");
			}

			net.coderbot.iris.rendertarget.RenderTarget target = this.get(drawBuffers[i]);

			int textureId = stageWritesToMain.contains(drawBuffers[i]) ? target.getMainTexture() : target.getAltTexture();

			framebuffer.addColorAttachment(i, textureId);
		}

		framebuffer.drawBuffers(actualDrawBuffers);
		framebuffer.readBuffer(0);

		if (!framebuffer.isComplete()) {
			throw new IllegalStateException("Unexpected error while creating framebuffer");
		}

		return framebuffer;
	}

	public int getCurrentWidth() {
		return cachedWidth;
	}

	public int getCurrentHeight() {
		return cachedHeight;
	}
}<|MERGE_RESOLUTION|>--- conflicted
+++ resolved
@@ -31,13 +31,9 @@
 
 		renderTargets.forEach((index, settings) -> {
 			// TODO: Handle mipmapping?
-<<<<<<< HEAD
-			targets[index] = RenderTarget.builder().setDimensions(width, height).setInternalFormat(settings.getRequestedFormat()).build();
-=======
 			targets[index] = net.coderbot.iris.rendertarget.RenderTarget.builder().setDimensions(width, height)
 					.setInternalFormat(settings.getInternalFormat())
 					.setPixelFormat(settings.getInternalFormat().getPixelFormat()).build();
->>>>>>> d1b68921
 		});
 
 		this.depthTexture = new DepthTexture(width, height);
