package net.coderbot.iris.rendertarget;

import java.util.ArrayList;
import java.util.List;
import java.util.Map;

import com.google.common.collect.ImmutableSet;
import net.coderbot.iris.gl.framebuffer.GlFramebuffer;
import net.coderbot.iris.shaderpack.PackRenderTargetDirectives;

public class RenderTargets {
	private final RenderTarget[] targets;
	private final DepthTexture depthTexture;
	private final DepthTexture noTranslucents;

	private final List<GlFramebuffer> ownedFramebuffers;

	private int cachedWidth;
	private int cachedHeight;
	private boolean fullClearRequired;

	private boolean destroyed = false;

	public RenderTargets(com.mojang.blaze3d.pipeline.RenderTarget reference, PackRenderTargetDirectives directives) {
		this(reference.width, reference.height, directives.getRenderTargetSettings());
	}

	public RenderTargets(int width, int height, Map<Integer, PackRenderTargetDirectives.RenderTargetSettings> renderTargets) {
<<<<<<< HEAD
		targets = new RenderTarget[MAX_RENDER_TARGETS];
=======
		targets = new net.coderbot.iris.rendertarget.RenderTarget[renderTargets.size()];
>>>>>>> 7a022805

		renderTargets.forEach((index, settings) -> {
			// TODO: Handle mipmapping?
			targets[index] = RenderTarget.builder().setDimensions(width, height).setInternalFormat(settings.getRequestedFormat()).build();
		});

		this.depthTexture = new DepthTexture(width, height);
		this.noTranslucents = new DepthTexture(width, height);

		this.cachedWidth = width;
		this.cachedHeight = height;

		this.ownedFramebuffers = new ArrayList<>();

		// NB: Make sure all buffers are cleared so that they don't contain undefined
		// data. Otherwise very weird things can happen.
		fullClearRequired = true;
	}

	public void destroy() {
		destroyed = true;

		for (GlFramebuffer owned : ownedFramebuffers) {
			owned.destroy();
		}

		for (net.coderbot.iris.rendertarget.RenderTarget target : targets) {
			target.destroy();
		}

		depthTexture.destroy();
		noTranslucents.destroy();
	}

	public int getRenderTargetCount() {
		return targets.length;
	}

	public net.coderbot.iris.rendertarget.RenderTarget get(int index) {
		if (destroyed) {
			throw new IllegalStateException("Tried to use destroyed RenderTargets");
		}

		return targets[index];
	}

	public DepthTexture getDepthTexture() {
		if (destroyed) {
			throw new IllegalStateException("Tried to use destroyed RenderTargets");
		}

		return depthTexture;
	}

	public DepthTexture getDepthTextureNoTranslucents() {
		if (destroyed) {
			throw new IllegalStateException("Tried to use destroyed RenderTargets");
		}

		return noTranslucents;
	}

	public void resizeIfNeeded(int newWidth, int newHeight) {
		if (newWidth == cachedWidth && newHeight == cachedHeight) {
			// No resize needed
			return;
		}

		cachedWidth = newWidth;
		cachedHeight = newHeight;

		for (net.coderbot.iris.rendertarget.RenderTarget target : targets) {
			target.resize(newWidth, newHeight);
		}

		depthTexture.resize(newWidth, newHeight);
		noTranslucents.resize(newWidth, newHeight);

		fullClearRequired = true;
	}

	public boolean isFullClearRequired() {
		return fullClearRequired;
	}

	public void onFullClear() {
		fullClearRequired = false;
	}

	public GlFramebuffer createFramebufferWritingToMain(int[] drawBuffers) {
		return createFullFramebuffer(false, drawBuffers);
	}

	public GlFramebuffer createFramebufferWritingToAlt(int[] drawBuffers) {
		return createFullFramebuffer(true, drawBuffers);
	}

	private ImmutableSet<Integer> invert(ImmutableSet<Integer> base, int[] relevant) {
		ImmutableSet.Builder<Integer> inverted = ImmutableSet.builder();

		for (int i : relevant) {
			if (!base.contains(i)) {
				inverted.add(i);
			}
		}

		return inverted.build();
	}

	public GlFramebuffer createGbufferFramebuffer(ImmutableSet<Integer> stageWritesToAlt, int[] drawBuffers) {
		if (drawBuffers.length == 0) {
			throw new IllegalArgumentException("Framebuffer must have at least one color buffer");
		}

		ImmutableSet<Integer> stageWritesToMain = invert(stageWritesToAlt, drawBuffers);

		GlFramebuffer framebuffer =  createColorFramebuffer(stageWritesToMain, drawBuffers);

		framebuffer.addDepthAttachment(this.getDepthTexture().getTextureId());

		return framebuffer;
	}

	private GlFramebuffer createFullFramebuffer(boolean clearsAlt, int[] drawBuffers) {
		if (drawBuffers.length == 0) {
			throw new IllegalArgumentException("Framebuffer must have at least one color buffer");
		}

		ImmutableSet<Integer> stageWritesToMain = ImmutableSet.of();

		if (!clearsAlt) {
			stageWritesToMain = invert(ImmutableSet.of(), drawBuffers);
		}

		GlFramebuffer framebuffer =  createColorFramebuffer(stageWritesToMain, drawBuffers);

		framebuffer.addDepthAttachment(this.getDepthTexture().getTextureId());

		return framebuffer;
	}

	public GlFramebuffer createColorFramebuffer(ImmutableSet<Integer> stageWritesToMain, int[] drawBuffers) {
		if (drawBuffers.length == 0) {
			throw new IllegalArgumentException("Framebuffer must have at least one color buffer");
		}

		GlFramebuffer framebuffer = new GlFramebuffer();
		ownedFramebuffers.add(framebuffer);

		int[] actualDrawBuffers = new int[drawBuffers.length];

		for (int i = 0; i < drawBuffers.length; i++) {
			actualDrawBuffers[i] = i;

			if (drawBuffers[i] >= getRenderTargetCount()) {
				// TODO: This causes resource leaks, also we should really verify this in the shaderpack parser...
				throw new IllegalStateException("Render target with index " + drawBuffers[i] + " is not supported, only "
						+ getRenderTargetCount() + " render targets are supported.");
			}

			net.coderbot.iris.rendertarget.RenderTarget target = this.get(drawBuffers[i]);

			int textureId = stageWritesToMain.contains(drawBuffers[i]) ? target.getMainTexture() : target.getAltTexture();

			framebuffer.addColorAttachment(i, textureId);
		}

		framebuffer.drawBuffers(actualDrawBuffers);
		framebuffer.readBuffer(0);

		if (!framebuffer.isComplete()) {
			throw new IllegalStateException("Unexpected error while creating framebuffer");
		}

		return framebuffer;
	}

	public int getCurrentWidth() {
		return cachedWidth;
	}

	public int getCurrentHeight() {
		return cachedHeight;
	}
}<|MERGE_RESOLUTION|>--- conflicted
+++ resolved
@@ -26,11 +26,7 @@
 	}
 
 	public RenderTargets(int width, int height, Map<Integer, PackRenderTargetDirectives.RenderTargetSettings> renderTargets) {
-<<<<<<< HEAD
-		targets = new RenderTarget[MAX_RENDER_TARGETS];
-=======
-		targets = new net.coderbot.iris.rendertarget.RenderTarget[renderTargets.size()];
->>>>>>> 7a022805
+		targets = new RenderTarget[renderTargets.size()];
 
 		renderTargets.forEach((index, settings) -> {
 			// TODO: Handle mipmapping?
