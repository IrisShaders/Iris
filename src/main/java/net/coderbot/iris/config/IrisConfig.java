package net.coderbot.iris.config;

import java.io.IOException;
import java.nio.file.Files;
import java.nio.file.Path;
import java.util.Properties;

import net.coderbot.iris.Iris;
import net.fabricmc.loader.api.FabricLoader;

/**
 * A class dedicated to storing the config values of shaderpacks. Right now it only stores the path to the current shaderpack
 */
public class IrisConfig {
	private static final String COMMENT =
		"This file stores configuration options for Iris, such as the currently active shaderpack";

	/**
	 * The path to the current shaderpack. Null if the internal shaderpack is being used.
	 */
	private static String shaderPackName;

	/**
	 * Whether or not shaders are used for rendering. False to disable all shader-based rendering, true to enable it.
	 */
	private static boolean enableShaders;

	private static Path propertiesPath;

	public IrisConfig() {
		shaderPackName = null;
		enableShaders = true;
		propertiesPath = FabricLoader.getInstance().getConfigDir().resolve("iris.properties");
	}

	/**
	 * Initializes the configuration, loading it if it is present and creating a default config otherwise.
	 *
	 * @throws IOException file exceptions
	 */
	public void initialize() throws IOException {
		load();
		if (!Files.exists(propertiesPath)) {
			save();
		}
	}

	/**
	 * returns whether or not the current shaderpack is internal
	 *
	 * @return if the shaderpack is internal
	 */
	public boolean isInternal() {
		return shaderPackName == null;
	}

	/**
	 * Returns the name of the current shaderpack
	 *
	 * @return shaderpack name. If internal it returns "(internal)"
	 */
	public static String getShaderPackName() {
		if (shaderPackName == null) {
			return "(internal)";
		}

		return shaderPackName;
	}

	/**
	 * Sets the name of the current shaderpack
	 */
	public void setShaderPackName(String name) {
		if (name.equals("(internal)")) {
			this.shaderPackName = null;
		} else {
			this.shaderPackName = name;
		}
	}

	/**
	 * Determines whether or not shaders are used for rendering.
	 *
	 * @return False to disable all shader-based rendering, true to enable shader-based rendering.
	 */
	public boolean areShadersEnabled() {
		return enableShaders;
	}

	/**
<<<<<<< HEAD
	 * Sets enableShaders false for when compile error happen could be used for other things tho.
	 */
	public static void setShadersEnabled(boolean enableDisable) {
		enableShaders = enableDisable;
=======
	 * Sets whether shaders should be used for rendering.
	 */
	public void setShadersEnabled(boolean enabled) {
		this.enableShaders = enabled;
>>>>>>> 5ed080a1
	}

	/**
	 * loads the config file and then populates the string, int, and boolean entries with the parsed entries
	 *
	 * @throws IOException if the file cannot be loaded
	 */

	public void load() throws IOException {
		if (!Files.exists(propertiesPath)) {
			return;
		}

		Properties properties = new Properties();
		properties.load(Files.newInputStream(propertiesPath));
		shaderPackName = properties.getProperty("shaderPack");
		enableShaders = !"false".equals(properties.getProperty("enableShaders"));

		if (shaderPackName != null && shaderPackName.equals("(internal)")) {
			shaderPackName = null;
		}
	}

	/**
	 * Serializes the config into a file. Should be called whenever any config values are modified.
	 *
	 * @throws IOException file exceptions
	 */
	public static void save() throws IOException {
		Properties properties = new Properties();
		properties.setProperty("shaderPack", getShaderPackName());
		properties.setProperty("enableShaders", enableShaders ? "true" : "false");
		properties.store(Files.newOutputStream(propertiesPath), COMMENT);
	}
}<|MERGE_RESOLUTION|>--- conflicted
+++ resolved
@@ -88,17 +88,10 @@
 	}
 
 	/**
-<<<<<<< HEAD
-	 * Sets enableShaders false for when compile error happen could be used for other things tho.
-	 */
-	public static void setShadersEnabled(boolean enableDisable) {
-		enableShaders = enableDisable;
-=======
 	 * Sets whether shaders should be used for rendering.
 	 */
 	public void setShadersEnabled(boolean enabled) {
 		this.enableShaders = enabled;
->>>>>>> 5ed080a1
 	}
 
 	/**
