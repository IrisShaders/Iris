--- conflicted
+++ resolved
@@ -68,25 +68,7 @@
 	}
 
 	/**
-<<<<<<< HEAD
-	 * Sets the shader pack name, and tries to save the config file.
-	 * Will print an error if unable to save.
-	 *
-	 * @param name The name of the shader pack
-	 */
-	public void setShaderPackName(String name) {
-		if(name == null) return;
-		shaderPackName = name;
-		try {
-			save();
-		} catch (IOException e) {
-			Iris.logger.error("Error setting shader pack!");
-			e.printStackTrace();
-		}
-	}
 
-	/**
-=======
 	 * Sets the name of the current shaderpack
 	 */
 	public void setShaderPackName(String name) {
@@ -105,16 +87,6 @@
 	}
 
 	/**
-	 * Determines whether or not shaders are used for rendering.
-	 *
-	 * @return False to disable all shader-based rendering, true to enable shader-based rendering.
-	 */
-	public boolean areShadersEnabled() {
-		return enableShaders;
-	}
-
-	/**
->>>>>>> 504b9738
 	 * loads the config file and then populates the string, int, and boolean entries with the parsed entries
 	 *
 	 * @throws IOException if the file cannot be loaded
