--- conflicted
+++ resolved
@@ -1,9 +1,5 @@
 package net.coderbot.iris;
 
-<<<<<<< HEAD
-=======
-import com.mojang.logging.LogUtils;
->>>>>>> 5c64f56f
 import org.slf4j.Logger;
 import org.slf4j.LoggerFactory;
 
@@ -17,11 +13,7 @@
 	}
 
 	public void fatal(String fatal) {
-<<<<<<< HEAD
 		this.logger.error(fatal);
-=======
-		this.logger.error(LogUtils.FATAL_MARKER, fatal);
->>>>>>> 5c64f56f
 	}
 
 	public void error(String error) {
