--- conflicted
+++ resolved
@@ -43,8 +43,6 @@
 		return images.hasImage("shadowcolorimg0") || images.hasImage("shadowcolorimg1");
 	}
 
-<<<<<<< HEAD
-=======
 	public static boolean hasRenderTargetImages(ImageHolder images, RenderTargets targets) {
 		for (int i = 0; i < targets.getRenderTargetCount(); i++) {
 			if (images != null && images.hasImage("colorimg" + i)) {
@@ -54,11 +52,6 @@
 		return false;
 	}
 
-	public static void addShadowColorImages(ImageHolder images, ShadowMapRenderer shadowMapRenderer) {
-		addShadowColorImages(images, shadowMapRenderer.getRenderTargets());
-	}
-
->>>>>>> fa4b3ca8
 	public static void addShadowColorImages(ImageHolder images, ShadowRenderTargets shadowRenderTargets) {
 		if (images == null) {
 			return;
