--- conflicted
+++ resolved
@@ -1,144 +1,32 @@
 package net.coderbot.iris;
 
 import java.io.IOException;
-import java.io.InputStream;
 import java.nio.file.Path;
-import java.nio.file.Paths;
 import java.util.Objects;
 
-<<<<<<< HEAD
-import net.coderbot.iris.config.ShaderProperties;
-import net.coderbot.iris.gl.program.Program;
-import net.coderbot.iris.gl.program.ProgramBuilder;
-import net.coderbot.iris.shaderpack.ShaderPack;
-import net.coderbot.iris.shaders.ShaderManager;
-import net.coderbot.iris.shaders.ShaderParser;
-import net.coderbot.iris.uniforms.CommonUniforms;
-import net.fabricmc.loader.api.FabricLoader;
-import org.lwjgl.opengl.GL20;
-=======
 import net.coderbot.iris.pipeline.ShaderPipeline;
 import net.coderbot.iris.shaderpack.ShaderPack;
->>>>>>> 1eebe04b
 
 import net.fabricmc.api.ClientModInitializer;
 import net.fabricmc.api.EnvType;
 import net.fabricmc.api.Environment;
+import net.fabricmc.loader.api.FabricLoader;
 
 @Environment(EnvType.CLIENT)
 public class Iris implements ClientModInitializer {
-<<<<<<< HEAD
-	private static Program gbuffersTextured;
-
-	private static ShaderPack internal;
-	private static ShaderPack shaderPack;
-
-	private static ShaderProperties shaderProperties;
-	private static ShaderParser shaderParser;
-	private static ShaderManager shaderManager;
-
-	public static void useTerrainShaders() {
-		if (gbuffersTextured == null) {
-			gbuffersTextured = createShaders();
-		}
-
-		gbuffersTextured.use();
-		setupAttributes(gbuffersTextured);
-	}
-
-	private static void setupAttributes(Program program) {
-		// TODO: Properly add these attributes into the vertex format
-
-		int mcEntity = GL20.glGetAttribLocation(program.getProgramId(), "mc_Entity");
-
-		if (mcEntity != -1) {
-			float blockId = -1.0F;
-
-			GL20.glVertexAttrib4f(mcEntity, blockId, -1.0F, -1.0F, -1.0F);
-		}
-	}
-
-	private static Program createShaders() {
-		ShaderPack.ProgramSource gbuffersTexturedSource = internal.getGbuffersTextured();
-
-		// TODO: Properly handle empty shaders
-		Objects.requireNonNull(gbuffersTexturedSource.getVertexSource());
-		Objects.requireNonNull(gbuffersTexturedSource.getFragmentSource());
-		ProgramBuilder builder;
-
-		try {
-			builder = ProgramBuilder.begin("gbuffers_textured",
-					gbuffersTexturedSource.getVertexSource().orElse(null),
-					gbuffersTexturedSource.getFragmentSource().orElse(null));
-		} catch (IOException e) {
-			throw new RuntimeException("Shader compilation failed!", e);
-		}
-
-		CommonUniforms.addCommonUniforms(builder);
-
-		return builder.build();
-	}
-=======
 	private static ShaderPack internal;
 	private static ShaderPipeline pipeline;
 
->>>>>>> 1eebe04b
 	@Override
 	public void onInitializeClient() {
-		ShaderProperties properties = new ShaderProperties().setDefaultPack("Vaporwave-Shaderpack-master");
-		setShaderProperties(properties);
-		try {
-			properties.createAndLoadProperties();
-		} catch (IOException e) {
-			e.printStackTrace();
-		}
-		ShaderManager manager = new ShaderManager();
-		setShaderManager(manager);
-		ShaderParser shaderParser = new ShaderParser(properties.getShaderPackPath());
-		setShaderParser(shaderParser);
-		shaderParser.parseBlockProperties();
-		shaderParser.parseItemProperties();
-		try {
-			ShaderPack pack = new ShaderPack(Paths.get(properties.getShaderPackPath() + "/shaders"));
-			setShaderPack(pack);
-		} catch (IOException e) {
-			throw new RuntimeException(e);
-		}
-
 		Path internalShaderpackPath = FabricLoader.getInstance().getModContainer("iris")
 				.orElseThrow(() -> new RuntimeException("Iris doesn't exist???")).getRootPath();
-		//uncomment this to use internal shaders. Make sure you have up to date files
-		/*
+
 		try {
 			internal = new ShaderPack(internalShaderpackPath);
 		} catch (IOException e) {
 			throw new RuntimeException("Failed to load internal shaderpack!", e);
 		}
-		 */
-	}
-	private static void setShaderProperties(ShaderProperties properties){
-		shaderProperties = properties;
-	}
-	public static ShaderProperties getShaderProperties(){
-		return shaderProperties;
-	}
-	private static void setShaderParser(ShaderParser parser){
-		shaderParser = parser;
-	}
-	public static ShaderParser getShaderParser(){
-		return shaderParser;
-	}
-	private static void setShaderManager(ShaderManager manager){
-		shaderManager = manager;
-	}
-	public static ShaderManager getShaderManager(){
-		return shaderManager;
-	}
-	private static void setShaderPack(ShaderPack shaderPack){
-		Iris.shaderPack = shaderPack;
-	}
-	public static ShaderPack getShaderPack(){
-		return shaderPack;
 	}
 
 	public static ShaderPipeline getPipeline() {
