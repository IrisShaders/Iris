package net.coderbot.iris;

import java.io.IOException;
import java.nio.file.*;
import java.util.Optional;
import java.util.zip.ZipException;

import com.google.common.base.Throwables;
import net.coderbot.iris.config.IrisConfig;
import net.coderbot.iris.gui.screen.ShaderPackScreen;
import net.coderbot.iris.pipeline.*;
import net.coderbot.iris.pipeline.newshader.NewWorldRenderingPipeline;
import net.coderbot.iris.shaderpack.DimensionId;
import net.coderbot.iris.shaderpack.ProgramSet;
import net.coderbot.iris.shaderpack.ShaderPack;
import net.fabricmc.loader.api.ModContainer;
import net.minecraft.client.world.ClientWorld;
import net.minecraft.util.registry.RegistryKey;
import net.minecraft.world.World;
import org.apache.logging.log4j.Level;
import org.apache.logging.log4j.LogManager;
import org.apache.logging.log4j.Logger;
import org.lwjgl.glfw.GLFW;

import net.minecraft.client.MinecraftClient;
import net.minecraft.client.option.KeyBinding;
import net.minecraft.client.util.InputUtil;
import net.minecraft.text.TranslatableText;
import net.minecraft.util.Formatting;

import net.fabricmc.api.ClientModInitializer;
import net.fabricmc.api.EnvType;
import net.fabricmc.api.Environment;
import net.fabricmc.fabric.api.client.event.lifecycle.v1.ClientTickEvents;
import net.fabricmc.fabric.api.client.keybinding.v1.KeyBindingHelper;
import net.fabricmc.loader.api.FabricLoader;

@Environment(EnvType.CLIENT)
public class Iris implements ClientModInitializer {
	public static final String MODID = "iris";
	public static final Logger logger = LogManager.getLogger(MODID);
	// The recommended version of Sodium for use with Iris
	private static final String SODIUM_VERSION = "0.3.2+IRIS2";

	public static final Path SHADERPACKS_DIRECTORY = FabricLoader.getInstance().getGameDir().resolve("shaderpacks");

	private static ShaderPack currentPack;
	private static String currentPackName;
	private static boolean internal;
	private static boolean sodiumInvalid;
	private static boolean sodiumInstalled;
	private static boolean physicsModInstalled;

	private static PipelineManager pipelineManager;
	private static IrisConfig irisConfig;
	private static FileSystem zipFileSystem;
	private static KeyBinding reloadKeybind;
	private static KeyBinding toggleShadersKeybind;
	private static KeyBinding shaderpackScreenKeybind;

	private static String IRIS_VERSION;

	@Override
	public void onInitializeClient() {
		FabricLoader.getInstance().getModContainer("sodium").ifPresent(
				modContainer -> {
					sodiumInstalled = true;
					String versionString = modContainer.getMetadata().getVersion().getFriendlyString();

<<<<<<< HEAD
				// A lot of people are reporting visual bugs with Iris + Sodium. This makes it so that if we don't have
				// the right fork of Sodium, it will just crash.
				if (!versionString.startsWith(SODIUM_VERSION)) {
					throw new IllegalStateException("You do not have a compatible version of Sodium installed! You have " + versionString + " but " + SODIUM_VERSION + " is expected");
=======
					// A lot of people are reporting visual bugs with Iris + Sodium. This makes it so that if we don't have
					// the right fork of Sodium, it will just crash.
					if (!versionString.startsWith("0.2.0+IRIS3")) {
						sodiumInvalid = true;
					}
>>>>>>> b945ae4f
				}
			}
		);

		FabricLoader.getInstance().getModContainer("iris").ifPresent(
				modContainer -> {
					IRIS_VERSION = modContainer.getMetadata().getVersion().getFriendlyString();
				}
		);
		physicsModInstalled = FabricLoader.getInstance().isModLoaded("physicsmod");
		try {
			Files.createDirectories(SHADERPACKS_DIRECTORY);
		} catch (IOException e) {
			logger.warn("Failed to create the shaderpacks directory!");
			logger.catching(Level.WARN, e);
		}

		irisConfig = new IrisConfig();

		try {
			irisConfig.initialize();
		} catch (IOException e) {
			logger.error("Failed to initialize Iris configuration, default values will be used instead");
			logger.catching(Level.ERROR, e);
		}


		loadShaderpack();

		reloadKeybind = KeyBindingHelper.registerKeyBinding(new KeyBinding("iris.keybind.reload", InputUtil.Type.KEYSYM, GLFW.GLFW_KEY_R, "iris.keybinds"));
		toggleShadersKeybind = KeyBindingHelper.registerKeyBinding(new KeyBinding("iris.keybind.toggleShaders", InputUtil.Type.KEYSYM, GLFW.GLFW_KEY_K, "iris.keybinds"));
		shaderpackScreenKeybind = KeyBindingHelper.registerKeyBinding(new KeyBinding("iris.keybind.shaderPackSelection", InputUtil.Type.KEYSYM, GLFW.GLFW_KEY_O, "iris.keybinds"));

		ClientTickEvents.END_CLIENT_TICK.register(minecraftClient -> {
			if (reloadKeybind.wasPressed()) {
				try {
					reload();

					if (minecraftClient.player != null) {
						minecraftClient.player.sendMessage(new TranslatableText("iris.shaders.reloaded"), false);
					}

				} catch (Exception e) {
					logger.error("Error while reloading Shaders for Iris!", e);

					if (minecraftClient.player != null) {
						minecraftClient.player.sendMessage(new TranslatableText("iris.shaders.reloaded.failure", Throwables.getRootCause(e).getMessage()).formatted(Formatting.RED), false);
					}
				}
			} else if (toggleShadersKeybind.wasPressed()) {
				IrisConfig config = getIrisConfig();
				try {
					config.setShadersEnabled(!config.areShadersEnabled());
					config.save();

					reload();
					if (minecraftClient.player != null) {
						minecraftClient.player.sendMessage(new TranslatableText("iris.shaders.toggled", config.areShadersEnabled() ? currentPackName : "off"), false);
					}
				} catch (Exception e) {
					logger.error("Error while toggling shaders!", e);

					if (minecraftClient.player != null) {
						minecraftClient.player.sendMessage(new TranslatableText("iris.shaders.toggled.failure", Throwables.getRootCause(e).getMessage()).formatted(Formatting.RED), false);
					}

					setShadersDisabled();
					currentPackName = "(off) [fallback, check your logs for errors]";
				}
			} else if (shaderpackScreenKeybind.wasPressed()) {
				minecraftClient.setScreen(new ShaderPackScreen(null));
			}
		});

		pipelineManager = new PipelineManager(Iris::createPipeline);
	}

	public static void loadShaderpack() {
		if (!irisConfig.areShadersEnabled()) {
			logger.info("Shaders are disabled because enableShaders is set to false in iris.properties");

			setShadersDisabled();

			return;
		}

		// Attempt to load an external shaderpack if it is available
		if (!irisConfig.isInternal()) {
			Optional<String> externalName = irisConfig.getShaderPackName();

			if (!externalName.isPresent()) {
				logger.info("Shaders are disabled because no valid shaderpack is selected");

				setShadersDisabled();

				return;
			}

			if (!loadExternalShaderpack(externalName.get())) {
				logger.warn("Falling back to normal rendering without shaders because the external shaderpack could not be loaded");
				setShadersDisabled();
				currentPackName = "(off) [fallback, check your logs for errors]";
			}
		} else {
			try {
				loadInternalShaderpack();
			} catch (Exception e) {
				logger.error("Something went terribly wrong, Iris was unable to load the internal shaderpack!");
				logger.catching(Level.ERROR, e);

				logger.warn("Falling back to normal rendering without shaders because the internal shaderpack could not be loaded");
				setShadersDisabled();
				currentPackName = "(off) [fallback, check your logs for errors]";
			}
		}
	}

	private static boolean loadExternalShaderpack(String name) {
		Path shaderPackRoot;

		try {
			shaderPackRoot = SHADERPACKS_DIRECTORY.resolve(name);
		} catch (InvalidPathException e) {
			logger.error("Failed to load the shaderpack \"{}\" because it contains invalid characters in its path", irisConfig.getShaderPackName());

			return false;
		}

		Path shaderPackPath;

		if (shaderPackRoot.toString().endsWith(".zip")) {
			Optional<Path> optionalPath;

			try {
				optionalPath = loadExternalZipShaderpack(shaderPackRoot);
			} catch (FileSystemNotFoundException e) {
				logger.error("Failed to load the shaderpack \"{}\" because it does not exist!", irisConfig.getShaderPackName());

				return false;
			} catch (ZipException e) {
				logger.error("The shaderpack \"{}\" appears to be corrupted, please try downloading it again!", irisConfig.getShaderPackName());

				return false;
			} catch (IOException e) {
				logger.error("Failed to load the shaderpack \"{}\"!", irisConfig.getShaderPackName());
				logger.catching(Level.ERROR, e);

				return false;
			}

			if (optionalPath.isPresent()) {
				shaderPackPath = optionalPath.get();
			} else {
				logger.error("Could not load the shaderpack \"{}\" because it appears to lack a \"shaders\" directory", irisConfig.getShaderPackName());
				return false;
			}
		} else {
			if (!Files.exists(shaderPackRoot)) {
				logger.error("Failed to load the shaderpack \"{}\" because it does not exist!", irisConfig.getShaderPackName());
				return false;
			}

			// If it's a folder-based shaderpack, just use the shaders subdirectory
			shaderPackPath = shaderPackRoot.resolve("shaders");
		}

		if (!Files.exists(shaderPackPath)) {
			logger.error("Could not load the shaderpack \"{}\" because it appears to lack a \"shaders\" directory", irisConfig.getShaderPackName());
			return false;
		}

		try {
			currentPack = new ShaderPack(shaderPackPath);
		} catch (IOException e) {
			logger.error("Failed to load the shaderpack \"{}\"!", irisConfig.getShaderPackName());
			logger.error(e);

			return false;
		}

		currentPackName = name;
		internal = false;

		logger.info("Using shaderpack: " + name);

		return true;
	}

	private static Optional<Path> loadExternalZipShaderpack(Path shaderpackPath) throws IOException {
		FileSystem zipSystem = FileSystems.newFileSystem(shaderpackPath, Iris.class.getClassLoader());
		zipFileSystem = zipSystem;

		// Should only be one root directory for a zip shaderpack
		Path root = zipSystem.getRootDirectories().iterator().next();

		Path potentialShaderDir = zipSystem.getPath("shaders");

		// If the shaders dir was immediately found return it
		// Otherwise, manually search through each directory path until it ends with "shaders"
		if (Files.exists(potentialShaderDir)) {
			return Optional.of(potentialShaderDir);
		}

		// Sometimes shaderpacks have their shaders directory within another folder in the shaderpack
		// For example Sildurs-Vibrant-Shaders.zip/shaders
		// While other packs have Trippy-Shaderpack-master.zip/Trippy-Shaderpack-master/shaders
		// This makes it hard to determine what is the actual shaders dir
		return Files.walk(root)
				.filter(Files::isDirectory)
				.filter(path -> path.endsWith("shaders"))
				.findFirst();
	}

	private static void loadInternalShaderpack() {
		Path root = FabricLoader.getInstance().getModContainer("iris")
				.orElseThrow(() -> new RuntimeException("Failed to get the mod container for Iris!")).getRootPath();

		try {
			currentPack = new ShaderPack(root.resolve("shaders"));
		} catch (IOException e) {
			logger.error("Failed to load internal shaderpack!");
			throw new RuntimeException("Failed to load internal shaderpack!", e);
		}

		logger.info("Using internal shaders");
		currentPackName = "(internal)";
		internal = true;
	}

	private static void setShadersDisabled() {
		currentPack = null;
		currentPackName = "(off)";
		internal = false;

		logger.info("Shaders are disabled");
	}

	public static boolean isValidShaderpack(Path pack) {
		if (Files.isDirectory(pack)) {
			// Sometimes the shaderpack directory itself can be
			// identified as a shader pack due to it containing
			// folders which contain "shaders" folders, this is
			// necessary to check against that
			if (pack.equals(SHADERPACKS_DIRECTORY)) {
				return false;
			}
			try {
				return Files.walk(pack)
						.filter(Files::isDirectory)
						// Prevent a pack simply named "shaders" from being
						// identified as a valid pack
						.filter(path -> !path.equals(pack))
						.anyMatch(path -> path.endsWith("shaders"));
			} catch (IOException ignored) {
				// ignored, not a valid shader pack.
			}
		}

		if (pack.toString().endsWith(".zip")) {
			try {
				FileSystem zipSystem = FileSystems.newFileSystem(pack, Iris.class.getClassLoader());
				Path root = zipSystem.getRootDirectories().iterator().next();
				return Files.walk(root)
						.filter(Files::isDirectory)
						.anyMatch(path -> path.endsWith("shaders"));
			} catch (IOException ignored) {
				// ignored, not a valid shader pack.
			}
		}

		return false;
	}

	public static void reload() throws IOException {
		// allows shaderpacks to be changed at runtime
		irisConfig.initialize();

		// Destroy all allocated resources
		destroyEverything();

		// Load the new shaderpack
		loadShaderpack();
	}

	/**
	 * Destroys and deallocates all created OpenGL resources. Useful as part of a reload.
	 */
	private static void destroyEverything() {
		currentPack = null;

		pipelineManager.destroyPipeline();

		// Close the zip filesystem that the shaderpack was loaded from
		//
		// This prevents a FileSystemAlreadyExistsException when reloading shaderpacks.
		if (zipFileSystem != null) {
			try {
				zipFileSystem.close();
			} catch (NoSuchFileException e) {
				logger.warn("Failed to close the shaderpack zip when reloading because it was deleted, proceeding anyways.");
			} catch (IOException e) {
				logger.error("Failed to close zip file system?", e);
			}
		}
	}

	public static DimensionId lastDimension = DimensionId.OVERWORLD;

	public static DimensionId getCurrentDimension() {
		ClientWorld world = MinecraftClient.getInstance().world;

		if (world != null) {
			RegistryKey<World> worldRegistryKey = world.getRegistryKey();

			if (worldRegistryKey.equals(World.END)) {
				return DimensionId.END;
			} else if (worldRegistryKey.equals(World.NETHER)) {
				return DimensionId.NETHER;
			} else {
				return DimensionId.OVERWORLD;
			}
		} else {
			// This prevents us from reloading the shaderpack unless we need to. Otherwise, if the player is in the
			// nether and quits the game, we might end up reloading the shaders on exit and on entry to the world
			// because the code thinks that the dimension changed.
			return lastDimension;
		}
	}

	private static WorldRenderingPipeline createPipeline(DimensionId dimensionId) {
		if (currentPack == null) {
			// Completely disables shader-based rendering
			return new FixedFunctionWorldRenderingPipeline();
		}

		ProgramSet programs = currentPack.getProgramSet(dimensionId);

		// TODO(21w10a): Bring back the old world rendering pipelines
		/*try {
			if (internal) {
				return new InternalWorldRenderingPipeline(programs);
			} else {
				return new DeferredWorldRenderingPipeline(programs);
			}
		} catch (Exception e) {
			logger.error("Failed to create shader rendering pipeline, disabling shaders!", e);
			// TODO: This should be reverted if a dimension change causes shaders to compile again
			currentPackName = "(off) [fallback, check your logs for details]";

			return new FixedFunctionWorldRenderingPipeline();
		}*/

		try {
			return new NewWorldRenderingPipeline(programs);
		} catch (Throwable e) {
			Iris.logger.error("Couldn't load NewWorldRenderingPipeline, falling back to vanilla shaders.", e);
			return new FixedFunctionWorldRenderingPipeline();
		}
	}

	public static PipelineManager getPipelineManager() {
		return pipelineManager;
	}

	public static Optional<ShaderPack> getCurrentPack() {
		return Optional.ofNullable(currentPack);
	}

	public static String getCurrentPackName() {
		return currentPackName;
	}

	public static IrisConfig getIrisConfig() {
		return irisConfig;
	}

	public static String getVersion() {
		if (IRIS_VERSION == null || IRIS_VERSION.contains("${version}")) {
			return "Version info unknown!";
		}

		return IRIS_VERSION;
	}

	public static String getFormattedVersion() {
		Formatting color;
		String version = getVersion();

		if (version.endsWith("-dirty") || version.contains("unknown")) {
			color = Formatting.RED;
		} else if (version.contains("+rev.")) {
			color = Formatting.LIGHT_PURPLE;
		} else {
			color = Formatting.GREEN;
		}

		return color + version;
	}

	public static boolean isSodiumInvalid() {
		return sodiumInvalid;
  }
  
	public static boolean isSodiumInstalled() {
		return sodiumInstalled;
	}

	public static boolean isPhysicsModInstalled() {
		return physicsModInstalled;
	}
}<|MERGE_RESOLUTION|>--- conflicted
+++ resolved
@@ -67,20 +67,12 @@
 					sodiumInstalled = true;
 					String versionString = modContainer.getMetadata().getVersion().getFriendlyString();
 
-<<<<<<< HEAD
-				// A lot of people are reporting visual bugs with Iris + Sodium. This makes it so that if we don't have
-				// the right fork of Sodium, it will just crash.
-				if (!versionString.startsWith(SODIUM_VERSION)) {
-					throw new IllegalStateException("You do not have a compatible version of Sodium installed! You have " + versionString + " but " + SODIUM_VERSION + " is expected");
-=======
 					// A lot of people are reporting visual bugs with Iris + Sodium. This makes it so that if we don't have
 					// the right fork of Sodium, it will just crash.
-					if (!versionString.startsWith("0.2.0+IRIS3")) {
+					if (!versionString.startsWith(SODIUM_VERSION)) {
 						sodiumInvalid = true;
 					}
->>>>>>> b945ae4f
 				}
-			}
 		);
 
 		FabricLoader.getInstance().getModContainer("iris").ifPresent(
@@ -481,7 +473,7 @@
 	public static boolean isSodiumInvalid() {
 		return sodiumInvalid;
   }
-  
+
 	public static boolean isSodiumInstalled() {
 		return sodiumInstalled;
 	}
