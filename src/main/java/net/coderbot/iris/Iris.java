package net.coderbot.iris;

import java.io.IOException;
import java.nio.file.FileSystem;
import java.nio.file.FileSystemNotFoundException;
import java.nio.file.FileSystems;
import java.nio.file.Files;
import java.nio.file.InvalidPathException;
import java.nio.file.NoSuchFileException;
import java.nio.file.Path;
import java.util.HashMap;
import java.util.Map;
import java.util.Optional;
import java.util.Properties;
import java.util.zip.ZipException;

import com.google.common.base.Throwables;
import com.mojang.blaze3d.platform.InputConstants;
import net.coderbot.iris.compat.sodium.SodiumVersionCheck;
import net.coderbot.iris.config.IrisConfig;
import net.coderbot.iris.gui.screen.ShaderPackScreen;
import net.coderbot.iris.pipeline.*;
import net.coderbot.iris.pipeline.newshader.NewWorldRenderingPipeline;
import net.coderbot.iris.shaderpack.DimensionId;
import net.coderbot.iris.shaderpack.ProgramSet;
import net.coderbot.iris.shaderpack.ShaderPack;
import net.coderbot.iris.shaderpack.option.Profile;
import net.coderbot.iris.shaderpack.discovery.ShaderpackDirectoryManager;
import net.fabricmc.loader.api.ModContainer;
import net.irisshaders.iris.api.v0.IrisApi;
import net.minecraft.ChatFormatting;
import net.minecraft.client.KeyMapping;
import net.minecraft.client.Minecraft;
import net.minecraft.client.multiplayer.ClientLevel;
import net.minecraft.network.chat.TranslatableComponent;
import net.minecraft.resources.ResourceKey;
import org.apache.logging.log4j.Level;
import org.apache.logging.log4j.LogManager;
import org.apache.logging.log4j.Logger;
import org.jetbrains.annotations.NotNull;
import org.lwjgl.glfw.GLFW;
import net.fabricmc.api.ClientModInitializer;
import net.fabricmc.api.EnvType;
import net.fabricmc.api.Environment;
import net.fabricmc.fabric.api.client.keybinding.v1.KeyBindingHelper;
import net.fabricmc.loader.api.FabricLoader;

@Environment(EnvType.CLIENT)
public class Iris implements ClientModInitializer {
	public static final String MODID = "iris";
	public static final Logger logger = LogManager.getLogger(MODID);
<<<<<<< HEAD
	public static final String SODIUM_DOWNLOAD_LINK = "https://www.curseforge.com/minecraft/mc-mods/sodium/files/3535040";
=======
>>>>>>> d020b338

	private static Path shaderpacksDirectory;
	private static ShaderpackDirectoryManager shaderpacksDirectoryManager;

	private static ShaderPack currentPack;
	private static String currentPackName;
	private static boolean internal;
	private static boolean sodiumInvalid;
	private static boolean sodiumInstalled;
	private static boolean physicsModInstalled;
	private static boolean initialized;

	private static PipelineManager pipelineManager;
	private static IrisConfig irisConfig;
	private static FileSystem zipFileSystem;
	private static KeyMapping reloadKeybind;
	private static KeyMapping toggleShadersKeybind;
	private static KeyMapping shaderpackScreenKeybind;

	private static final Map<String, String> shaderPackOptionQueue = new HashMap<>();
	private static boolean resetShaderPackOptions = false;

	private static String IRIS_VERSION;

	@Override
	public void onInitializeClient() {
		FabricLoader.getInstance().getModContainer("sodium").ifPresent(
				modContainer -> {
					sodiumInstalled = true;
					String versionString = modContainer.getMetadata().getVersion().getFriendlyString();

					// This makes it so that if we don't have the right version of Sodium, it will show the user a
					// nice warning, and prevent them from playing the game with a wrong version of Sodium.
					if (!SodiumVersionCheck.isAllowedVersion(versionString)) {
						sodiumInvalid = true;
					}
				}
		);

		ModContainer iris = FabricLoader.getInstance().getModContainer(MODID)
				.orElseThrow(() -> new IllegalStateException("Couldn't find the mod container for Iris"));

		IRIS_VERSION = iris.getMetadata().getVersion().getFriendlyString();

		physicsModInstalled = FabricLoader.getInstance().isModLoaded("physicsmod");

		try {
			if (!Files.exists(getShaderpacksDirectory())) {
				Files.createDirectories(getShaderpacksDirectory());
			}
		} catch (IOException e) {
			logger.warn("Failed to create the shaderpacks directory!");
			logger.catching(Level.WARN, e);
		}

		irisConfig = new IrisConfig(FabricLoader.getInstance().getConfigDir().resolve("iris.properties"));

		try {
			irisConfig.initialize();
		} catch (IOException e) {
			logger.error("Failed to initialize Iris configuration, default values will be used instead");
			logger.catching(Level.ERROR, e);
		}

		reloadKeybind = KeyBindingHelper.registerKeyBinding(new KeyMapping("iris.keybind.reload", InputConstants.Type.KEYSYM, GLFW.GLFW_KEY_R, "iris.keybinds"));
		toggleShadersKeybind = KeyBindingHelper.registerKeyBinding(new KeyMapping("iris.keybind.toggleShaders", InputConstants.Type.KEYSYM, GLFW.GLFW_KEY_K, "iris.keybinds"));
		shaderpackScreenKeybind = KeyBindingHelper.registerKeyBinding(new KeyMapping("iris.keybind.shaderPackSelection", InputConstants.Type.KEYSYM, GLFW.GLFW_KEY_O, "iris.keybinds"));

		initialized = true;
	}

	public static void onRenderSystemInit() {
		if (!initialized) {
			Iris.logger.warn("Iris::onRenderSystemInit was called, but Iris::onInitializeClient was not called." +
					" Is Not Enough Crashes doing something weird? Trying to avoid a crash but this is an odd state.");
			return;
		}

		// Only load the shader pack when we can access OpenGL
		loadShaderpack();
	}

	public static void handleKeybinds(Minecraft minecraft) {
		if (reloadKeybind.consumeClick()) {
			try {
				reload();

				if (minecraft.player != null) {
					minecraft.player.displayClientMessage(new TranslatableComponent("iris.shaders.reloaded"), false);
				}

			} catch (Exception e) {
				logger.error("Error while reloading Shaders for Iris!", e);

				if (minecraft.player != null) {
					minecraft.player.displayClientMessage(new TranslatableComponent("iris.shaders.reloaded.failure", Throwables.getRootCause(e).getMessage()).withStyle(ChatFormatting.RED), false);
				}
			}
		} else if (toggleShadersKeybind.consumeClick()) {
			IrisConfig config = getIrisConfig();
			try {
				config.setShadersEnabled(!config.areShadersEnabled());
				config.save();

				reload();
				if (minecraft.player != null) {
					minecraft.player.displayClientMessage(new TranslatableComponent("iris.shaders.toggled", config.areShadersEnabled() ? currentPackName : "off"), false);
				}
			} catch (Exception e) {
				logger.error("Error while toggling shaders!", e);

				if (minecraft.player != null) {
					minecraft.player.displayClientMessage(new TranslatableComponent("iris.shaders.toggled.failure", Throwables.getRootCause(e).getMessage()).withStyle(ChatFormatting.RED), false);
				}

				setShadersDisabled();
				currentPackName = "(off) [fallback, check your logs for errors]";
			}
		} else if (shaderpackScreenKeybind.consumeClick()) {
			minecraft.setScreen(new ShaderPackScreen(null));
		}
	}

	public static void loadShaderpack() {
		if (irisConfig == null) {
			if (!initialized) {
				throw new IllegalStateException("Iris::loadShaderpack was called, but Iris::onInitializeClient wasn't" +
						" called yet. How did this happen?");
			} else {
				throw new NullPointerException("Iris.irisConfig was null unexpectedly");
			}
		}

		if (!irisConfig.areShadersEnabled()) {
			logger.info("Shaders are disabled because enableShaders is set to false in iris.properties");

			setShadersDisabled();

			return;
		}

		// Attempt to load an external shaderpack if it is available
		if (!irisConfig.isInternal()) {
			Optional<String> externalName = irisConfig.getShaderPackName();

			if (!externalName.isPresent()) {
				logger.info("Shaders are disabled because no valid shaderpack is selected");

				setShadersDisabled();

				return;
			}

			if (!loadExternalShaderpack(externalName.get())) {
				logger.warn("Falling back to normal rendering without shaders because the external shaderpack could not be loaded");
				setShadersDisabled();
				currentPackName = "(off) [fallback, check your logs for errors]";
			}
		} else {
			try {
				loadInternalShaderpack();
			} catch (Exception e) {
				logger.error("Something went terribly wrong, Iris was unable to load the internal shaderpack!");
				logger.catching(Level.ERROR, e);

				logger.warn("Falling back to normal rendering without shaders because the internal shaderpack could not be loaded");
				setShadersDisabled();
				currentPackName = "(off) [fallback, check your logs for errors]";
			}
		}
	}

	private static boolean loadExternalShaderpack(String name) {
		Path shaderPackRoot;
		Path shaderPackConfigTxt;

		try {
			shaderPackRoot = getShaderpacksDirectory().resolve(name);
			shaderPackConfigTxt = getShaderpacksDirectory().resolve(name + ".txt");
		} catch (InvalidPathException e) {
			logger.error("Failed to load the shaderpack \"{}\" because it contains invalid characters in its path", name);

			return false;
		}

		Path shaderPackPath;

		if (shaderPackRoot.toString().endsWith(".zip")) {
			Optional<Path> optionalPath;

			try {
				optionalPath = loadExternalZipShaderpack(shaderPackRoot);
			} catch (FileSystemNotFoundException | NoSuchFileException e) {
				logger.error("Failed to load the shaderpack \"{}\" because it does not exist in your shaderpacks folder!", name);

				return false;
			} catch (ZipException e) {
				logger.error("The shaderpack \"{}\" appears to be corrupted, please try downloading it again!", name);

				return false;
			} catch (IOException e) {
				logger.error("Failed to load the shaderpack \"{}\"!", name);
				logger.catching(Level.ERROR, e);

				return false;
			}

			if (optionalPath.isPresent()) {
				shaderPackPath = optionalPath.get();
			} else {
				logger.error("Could not load the shaderpack \"{}\" because it appears to lack a \"shaders\" directory", name);
				return false;
			}
		} else {
			if (!Files.exists(shaderPackRoot)) {
				logger.error("Failed to load the shaderpack \"{}\" because it does not exist!", name);
				return false;
			}

			// If it's a folder-based shaderpack, just use the shaders subdirectory
			shaderPackPath = shaderPackRoot.resolve("shaders");
		}

		if (!Files.exists(shaderPackPath)) {
			logger.error("Could not load the shaderpack \"{}\" because it appears to lack a \"shaders\" directory", name);
			return false;
		}

		Map<String, String> changedConfigs = loadConfigProperties(shaderPackConfigTxt)
				.map(properties -> (Map<String, String>) (Map) properties)
				.orElse(new HashMap<>());

		changedConfigs.putAll(shaderPackOptionQueue);
		clearShaderPackOptionQueue();

		if (resetShaderPackOptions) {
			changedConfigs.clear();
		}
		resetShaderPackOptions = false;

		Properties configsToSave = new Properties();
		configsToSave.putAll(changedConfigs);
		saveConfigProperties(shaderPackConfigTxt, configsToSave);

		try {
			currentPack = new ShaderPack(shaderPackPath, changedConfigs);
		} catch (Exception e) {
			logger.error("Failed to load the shaderpack \"{}\"!", name);
			logger.catching(e);

			return false;
		}

		currentPackName = name;
		internal = false;

		logger.info("Using shaderpack: " + name);

		return true;
	}

	private static Optional<Path> loadExternalZipShaderpack(Path shaderpackPath) throws IOException {
		FileSystem zipSystem = FileSystems.newFileSystem(shaderpackPath, Iris.class.getClassLoader());
		zipFileSystem = zipSystem;

		// Should only be one root directory for a zip shaderpack
		Path root = zipSystem.getRootDirectories().iterator().next();

		Path potentialShaderDir = zipSystem.getPath("shaders");

		// If the shaders dir was immediately found return it
		// Otherwise, manually search through each directory path until it ends with "shaders"
		if (Files.exists(potentialShaderDir)) {
			return Optional.of(potentialShaderDir);
		}

		// Sometimes shaderpacks have their shaders directory within another folder in the shaderpack
		// For example Sildurs-Vibrant-Shaders.zip/shaders
		// While other packs have Trippy-Shaderpack-master.zip/Trippy-Shaderpack-master/shaders
		// This makes it hard to determine what is the actual shaders dir
		return Files.walk(root)
				.filter(Files::isDirectory)
				.filter(path -> path.endsWith("shaders"))
				.findFirst();
	}

	private static void loadInternalShaderpack() {
		Path root = FabricLoader.getInstance().getModContainer("iris")
				.orElseThrow(() -> new RuntimeException("Failed to get the mod container for Iris!")).getRootPath();

		try {
			currentPack = new ShaderPack(root.resolve("shaders"));
		} catch (IOException e) {
			logger.error("Failed to load internal shaderpack!");
			throw new RuntimeException("Failed to load internal shaderpack!", e);
		}

		logger.info("Using internal shaders");
		currentPackName = "(internal)";
		internal = true;
	}

	private static void setShadersDisabled() {
		currentPack = null;
		currentPackName = "(off)";
		internal = false;

		logger.info("Shaders are disabled");
	}

	private static Optional<Properties> loadConfigProperties(Path path) {
		Properties properties = new Properties();

		try {
			// NB: config properties are specified to be encoded with ISO-8859-1 by OptiFine,
			//     so we don't need to do the UTF-8 workaround here.
			properties.load(Files.newInputStream(path));
		} catch (IOException e) {
			// TODO: Better error handling
			return Optional.empty();
		}

		return Optional.of(properties);
	}

	private static void saveConfigProperties(Path path, Properties properties) {
		try {
			properties.store(Files.newOutputStream(path), null);
		} catch (IOException e) {
			// TODO: Better error handling
		}
	}

	public static boolean isValidShaderpack(Path pack) {
		if (Files.isDirectory(pack)) {
			// Sometimes the shaderpack directory itself can be
			// identified as a shader pack due to it containing
			// folders which contain "shaders" folders, this is
			// necessary to check against that
			if (pack.equals(getShaderpacksDirectory())) {
				return false;
			}
			try {
				return Files.walk(pack)
						.filter(Files::isDirectory)
						// Prevent a pack simply named "shaders" from being
						// identified as a valid pack
						.filter(path -> !path.equals(pack))
						.anyMatch(path -> path.endsWith("shaders"));
			} catch (IOException ignored) {
				// ignored, not a valid shader pack.
			}
		}

		if (pack.toString().endsWith(".zip")) {
			try {
				FileSystem zipSystem = FileSystems.newFileSystem(pack, Iris.class.getClassLoader());
				Path root = zipSystem.getRootDirectories().iterator().next();
				return Files.walk(root)
						.filter(Files::isDirectory)
						.anyMatch(path -> path.endsWith("shaders"));
			} catch (IOException ignored) {
				// ignored, not a valid shader pack.
			}
		}

		return false;
	}

	public static Map<String, String> getShaderPackOptionQueue() {
		return shaderPackOptionQueue;
	}

	public static void queueShaderPackOptionsFromProfile(Profile profile) {
		getShaderPackOptionQueue().putAll(profile.optionValues);
	}

	public static void clearShaderPackOptionQueue() {
		getShaderPackOptionQueue().clear();
	}

	public static void resetShaderPackOptionsOnNextReload() {
		resetShaderPackOptions = true;
	}

	public static void reload() throws IOException {
		// allows shaderpacks to be changed at runtime
		irisConfig.initialize();

		// Destroy all allocated resources
		destroyEverything();

		// Load the new shaderpack
		loadShaderpack();
	}

	/**
	 * Destroys and deallocates all created OpenGL resources. Useful as part of a reload.
	 */
	private static void destroyEverything() {
		currentPack = null;

		getPipelineManager().destroyPipeline();

		// Close the zip filesystem that the shaderpack was loaded from
		//
		// This prevents a FileSystemAlreadyExistsException when reloading shaderpacks.
		if (zipFileSystem != null) {
			try {
				zipFileSystem.close();
			} catch (NoSuchFileException e) {
				logger.warn("Failed to close the shaderpack zip when reloading because it was deleted, proceeding anyways.");
			} catch (IOException e) {
				logger.error("Failed to close zip file system?", e);
			}
		}
	}

	public static DimensionId lastDimension = DimensionId.OVERWORLD;

	public static DimensionId getCurrentDimension() {
		ClientLevel level = Minecraft.getInstance().level;

		if (level != null) {
			ResourceKey<net.minecraft.world.level.Level> worldRegistryKey = level.dimension();

			if (worldRegistryKey.equals(net.minecraft.world.level.Level.END)) {
				return DimensionId.END;
			} else if (worldRegistryKey.equals(net.minecraft.world.level.Level.NETHER)) {
				return DimensionId.NETHER;
			} else {
				return DimensionId.OVERWORLD;
			}
		} else {
			// This prevents us from reloading the shaderpack unless we need to. Otherwise, if the player is in the
			// nether and quits the game, we might end up reloading the shaders on exit and on entry to the level
			// because the code thinks that the dimension changed.
			return lastDimension;
		}
	}

	private static WorldRenderingPipeline createPipeline(DimensionId dimensionId) {
		if (currentPack == null) {
			// Completely disables shader-based rendering
			return new FixedFunctionWorldRenderingPipeline();
		}

		ProgramSet programs = currentPack.getProgramSet(dimensionId);

		// We use DeferredWorldRenderingPipeline on 1.16, and NewWorldRendering pipeline on 1.17 when rendering shaders.
		try {
			return new NewWorldRenderingPipeline(programs);
		} catch (Throwable e) {
			Iris.logger.error("Couldn't load NewWorldRenderingPipeline, falling back to vanilla shaders.", e);
			return new FixedFunctionWorldRenderingPipeline();
		}
	}

	@NotNull
	public static PipelineManager getPipelineManager() {
		if (pipelineManager == null) {
			pipelineManager = new PipelineManager(Iris::createPipeline);
		}

		return pipelineManager;
	}

	@NotNull
	public static Optional<ShaderPack> getCurrentPack() {
		return Optional.ofNullable(currentPack);
	}

	public static String getCurrentPackName() {
		return currentPackName;
	}

	public static IrisConfig getIrisConfig() {
		return irisConfig;
	}

	public static String getVersion() {
		if (IRIS_VERSION == null || IRIS_VERSION.contains("${version}")) {
			return "Version info unknown!";
		}

		return IRIS_VERSION;
	}

	public static String getFormattedVersion() {
		ChatFormatting color;
		String version = getVersion();

		if (version.endsWith("-dirty") || version.contains("unknown")) {
			color = ChatFormatting.RED;
		} else if (version.contains("+rev.")) {
			color = ChatFormatting.LIGHT_PURPLE;
		} else {
			color = ChatFormatting.GREEN;
		}

		return color + version;
	}

	public static boolean isSodiumInvalid() {
		return sodiumInvalid;
  }

	public static boolean isSodiumInstalled() {
		return sodiumInstalled;
	}

	public static boolean isPhysicsModInstalled() {
		return physicsModInstalled;
	}

	public static boolean isPackActive() {
		return IrisApi.getInstance().isShaderPackInUse();
	}

	public static Path getShaderpacksDirectory() {
		if (shaderpacksDirectory == null) {
			shaderpacksDirectory = FabricLoader.getInstance().getGameDir().resolve("shaderpacks");
		}

		return shaderpacksDirectory;
	}

	public static ShaderpackDirectoryManager getShaderpacksDirectoryManager() {
		if (shaderpacksDirectoryManager == null) {
			shaderpacksDirectoryManager = new ShaderpackDirectoryManager(shaderpacksDirectory);
		}

		return shaderpacksDirectoryManager;
	}
}<|MERGE_RESOLUTION|>--- conflicted
+++ resolved
@@ -49,10 +49,6 @@
 public class Iris implements ClientModInitializer {
 	public static final String MODID = "iris";
 	public static final Logger logger = LogManager.getLogger(MODID);
-<<<<<<< HEAD
-	public static final String SODIUM_DOWNLOAD_LINK = "https://www.curseforge.com/minecraft/mc-mods/sodium/files/3535040";
-=======
->>>>>>> d020b338
 
 	private static Path shaderpacksDirectory;
 	private static ShaderpackDirectoryManager shaderpacksDirectoryManager;
