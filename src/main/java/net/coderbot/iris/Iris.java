--- conflicted
+++ resolved
@@ -41,13 +41,7 @@
 public class Iris implements ClientModInitializer {
 	public static final String MODID = "iris";
 	public static final Logger logger = LogManager.getLogger(MODID);
-<<<<<<< HEAD
-	// The recommended version of Sodium for use with Iris
-	private static final String SODIUM_VERSION = "0.4.0-alpha5";
 	public static final String SODIUM_DOWNLOAD_LINK = "https://www.curseforge.com/minecraft/mc-mods/sodium/files/3542074";
-=======
-	public static final String SODIUM_DOWNLOAD_LINK = "https://www.curseforge.com/minecraft/mc-mods/sodium/files/3535040";
->>>>>>> b1774514
 
 	private static Path shaderpacksDirectory;
 	private static ShaderpackDirectoryManager shaderpacksDirectoryManager;
