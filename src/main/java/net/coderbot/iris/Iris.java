package net.coderbot.iris;

import java.io.IOException;
import java.nio.file.*;
import java.util.Optional;
import java.util.zip.ZipException;

import com.google.common.base.Throwables;
import net.coderbot.iris.config.IrisConfig;
import net.coderbot.iris.gui.screen.ShaderPackScreen;
import net.coderbot.iris.pipeline.*;
import net.coderbot.iris.shaderpack.DimensionId;
import net.coderbot.iris.shaderpack.ProgramSet;
import net.coderbot.iris.shaderpack.ShaderPack;
import net.fabricmc.loader.api.ModContainer;
import net.minecraft.client.world.ClientWorld;
import net.minecraft.util.registry.RegistryKey;
import net.minecraft.world.World;
import org.apache.logging.log4j.Level;
import org.apache.logging.log4j.LogManager;
import org.apache.logging.log4j.Logger;
import org.lwjgl.glfw.GLFW;

import net.minecraft.client.MinecraftClient;
import net.minecraft.client.options.KeyBinding;
import net.minecraft.client.util.InputUtil;
import net.minecraft.text.TranslatableText;
import net.minecraft.util.Formatting;

import net.fabricmc.api.ClientModInitializer;
import net.fabricmc.api.EnvType;
import net.fabricmc.api.Environment;
import net.fabricmc.fabric.api.client.event.lifecycle.v1.ClientTickEvents;
import net.fabricmc.fabric.api.client.keybinding.v1.KeyBindingHelper;
import net.fabricmc.loader.api.FabricLoader;

@Environment(EnvType.CLIENT)
public class Iris implements ClientModInitializer {
	public static final String MODID = "iris";
	public static final Logger logger = LogManager.getLogger(MODID);

	public static final Path SHADERPACKS_DIRECTORY = FabricLoader.getInstance().getGameDir().resolve("shaderpacks");

	private static ShaderPack currentPack;
	private static String currentPackName;
	private static boolean internal;
<<<<<<< HEAD
	private static boolean sodiumInvalid;
=======
	private static boolean sodiumInstalled;
	private static boolean physicsModInstalled;
>>>>>>> 59367847

	private static PipelineManager pipelineManager;
	private static IrisConfig irisConfig;
	private static FileSystem zipFileSystem;
	private static KeyBinding reloadKeybind;
	private static KeyBinding toggleShadersKeybind;
	private static KeyBinding shaderpackScreenKeybind;

	private static String IRIS_VERSION;

	@Override
	public void onInitializeClient() {
		FabricLoader.getInstance().getModContainer("sodium").ifPresent(
				modContainer -> {
					sodiumInstalled = true;
					String versionString = modContainer.getMetadata().getVersion().getFriendlyString();

					// A lot of people are reporting visual bugs with Iris + Sodium. This makes it so that if we don't have
					// the right fork of Sodium, it will just crash.
					if (!versionString.startsWith("0.2.0+IRIS3")) {
						sodiumInvalid = true;
					}
				}
		);

		FabricLoader.getInstance().getModContainer("iris").ifPresent(
				modContainer -> {
					IRIS_VERSION = modContainer.getMetadata().getVersion().getFriendlyString();
				}
		);
		physicsModInstalled = FabricLoader.getInstance().isModLoaded("physicsmod");
		try {
			Files.createDirectories(SHADERPACKS_DIRECTORY);
		} catch (IOException e) {
			logger.warn("Failed to create the shaderpacks directory!");
			logger.catching(Level.WARN, e);
		}

		irisConfig = new IrisConfig();

		try {
			irisConfig.initialize();
		} catch (IOException e) {
			logger.error("Failed to initialize Iris configuration, default values will be used instead");
			logger.catching(Level.ERROR, e);
		}


		loadShaderpack();

		reloadKeybind = KeyBindingHelper.registerKeyBinding(new KeyBinding("iris.keybind.reload", InputUtil.Type.KEYSYM, GLFW.GLFW_KEY_R, "iris.keybinds"));
		toggleShadersKeybind = KeyBindingHelper.registerKeyBinding(new KeyBinding("iris.keybind.toggleShaders", InputUtil.Type.KEYSYM, GLFW.GLFW_KEY_K, "iris.keybinds"));
		shaderpackScreenKeybind = KeyBindingHelper.registerKeyBinding(new KeyBinding("iris.keybind.shaderPackSelection", InputUtil.Type.KEYSYM, GLFW.GLFW_KEY_O, "iris.keybinds"));

		ClientTickEvents.END_CLIENT_TICK.register(minecraftClient -> {
			if (reloadKeybind.wasPressed()) {
				try {
					reload();

					if (minecraftClient.player != null) {
						minecraftClient.player.sendMessage(new TranslatableText("iris.shaders.reloaded"), false);
					}

				} catch (Exception e) {
					logger.error("Error while reloading Shaders for Iris!", e);

					if (minecraftClient.player != null) {
						minecraftClient.player.sendMessage(new TranslatableText("iris.shaders.reloaded.failure", Throwables.getRootCause(e).getMessage()).formatted(Formatting.RED), false);
					}
				}
			} else if (toggleShadersKeybind.wasPressed()) {
				IrisConfig config = getIrisConfig();
				try {
					config.setShadersEnabled(!config.areShadersEnabled());
					config.save();

					reload();
					if (minecraftClient.player != null) {
						minecraftClient.player.sendMessage(new TranslatableText("iris.shaders.toggled", config.areShadersEnabled() ? currentPackName : "off"), false);
					}
				} catch (Exception e) {
					logger.error("Error while toggling shaders!", e);

					if (minecraftClient.player != null) {
						minecraftClient.player.sendMessage(new TranslatableText("iris.shaders.toggled.failure", Throwables.getRootCause(e).getMessage()).formatted(Formatting.RED), false);
					}

					setShadersDisabled();
					currentPackName = "(off) [fallback, check your logs for errors]";
				}
			} else if (shaderpackScreenKeybind.wasPressed()) {
				minecraftClient.openScreen(new ShaderPackScreen(null));
			}
		});

		pipelineManager = new PipelineManager(Iris::createPipeline);
	}

	public static void loadShaderpack() {
		if (!irisConfig.areShadersEnabled()) {
			logger.info("Shaders are disabled because enableShaders is set to false in iris.properties");

			setShadersDisabled();

			return;
		}

		// Attempt to load an external shaderpack if it is available
		if (!irisConfig.isInternal()) {
			Optional<String> externalName = irisConfig.getShaderPackName();

			if (!externalName.isPresent()) {
				logger.info("Shaders are disabled because no valid shaderpack is selected");

				setShadersDisabled();

				return;
			}

			if (!loadExternalShaderpack(externalName.get())) {
				logger.warn("Falling back to normal rendering without shaders because the external shaderpack could not be loaded");
				setShadersDisabled();
				currentPackName = "(off) [fallback, check your logs for errors]";
			}
		} else {
			try {
				loadInternalShaderpack();
			} catch (Exception e) {
				logger.error("Something went terribly wrong, Iris was unable to load the internal shaderpack!");
				logger.catching(Level.ERROR, e);

				logger.warn("Falling back to normal rendering without shaders because the internal shaderpack could not be loaded");
				setShadersDisabled();
				currentPackName = "(off) [fallback, check your logs for errors]";
			}
		}
	}

	private static boolean loadExternalShaderpack(String name) {
		Path shaderPackRoot;

		try {
			shaderPackRoot = SHADERPACKS_DIRECTORY.resolve(name);
		} catch (InvalidPathException e) {
			logger.error("Failed to load the shaderpack \"{}\" because it contains invalid characters in its path", irisConfig.getShaderPackName());

			return false;
		}

		Path shaderPackPath;

		if (shaderPackRoot.toString().endsWith(".zip")) {
			Optional<Path> optionalPath;

			try {
				optionalPath = loadExternalZipShaderpack(shaderPackRoot);
			} catch (FileSystemNotFoundException e) {
				logger.error("Failed to load the shaderpack \"{}\" because it does not exist!", irisConfig.getShaderPackName());

				return false;
			} catch (ZipException e) {
				logger.error("The shaderpack \"{}\" appears to be corrupted, please try downloading it again!", irisConfig.getShaderPackName());

				return false;
			} catch (IOException e) {
				logger.error("Failed to load the shaderpack \"{}\"!", irisConfig.getShaderPackName());
				logger.catching(Level.ERROR, e);

				return false;
			}

			if (optionalPath.isPresent()) {
				shaderPackPath = optionalPath.get();
			} else {
				logger.error("Could not load the shaderpack \"{}\" because it appears to lack a \"shaders\" directory", irisConfig.getShaderPackName());
				return false;
			}
		} else {
			if (!Files.exists(shaderPackRoot)) {
				logger.error("Failed to load the shaderpack \"{}\" because it does not exist!", irisConfig.getShaderPackName());
				return false;
			}

			// If it's a folder-based shaderpack, just use the shaders subdirectory
			shaderPackPath = shaderPackRoot.resolve("shaders");
		}

		if (!Files.exists(shaderPackPath)) {
			logger.error("Could not load the shaderpack \"{}\" because it appears to lack a \"shaders\" directory", irisConfig.getShaderPackName());
			return false;
		}

		try {
			currentPack = new ShaderPack(shaderPackPath);
		} catch (IOException e) {
			logger.error("Failed to load the shaderpack \"{}\"!", irisConfig.getShaderPackName());
			logger.error(e);

			return false;
		}

		currentPackName = name;
		internal = false;

		logger.info("Using shaderpack: " + name);

		return true;
	}

	private static Optional<Path> loadExternalZipShaderpack(Path shaderpackPath) throws IOException {
		FileSystem zipSystem = FileSystems.newFileSystem(shaderpackPath, Iris.class.getClassLoader());
		zipFileSystem = zipSystem;

		// Should only be one root directory for a zip shaderpack
		Path root = zipSystem.getRootDirectories().iterator().next();

		Path potentialShaderDir = zipSystem.getPath("shaders");

		// If the shaders dir was immediately found return it
		// Otherwise, manually search through each directory path until it ends with "shaders"
		if (Files.exists(potentialShaderDir)) {
			return Optional.of(potentialShaderDir);
		}

		// Sometimes shaderpacks have their shaders directory within another folder in the shaderpack
		// For example Sildurs-Vibrant-Shaders.zip/shaders
		// While other packs have Trippy-Shaderpack-master.zip/Trippy-Shaderpack-master/shaders
		// This makes it hard to determine what is the actual shaders dir
		return Files.walk(root)
				.filter(Files::isDirectory)
				.filter(path -> path.endsWith("shaders"))
				.findFirst();
	}

	private static void loadInternalShaderpack() {
		Path root = FabricLoader.getInstance().getModContainer("iris")
				.orElseThrow(() -> new RuntimeException("Failed to get the mod container for Iris!")).getRootPath();

		try {
			currentPack = new ShaderPack(root.resolve("shaders"));
		} catch (IOException e) {
			logger.error("Failed to load internal shaderpack!");
			throw new RuntimeException("Failed to load internal shaderpack!", e);
		}

		logger.info("Using internal shaders");
		currentPackName = "(internal)";
		internal = true;
	}

	private static void setShadersDisabled() {
		currentPack = null;
		currentPackName = "(off)";
		internal = false;

		logger.info("Shaders are disabled");
	}

	public static boolean isValidShaderpack(Path pack) {
		if (Files.isDirectory(pack)) {
			// Sometimes the shaderpack directory itself can be
			// identified as a shader pack due to it containing
			// folders which contain "shaders" folders, this is
			// necessary to check against that
			if (pack.equals(SHADERPACKS_DIRECTORY)) {
				return false;
			}
			try {
				return Files.walk(pack)
						.filter(Files::isDirectory)
						// Prevent a pack simply named "shaders" from being
						// identified as a valid pack
						.filter(path -> !path.equals(pack))
						.anyMatch(path -> path.endsWith("shaders"));
			} catch (IOException ignored) {
				// ignored, not a valid shader pack.
			}
		}

		if (pack.toString().endsWith(".zip")) {
			try {
				FileSystem zipSystem = FileSystems.newFileSystem(pack, Iris.class.getClassLoader());
				Path root = zipSystem.getRootDirectories().iterator().next();
				return Files.walk(root)
						.filter(Files::isDirectory)
						.anyMatch(path -> path.endsWith("shaders"));
			} catch (IOException ignored) {
				// ignored, not a valid shader pack.
			}
		}

		return false;
	}

	public static void reload() throws IOException {
		// allows shaderpacks to be changed at runtime
		irisConfig.initialize();

		// Destroy all allocated resources
		destroyEverything();

		// Load the new shaderpack
		loadShaderpack();
	}

	/**
	 * Destroys and deallocates all created OpenGL resources. Useful as part of a reload.
	 */
	private static void destroyEverything() {
		currentPack = null;

		pipelineManager.destroyPipeline();

		// Close the zip filesystem that the shaderpack was loaded from
		//
		// This prevents a FileSystemAlreadyExistsException when reloading shaderpacks.
		if (zipFileSystem != null) {
			try {
				zipFileSystem.close();
			} catch (NoSuchFileException e) {
				logger.warn("Failed to close the shaderpack zip when reloading because it was deleted, proceeding anyways.");
			} catch (IOException e) {
				logger.error("Failed to close zip file system?", e);
			}
		}
	}

	public static DimensionId lastDimension = DimensionId.OVERWORLD;

	public static DimensionId getCurrentDimension() {
		ClientWorld world = MinecraftClient.getInstance().world;

		if (world != null) {
			RegistryKey<World> worldRegistryKey = world.getRegistryKey();

			if (worldRegistryKey.equals(World.END)) {
				return DimensionId.END;
			} else if (worldRegistryKey.equals(World.NETHER)) {
				return DimensionId.NETHER;
			} else {
				return DimensionId.OVERWORLD;
			}
		} else {
			// This prevents us from reloading the shaderpack unless we need to. Otherwise, if the player is in the
			// nether and quits the game, we might end up reloading the shaders on exit and on entry to the world
			// because the code thinks that the dimension changed.
			return lastDimension;
		}
	}

	private static WorldRenderingPipeline createPipeline(DimensionId dimensionId) {
		if (currentPack == null) {
			// Completely disables shader-based rendering
			return new FixedFunctionWorldRenderingPipeline();
		}

		ProgramSet programs = currentPack.getProgramSet(dimensionId);

		try {
			if (internal) {
				return new InternalWorldRenderingPipeline(programs);
			} else {
				return new DeferredWorldRenderingPipeline(programs);
			}
		} catch (Exception e) {
			logger.error("Failed to create shader rendering pipeline, disabling shaders!", e);
			// TODO: This should be reverted if a dimension change causes shaders to compile again
			currentPackName = "(off) [fallback, check your logs for details]";

			return new FixedFunctionWorldRenderingPipeline();
		}
	}

	public static PipelineManager getPipelineManager() {
		return pipelineManager;
	}

	public static Optional<ShaderPack> getCurrentPack() {
		return Optional.ofNullable(currentPack);
	}

	public static String getCurrentPackName() {
		return currentPackName;
	}

	public static IrisConfig getIrisConfig() {
		return irisConfig;
	}

	public static String getVersion() {
		if (IRIS_VERSION == null || IRIS_VERSION.contains("${version}")) {
			return "Version info unknown!";
		}

		return IRIS_VERSION;
	}

	public static String getFormattedVersion() {
		Formatting color;
		String version = getVersion();

		if (version.endsWith("-dirty") || version.contains("unknown")) {
			color = Formatting.RED;
		} else if (version.contains("+rev.")) {
			color = Formatting.LIGHT_PURPLE;
		} else {
			color = Formatting.GREEN;
		}

		return color + version;
	}

<<<<<<< HEAD
	public static boolean isSodiumInvalid() {
		return sodiumInvalid;
=======
	public static boolean isSodiumInstalled() {
		return sodiumInstalled;
	}

	public static boolean isPhysicsModInstalled() {
		return physicsModInstalled;
>>>>>>> 59367847
	}
}<|MERGE_RESOLUTION|>--- conflicted
+++ resolved
@@ -44,12 +44,9 @@
 	private static ShaderPack currentPack;
 	private static String currentPackName;
 	private static boolean internal;
-<<<<<<< HEAD
 	private static boolean sodiumInvalid;
-=======
 	private static boolean sodiumInstalled;
 	private static boolean physicsModInstalled;
->>>>>>> 59367847
 
 	private static PipelineManager pipelineManager;
 	private static IrisConfig irisConfig;
@@ -462,16 +459,15 @@
 		return color + version;
 	}
 
-<<<<<<< HEAD
 	public static boolean isSodiumInvalid() {
 		return sodiumInvalid;
-=======
+  }
+  
 	public static boolean isSodiumInstalled() {
 		return sodiumInstalled;
 	}
 
 	public static boolean isPhysicsModInstalled() {
 		return physicsModInstalled;
->>>>>>> 59367847
 	}
 }