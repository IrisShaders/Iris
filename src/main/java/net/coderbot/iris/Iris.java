--- conflicted
+++ resolved
@@ -78,13 +78,7 @@
 
 	private static ShaderPack currentPack;
 	private static String currentPackName;
-<<<<<<< HEAD
 	private static Optional<Exception> storedError = Optional.empty();
-	private static boolean sodiumInvalid;
-	private static boolean hasNEC;
-	private static boolean sodiumInstalled;
-=======
->>>>>>> dfb008d4
 	private static boolean initialized;
 
 	private static PipelineManager pipelineManager;
@@ -117,15 +111,6 @@
 	 * <p>This is called right before options are loaded, so we can add key bindings here.</p>
 	 */
 	public void onEarlyInitialize() {
-<<<<<<< HEAD
-		FabricLoader.getInstance().getModContainer("sodium").ifPresent(
-				modContainer -> sodiumInstalled = true
-		);
-
-		hasNEC = FabricLoader.getInstance().isModLoaded("notenoughcrashes");
-
-=======
->>>>>>> dfb008d4
 		ModContainer iris = FabricLoader.getInstance().getModContainer(MODID)
 				.orElseThrow(() -> new IllegalStateException("Couldn't find the mod container for Iris"));
 
@@ -746,7 +731,6 @@
 		return color + version;
 	}
 
-<<<<<<< HEAD
 	/**
 	 * Gets the current release target. Since 1.19.3, Mojang no longer stores this information, so we must manually provide it for snapshots.
 	 * @return Release target
@@ -760,20 +744,6 @@
 		return backupVersionNumber;
 	}
 
-	public static boolean isSodiumInvalid() {
-		return sodiumInvalid;
- 	}
-
-	public static boolean isSodiumInstalled() {
-		return sodiumInstalled;
-	}
-
-	public static boolean hasNotEnoughCrashes() {
-		return hasNEC;
-	}
-
-=======
->>>>>>> dfb008d4
 	public static Path getShaderpacksDirectory() {
 		if (shaderpacksDirectory == null) {
 			shaderpacksDirectory = FabricLoader.getInstance().getGameDir().resolve("shaderpacks");
