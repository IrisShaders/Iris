package net.coderbot.iris;

import java.io.IOException;
import java.nio.file.*;
import java.util.Optional;
import java.util.zip.ZipException;

import com.google.common.base.Throwables;
import net.coderbot.iris.config.IrisConfig;
import net.coderbot.iris.gui.screen.ShaderPackScreen;
import net.coderbot.iris.pipeline.*;
import net.coderbot.iris.pipeline.newshader.NewWorldRenderingPipeline;
import net.coderbot.iris.shaderpack.DimensionId;
import net.coderbot.iris.shaderpack.ProgramSet;
import net.coderbot.iris.shaderpack.ShaderPack;
import net.fabricmc.loader.api.ModContainer;
import net.minecraft.client.world.ClientWorld;
import net.minecraft.util.registry.RegistryKey;
import net.minecraft.world.World;
import org.apache.logging.log4j.Level;
import org.apache.logging.log4j.LogManager;
import org.apache.logging.log4j.Logger;
import org.lwjgl.glfw.GLFW;

import net.minecraft.client.MinecraftClient;
import net.minecraft.client.option.KeyBinding;
import net.minecraft.client.util.InputUtil;
import net.minecraft.text.TranslatableText;
import net.minecraft.util.Formatting;

import net.fabricmc.api.ClientModInitializer;
import net.fabricmc.api.EnvType;
import net.fabricmc.api.Environment;
import net.fabricmc.fabric.api.client.event.lifecycle.v1.ClientTickEvents;
import net.fabricmc.fabric.api.client.keybinding.v1.KeyBindingHelper;
import net.fabricmc.loader.api.FabricLoader;

@Environment(EnvType.CLIENT)
public class Iris implements ClientModInitializer {
	public static final String MODID = "iris";
	public static final Logger logger = LogManager.getLogger(MODID);
	// The recommended version of Sodium for use with Iris
<<<<<<< HEAD
	private static final String SODIUM_VERSION = "0.3.2+IRIS2";
=======
	private static final String SODIUM_VERSION = "0.2.0+IRIS3";
>>>>>>> cb680b0d

	public static final Path SHADERPACKS_DIRECTORY = FabricLoader.getInstance().getGameDir().resolve("shaderpacks");

	private static ShaderPack currentPack;
	private static String currentPackName;
	private static boolean internal;
	private static boolean sodiumInvalid;
	private static boolean sodiumInstalled;
	private static boolean physicsModInstalled;

	private static PipelineManager pipelineManager;
	private static IrisConfig irisConfig;
	private static FileSystem zipFileSystem;
	private static KeyBinding reloadKeybind;
	private static KeyBinding toggleShadersKeybind;
	private static KeyBinding shaderpackScreenKeybind;

	private static String IRIS_VERSION;

	@Override
	public void onInitializeClient() {
		FabricLoader.getInstance().getModContainer("sodium").ifPresent(
				modContainer -> {
					sodiumInstalled = true;
					String versionString = modContainer.getMetadata().getVersion().getFriendlyString();

					// A lot of people are reporting visual bugs with Iris + Sodium. This makes it so that if we don't have
<<<<<<< HEAD
					// the right fork of Sodium, it will just crash.
=======
					// the right fork of Sodium, it will show the user a nice warning, and prevent them from playing the
					// game with a wrong version of Sodium.
>>>>>>> cb680b0d
					if (!versionString.startsWith(SODIUM_VERSION)) {
						sodiumInvalid = true;
					}
				}
		);

		ModContainer iris = FabricLoader.getInstance().getModContainer(MODID)
				.orElseThrow(() -> new IllegalStateException("Couldn't find the mod container for Iris"));

		IRIS_VERSION = iris.getMetadata().getVersion().getFriendlyString();

		physicsModInstalled = FabricLoader.getInstance().isModLoaded("physicsmod");

		try {
			Files.createDirectories(SHADERPACKS_DIRECTORY);
		} catch (IOException e) {
			logger.warn("Failed to create the shaderpacks directory!");
			logger.catching(Level.WARN, e);
		}

		irisConfig = new IrisConfig();

		try {
			irisConfig.initialize();
		} catch (IOException e) {
			logger.error("Failed to initialize Iris configuration, default values will be used instead");
			logger.catching(Level.ERROR, e);
		}


		loadShaderpack();

		reloadKeybind = KeyBindingHelper.registerKeyBinding(new KeyBinding("iris.keybind.reload", InputUtil.Type.KEYSYM, GLFW.GLFW_KEY_R, "iris.keybinds"));
		toggleShadersKeybind = KeyBindingHelper.registerKeyBinding(new KeyBinding("iris.keybind.toggleShaders", InputUtil.Type.KEYSYM, GLFW.GLFW_KEY_K, "iris.keybinds"));
		shaderpackScreenKeybind = KeyBindingHelper.registerKeyBinding(new KeyBinding("iris.keybind.shaderPackSelection", InputUtil.Type.KEYSYM, GLFW.GLFW_KEY_O, "iris.keybinds"));

		ClientTickEvents.END_CLIENT_TICK.register(minecraftClient -> {
			if (reloadKeybind.wasPressed()) {
				try {
					reload();

					if (minecraftClient.player != null) {
						minecraftClient.player.sendMessage(new TranslatableText("iris.shaders.reloaded"), false);
					}

				} catch (Exception e) {
					logger.error("Error while reloading Shaders for Iris!", e);

					if (minecraftClient.player != null) {
						minecraftClient.player.sendMessage(new TranslatableText("iris.shaders.reloaded.failure", Throwables.getRootCause(e).getMessage()).formatted(Formatting.RED), false);
					}
				}
			} else if (toggleShadersKeybind.wasPressed()) {
				IrisConfig config = getIrisConfig();
				try {
					config.setShadersEnabled(!config.areShadersEnabled());
					config.save();

					reload();
					if (minecraftClient.player != null) {
						minecraftClient.player.sendMessage(new TranslatableText("iris.shaders.toggled", config.areShadersEnabled() ? currentPackName : "off"), false);
					}
				} catch (Exception e) {
					logger.error("Error while toggling shaders!", e);

					if (minecraftClient.player != null) {
						minecraftClient.player.sendMessage(new TranslatableText("iris.shaders.toggled.failure", Throwables.getRootCause(e).getMessage()).formatted(Formatting.RED), false);
					}

					setShadersDisabled();
					currentPackName = "(off) [fallback, check your logs for errors]";
				}
			} else if (shaderpackScreenKeybind.wasPressed()) {
				minecraftClient.setScreen(new ShaderPackScreen(null));
			}
		});

		pipelineManager = new PipelineManager(Iris::createPipeline);
	}

	public static void loadShaderpack() {
		if (!irisConfig.areShadersEnabled()) {
			logger.info("Shaders are disabled because enableShaders is set to false in iris.properties");

			setShadersDisabled();

			return;
		}

		// Attempt to load an external shaderpack if it is available
		if (!irisConfig.isInternal()) {
			Optional<String> externalName = irisConfig.getShaderPackName();

			if (!externalName.isPresent()) {
				logger.info("Shaders are disabled because no valid shaderpack is selected");

				setShadersDisabled();

				return;
			}

			if (!loadExternalShaderpack(externalName.get())) {
				logger.warn("Falling back to normal rendering without shaders because the external shaderpack could not be loaded");
				setShadersDisabled();
				currentPackName = "(off) [fallback, check your logs for errors]";
			}
		} else {
			try {
				loadInternalShaderpack();
			} catch (Exception e) {
				logger.error("Something went terribly wrong, Iris was unable to load the internal shaderpack!");
				logger.catching(Level.ERROR, e);

				logger.warn("Falling back to normal rendering without shaders because the internal shaderpack could not be loaded");
				setShadersDisabled();
				currentPackName = "(off) [fallback, check your logs for errors]";
			}
		}
	}

	private static boolean loadExternalShaderpack(String name) {
		Path shaderPackRoot;

		try {
			shaderPackRoot = SHADERPACKS_DIRECTORY.resolve(name);
		} catch (InvalidPathException e) {
			logger.error("Failed to load the shaderpack \"{}\" because it contains invalid characters in its path", irisConfig.getShaderPackName());

			return false;
		}

		Path shaderPackPath;

		if (shaderPackRoot.toString().endsWith(".zip")) {
			Optional<Path> optionalPath;

			try {
				optionalPath = loadExternalZipShaderpack(shaderPackRoot);
			} catch (FileSystemNotFoundException e) {
				logger.error("Failed to load the shaderpack \"{}\" because it does not exist!", irisConfig.getShaderPackName());

				return false;
			} catch (ZipException e) {
				logger.error("The shaderpack \"{}\" appears to be corrupted, please try downloading it again!", irisConfig.getShaderPackName());

				return false;
			} catch (IOException e) {
				logger.error("Failed to load the shaderpack \"{}\"!", irisConfig.getShaderPackName());
				logger.catching(Level.ERROR, e);

				return false;
			}

			if (optionalPath.isPresent()) {
				shaderPackPath = optionalPath.get();
			} else {
				logger.error("Could not load the shaderpack \"{}\" because it appears to lack a \"shaders\" directory", irisConfig.getShaderPackName());
				return false;
			}
		} else {
			if (!Files.exists(shaderPackRoot)) {
				logger.error("Failed to load the shaderpack \"{}\" because it does not exist!", irisConfig.getShaderPackName());
				return false;
			}

			// If it's a folder-based shaderpack, just use the shaders subdirectory
			shaderPackPath = shaderPackRoot.resolve("shaders");
		}

		if (!Files.exists(shaderPackPath)) {
			logger.error("Could not load the shaderpack \"{}\" because it appears to lack a \"shaders\" directory", irisConfig.getShaderPackName());
			return false;
		}

		try {
			currentPack = new ShaderPack(shaderPackPath);
		} catch (IOException e) {
			logger.error("Failed to load the shaderpack \"{}\"!", irisConfig.getShaderPackName());
			logger.error(e);

			return false;
		}

		currentPackName = name;
		internal = false;

		logger.info("Using shaderpack: " + name);

		return true;
	}

	private static Optional<Path> loadExternalZipShaderpack(Path shaderpackPath) throws IOException {
		FileSystem zipSystem = FileSystems.newFileSystem(shaderpackPath, Iris.class.getClassLoader());
		zipFileSystem = zipSystem;

		// Should only be one root directory for a zip shaderpack
		Path root = zipSystem.getRootDirectories().iterator().next();

		Path potentialShaderDir = zipSystem.getPath("shaders");

		// If the shaders dir was immediately found return it
		// Otherwise, manually search through each directory path until it ends with "shaders"
		if (Files.exists(potentialShaderDir)) {
			return Optional.of(potentialShaderDir);
		}

		// Sometimes shaderpacks have their shaders directory within another folder in the shaderpack
		// For example Sildurs-Vibrant-Shaders.zip/shaders
		// While other packs have Trippy-Shaderpack-master.zip/Trippy-Shaderpack-master/shaders
		// This makes it hard to determine what is the actual shaders dir
		return Files.walk(root)
				.filter(Files::isDirectory)
				.filter(path -> path.endsWith("shaders"))
				.findFirst();
	}

	private static void loadInternalShaderpack() {
		Path root = FabricLoader.getInstance().getModContainer("iris")
				.orElseThrow(() -> new RuntimeException("Failed to get the mod container for Iris!")).getRootPath();

		try {
			currentPack = new ShaderPack(root.resolve("shaders"));
		} catch (IOException e) {
			logger.error("Failed to load internal shaderpack!");
			throw new RuntimeException("Failed to load internal shaderpack!", e);
		}

		logger.info("Using internal shaders");
		currentPackName = "(internal)";
		internal = true;
	}

	private static void setShadersDisabled() {
		currentPack = null;
		currentPackName = "(off)";
		internal = false;

		logger.info("Shaders are disabled");
	}

	public static boolean isValidShaderpack(Path pack) {
		if (Files.isDirectory(pack)) {
			// Sometimes the shaderpack directory itself can be
			// identified as a shader pack due to it containing
			// folders which contain "shaders" folders, this is
			// necessary to check against that
			if (pack.equals(SHADERPACKS_DIRECTORY)) {
				return false;
			}
			try {
				return Files.walk(pack)
						.filter(Files::isDirectory)
						// Prevent a pack simply named "shaders" from being
						// identified as a valid pack
						.filter(path -> !path.equals(pack))
						.anyMatch(path -> path.endsWith("shaders"));
			} catch (IOException ignored) {
				// ignored, not a valid shader pack.
			}
		}

		if (pack.toString().endsWith(".zip")) {
			try {
				FileSystem zipSystem = FileSystems.newFileSystem(pack, Iris.class.getClassLoader());
				Path root = zipSystem.getRootDirectories().iterator().next();
				return Files.walk(root)
						.filter(Files::isDirectory)
						.anyMatch(path -> path.endsWith("shaders"));
			} catch (IOException ignored) {
				// ignored, not a valid shader pack.
			}
		}

		return false;
	}

	public static void reload() throws IOException {
		// allows shaderpacks to be changed at runtime
		irisConfig.initialize();

		// Destroy all allocated resources
		destroyEverything();

		// Load the new shaderpack
		loadShaderpack();
	}

	/**
	 * Destroys and deallocates all created OpenGL resources. Useful as part of a reload.
	 */
	private static void destroyEverything() {
		currentPack = null;

		pipelineManager.destroyPipeline();

		// Close the zip filesystem that the shaderpack was loaded from
		//
		// This prevents a FileSystemAlreadyExistsException when reloading shaderpacks.
		if (zipFileSystem != null) {
			try {
				zipFileSystem.close();
			} catch (NoSuchFileException e) {
				logger.warn("Failed to close the shaderpack zip when reloading because it was deleted, proceeding anyways.");
			} catch (IOException e) {
				logger.error("Failed to close zip file system?", e);
			}
		}
	}

	public static DimensionId lastDimension = DimensionId.OVERWORLD;

	public static DimensionId getCurrentDimension() {
		ClientWorld world = MinecraftClient.getInstance().world;

		if (world != null) {
			RegistryKey<World> worldRegistryKey = world.getRegistryKey();

			if (worldRegistryKey.equals(World.END)) {
				return DimensionId.END;
			} else if (worldRegistryKey.equals(World.NETHER)) {
				return DimensionId.NETHER;
			} else {
				return DimensionId.OVERWORLD;
			}
		} else {
			// This prevents us from reloading the shaderpack unless we need to. Otherwise, if the player is in the
			// nether and quits the game, we might end up reloading the shaders on exit and on entry to the world
			// because the code thinks that the dimension changed.
			return lastDimension;
		}
	}

	private static WorldRenderingPipeline createPipeline(DimensionId dimensionId) {
		if (currentPack == null) {
			// Completely disables shader-based rendering
			return new FixedFunctionWorldRenderingPipeline();
		}

		ProgramSet programs = currentPack.getProgramSet(dimensionId);

		// TODO(21w10a): Bring back the old world rendering pipelines
		/*try {
			if (internal) {
				return new InternalWorldRenderingPipeline(programs);
			} else {
				return new DeferredWorldRenderingPipeline(programs);
			}
		} catch (Exception e) {
			logger.error("Failed to create shader rendering pipeline, disabling shaders!", e);
			// TODO: This should be reverted if a dimension change causes shaders to compile again
			currentPackName = "(off) [fallback, check your logs for details]";

			return new FixedFunctionWorldRenderingPipeline();
		}*/

		try {
			return new NewWorldRenderingPipeline(programs);
		} catch (Throwable e) {
			Iris.logger.error("Couldn't load NewWorldRenderingPipeline, falling back to vanilla shaders.", e);
			return new FixedFunctionWorldRenderingPipeline();
		}
	}

	public static PipelineManager getPipelineManager() {
		return pipelineManager;
	}

	public static Optional<ShaderPack> getCurrentPack() {
		return Optional.ofNullable(currentPack);
	}

	public static String getCurrentPackName() {
		return currentPackName;
	}

	public static IrisConfig getIrisConfig() {
		return irisConfig;
	}

	public static String getVersion() {
		if (IRIS_VERSION == null || IRIS_VERSION.contains("${version}")) {
			return "Version info unknown!";
		}

		return IRIS_VERSION;
	}

	public static String getFormattedVersion() {
		Formatting color;
		String version = getVersion();

		if (version.endsWith("-dirty") || version.contains("unknown")) {
			color = Formatting.RED;
		} else if (version.contains("+rev.")) {
			color = Formatting.LIGHT_PURPLE;
		} else {
			color = Formatting.GREEN;
		}

		return color + version;
	}

	public static boolean isSodiumInvalid() {
		return sodiumInvalid;
  }

	public static boolean isSodiumInstalled() {
		return sodiumInstalled;
	}

	public static boolean isPhysicsModInstalled() {
		return physicsModInstalled;
	}
}<|MERGE_RESOLUTION|>--- conflicted
+++ resolved
@@ -40,11 +40,7 @@
 	public static final String MODID = "iris";
 	public static final Logger logger = LogManager.getLogger(MODID);
 	// The recommended version of Sodium for use with Iris
-<<<<<<< HEAD
 	private static final String SODIUM_VERSION = "0.3.2+IRIS2";
-=======
-	private static final String SODIUM_VERSION = "0.2.0+IRIS3";
->>>>>>> cb680b0d
 
 	public static final Path SHADERPACKS_DIRECTORY = FabricLoader.getInstance().getGameDir().resolve("shaderpacks");
 
@@ -72,12 +68,8 @@
 					String versionString = modContainer.getMetadata().getVersion().getFriendlyString();
 
 					// A lot of people are reporting visual bugs with Iris + Sodium. This makes it so that if we don't have
-<<<<<<< HEAD
-					// the right fork of Sodium, it will just crash.
-=======
 					// the right fork of Sodium, it will show the user a nice warning, and prevent them from playing the
 					// game with a wrong version of Sodium.
->>>>>>> cb680b0d
 					if (!versionString.startsWith(SODIUM_VERSION)) {
 						sodiumInvalid = true;
 					}
