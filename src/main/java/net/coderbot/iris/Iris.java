--- conflicted
+++ resolved
@@ -2,6 +2,7 @@
 
 import java.io.IOException;
 import java.nio.file.*;
+import java.util.Objects;
 import java.util.Optional;
 import java.util.zip.ZipException;
 
@@ -37,11 +38,7 @@
 	public static final String MODID = "iris";
 	public static final Logger logger = LogManager.getLogger(MODID);
 
-<<<<<<< HEAD
-	public static final Path SHADERPACK_DIR = FabricLoader.getInstance().getGameDir().resolve("shaderpacks");
-=======
 	public static final Path SHADERPACKS_DIRECTORY = FabricLoader.getInstance().getGameDir().resolve("shaderpacks");
->>>>>>> 8e53c7eb
 
 	private static ShaderPack currentPack;
 	private static String currentPackName;
@@ -67,11 +64,7 @@
 		);
 
 		try {
-<<<<<<< HEAD
-			Files.createDirectories(SHADERPACK_DIR);
-=======
 			Files.createDirectories(SHADERPACKS_DIRECTORY);
->>>>>>> 8e53c7eb
 		} catch (IOException e) {
 			Iris.logger.warn("Failed to create shaderpacks directory!");
 			Iris.logger.catching(Level.WARN, e);
@@ -138,11 +131,7 @@
 	}
 
 	private static boolean loadExternalShaderpack(String name) {
-<<<<<<< HEAD
-		Path shaderPackRoot = SHADERPACK_DIR.resolve(name);
-=======
 		Path shaderPackRoot = SHADERPACKS_DIRECTORY.resolve(name);
->>>>>>> 8e53c7eb
 		Path shaderPackPath;
 
 		if (shaderPackRoot.toString().endsWith(".zip")) {
