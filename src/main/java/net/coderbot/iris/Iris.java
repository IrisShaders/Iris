--- conflicted
+++ resolved
@@ -134,7 +134,6 @@
 		initialized = true;
 	}
 
-<<<<<<< HEAD
 	private void setupCommands(Minecraft instance) {
 		ClientCommandManager.DISPATCHER.register(ClientCommandManager.literal("iris").then(ClientCommandManager.literal("debug").then(
 			ClientCommandManager.argument("enabled", BoolArgumentType.bool()).executes(context -> {
@@ -168,11 +167,9 @@
 		})));
 	}
 
-=======
 	/**
 	 * Called once RenderSystem#initRenderer has completed. This means that we can safely access OpenGL.
 	 */
->>>>>>> 3ba4b959
 	public static void onRenderSystemInit() {
 		if (!initialized) {
 			Iris.logger.warn("Iris::onRenderSystemInit was called, but Iris::onEarlyInitialize was not called." +
