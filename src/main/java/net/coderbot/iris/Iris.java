package net.coderbot.iris;

import java.io.IOException;
import java.nio.file.*;
import java.util.Optional;
import java.util.zip.ZipException;

import com.google.common.base.Throwables;
import net.coderbot.iris.config.IrisConfig;
import net.coderbot.iris.gui.screen.ShaderPackScreen;
import net.coderbot.iris.pipeline.*;
import net.coderbot.iris.shaderpack.DimensionId;
import net.coderbot.iris.shaderpack.ProgramSet;
import net.coderbot.iris.shaderpack.ShaderPack;
import net.minecraft.client.world.ClientWorld;
import net.minecraft.util.registry.RegistryKey;
import net.minecraft.world.World;
import org.apache.logging.log4j.Level;
import org.apache.logging.log4j.LogManager;
import org.apache.logging.log4j.Logger;
import org.lwjgl.glfw.GLFW;

import net.minecraft.client.MinecraftClient;
import net.minecraft.client.options.KeyBinding;
import net.minecraft.client.util.InputUtil;
import net.minecraft.text.TranslatableText;
import net.minecraft.util.Formatting;

import net.fabricmc.api.ClientModInitializer;
import net.fabricmc.api.EnvType;
import net.fabricmc.api.Environment;
import net.fabricmc.fabric.api.client.event.lifecycle.v1.ClientTickEvents;
import net.fabricmc.fabric.api.client.keybinding.v1.KeyBindingHelper;
import net.fabricmc.loader.api.FabricLoader;

@Environment(EnvType.CLIENT)
public class Iris implements ClientModInitializer {
	public static final String MODID = "iris";
	public static final Logger logger = LogManager.getLogger(MODID);

	public static final Path SHADERPACKS_DIRECTORY = FabricLoader.getInstance().getGameDir().resolve("shaderpacks");

	private static ShaderPack currentPack;
	private static String currentPackName;
	private static boolean internal;

	private static PipelineManager pipelineManager;
	private static IrisConfig irisConfig;
	private static FileSystem zipFileSystem;
	private static KeyBinding reloadKeybind;
	private static KeyBinding toggleShadersKeybind;
	private static KeyBinding shaderpackScreenKeybind;

	@Override
	public void onInitializeClient() {
		FabricLoader.getInstance().getModContainer("sodium").ifPresent(
			modContainer -> {
				String versionString = modContainer.getMetadata().getVersion().getFriendlyString();

				// A lot of people are reporting visual bugs with Iris + Sodium. This makes it so that if we don't have
				// the right fork of Sodium, it will just crash.
<<<<<<< HEAD
				if (!versionString.startsWith("IRIS-SNAPSHOT") && !versionString.equals("${version}")) {
					throw new IllegalStateException("You do not have a compatible version of Sodium installed! You have " + versionString + " but IRIS-SNAPSHOT is expected");
=======
				if (!versionString.startsWith("0.2.0+IRIS")) {
					throw new IllegalStateException("You do not have a compatible version of Sodium installed! You have " + versionString + " but 0.2.0_IRIS-SNAPSHOT is expected");
>>>>>>> 077b22f5
				}
			}
		);

		try {
			Files.createDirectories(SHADERPACKS_DIRECTORY);
		} catch (IOException e) {
			Iris.logger.warn("Failed to create shaderpacks directory!");
			Iris.logger.catching(Level.WARN, e);
		}

		irisConfig = new IrisConfig();

		try {
			irisConfig.initialize();
		} catch (IOException e) {
			logger.error("Failed to initialize Iris configuration, default values will be used instead");
			logger.catching(Level.ERROR, e);
		}


		loadShaderpack();

		reloadKeybind = KeyBindingHelper.registerKeyBinding(new KeyBinding("iris.keybind.reload", InputUtil.Type.KEYSYM, GLFW.GLFW_KEY_R, "iris.keybinds"));
		toggleShadersKeybind = KeyBindingHelper.registerKeyBinding(new KeyBinding("iris.keybind.toggleShaders", InputUtil.Type.KEYSYM, GLFW.GLFW_KEY_K, "iris.keybinds"));
		shaderpackScreenKeybind = KeyBindingHelper.registerKeyBinding(new KeyBinding("iris.keybind.shaderPackSelection", InputUtil.Type.KEYSYM, GLFW.GLFW_KEY_O, "iris.keybinds"));

		ClientTickEvents.END_CLIENT_TICK.register(minecraftClient -> {
			if (reloadKeybind.wasPressed()) {
				try {
					reload();

					if (minecraftClient.player != null) {
						minecraftClient.player.sendMessage(new TranslatableText("iris.shaders.reloaded"), false);
					}

				} catch (Exception e) {
					Iris.logger.error("Error while reloading Shaders for Iris!", e);

					if (minecraftClient.player != null) {
						minecraftClient.player.sendMessage(new TranslatableText("iris.shaders.reloaded.failure", Throwables.getRootCause(e).getMessage()).formatted(Formatting.RED), false);
					}
				}
			} else if (toggleShadersKeybind.wasPressed()) {
				IrisConfig config = getIrisConfig();
				try {
					config.setShadersEnabled(!config.areShadersEnabled());
					config.save();

					reload();
					if (minecraftClient.player != null) {
						minecraftClient.player.sendMessage(new TranslatableText("iris.shaders.toggled", config.areShadersEnabled() ? currentPackName : "off"), false);
					}
				} catch (Exception e) {
					Iris.logger.error("Error while toggling shaders!", e);

					if (minecraftClient.player != null) {
						minecraftClient.player.sendMessage(new TranslatableText("iris.shaders.toggled.failure", Throwables.getRootCause(e).getMessage()).formatted(Formatting.RED), false);
					}

					setShadersDisabled();
					currentPackName = "(off) [fallback, check your logs for errors]";
				}
			} else if (shaderpackScreenKeybind.wasPressed()) {
				minecraftClient.openScreen(new ShaderPackScreen(null));
			}
		});

		pipelineManager = new PipelineManager(Iris::createPipeline);
	}

	public static void loadShaderpack() {
		if (!irisConfig.areShadersEnabled()) {
			logger.info("Shaders are disabled because enableShaders is set to false in iris.properties");

			currentPack = null;
			currentPackName = "(off)";
			internal = false;

			return;
		}

		// Attempt to load an external shaderpack if it is available
		if (!irisConfig.isInternal()) {
			Optional<String> externalName = irisConfig.getShaderPackName();

			if (!externalName.isPresent()) {
				logger.info("Shaders are disabled because no valid shaderpack is selected");

				currentPack = null;
				currentPackName = "(off)";
				internal = false;

				return;
			}

			if (!loadExternalShaderpack(externalName.get())) {
				logger.warn("Falling back to normal rendering without shaders because the external shaderpack could not be loaded");
				setShadersDisabled();
				currentPackName = "(off) [fallback, check your logs for errors]";
			}
		} else {
			try {
				loadInternalShaderpack();
			} catch (Exception e) {
				logger.error("Something went terribly wrong, Iris was unable to load the internal shaderpack!");
				logger.catching(Level.ERROR, e);

				logger.warn("Falling back to normal rendering without shaders because the internal shaderpack could not be loaded");
				setShadersDisabled();
				currentPackName = "(off) [fallback, check your logs for errors]";
			}
		}
	}

	private static boolean loadExternalShaderpack(String name) {
		Path shaderPackRoot;

		try {
			shaderPackRoot = SHADERPACKS_DIRECTORY.resolve(name);
		} catch (InvalidPathException e) {
			logger.error("Failed to load the shaderpack \"{}\" because it contains invalid characters in its path", irisConfig.getShaderPackName());

			return false;
		}

		Path shaderPackPath;

		if (shaderPackRoot.toString().endsWith(".zip")) {
			Optional<Path> optionalPath;

			try {
				optionalPath = loadExternalZipShaderpack(shaderPackRoot);
			} catch (FileSystemNotFoundException e) {
				logger.error("Failed to load the shaderpack \"{}\" because it does not exist!", irisConfig.getShaderPackName());

				return false;
			} catch (ZipException e) {
				logger.error("The shaderpack \"{}\" appears to be corrupted, please try downloading it again!", irisConfig.getShaderPackName());

				return false;
			} catch (IOException e) {
				logger.error("Failed to load the shaderpack \"{}\"!", irisConfig.getShaderPackName());
				logger.catching(Level.ERROR, e);

				return false;
			}

			if (optionalPath.isPresent()) {
				shaderPackPath = optionalPath.get();
			} else {
				logger.error("Could not load the shaderpack \"{}\" because it appears to lack a \"shaders\" directory", irisConfig.getShaderPackName());
				return false;
			}
		} else {
			if (!Files.exists(shaderPackRoot)) {
				logger.error("Failed to load the shaderpack \"{}\" because it does not exist!", irisConfig.getShaderPackName());
				return false;
			}

			// If it's a folder-based shaderpack, just use the shaders subdirectory
			shaderPackPath = shaderPackRoot.resolve("shaders");
		}

		if (!Files.exists(shaderPackPath)) {
			logger.error("Could not load the shaderpack \"{}\" because it appears to lack a \"shaders\" directory", irisConfig.getShaderPackName());
			return false;
		}

		try {
			currentPack = new ShaderPack(shaderPackPath);
		} catch (IOException e) {
			logger.error("Failed to load the shaderpack \"{}\"!", irisConfig.getShaderPackName());
			logger.error(e);

			return false;
		}

		currentPackName = name;
		internal = false;

		logger.info("Using shaderpack: " + name);

		return true;
	}

	private static Optional<Path> loadExternalZipShaderpack(Path shaderpackPath) throws IOException {
		FileSystem zipSystem = FileSystems.newFileSystem(shaderpackPath, Iris.class.getClassLoader());
		zipFileSystem = zipSystem;
		Path root = zipSystem.getRootDirectories().iterator().next();//should only be one root directory for a zip shaderpack

		Path potentialShaderDir = zipSystem.getPath("shaders");
		//if the shaders dir was immediately found return it
		//otherwise, manually search through each directory path until it ends with "shaders"
		if (Files.exists(potentialShaderDir)) {
			return Optional.of(potentialShaderDir);
		}

		//sometimes shaderpacks have their shaders directory within another folder in the shaderpack
		//for example Sildurs-Vibrant-Shaders.zip/shaders
		//while other packs have Trippy-Shaderpack-master.zip/Trippy-Shaderpack-master/shaders
		//this makes it hard to determine what is the actual shaders dir
		return Files.walk(root)
				.filter(Files::isDirectory)
				.filter(path -> path.endsWith("shaders"))
				.findFirst();
	}

	private static void loadInternalShaderpack() {
		Path root = FabricLoader.getInstance().getModContainer("iris")
			.orElseThrow(() -> new RuntimeException("Failed to get the mod container for Iris!")).getRootPath();

		try {
			currentPack = new ShaderPack(root.resolve("shaders"));
		} catch (IOException e) {
			logger.error("Failed to load internal shaderpack!");
			throw new RuntimeException("Failed to load internal shaderpack!", e);
		}

		logger.info("Using internal shaders");
		currentPackName = "(internal)";
		internal = true;
	}

	private static void setShadersDisabled() {
		currentPack = null;
		currentPackName = "(off)";
		internal = false;

		logger.info("Shaders are disabled");
	}

	public static boolean isValidShaderpack(Path pack) {
		if (Files.isDirectory(pack)) {
			// Sometimes the shaderpack directory itself can be
			// identified as a shader pack due to it containing
			// folders which contain "shaders" folders, this is
			// necessary to check against that
			if (pack.equals(SHADERPACKS_DIRECTORY)) {
				return false;
			}
			try {
				return Files.walk(pack)
						.filter(Files::isDirectory)
						// Prevent a pack simply named "shaders" from being
						// identified as a valid pack
						.filter(path -> !path.equals(pack))
						.anyMatch(path -> path.endsWith("shaders"));
			} catch (IOException ignored) {
				// ignored, not a valid shader pack.
			}
		}

		if (pack.toString().endsWith(".zip")) {
			try {
				FileSystem zipSystem = FileSystems.newFileSystem(pack, Iris.class.getClassLoader());
				Path root = zipSystem.getRootDirectories().iterator().next();
				return Files.walk(root)
						.filter(Files::isDirectory)
						.anyMatch(path -> path.endsWith("shaders"));
			} catch (IOException ignored) {
				// ignored, not a valid shader pack.
			}
		}

		return false;
	}

	public static void reload() throws IOException {
		// allows shaderpacks to be changed at runtime
		irisConfig.initialize();

		// Destroy all allocated resources
		destroyEverything();

		// Load the new shaderpack
		loadShaderpack();
	}

	/**
	 * Destroys and deallocates all created OpenGL resources. Useful as part of a reload.
	 */
	private static void destroyEverything() {
		currentPack = null;

		pipelineManager.destroyPipeline();

		// Close the zip filesystem that the shaderpack was loaded from
		//
		// This prevents a FileSystemAlreadyExistsException when reloading shaderpacks.
		if (zipFileSystem != null) {
			try {
				zipFileSystem.close();
			} catch (NoSuchFileException e) {
				Iris.logger.warn("Failed to close the shaderpack zip when reloading because it was deleted, proceeding anyways.");
			} catch (IOException e) {
				Iris.logger.error("Failed to close zip file system?", e);
			}
		}
	}

	public static DimensionId lastDimension = DimensionId.OVERWORLD;

	public static DimensionId getCurrentDimension() {
		ClientWorld world = MinecraftClient.getInstance().world;

		if (world != null) {
			RegistryKey<World> worldRegistryKey = world.getRegistryKey();

			if (worldRegistryKey.equals(World.END)) {
				return DimensionId.END;
			} else if (worldRegistryKey.equals(World.NETHER)) {
				return DimensionId.NETHER;
			} else {
				return DimensionId.OVERWORLD;
			}
		} else {
			// This prevents us from reloading the shaderpack unless we need to. Otherwise, if the player is in the
			// nether and quits the game, we might end up reloading the shaders on exit and on entry to the world
			// because the code thinks that the dimension changed.
			return lastDimension;
		}
	}

	private static WorldRenderingPipeline createPipeline(DimensionId dimensionId) {
		if (currentPack == null) {
			// completely disable shader-based rendering
			return new FixedFunctionWorldRenderingPipeline();
		}

		ProgramSet programs = currentPack.getProgramSet(dimensionId);

		try {
			if (internal) {
				return new InternalWorldRenderingPipeline(programs);
			} else {
				return new DeferredWorldRenderingPipeline(programs);
			}
		} catch (Exception e) {
			Iris.logger.error("Failed to create shader rendering pipeline, falling back to internal shaders!", e);
			// TODO: This should be reverted if a dimension change causes shaders to compile again
			currentPackName = "(off) [fallback, check your logs for details]";

			return new FixedFunctionWorldRenderingPipeline();
		}
	}

	public static PipelineManager getPipelineManager() {
		return pipelineManager;
	}

	public static Optional<ShaderPack> getCurrentPack() {
		return Optional.ofNullable(currentPack);
	}

	public static String getCurrentPackName() {
		return currentPackName;
	}

	public static IrisConfig getIrisConfig() {
		return irisConfig;
	}
}<|MERGE_RESOLUTION|>--- conflicted
+++ resolved
@@ -59,13 +59,8 @@
 
 				// A lot of people are reporting visual bugs with Iris + Sodium. This makes it so that if we don't have
 				// the right fork of Sodium, it will just crash.
-<<<<<<< HEAD
-				if (!versionString.startsWith("IRIS-SNAPSHOT") && !versionString.equals("${version}")) {
-					throw new IllegalStateException("You do not have a compatible version of Sodium installed! You have " + versionString + " but IRIS-SNAPSHOT is expected");
-=======
-				if (!versionString.startsWith("0.2.0+IRIS")) {
+				if (!versionString.startsWith("0.2.0+IRIS") && !versionString.equals("${version}")) {
 					throw new IllegalStateException("You do not have a compatible version of Sodium installed! You have " + versionString + " but 0.2.0_IRIS-SNAPSHOT is expected");
->>>>>>> 077b22f5
 				}
 			}
 		);
