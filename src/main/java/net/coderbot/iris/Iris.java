package net.coderbot.iris;

import java.io.IOException;
import java.nio.file.*;
import java.util.Optional;
import java.util.zip.ZipException;

import com.google.common.base.Throwables;
import com.mojang.blaze3d.platform.InputConstants;
import net.coderbot.iris.config.IrisConfig;
import net.coderbot.iris.gui.screen.ShaderPackScreen;
import net.coderbot.iris.pipeline.*;
import net.coderbot.iris.pipeline.newshader.NewWorldRenderingPipeline;
import net.coderbot.iris.shaderpack.DimensionId;
import net.coderbot.iris.shaderpack.ProgramSet;
import net.coderbot.iris.shaderpack.ShaderPack;
import net.fabricmc.loader.api.ModContainer;
import net.minecraft.ChatFormatting;
import net.minecraft.client.KeyMapping;
import net.minecraft.client.Minecraft;
import net.minecraft.client.multiplayer.ClientLevel;
import net.minecraft.network.chat.TranslatableComponent;
import net.minecraft.resources.ResourceKey;
import org.apache.logging.log4j.Level;
import org.apache.logging.log4j.LogManager;
import org.apache.logging.log4j.Logger;
import org.lwjgl.glfw.GLFW;
import net.fabricmc.api.ClientModInitializer;
import net.fabricmc.api.EnvType;
import net.fabricmc.api.Environment;
import net.fabricmc.fabric.api.client.keybinding.v1.KeyBindingHelper;
import net.fabricmc.loader.api.FabricLoader;

@Environment(EnvType.CLIENT)
public class Iris implements ClientModInitializer {
	public static final String MODID = "iris";
	public static final Logger logger = LogManager.getLogger(MODID);
	// The recommended version of Sodium for use with Iris
<<<<<<< HEAD
	private static final String SODIUM_VERSION = "0.3.2+IRIS2";
=======
	private static final String SODIUM_VERSION = "0.2.0+build.4";
>>>>>>> be398079

	private static Path shaderpacksDirectory;

	private static ShaderPack currentPack;
	private static String currentPackName;
	private static boolean internal;
	private static boolean sodiumInvalid;
	private static boolean sodiumInstalled;
	private static boolean physicsModInstalled;

	private static PipelineManager pipelineManager;
	private static IrisConfig irisConfig;
	private static FileSystem zipFileSystem;
	private static KeyMapping reloadKeybind;
	private static KeyMapping toggleShadersKeybind;
	private static KeyMapping shaderpackScreenKeybind;

	private static String IRIS_VERSION;

	@Override
	public void onInitializeClient() {
		FabricLoader.getInstance().getModContainer("sodium").ifPresent(
				modContainer -> {
					sodiumInstalled = true;
					String versionString = modContainer.getMetadata().getVersion().getFriendlyString();

					// This makes it so that if we don't have the right version of Sodium, it will show the user a
					// nice warning, and prevent them from playing the game with a wrong version of Sodium.
					if (!versionString.startsWith(SODIUM_VERSION)) {
						sodiumInvalid = true;
					}
				}
		);

		ModContainer iris = FabricLoader.getInstance().getModContainer(MODID)
				.orElseThrow(() -> new IllegalStateException("Couldn't find the mod container for Iris"));

		IRIS_VERSION = iris.getMetadata().getVersion().getFriendlyString();

		physicsModInstalled = FabricLoader.getInstance().isModLoaded("physicsmod");

		try {
			Files.createDirectories(getShaderpacksDirectory());
		} catch (IOException e) {
			logger.warn("Failed to create the shaderpacks directory!");
			logger.catching(Level.WARN, e);
		}

		irisConfig = new IrisConfig(FabricLoader.getInstance().getConfigDir().resolve("iris.properties"));

		try {
			irisConfig.initialize();
		} catch (IOException e) {
			logger.error("Failed to initialize Iris configuration, default values will be used instead");
			logger.catching(Level.ERROR, e);
		}


		loadShaderpack();

		reloadKeybind = KeyBindingHelper.registerKeyBinding(new KeyMapping("iris.keybind.reload", InputConstants.Type.KEYSYM, GLFW.GLFW_KEY_R, "iris.keybinds"));
		toggleShadersKeybind = KeyBindingHelper.registerKeyBinding(new KeyMapping("iris.keybind.toggleShaders", InputConstants.Type.KEYSYM, GLFW.GLFW_KEY_K, "iris.keybinds"));
		shaderpackScreenKeybind = KeyBindingHelper.registerKeyBinding(new KeyMapping("iris.keybind.shaderPackSelection", InputConstants.Type.KEYSYM, GLFW.GLFW_KEY_O, "iris.keybinds"));

		pipelineManager = new PipelineManager(Iris::createPipeline);
	}

	public static void handleKeybinds(Minecraft minecraft) {
		if (reloadKeybind.consumeClick()) {
			try {
				reload();

				if (minecraft.player != null) {
					minecraft.player.displayClientMessage(new TranslatableComponent("iris.shaders.reloaded"), false);
				}

			} catch (Exception e) {
				logger.error("Error while reloading Shaders for Iris!", e);

				if (minecraft.player != null) {
					minecraft.player.displayClientMessage(new TranslatableComponent("iris.shaders.reloaded.failure", Throwables.getRootCause(e).getMessage()).withStyle(ChatFormatting.RED), false);
				}
			}
		} else if (toggleShadersKeybind.consumeClick()) {
			IrisConfig config = getIrisConfig();
			try {
				config.setShadersEnabled(!config.areShadersEnabled());
				config.save();

				reload();
				if (minecraft.player != null) {
					minecraft.player.displayClientMessage(new TranslatableComponent("iris.shaders.toggled", config.areShadersEnabled() ? currentPackName : "off"), false);
				}
			} catch (Exception e) {
				logger.error("Error while toggling shaders!", e);

				if (minecraft.player != null) {
					minecraft.player.displayClientMessage(new TranslatableComponent("iris.shaders.toggled.failure", Throwables.getRootCause(e).getMessage()).withStyle(ChatFormatting.RED), false);
				}

				setShadersDisabled();
				currentPackName = "(off) [fallback, check your logs for errors]";
			}
		} else if (shaderpackScreenKeybind.consumeClick()) {
			minecraft.setScreen(new ShaderPackScreen(null));
		}
	}

	public static void loadShaderpack() {
		if (!irisConfig.areShadersEnabled()) {
			logger.info("Shaders are disabled because enableShaders is set to false in iris.properties");

			setShadersDisabled();

			return;
		}

		// Attempt to load an external shaderpack if it is available
		if (!irisConfig.isInternal()) {
			Optional<String> externalName = irisConfig.getShaderPackName();

			if (!externalName.isPresent()) {
				logger.info("Shaders are disabled because no valid shaderpack is selected");

				setShadersDisabled();

				return;
			}

			if (!loadExternalShaderpack(externalName.get())) {
				logger.warn("Falling back to normal rendering without shaders because the external shaderpack could not be loaded");
				setShadersDisabled();
				currentPackName = "(off) [fallback, check your logs for errors]";
			}
		} else {
			try {
				loadInternalShaderpack();
			} catch (Exception e) {
				logger.error("Something went terribly wrong, Iris was unable to load the internal shaderpack!");
				logger.catching(Level.ERROR, e);

				logger.warn("Falling back to normal rendering without shaders because the internal shaderpack could not be loaded");
				setShadersDisabled();
				currentPackName = "(off) [fallback, check your logs for errors]";
			}
		}
	}

	private static boolean loadExternalShaderpack(String name) {
		Path shaderPackRoot;

		try {
			shaderPackRoot = getShaderpacksDirectory().resolve(name);
		} catch (InvalidPathException e) {
			logger.error("Failed to load the shaderpack \"{}\" because it contains invalid characters in its path", name);

			return false;
		}

		Path shaderPackPath;

		if (shaderPackRoot.toString().endsWith(".zip")) {
			Optional<Path> optionalPath;

			try {
				optionalPath = loadExternalZipShaderpack(shaderPackRoot);
			} catch (FileSystemNotFoundException | NoSuchFileException e) {
				logger.error("Failed to load the shaderpack \"{}\" because it does not exist in your shaderpacks folder!", name);

				return false;
			} catch (ZipException e) {
				logger.error("The shaderpack \"{}\" appears to be corrupted, please try downloading it again!", name);

				return false;
			} catch (IOException e) {
				logger.error("Failed to load the shaderpack \"{}\"!", name);
				logger.catching(Level.ERROR, e);

				return false;
			}

			if (optionalPath.isPresent()) {
				shaderPackPath = optionalPath.get();
			} else {
				logger.error("Could not load the shaderpack \"{}\" because it appears to lack a \"shaders\" directory", name);
				return false;
			}
		} else {
			if (!Files.exists(shaderPackRoot)) {
				logger.error("Failed to load the shaderpack \"{}\" because it does not exist!", name);
				return false;
			}

			// If it's a folder-based shaderpack, just use the shaders subdirectory
			shaderPackPath = shaderPackRoot.resolve("shaders");
		}

		if (!Files.exists(shaderPackPath)) {
			logger.error("Could not load the shaderpack \"{}\" because it appears to lack a \"shaders\" directory", name);
			return false;
		}

		try {
			currentPack = new ShaderPack(shaderPackPath);
		} catch (Exception e) {
			logger.error("Failed to load the shaderpack \"{}\"!", name);
			logger.catching(e);

			return false;
		}

		currentPackName = name;
		internal = false;

		logger.info("Using shaderpack: " + name);

		return true;
	}

	private static Optional<Path> loadExternalZipShaderpack(Path shaderpackPath) throws IOException {
		FileSystem zipSystem = FileSystems.newFileSystem(shaderpackPath, Iris.class.getClassLoader());
		zipFileSystem = zipSystem;

		// Should only be one root directory for a zip shaderpack
		Path root = zipSystem.getRootDirectories().iterator().next();

		Path potentialShaderDir = zipSystem.getPath("shaders");

		// If the shaders dir was immediately found return it
		// Otherwise, manually search through each directory path until it ends with "shaders"
		if (Files.exists(potentialShaderDir)) {
			return Optional.of(potentialShaderDir);
		}

		// Sometimes shaderpacks have their shaders directory within another folder in the shaderpack
		// For example Sildurs-Vibrant-Shaders.zip/shaders
		// While other packs have Trippy-Shaderpack-master.zip/Trippy-Shaderpack-master/shaders
		// This makes it hard to determine what is the actual shaders dir
		return Files.walk(root)
				.filter(Files::isDirectory)
				.filter(path -> path.endsWith("shaders"))
				.findFirst();
	}

	private static void loadInternalShaderpack() {
		Path root = FabricLoader.getInstance().getModContainer("iris")
				.orElseThrow(() -> new RuntimeException("Failed to get the mod container for Iris!")).getRootPath();

		try {
			currentPack = new ShaderPack(root.resolve("shaders"));
		} catch (IOException e) {
			logger.error("Failed to load internal shaderpack!");
			throw new RuntimeException("Failed to load internal shaderpack!", e);
		}

		logger.info("Using internal shaders");
		currentPackName = "(internal)";
		internal = true;
	}

	private static void setShadersDisabled() {
		currentPack = null;
		currentPackName = "(off)";
		internal = false;

		logger.info("Shaders are disabled");
	}

	public static boolean isValidShaderpack(Path pack) {
		if (Files.isDirectory(pack)) {
			// Sometimes the shaderpack directory itself can be
			// identified as a shader pack due to it containing
			// folders which contain "shaders" folders, this is
			// necessary to check against that
			if (pack.equals(getShaderpacksDirectory())) {
				return false;
			}
			try {
				return Files.walk(pack)
						.filter(Files::isDirectory)
						// Prevent a pack simply named "shaders" from being
						// identified as a valid pack
						.filter(path -> !path.equals(pack))
						.anyMatch(path -> path.endsWith("shaders"));
			} catch (IOException ignored) {
				// ignored, not a valid shader pack.
			}
		}

		if (pack.toString().endsWith(".zip")) {
			try {
				FileSystem zipSystem = FileSystems.newFileSystem(pack, Iris.class.getClassLoader());
				Path root = zipSystem.getRootDirectories().iterator().next();
				return Files.walk(root)
						.filter(Files::isDirectory)
						.anyMatch(path -> path.endsWith("shaders"));
			} catch (IOException ignored) {
				// ignored, not a valid shader pack.
			}
		}

		return false;
	}

	public static void reload() throws IOException {
		// allows shaderpacks to be changed at runtime
		irisConfig.initialize();

		// Destroy all allocated resources
		destroyEverything();

		// Load the new shaderpack
		loadShaderpack();
	}

	/**
	 * Destroys and deallocates all created OpenGL resources. Useful as part of a reload.
	 */
	private static void destroyEverything() {
		currentPack = null;

		pipelineManager.destroyPipeline();

		// Close the zip filesystem that the shaderpack was loaded from
		//
		// This prevents a FileSystemAlreadyExistsException when reloading shaderpacks.
		if (zipFileSystem != null) {
			try {
				zipFileSystem.close();
			} catch (NoSuchFileException e) {
				logger.warn("Failed to close the shaderpack zip when reloading because it was deleted, proceeding anyways.");
			} catch (IOException e) {
				logger.error("Failed to close zip file system?", e);
			}
		}
	}

	public static DimensionId lastDimension = DimensionId.OVERWORLD;

	public static DimensionId getCurrentDimension() {
		ClientLevel level = Minecraft.getInstance().level;

		if (level != null) {
			ResourceKey<net.minecraft.world.level.Level> worldRegistryKey = level.dimension();

			if (worldRegistryKey.equals(net.minecraft.world.level.Level.END)) {
				return DimensionId.END;
			} else if (worldRegistryKey.equals(net.minecraft.world.level.Level.NETHER)) {
				return DimensionId.NETHER;
			} else {
				return DimensionId.OVERWORLD;
			}
		} else {
			// This prevents us from reloading the shaderpack unless we need to. Otherwise, if the player is in the
			// nether and quits the game, we might end up reloading the shaders on exit and on entry to the level
			// because the code thinks that the dimension changed.
			return lastDimension;
		}
	}

	private static WorldRenderingPipeline createPipeline(DimensionId dimensionId) {
		if (currentPack == null) {
			// Completely disables shader-based rendering
			return new FixedFunctionWorldRenderingPipeline();
		}

		ProgramSet programs = currentPack.getProgramSet(dimensionId);

		// TODO(21w10a): Bring back the old world rendering pipelines
		/*try {
			if (internal) {
				return new InternalWorldRenderingPipeline(programs);
			} else {
				return new DeferredWorldRenderingPipeline(programs);
			}
		} catch (Exception e) {
			logger.error("Failed to create shader rendering pipeline, disabling shaders!", e);
			// TODO: This should be reverted if a dimension change causes shaders to compile again
			currentPackName = "(off) [fallback, check your logs for details]";

			return new FixedFunctionWorldRenderingPipeline();
		}*/

		try {
			return new NewWorldRenderingPipeline(programs);
		} catch (Throwable e) {
			Iris.logger.error("Couldn't load NewWorldRenderingPipeline, falling back to vanilla shaders.", e);
			return new FixedFunctionWorldRenderingPipeline();
		}
	}

	public static PipelineManager getPipelineManager() {
		return pipelineManager;
	}

	public static Optional<ShaderPack> getCurrentPack() {
		return Optional.ofNullable(currentPack);
	}

	public static String getCurrentPackName() {
		return currentPackName;
	}

	public static IrisConfig getIrisConfig() {
		return irisConfig;
	}

	public static String getVersion() {
		if (IRIS_VERSION == null || IRIS_VERSION.contains("${version}")) {
			return "Version info unknown!";
		}

		return IRIS_VERSION;
	}

	public static String getFormattedVersion() {
		ChatFormatting color;
		String version = getVersion();

		if (version.endsWith("-dirty") || version.contains("unknown")) {
			color = ChatFormatting.RED;
		} else if (version.contains("+rev.")) {
			color = ChatFormatting.LIGHT_PURPLE;
		} else {
			color = ChatFormatting.GREEN;
		}

		return color + version;
	}

	public static boolean isSodiumInvalid() {
		return sodiumInvalid;
  }

	public static boolean isSodiumInstalled() {
		return sodiumInstalled;
	}

	public static boolean isPhysicsModInstalled() {
		return physicsModInstalled;
	}

	public static Path getShaderpacksDirectory() {
		if (shaderpacksDirectory == null) {
			shaderpacksDirectory = FabricLoader.getInstance().getGameDir().resolve("shaderpacks");
		}

		return shaderpacksDirectory;
	}
}<|MERGE_RESOLUTION|>--- conflicted
+++ resolved
@@ -36,11 +36,7 @@
 	public static final String MODID = "iris";
 	public static final Logger logger = LogManager.getLogger(MODID);
 	// The recommended version of Sodium for use with Iris
-<<<<<<< HEAD
-	private static final String SODIUM_VERSION = "0.3.2+IRIS2";
-=======
-	private static final String SODIUM_VERSION = "0.2.0+build.4";
->>>>>>> be398079
+	private static final String SODIUM_VERSION = "0.3";
 
 	private static Path shaderpacksDirectory;
 
