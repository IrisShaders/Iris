package net.coderbot.iris;

import com.google.common.base.Throwables;
import com.mojang.blaze3d.platform.GlDebug;
import com.mojang.blaze3d.platform.InputConstants;
import com.mojang.bridge.game.GameVersion;
import net.coderbot.iris.compat.sodium.SodiumVersionCheck;
import net.coderbot.iris.config.IrisConfig;
import net.coderbot.iris.gl.GLDebug;
import net.coderbot.iris.gl.shader.ShaderCompileException;
import net.coderbot.iris.gl.shader.StandardMacros;
import net.coderbot.iris.gui.debug.DebugLoadFailedGridScreen;
import net.coderbot.iris.gui.screen.ShaderPackScreen;
import net.coderbot.iris.pipeline.FixedFunctionWorldRenderingPipeline;
import net.coderbot.iris.pipeline.PipelineManager;
import net.coderbot.iris.pipeline.WorldRenderingPipeline;
import net.coderbot.iris.pipeline.newshader.NewWorldRenderingPipeline;
import net.coderbot.iris.shaderpack.DimensionId;
import net.coderbot.iris.shaderpack.OptionalBoolean;
import net.coderbot.iris.shaderpack.ProgramSet;
import net.coderbot.iris.shaderpack.ShaderPack;
import net.coderbot.iris.shaderpack.discovery.ShaderpackDirectoryManager;
import net.coderbot.iris.shaderpack.option.OptionSet;
import net.coderbot.iris.shaderpack.option.Profile;
import net.coderbot.iris.shaderpack.option.values.MutableOptionValues;
import net.coderbot.iris.shaderpack.option.values.OptionValues;
import net.coderbot.iris.texture.pbr.PBRTextureManager;
import net.fabricmc.fabric.api.client.keybinding.v1.KeyBindingHelper;
import net.fabricmc.loader.api.FabricLoader;
import net.fabricmc.loader.api.ModContainer;
import net.fabricmc.loader.api.Version;
import net.minecraft.ChatFormatting;
import net.minecraft.SharedConstants;
import net.minecraft.client.KeyMapping;
import net.minecraft.client.Minecraft;
import net.minecraft.client.multiplayer.ClientLevel;

import net.minecraft.network.chat.ClickEvent;
import net.minecraft.network.chat.Component;
import net.minecraft.resources.ResourceKey;
import net.minecraft.world.level.dimension.BuiltinDimensionTypes;
import net.minecraft.world.level.dimension.DimensionType;
import org.jetbrains.annotations.NotNull;
import org.lwjgl.glfw.GLFW;

import java.io.IOException;
import java.io.InputStream;
import java.io.OutputStream;
import java.nio.file.FileSystem;
import java.nio.file.FileSystemNotFoundException;
import java.nio.file.FileSystems;
import java.nio.file.Files;
import java.nio.file.InvalidPathException;
import java.nio.file.NoSuchFileException;
import java.nio.file.Path;
import java.util.HashMap;
import java.util.Map;
import java.util.Optional;
import java.util.Properties;
import java.util.stream.Stream;
import java.util.zip.ZipError;
import java.util.zip.ZipException;

public class Iris {
	public static final String MODID = "iris";

	/**
	 * The user-facing name of the mod. Moved into a constant to facilitate
	 * easy branding changes (for forks). You'll still need to change this
	 * separately in mixin plugin classes & the language files.
	 */
	public static final String MODNAME = "Iris";

	public static final IrisLogging logger = new IrisLogging(MODNAME);

	private static Path shaderpacksDirectory;
	private static ShaderpackDirectoryManager shaderpacksDirectoryManager;

	private static ShaderPack currentPack;
	private static String currentPackName;
	private static boolean sodiumInvalid;
	private static boolean hasNEC;
	private static boolean sodiumInstalled;
	private static boolean initialized;

	private static PipelineManager pipelineManager;
	private static IrisConfig irisConfig;
	private static FileSystem zipFileSystem;
	private static KeyMapping reloadKeybind;
	private static KeyMapping toggleShadersKeybind;
	private static KeyMapping shaderpackScreenKeybind;

	private static final Map<String, String> shaderPackOptionQueue = new HashMap<>();
	// Flag variable used when reloading
	// Used in favor of queueDefaultShaderPackOptionValues() for resetting as the
	// behavior is more concrete and therefore is more likely to repair a user's issues
	private static boolean resetShaderPackOptions = false;

	private static Version IRIS_VERSION;
	private static UpdateChecker updateChecker;
	private static boolean fallback;

	// Change this for snapshots!
<<<<<<< HEAD
	private static String backupVersionNumber = "1.19.4";
=======
	private static String backupVersionNumber = "1.19.3";
>>>>>>> 9a66cc3a

	/**
	 * Called very early on in Minecraft initialization. At this point we *cannot* safely access OpenGL, but we can do
	 * some very basic setup, config loading, and environment checks.
	 *
	 * <p>This is roughly equivalent to Fabric Loader's ClientModInitializer#onInitializeClient entrypoint, except
	 * it's entirely cross platform & we get to decide its exact semantics.</p>
	 *
	 * <p>This is called right before options are loaded, so we can add key bindings here.</p>
	 */
	public void onEarlyInitialize() {
		FabricLoader.getInstance().getModContainer("sodium").ifPresent(
				modContainer -> {
					sodiumInstalled = true;
					String versionString = modContainer.getMetadata().getVersion().getFriendlyString();

					// This makes it so that if we don't have the right version of Sodium, it will show the user a
					// nice warning, and prevent them from playing the game with a wrong version of Sodium.
					if (!SodiumVersionCheck.isAllowedVersion(versionString)) {
						sodiumInvalid = true;
					}
				}
		);

		hasNEC = FabricLoader.getInstance().isModLoaded("notenoughcrashes");

		ModContainer iris = FabricLoader.getInstance().getModContainer(MODID)
				.orElseThrow(() -> new IllegalStateException("Couldn't find the mod container for Iris"));

		IRIS_VERSION = iris.getMetadata().getVersion();

		this.updateChecker = new UpdateChecker(IRIS_VERSION);

		reloadKeybind = KeyBindingHelper.registerKeyBinding(new KeyMapping("iris.keybind.reload", InputConstants.Type.KEYSYM, GLFW.GLFW_KEY_R, "iris.keybinds"));
		toggleShadersKeybind = KeyBindingHelper.registerKeyBinding(new KeyMapping("iris.keybind.toggleShaders", InputConstants.Type.KEYSYM, GLFW.GLFW_KEY_K, "iris.keybinds"));
		shaderpackScreenKeybind = KeyBindingHelper.registerKeyBinding(new KeyMapping("iris.keybind.shaderPackSelection", InputConstants.Type.KEYSYM, GLFW.GLFW_KEY_O, "iris.keybinds"));

		try {
			if (!Files.exists(getShaderpacksDirectory())) {
				Files.createDirectories(getShaderpacksDirectory());
			}
		} catch (IOException e) {
			logger.warn("Failed to create the shaderpacks directory!");
			logger.warn("", e);
		}

		irisConfig = new IrisConfig(FabricLoader.getInstance().getConfigDir().resolve("iris.properties"));

		try {
			irisConfig.initialize();
		} catch (IOException e) {
			logger.error("Failed to initialize Iris configuration, default values will be used instead");
			logger.error("", e);
		}

		this.updateChecker.checkForUpdates(irisConfig);

		setupCommands(Minecraft.getInstance());

		initialized = true;
	}

	private void setupCommands(Minecraft instance) {
		// TODO: Add back commands when Fabric Maven stops dying
		/*ClientCommandManager.DISPATCHER.register(ClientCommandManager.literal("iris").then(ClientCommandManager.literal("debug").then(
			ClientCommandManager.argument("enabled", BoolArgumentType.bool()).executes(context -> {
				boolean enable = BoolArgumentType.getBool(context, "enabled");

				Iris.setDebug(enable);

				return 0;
			})
		)).then(ClientCommandManager.literal("enabled").then(ClientCommandManager.argument("option", BoolArgumentType.bool()).executes(context -> {
			try {
				toggleShaders(instance, BoolArgumentType.getBool(context, "option"));
			} catch (IOException e) {
				e.printStackTrace();
			}

			return 0;
		}))).then(ClientCommandManager.literal("reload").executes(context -> {
			try {
				reload();

				if (instance.player != null) {
					instance.player.displayClientMessage(Component.translatable("iris.shaders.reloaded"), false);
				}
			} catch (IOException e) {
				e.printStackTrace();
				return -1;
			}

			return 0;
		})));*/
	}

	/**
	 * Called once RenderSystem#initRenderer has completed. This means that we can safely access OpenGL.
	 */
	public static void onRenderSystemInit() {
		if (!initialized) {
			Iris.logger.warn("Iris::onRenderSystemInit was called, but Iris::onEarlyInitialize was not called." +
					" Trying to avoid a crash but this is an odd state.");
			return;
		}

		PBRTextureManager.INSTANCE.init();

		// Only load the shader pack when we can access OpenGL
		loadShaderpack();
	}

	public static void duringRenderSystemInit() {
		setDebug(irisConfig.areDebugOptionsEnabled());
	}

	/**
	 * Called when the title screen is initialized for the first time.
	 */
	public static void onLoadingComplete() {
		if (!initialized) {
			Iris.logger.warn("Iris::onLoadingComplete was called, but Iris::onEarlyInitialize was not called." +
				" Trying to avoid a crash but this is an odd state.");
			return;
		}

		// Initialize the pipeline now so that we don't increase world loading time. Just going to guess that
		// the player is in the overworld.
		// See: https://github.com/IrisShaders/Iris/issues/323
		lastDimension = DimensionId.OVERWORLD;
		Iris.getPipelineManager().preparePipeline(DimensionId.OVERWORLD);
	}

	public static void handleKeybinds(Minecraft minecraft) {
		if (reloadKeybind.consumeClick()) {
			try {
				reload();

				if (minecraft.player != null) {
					minecraft.player.displayClientMessage(Component.translatable("iris.shaders.reloaded"), false);
				}

			} catch (Exception e) {
				logger.error("Error while reloading Shaders for Iris!", e);

				if (minecraft.player != null) {
					minecraft.player.displayClientMessage(Component.translatable("iris.shaders.reloaded.failure", Throwables.getRootCause(e).getMessage()).withStyle(ChatFormatting.RED), false);
				}
			}
		} else if (toggleShadersKeybind.consumeClick()) {
			try {
				toggleShaders(minecraft, !irisConfig.areShadersEnabled());
			} catch (Exception e) {
				logger.error("Error while toggling shaders!", e);

				if (minecraft.player != null) {
					minecraft.player.displayClientMessage(Component.translatable("iris.shaders.toggled.failure", Throwables.getRootCause(e).getMessage()).withStyle(ChatFormatting.RED), false);
				}
				setShadersDisabled();
				fallback = true;
			}
		} else if (shaderpackScreenKeybind.consumeClick()) {
			minecraft.setScreen(new ShaderPackScreen(null));
		}
	}

	public static void toggleShaders(Minecraft minecraft, boolean enabled) throws IOException {
		irisConfig.setShadersEnabled(enabled);
		irisConfig.save();

		reload();
		if (minecraft.player != null) {
			minecraft.player.displayClientMessage(enabled ? Component.translatable("iris.shaders.toggled", currentPackName) : Component.translatable("iris.shaders.disabled"), false);
		}
	}

	public static void loadShaderpack() {
		if (irisConfig == null) {
			if (!initialized) {
				throw new IllegalStateException("Iris::loadShaderpack was called, but Iris::onInitializeClient wasn't" +
						" called yet. How did this happen?");
			} else {
				throw new NullPointerException("Iris.irisConfig was null unexpectedly");
			}
		}

		if (!irisConfig.areShadersEnabled()) {
			logger.info("Shaders are disabled because enableShaders is set to false in iris.properties");

			setShadersDisabled();

			return;
		}

		// Attempt to load an external shaderpack if it is available
		Optional<String> externalName = irisConfig.getShaderPackName();

		if (!externalName.isPresent()) {
			logger.info("Shaders are disabled because no valid shaderpack is selected");

			setShadersDisabled();

			return;
		}

		if (!loadExternalShaderpack(externalName.get())) {
			logger.warn("Falling back to normal rendering without shaders because the shaderpack could not be loaded");
			setShadersDisabled();
			fallback = true;
		}
	}

	private static boolean loadExternalShaderpack(String name) {
		Path shaderPackRoot;
		Path shaderPackConfigTxt;

		try {
			shaderPackRoot = getShaderpacksDirectory().resolve(name);
			shaderPackConfigTxt = getShaderpacksDirectory().resolve(name + ".txt");
		} catch (InvalidPathException e) {
			logger.error("Failed to load the shaderpack \"{}\" because it contains invalid characters in its path", name);

			return false;
		}

		if (!isValidShaderpack(shaderPackRoot)) {
			logger.error("Pack \"{}\" is not valid! Can't load it.", name);
			return false;
		}

		Path shaderPackPath;

		if (shaderPackRoot.toString().endsWith(".zip")) {
			Optional<Path> optionalPath;

			try {
				optionalPath = loadExternalZipShaderpack(shaderPackRoot);
			} catch (FileSystemNotFoundException | NoSuchFileException e) {
				logger.error("Failed to load the shaderpack \"{}\" because it does not exist in your shaderpacks folder!", name);

				return false;
			} catch (ZipException e) {
				logger.error("The shaderpack \"{}\" appears to be corrupted, please try downloading it again!", name);

				return false;
			} catch (IOException e) {
				logger.error("Failed to load the shaderpack \"{}\"!", name);
				logger.error("", e);

				return false;
			}

			if (optionalPath.isPresent()) {
				shaderPackPath = optionalPath.get();
			} else {
				logger.error("Could not load the shaderpack \"{}\" because it appears to lack a \"shaders\" directory", name);
				return false;
			}
		} else {
			if (!Files.exists(shaderPackRoot)) {
				logger.error("Failed to load the shaderpack \"{}\" because it does not exist!", name);
				return false;
			}

			// If it's a folder-based shaderpack, just use the shaders subdirectory
			shaderPackPath = shaderPackRoot.resolve("shaders");
		}

		if (!Files.exists(shaderPackPath)) {
			logger.error("Could not load the shaderpack \"{}\" because it appears to lack a \"shaders\" directory", name);
			return false;
		}

		Map<String, String> changedConfigs = tryReadConfigProperties(shaderPackConfigTxt)
				.map(properties -> (Map<String, String>) (Map) properties)
				.orElse(new HashMap<>());

		changedConfigs.putAll(shaderPackOptionQueue);
		clearShaderPackOptionQueue();

		if (resetShaderPackOptions) {
			changedConfigs.clear();
		}
		resetShaderPackOptions = false;

		try {
			currentPack = new ShaderPack(shaderPackPath, changedConfigs, StandardMacros.createStandardEnvironmentDefines());

			MutableOptionValues changedConfigsValues = currentPack.getShaderPackOptions().getOptionValues().mutableCopy();

			// Store changed values from those currently in use by the shader pack
			Properties configsToSave = new Properties();
			changedConfigsValues.getBooleanValues().forEach((k, v) -> configsToSave.setProperty(k, Boolean.toString(v)));
			changedConfigsValues.getStringValues().forEach(configsToSave::setProperty);

			tryUpdateConfigPropertiesFile(shaderPackConfigTxt, configsToSave);
		} catch (Exception e) {
			logger.error("Failed to load the shaderpack \"{}\"!", name);
			logger.error("", e);

			return false;
		}

		fallback = false;
		currentPackName = name;

		logger.info("Using shaderpack: " + name);

		return true;
	}

	private static Optional<Path> loadExternalZipShaderpack(Path shaderpackPath) throws IOException {
		FileSystem zipSystem = FileSystems.newFileSystem(shaderpackPath, Iris.class.getClassLoader());
		zipFileSystem = zipSystem;

		// Should only be one root directory for a zip shaderpack
		Path root = zipSystem.getRootDirectories().iterator().next();

		Path potentialShaderDir = zipSystem.getPath("shaders");

		// If the shaders dir was immediately found return it
		// Otherwise, manually search through each directory path until it ends with "shaders"
		if (Files.exists(potentialShaderDir)) {
			return Optional.of(potentialShaderDir);
		}

		// Sometimes shaderpacks have their shaders directory within another folder in the shaderpack
		// For example Sildurs-Vibrant-Shaders.zip/shaders
		// While other packs have Trippy-Shaderpack-master.zip/Trippy-Shaderpack-master/shaders
		// This makes it hard to determine what is the actual shaders dir
		try (Stream<Path> stream = Files.walk(root)) {
			return stream
					.filter(Files::isDirectory)
					.filter(path -> path.endsWith("shaders"))
					.findFirst();
		}
	}

	private static void setShadersDisabled() {
		currentPack = null;
		fallback = false;
		currentPackName = "(off)";

		logger.info("Shaders are disabled");
	}

	public static void setDebug(boolean enable) {
		int success;
		if (enable) {
			success = GLDebug.setupDebugMessageCallback();
		} else {
			GlDebug.enableDebugCallback(Minecraft.getInstance().options.glDebugVerbosity, false);
			success = 1;
		}

		logger.info("Debug functionality is " + (enable ? "enabled, logging will be more verbose!" : "disabled."));
		if (Minecraft.getInstance().player != null) {
			Minecraft.getInstance().player.displayClientMessage(Component.translatable(success != 0 ? (enable ? "iris.shaders.debug.enabled" : "iris.shaders.debug.disabled") : "iris.shaders.debug.failure"), false);
			if (success == 2) {
				Minecraft.getInstance().player.displayClientMessage(Component.translatable("iris.shaders.debug.restart"), false);
			}
		}

		try {
			irisConfig.setDebugEnabled(enable);
			irisConfig.save();
		} catch (IOException e) {
			e.printStackTrace();
		}
	}

	private static Optional<Properties> tryReadConfigProperties(Path path) {
		Properties properties = new Properties();

		if (Files.exists(path)) {
			try (InputStream is = Files.newInputStream(path)) {
				// NB: config properties are specified to be encoded with ISO-8859-1 by OptiFine,
				//     so we don't need to do the UTF-8 workaround here.
				properties.load(is);
			} catch (IOException e) {
				// TODO: Better error handling
				return Optional.empty();
			}
		}

		return Optional.of(properties);
	}

	private static void tryUpdateConfigPropertiesFile(Path path, Properties properties) {
		try {
			if (properties.isEmpty()) {
				// Delete the file or don't create it if there are no changed configs
				if (Files.exists(path)) {
					Files.delete(path);
				}

				return;
			}

			try (OutputStream out = Files.newOutputStream(path)) {
				properties.store(out, null);
			}
		} catch (IOException e) {
			// TODO: Better error handling
		}
	}

	public static boolean isValidToShowPack(Path pack) {
		return Files.isDirectory(pack) || pack.toString().endsWith(".zip");
	}

	public static boolean isValidShaderpack(Path pack) {
		if (Files.isDirectory(pack)) {
			// Sometimes the shaderpack directory itself can be
			// identified as a shader pack due to it containing
			// folders which contain "shaders" folders, this is
			// necessary to check against that
			if (pack.equals(getShaderpacksDirectory())) {
				return false;
			}
			try (Stream<Path> stream = Files.walk(pack)) {
				return stream
						.filter(Files::isDirectory)
						// Prevent a pack simply named "shaders" from being
						// identified as a valid pack
						.filter(path -> !path.equals(pack))
						.anyMatch(path -> path.endsWith("shaders"));
			} catch (IOException ignored) {
				// ignored, not a valid shader pack.
			}
		}

		if (pack.toString().endsWith(".zip")) {
			try (FileSystem zipSystem = FileSystems.newFileSystem(pack, Iris.class.getClassLoader())) {
				Path root = zipSystem.getRootDirectories().iterator().next();
				try (Stream<Path> stream = Files.walk(root)) {
					return stream
							.filter(Files::isDirectory)
							.anyMatch(path -> path.endsWith("shaders"));
				}
			} catch (ZipError zipError) {
				// Java 8 seems to throw a ZipError instead of a subclass of IOException
				Iris.logger.warn("The ZIP at " + pack + " is corrupt");
			} catch (IOException ignored) {
				// ignored, not a valid shader pack.
			}
		}

		return false;
	}

	public static Map<String, String> getShaderPackOptionQueue() {
		return shaderPackOptionQueue;
	}

	public static void queueShaderPackOptionsFromProfile(Profile profile) {
		getShaderPackOptionQueue().putAll(profile.optionValues);
	}

	public static void queueShaderPackOptionsFromProperties(Properties properties) {
		queueDefaultShaderPackOptionValues();

		properties.stringPropertyNames().forEach(key ->
				getShaderPackOptionQueue().put(key, properties.getProperty(key)));
	}

	// Used in favor of resetShaderPackOptions as the aforementioned requires the pack to be reloaded
	public static void queueDefaultShaderPackOptionValues() {
		clearShaderPackOptionQueue();

		getCurrentPack().ifPresent(pack -> {
			OptionSet options = pack.getShaderPackOptions().getOptionSet();
			OptionValues values = pack.getShaderPackOptions().getOptionValues();

			options.getStringOptions().forEach((key, mOpt) -> {
				if (values.getStringValue(key).isPresent()) {
					getShaderPackOptionQueue().put(key, mOpt.getOption().getDefaultValue());
				}
			});
			options.getBooleanOptions().forEach((key, mOpt) -> {
				if (values.getBooleanValue(key) != OptionalBoolean.DEFAULT) {
					getShaderPackOptionQueue().put(key, Boolean.toString(mOpt.getOption().getDefaultValue()));
				}
			});
		});
	}

	public static void clearShaderPackOptionQueue() {
		getShaderPackOptionQueue().clear();
	}

	public static void resetShaderPackOptionsOnNextReload() {
		resetShaderPackOptions = true;
	}

	public static boolean shouldResetShaderPackOptionsOnNextReload() {
		return resetShaderPackOptions;
	}

	public static void reload() throws IOException {
		// allows shaderpacks to be changed at runtime
		irisConfig.initialize();

		// Destroy all allocated resources
		destroyEverything();

		// Load the new shaderpack
		loadShaderpack();

		// Very important - we need to re-create the pipeline straight away.
		// https://github.com/IrisShaders/Iris/issues/1330
		if (Minecraft.getInstance().level != null) {
			Iris.getPipelineManager().preparePipeline(Iris.getCurrentDimension());
		}
	}


	/**
	 * Destroys and deallocates all created OpenGL resources. Useful as part of a reload.
	 */
	private static void destroyEverything() {
		currentPack = null;

		getPipelineManager().destroyPipeline();

		// Close the zip filesystem that the shaderpack was loaded from
		//
		// This prevents a FileSystemAlreadyExistsException when reloading shaderpacks.
		if (zipFileSystem != null) {
			try {
				zipFileSystem.close();
			} catch (NoSuchFileException e) {
				logger.warn("Failed to close the shaderpack zip when reloading because it was deleted, proceeding anyways.");
			} catch (IOException e) {
				logger.error("Failed to close zip file system?", e);
			}
		}
	}

	public static DimensionId lastDimension = null;

	public static DimensionId getCurrentDimension() {
		ClientLevel level = Minecraft.getInstance().level;

		if (level != null) {
			if (level.dimensionType().effectsLocation().equals(BuiltinDimensionTypes.END_EFFECTS) || level.dimension().equals(net.minecraft.world.level.Level.END)) {
				return DimensionId.END;
			} else if (level.dimensionType().effectsLocation().equals(BuiltinDimensionTypes.NETHER_EFFECTS) || level.dimension().equals(net.minecraft.world.level.Level.NETHER)) {
				return DimensionId.NETHER;
			} else {
				return DimensionId.OVERWORLD;
			}
		} else {
			// This prevents us from reloading the shaderpack unless we need to. Otherwise, if the player is in the
			// nether and quits the game, we might end up reloading the shaders on exit and on entry to the level
			// because the code thinks that the dimension changed.
			return lastDimension;
		}
	}

	private static WorldRenderingPipeline createPipeline(DimensionId dimensionId) {
		if (currentPack == null) {
			// Completely disables shader-based rendering
			return new FixedFunctionWorldRenderingPipeline();
		}

		ProgramSet programs = currentPack.getProgramSet(dimensionId);

		// We use DeferredWorldRenderingPipeline on 1.16, and NewWorldRendering pipeline on 1.17 when rendering shaders.
		try {
			return new NewWorldRenderingPipeline(programs);
		} catch (Exception e) {
			if (irisConfig.areDebugOptionsEnabled()) {
				Minecraft.getInstance().setScreen(new DebugLoadFailedGridScreen(Minecraft.getInstance().screen, Component.literal(e instanceof ShaderCompileException ? "Failed to compile shaders" : "Exception"), e));
			}
			logger.error("Failed to create shader rendering pipeline, disabling shaders!", e);
			// TODO: This should be reverted if a dimension change causes shaders to compile again
			fallback = true;

			return new FixedFunctionWorldRenderingPipeline();
		}
	}

	@NotNull
	public static PipelineManager getPipelineManager() {
		if (pipelineManager == null) {
			pipelineManager = new PipelineManager(Iris::createPipeline);
		}

		return pipelineManager;
	}

	@NotNull
	public static Optional<ShaderPack> getCurrentPack() {
		return Optional.ofNullable(currentPack);
	}

	public static String getCurrentPackName() {
		return currentPackName;
	}

	public static IrisConfig getIrisConfig() {
		return irisConfig;
	}

	public static UpdateChecker getUpdateChecker() {
		return updateChecker;
	}

	public static boolean isFallback() {
		return fallback;
	}

	public static String getVersion() {
		if (IRIS_VERSION == null) {
			return "Version info unknown!";
		}

		return IRIS_VERSION.getFriendlyString();
	}

	public static String getFormattedVersion() {
		ChatFormatting color;
		String version = getVersion();

		if (version.endsWith("-development-environment")) {
			color = ChatFormatting.GOLD;
			version = version.replace("-development-environment", " (Development Environment)");
		} else if (version.endsWith("-dirty") || version.contains("unknown") || version.endsWith("-nogit")) {
			color = ChatFormatting.RED;
		} else if (version.contains("+rev.")) {
			color = ChatFormatting.LIGHT_PURPLE;
		} else {
			color = ChatFormatting.GREEN;
		}

		return color + version;
	}

	/**
	 * Gets the current release target. Since 1.19.3, Mojang no longer stores this information, so we must manually provide it for snapshots.
	 * @return Release target
	 */
	public static String getReleaseTarget() {
		// If this is a snapshot, you must change backupVersionNumber!
		return SharedConstants.getCurrentVersion().isStable() ? SharedConstants.getCurrentVersion().getName() : backupVersionNumber;
	}

	public static String getBackupVersionNumber() {
		return backupVersionNumber;
	}

	public static boolean isSodiumInvalid() {
		return sodiumInvalid;
  }

	public static boolean isSodiumInstalled() {
		return sodiumInstalled;
	}

	public static boolean hasNotEnoughCrashes() {
		return hasNEC;
	}

	public static Path getShaderpacksDirectory() {
		if (shaderpacksDirectory == null) {
			shaderpacksDirectory = FabricLoader.getInstance().getGameDir().resolve("shaderpacks");
		}

		return shaderpacksDirectory;
	}

	public static ShaderpackDirectoryManager getShaderpacksDirectoryManager() {
		if (shaderpacksDirectoryManager == null) {
			shaderpacksDirectoryManager = new ShaderpackDirectoryManager(getShaderpacksDirectory());
		}

		return shaderpacksDirectoryManager;
	}
}<|MERGE_RESOLUTION|>--- conflicted
+++ resolved
@@ -3,7 +3,6 @@
 import com.google.common.base.Throwables;
 import com.mojang.blaze3d.platform.GlDebug;
 import com.mojang.blaze3d.platform.InputConstants;
-import com.mojang.bridge.game.GameVersion;
 import net.coderbot.iris.compat.sodium.SodiumVersionCheck;
 import net.coderbot.iris.config.IrisConfig;
 import net.coderbot.iris.gl.GLDebug;
@@ -101,11 +100,7 @@
 	private static boolean fallback;
 
 	// Change this for snapshots!
-<<<<<<< HEAD
 	private static String backupVersionNumber = "1.19.4";
-=======
-	private static String backupVersionNumber = "1.19.3";
->>>>>>> 9a66cc3a
 
 	/**
 	 * Called very early on in Minecraft initialization. At this point we *cannot* safely access OpenGL, but we can do
