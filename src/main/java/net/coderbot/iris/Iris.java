--- conflicted
+++ resolved
@@ -1,39 +1,30 @@
 package net.coderbot.iris;
 
-import net.coderbot.iris.config.ShaderProperties;
-import net.coderbot.iris.shaders.ShaderManager;
+import java.io.IOException;
+import java.io.InputStream;
+import java.util.Objects;
+
 import net.coderbot.iris.uniforms.Uniforms;
-<<<<<<< HEAD
-=======
 import org.lwjgl.opengl.GL20;
 
 import net.minecraft.client.gl.GlProgram;
 import net.minecraft.client.gl.GlProgramManager;
 import net.minecraft.client.gl.GlShader;
 
->>>>>>> 6f8cb427
 import net.fabricmc.api.ClientModInitializer;
 import net.fabricmc.api.EnvType;
 import net.fabricmc.api.Environment;
-import net.minecraft.client.gl.GlProgram;
-import net.minecraft.client.gl.GlProgramManager;
-import net.minecraft.client.gl.GlShader;
-import java.io.IOException;
-import java.io.InputStream;
-import java.util.Objects;
 
 @Environment(EnvType.CLIENT)
 public class Iris implements ClientModInitializer {
 	private static boolean shadersCreated = false;
-	private static GlShader vertexTextured;
-	private static GlShader fragmentTextured;
+	private static GlShader vertex;
+	private static GlShader fragment;
 	private static GlProgram program;
 	private static Uniforms programUniforms;
-	private static ShaderProperties shaderProperties;
-	private static ShaderManager shaderManager;
-	private static InputStream vertexTexturedSource;
-	private static InputStream fragmentTexturedSource;
 
+	private static InputStream vertexSource;
+	private static InputStream fragmentSource;
 
 	public static void useTerrainShaders() {
 		if (!shadersCreated) {
@@ -59,10 +50,9 @@
 
 	private static void createShaders() {
 		try {
-			vertexTextured = GlShader.createFromResource(GlShader.Type.VERTEX, "assets/iris/shaders/gbuffers_textured.vsh", vertexTexturedSource, "");
-			fragmentTextured = GlShader.createFromResource(GlShader.Type.FRAGMENT, "assets/iris/shaders/gbuffers_textured.fsh", fragmentTexturedSource, "");
+			vertex = GlShader.createFromResource(GlShader.Type.VERTEX, "gbuffers_textured.vsh", vertexSource, "");
+			fragment = GlShader.createFromResource(GlShader.Type.FRAGMENT, "gbuffers_textured.fsh", fragmentSource, "");
 		} catch (IOException e) {
-			e.printStackTrace();
 			throw new RuntimeException("Failed to initialize Iris!", e);
 		}
 
@@ -90,12 +80,12 @@
 
 			@Override
 			public GlShader getVertexShader() {
-				return vertexTextured;
+				return vertex;
 			}
 
 			@Override
 			public GlShader getFragmentShader() {
-				return fragmentTextured;
+				return fragment;
 			}
 		};
 
@@ -112,28 +102,7 @@
 
 	@Override
 	public void onInitializeClient() {
-		ShaderProperties shaderProperties = new ShaderProperties().setShaderPack("Vaporwave-Shaderpack-master");
-		setShaderProperties(shaderProperties);
-		try {
-			getShaderProperties().createAndLoadProperties();
-		} catch (IOException e) {
-			e.printStackTrace();
-		}
-		ShaderManager manager = new ShaderManager();
-		setShaderManager(manager);
-		vertexTexturedSource = Objects.requireNonNull(Iris.class.getResourceAsStream("/gbuffers_textured.vsh"));
-		fragmentTexturedSource = Objects.requireNonNull(Iris.class.getResourceAsStream("/gbuffers_textured.fsh"));
-	}
-	private static void setShaderProperties(ShaderProperties shaders){
-		shaderProperties = shaders;
-	}
-	public static ShaderProperties getShaderProperties(){
-		return shaderProperties;
-	}
-	private static void setShaderManager(ShaderManager manager){
-		shaderManager = manager;
-	}
-	public static ShaderManager getShaderManager(){
-		return shaderManager;
+		vertexSource = Objects.requireNonNull(Iris.class.getResourceAsStream("/gbuffers_textured.vsh"));
+		fragmentSource = Objects.requireNonNull(Iris.class.getResourceAsStream("/gbuffers_textured.fsh"));
 	}
 }