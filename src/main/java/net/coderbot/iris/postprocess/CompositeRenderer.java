package net.coderbot.iris.postprocess;

import java.util.ArrayList;
import java.util.Arrays;
import java.util.List;
import java.util.Objects;

import com.google.common.collect.ImmutableList;
import com.mojang.blaze3d.platform.GlStateManager;
import com.mojang.blaze3d.systems.RenderSystem;
import it.unimi.dsi.fastutil.ints.IntList;
import net.coderbot.iris.gl.framebuffer.GlFramebuffer;
import net.coderbot.iris.gl.program.Program;
import net.coderbot.iris.gl.program.ProgramBuilder;
import net.coderbot.iris.gl.uniform.UniformUpdateFrequency;
import net.coderbot.iris.pipeline.ShadowRenderer;
import net.coderbot.iris.rendertarget.*;
import net.coderbot.iris.shaderpack.ProgramDirectives;
import net.coderbot.iris.shaderpack.ProgramSet;
import net.coderbot.iris.shaderpack.ProgramSource;
import net.coderbot.iris.uniforms.CommonUniforms;
import net.coderbot.iris.uniforms.SamplerUniforms;
import org.lwjgl.opengl.GL15C;
import org.lwjgl.opengl.GL20C;
import org.lwjgl.opengl.GL30C;

import net.minecraft.client.MinecraftClient;
import net.minecraft.client.gl.Framebuffer;
import net.minecraft.util.Pair;

public class CompositeRenderer {
	private final RenderTargets renderTargets;

	private final ImmutableList<Pass> passes;
	private final ImmutableList<SwapPass> swapPasses;
	private final GlFramebuffer baseline;
<<<<<<< HEAD
	private final ShadowRenderer shadowMapRenderer;
	private final NoiseTexture noiseTexture;
=======
	private final EmptyShadowMapRenderer shadowMapRenderer;
	private final NativeImageBackedNoiseTexture noiseTexture;
>>>>>>> b4bb5adb

	final CenterDepthSampler centerDepthSampler;

	public CompositeRenderer(ProgramSet pack, RenderTargets renderTargets, ShadowRenderer shadowMapRenderer) {
		centerDepthSampler = new CenterDepthSampler(renderTargets);

		final List<Pair<Program, ProgramDirectives>> programs = new ArrayList<>();

		for (ProgramSource source : pack.getComposite()) {
			if (source == null || !source.isValid()) {
				continue;
			}

			programs.add(createProgram(source));
		}

		pack.getCompositeFinal().map(this::createProgram).ifPresent(programs::add);

		final ImmutableList.Builder<Pass> passes = ImmutableList.builder();

		// Initially filled with false values
		boolean[] stageReadsFromAlt = new boolean[RenderTargets.MAX_RENDER_TARGETS];

		for (Pair<Program, ProgramDirectives> programEntry : programs) {
			Pass pass = new Pass();
			ProgramDirectives directives = programEntry.getRight();

			pass.program = programEntry.getLeft();
			int[] drawBuffers = directives.getDrawBuffers();

			boolean[] stageWritesToAlt = Arrays.copyOf(stageReadsFromAlt, RenderTargets.MAX_RENDER_TARGETS);

			for (int i = 0; i < stageWritesToAlt.length; i++) {
				stageWritesToAlt[i] = !stageWritesToAlt[i];
			}

			GlFramebuffer framebuffer = renderTargets.createColorFramebuffer(stageWritesToAlt, drawBuffers);

			pass.stageReadsFromAlt = Arrays.copyOf(stageReadsFromAlt, stageReadsFromAlt.length);
			pass.framebuffer = framebuffer;
			pass.viewportScale = directives.getViewportScale();

			if (programEntry == programs.get(programs.size() - 1)) {
				pass.isLastPass = true;
			}

			passes.add(pass);

			// Flip the buffers that this shader wrote to
			for (int buffer : drawBuffers) {
				stageReadsFromAlt[buffer] = !stageReadsFromAlt[buffer];
			}
		}

		IntList buffersToBeCleared = pack.getPackDirectives().getBuffersToBeCleared();
		boolean[] willBeCleared = new boolean[RenderTargets.MAX_RENDER_TARGETS];

		buffersToBeCleared.forEach((int buffer) -> {
			willBeCleared[buffer] = true;
		});

		this.passes = passes.build();
		this.renderTargets = renderTargets;

		this.baseline = renderTargets.createFramebufferWritingToMain(new int[] {0});

		// TODO: We don't actually fully swap the content, we merely copy it from alt to main
		// This works for the most part, but it's not perfect. A better approach would be creating secondary
		// framebuffers for every other frame, but that would be a lot more complex...
		ImmutableList.Builder<SwapPass> swapPasses = ImmutableList.builder();

		for (int i = 0; i < stageReadsFromAlt.length; i++) {
			if (stageReadsFromAlt[i] && !willBeCleared[i]) {
				SwapPass swap = new SwapPass();
				swap.from = renderTargets.createFramebufferWritingToAlt(new int[] {i});
				swap.from.readBuffer(i);
				swap.targetTexture = renderTargets.get(i).getMainTexture();

				swapPasses.add(swap);
			}
		}

		this.swapPasses = swapPasses.build();

		GL30C.glBindFramebuffer(GL30C.GL_READ_FRAMEBUFFER, 0);

		this.shadowMapRenderer = shadowMapRenderer;

		final int noiseTextureResolution = pack.getPackDirectives().getNoiseTextureResolution();
		this.noiseTexture = new NativeImageBackedNoiseTexture(noiseTextureResolution);
	}

	private static final class Pass {
		Program program;
		GlFramebuffer framebuffer;
		boolean[] stageReadsFromAlt;
		boolean isLastPass;
		float viewportScale;

		private void destroy() {
			this.program.destroy();
		}
	}

	private static final class SwapPass {
		GlFramebuffer from;
		int targetTexture;
	}

	public void renderAll() {
		centerDepthSampler.endWorldRendering();

		RenderSystem.disableBlend();
		RenderSystem.disableAlphaTest();

		final Framebuffer main = MinecraftClient.getInstance().getFramebuffer();
		final int baseWidth = main.textureWidth;
		final int baseHeight = main.textureHeight;

		// Prepare "static" textures (ones that do not change during composite rendering)
		int depthAttachment = renderTargets.getDepthTexture().getTextureId();
		int depthAttachmentNoTranslucents = renderTargets.getDepthTextureNoTranslucents().getTextureId();

		bindTexture(SamplerUniforms.DEPTH_TEX_0, depthAttachment);
		bindTexture(SamplerUniforms.DEPTH_TEX_1, depthAttachmentNoTranslucents);
		// Note: Since we haven't rendered the hand yet, this won't contain any handheld items.
		// Once we start rendering the hand before composite content, this will need to be addressed.
		bindTexture(SamplerUniforms.DEPTH_TEX_2, depthAttachmentNoTranslucents);

		bindTexture(SamplerUniforms.SHADOW_TEX_0, shadowMapRenderer.getDepthTextureId());
		bindTexture(SamplerUniforms.SHADOW_TEX_1, shadowMapRenderer.getDepthTextureId());
		bindTexture(SamplerUniforms.NOISE_TEX, noiseTexture.getGlId());

		FullScreenQuadRenderer.INSTANCE.begin();

		for (Pass renderPass : passes) {
			if (!renderPass.isLastPass) {
				renderPass.framebuffer.bind();
			} else {
				main.beginWrite(false);
			}

			bindRenderTarget(SamplerUniforms.COLOR_TEX_0, renderTargets.get(0), renderPass.stageReadsFromAlt[0]);
			bindRenderTarget(SamplerUniforms.COLOR_TEX_1, renderTargets.get(1), renderPass.stageReadsFromAlt[1]);
			bindRenderTarget(SamplerUniforms.COLOR_TEX_2, renderTargets.get(2), renderPass.stageReadsFromAlt[2]);
			bindRenderTarget(SamplerUniforms.COLOR_TEX_3, renderTargets.get(3), renderPass.stageReadsFromAlt[3]);
			bindRenderTarget(SamplerUniforms.COLOR_TEX_4, renderTargets.get(4), renderPass.stageReadsFromAlt[4]);
			bindRenderTarget(SamplerUniforms.COLOR_TEX_5, renderTargets.get(5), renderPass.stageReadsFromAlt[5]);
			bindRenderTarget(SamplerUniforms.COLOR_TEX_6, renderTargets.get(6), renderPass.stageReadsFromAlt[6]);
			bindRenderTarget(SamplerUniforms.COLOR_TEX_7, renderTargets.get(7), renderPass.stageReadsFromAlt[7]);

			float scaledWidth = baseWidth * renderPass.viewportScale;
			float scaledHeight = baseHeight * renderPass.viewportScale;
			RenderSystem.viewport(0, 0, (int) scaledWidth, (int) scaledHeight);

			renderPass.program.use();
			FullScreenQuadRenderer.INSTANCE.renderQuad();
		}

		FullScreenQuadRenderer.end();

		if (passes.size() == 0) {
			// If there are no passes, we somehow need to transfer the content of the Iris render targets into the main
			// Minecraft framebuffer.
			//
			// Thus, the following call transfers the content of colortex0 and the depth buffer into the main Minecraft
			// framebuffer.
			FramebufferBlitter.copyFramebufferContent(this.baseline, main);
		} else {
			// We still need to copy the depth buffer content as finalized in the gbuffer pass to the main framebuffer.
			//
			// This is needed for things like on-screen overlays to work properly.
			FramebufferBlitter.copyDepthBufferContent(this.baseline, main);

			for (SwapPass swapPass : swapPasses) {
				swapPass.from.bindAsReadBuffer();

				RenderSystem.activeTexture(GL15C.GL_TEXTURE0);
				RenderSystem.bindTexture(swapPass.targetTexture);
				GL20C.glCopyTexSubImage2D(GL20C.GL_TEXTURE_2D, 0, 0, 0, 0, 0, baseWidth, baseHeight);
			}
		}

		// Make sure to reset the viewport to how it was before... Otherwise weird issues could occur.
		// Also bind the "main" framebuffer if it isn't already bound.
		main.beginWrite(true);
		GlStateManager.useProgram(0);

		// TODO: We unbind these textures but it would probably make sense to unbind the other ones too.
		RenderSystem.activeTexture(GL15C.GL_TEXTURE0 + SamplerUniforms.DEFAULT_DEPTH);
		RenderSystem.bindTexture(0);
		RenderSystem.activeTexture(GL15C.GL_TEXTURE0 + SamplerUniforms.DEFAULT_COLOR);
		RenderSystem.bindTexture(0);
	}

	private static void bindRenderTarget(int textureUnit, RenderTarget target, boolean readFromAlt) {
		bindTexture(textureUnit, readFromAlt ? target.getAltTexture() : target.getMainTexture());
	}

	private static void bindTexture(int textureUnit, int texture) {
		RenderSystem.activeTexture(GL15C.GL_TEXTURE0 + textureUnit);
		RenderSystem.bindTexture(texture);
	}

	// TODO: Don't just copy this from DeferredWorldRenderingPipeline
	private Pair<Program, ProgramDirectives> createProgram(ProgramSource source) {
		// TODO: Properly handle empty shaders
		Objects.requireNonNull(source.getVertexSource());
		Objects.requireNonNull(source.getFragmentSource());
		ProgramBuilder builder;

		try {
			builder = ProgramBuilder.begin(source.getName(), source.getVertexSource().orElse(null), source.getGeometrySource().orElse(null),
				source.getFragmentSource().orElse(null));
		} catch (RuntimeException e) {
			// TODO: Better error handling
			throw new RuntimeException("Shader compilation failed!", e);
		}

		CommonUniforms.addCommonUniforms(builder, source.getParent().getPack().getIdMap(), source.getParent().getPackDirectives());
		SamplerUniforms.addCompositeSamplerUniforms(builder);
		SamplerUniforms.addDepthSamplerUniforms(builder);

		builder.uniform1f(UniformUpdateFrequency.PER_FRAME, "centerDepthSmooth", this.centerDepthSampler::getCenterDepthSmoothSample);

		return new Pair<>(builder.build(), source.getDirectives());
	}

	public void destroy() {
		for (Pass renderPass : passes) {
			renderPass.destroy();
		}

		noiseTexture.close();
	}
}<|MERGE_RESOLUTION|>--- conflicted
+++ resolved
@@ -34,13 +34,8 @@
 	private final ImmutableList<Pass> passes;
 	private final ImmutableList<SwapPass> swapPasses;
 	private final GlFramebuffer baseline;
-<<<<<<< HEAD
 	private final ShadowRenderer shadowMapRenderer;
-	private final NoiseTexture noiseTexture;
-=======
-	private final EmptyShadowMapRenderer shadowMapRenderer;
 	private final NativeImageBackedNoiseTexture noiseTexture;
->>>>>>> b4bb5adb
 
 	final CenterDepthSampler centerDepthSampler;
 
