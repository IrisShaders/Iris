--- conflicted
+++ resolved
@@ -39,21 +39,15 @@
 import net.coderbot.iris.shadows.ShadowRenderTargets;
 import net.coderbot.iris.uniforms.CommonUniforms;
 import net.coderbot.iris.uniforms.FrameUpdateNotifier;
-<<<<<<< HEAD
 import net.coderbot.iris.uniforms.custom.CustomUniforms;
-=======
->>>>>>> fb9cb17c
 import net.minecraft.client.Minecraft;
 import org.lwjgl.opengl.GL15C;
 import org.lwjgl.opengl.GL20C;
 import org.lwjgl.opengl.GL30C;
-<<<<<<< HEAD
-=======
 
 import java.util.Map;
 import java.util.Objects;
 import java.util.function.Supplier;
->>>>>>> fb9cb17c
 
 public class CompositeRenderer {
 	private final RenderTargets renderTargets;
@@ -64,37 +58,26 @@
 	private final CenterDepthSampler centerDepthSampler;
 	private final Object2ObjectMap<String, TextureAccess> customTextureIds;
 	private final ImmutableSet<Integer> flippedAtLeastOnceFinal;
-<<<<<<< HEAD
 	private final CustomUniforms customUniforms;
-=======
 	private final Object2ObjectMap<String, TextureAccess> irisCustomTextures;
 	private TextureStage textureStage;
 	private WorldRenderingPipeline pipeline;
->>>>>>> fb9cb17c
 
 	public CompositeRenderer(WorldRenderingPipeline pipeline, PackDirectives packDirectives, ProgramSource[] sources, ComputeSource[][] computes, RenderTargets renderTargets,
 							 TextureAccess noiseTexture, FrameUpdateNotifier updateNotifier,
 							 CenterDepthSampler centerDepthSampler, BufferFlipper bufferFlipper,
-<<<<<<< HEAD
-							 Supplier<ShadowRenderTargets> shadowTargetsSupplier,
-							 Object2ObjectMap<String, IntSupplier> customTextureIds, ImmutableMap<Integer, Boolean> explicitPreFlips,
+							 Supplier<ShadowRenderTargets> shadowTargetsSupplier, TextureStage textureStage,
+							 Object2ObjectMap<String, TextureAccess> customTextureIds, Object2ObjectMap<String, TextureAccess> irisCustomTextures, ImmutableMap<Integer, Boolean> explicitPreFlips,
 							 CustomUniforms customUniforms) {
-=======
-							 Supplier<ShadowRenderTargets> shadowTargetsSupplier, TextureStage textureStage,
-							 Object2ObjectMap<String, TextureAccess> customTextureIds, Object2ObjectMap<String, TextureAccess> irisCustomTextures, ImmutableMap<Integer, Boolean> explicitPreFlips) {
 		this.pipeline = pipeline;
->>>>>>> fb9cb17c
 		this.noiseTexture = noiseTexture;
 		this.updateNotifier = updateNotifier;
 		this.centerDepthSampler = centerDepthSampler;
 		this.renderTargets = renderTargets;
 		this.customTextureIds = customTextureIds;
-<<<<<<< HEAD
 		this.customUniforms = customUniforms;
-=======
 		this.irisCustomTextures = irisCustomTextures;
 		this.textureStage = textureStage;
->>>>>>> fb9cb17c
 
 		final PackRenderTargetDirectives renderTargetDirectives = packDirectives.getRenderTargetDirectives();
 		final Map<Integer, PackRenderTargetDirectives.RenderTargetSettings> renderTargetSettings =
