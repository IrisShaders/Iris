package net.coderbot.iris.postprocess;

import java.io.IOException;
import java.nio.charset.StandardCharsets;
import java.nio.file.Files;
import java.nio.file.Path;
import java.util.Map;
import java.util.function.Supplier;

import com.google.common.collect.ImmutableList;
import com.google.common.collect.ImmutableMap;
import com.google.common.collect.ImmutableSet;
import com.mojang.blaze3d.pipeline.RenderTarget;
import com.mojang.blaze3d.platform.GlStateManager;
import com.mojang.blaze3d.systems.RenderSystem;
import it.unimi.dsi.fastutil.objects.Object2ObjectMap;
import net.coderbot.iris.Iris;
import net.coderbot.iris.gl.IrisRenderSystem;
import net.coderbot.iris.gl.framebuffer.GlFramebuffer;
import net.coderbot.iris.gl.program.Program;
import net.coderbot.iris.gl.program.ProgramBuilder;
import net.coderbot.iris.gl.program.ProgramSamplers;
import net.coderbot.iris.gl.sampler.SamplerLimits;
import net.coderbot.iris.gl.shader.ShaderType;
import net.coderbot.iris.gl.uniform.UniformUpdateFrequency;
import net.coderbot.iris.pipeline.newshader.TriforcePatcher;
import net.coderbot.iris.rendertarget.RenderTargets;
import net.coderbot.iris.pipeline.newshader.FogMode;
import net.coderbot.iris.samplers.IrisImages;
import net.coderbot.iris.samplers.IrisSamplers;
import net.coderbot.iris.shaderpack.PackDirectives;
import net.coderbot.iris.shaderpack.PackRenderTargetDirectives;
import net.coderbot.iris.shaderpack.ProgramDirectives;
import net.coderbot.iris.shaderpack.ProgramSource;
import net.coderbot.iris.shadows.ShadowRenderTargets;
import net.coderbot.iris.shadows.ShadowRenderTargets;
import net.coderbot.iris.uniforms.CommonUniforms;
import net.coderbot.iris.uniforms.IrisInternalUniforms;
import net.coderbot.iris.uniforms.FrameUpdateNotifier;
import net.fabricmc.loader.api.FabricLoader;
import net.minecraft.client.Minecraft;
import org.lwjgl.opengl.GL15C;
import org.lwjgl.opengl.GL20C;
import org.lwjgl.opengl.GL30C;

import java.util.function.IntSupplier;

public class CompositeRenderer {
	private final RenderTargets renderTargets;

	private final ImmutableList<Pass> passes;
	private final IntSupplier noiseTexture;
	private final FrameUpdateNotifier updateNotifier;
	private final CenterDepthSampler centerDepthSampler;
	private final Object2ObjectMap<String, IntSupplier> customTextureIds;
	private final ImmutableSet<Integer> flippedAtLeastOnceFinal;

	public CompositeRenderer(PackDirectives packDirectives, ProgramSource[] sources, RenderTargets renderTargets,
							 IntSupplier noiseTexture, FrameUpdateNotifier updateNotifier,
							 CenterDepthSampler centerDepthSampler, BufferFlipper bufferFlipper,
							 Supplier<ShadowRenderTargets> shadowTargetsSupplier,
							 Object2ObjectMap<String, IntSupplier> customTextureIds, ImmutableMap<Integer, Boolean> explicitPreFlips) {
		this.noiseTexture = noiseTexture;
		this.updateNotifier = updateNotifier;
		this.centerDepthSampler = centerDepthSampler;
		this.renderTargets = renderTargets;
		this.customTextureIds = customTextureIds;

		final PackRenderTargetDirectives renderTargetDirectives = packDirectives.getRenderTargetDirectives();
		final Map<Integer, PackRenderTargetDirectives.RenderTargetSettings> renderTargetSettings =
				renderTargetDirectives.getRenderTargetSettings();

		final ImmutableList.Builder<Pass> passes = ImmutableList.builder();
		final ImmutableSet.Builder<Integer> flippedAtLeastOnce = new ImmutableSet.Builder<>();

		explicitPreFlips.forEach((buffer, shouldFlip) -> {
			if (shouldFlip) {
				bufferFlipper.flip(buffer);
				// NB: Flipping deferred_pre or composite_pre does NOT cause the "flippedAtLeastOnce" flag to trigger
			}
		});

		for (ProgramSource source : sources) {
			if (source == null || !source.isValid()) {
				continue;
			}

			Pass pass = new Pass();
			ProgramDirectives directives = source.getDirectives();

			ImmutableSet<Integer> flipped = bufferFlipper.snapshot();
			ImmutableSet<Integer> flippedAtLeastOnceSnapshot = flippedAtLeastOnce.build();

			pass.program = createProgram(source, flipped, flippedAtLeastOnceSnapshot, shadowTargetsSupplier);
			int[] drawBuffers = directives.getDrawBuffers();

			GlFramebuffer framebuffer = renderTargets.createColorFramebuffer(flipped, drawBuffers);

			pass.stageReadsFromAlt = flipped;
			pass.framebuffer = framebuffer;
			pass.viewportScale = directives.getViewportScale();
			pass.mipmappedBuffers = directives.getMipmappedBuffers();
			pass.flippedAtLeastOnce = flippedAtLeastOnceSnapshot;

			passes.add(pass);

			ImmutableMap<Integer, Boolean> explicitFlips = directives.getExplicitFlips();

			// Flip the buffers that this shader wrote to
			for (int buffer : drawBuffers) {
				// compare with boxed Boolean objects to avoid NPEs
				if (explicitFlips.get(buffer) == Boolean.FALSE) {
					continue;
				}

				bufferFlipper.flip(buffer);
				flippedAtLeastOnce.add(buffer);
			}

			explicitFlips.forEach((buffer, shouldFlip) -> {
				if (shouldFlip) {
					bufferFlipper.flip(buffer);
					flippedAtLeastOnce.add(buffer);
				}
			});
		}

		this.passes = passes.build();
		this.flippedAtLeastOnceFinal = flippedAtLeastOnce.build();

		GlStateManager._glBindFramebuffer(GL30C.GL_READ_FRAMEBUFFER, 0);
	}

	public ImmutableSet<Integer> getFlippedAtLeastOnceFinal() {
		return this.flippedAtLeastOnceFinal;
	}

	private static final class Pass {
		Program program;
		GlFramebuffer framebuffer;
		ImmutableSet<Integer> flippedAtLeastOnce;
		ImmutableSet<Integer> stageReadsFromAlt;
		ImmutableSet<Integer> mipmappedBuffers;
		float viewportScale;

		private void destroy() {
			this.program.destroy();
		}
	}

	public void renderAll() {
		RenderSystem.disableBlend();

		final RenderTarget main = Minecraft.getInstance().getMainRenderTarget();
		final int baseWidth = main.width;
		final int baseHeight = main.height;

		FullScreenQuadRenderer.INSTANCE.begin();

		for (Pass renderPass : passes) {
			if (!renderPass.mipmappedBuffers.isEmpty()) {
				RenderSystem.activeTexture(GL15C.GL_TEXTURE0);

				for (int index : renderPass.mipmappedBuffers) {
					setupMipmapping(renderTargets.get(index), renderPass.stageReadsFromAlt.contains(index));
				}
			}

			float scaledWidth = baseWidth * renderPass.viewportScale;
			float scaledHeight = baseHeight * renderPass.viewportScale;
			RenderSystem.viewport(0, 0, (int) scaledWidth, (int) scaledHeight);

			renderPass.framebuffer.bind();
			renderPass.program.use();

			FullScreenQuadRenderer.INSTANCE.renderQuad();

			RenderSystem.viewport(0, 0, baseWidth, baseHeight);
		}

		FullScreenQuadRenderer.INSTANCE.end();

		// Make sure to reset the viewport to how it was before... Otherwise weird issues could occur.
		// Also bind the "main" framebuffer if it isn't already bound.
		main.bindWrite(true);
		GlStateManager._glUseProgram(0);

		// NB: Unbinding all of these textures is necessary for proper shaderpack reloading.
		for (int i = 0; i < SamplerLimits.get().getMaxTextureUnits(); i++) {
			// Unbind all textures that we may have used.
			// NB: This is necessary for shader pack reloading to work propely
			RenderSystem.activeTexture(GL15C.GL_TEXTURE0 + i);
			RenderSystem.bindTexture(0);
		}

		RenderSystem.activeTexture(GL15C.GL_TEXTURE0);
	}

	private static void setupMipmapping(net.coderbot.iris.rendertarget.RenderTarget target, boolean readFromAlt) {
		RenderSystem.bindTexture(readFromAlt ? target.getAltTexture() : target.getMainTexture());

		// TODO: Only generate the mipmap if a valid mipmap hasn't been generated or if we've written to the buffer
		// (since the last mipmap was generated)
		//
		// NB: We leave mipmapping enabled even if the buffer is written to again, this appears to match the
		// behavior of ShadersMod/OptiFine, however I'm not sure if it's desired behavior. It's possible that a
		// program could use mipmapped sampling with a stale mipmap, which probably isn't great. However, the
		// sampling mode is always reset between frames, so this only persists after the first program to use
		// mipmapping on this buffer.
		//
		// Also note that this only applies to one of the two buffers in a render target buffer pair - making it
		// unlikely that this issue occurs in practice with most shader packs.
		IrisRenderSystem.generateMipmaps(GL20C.GL_TEXTURE_2D);
		RenderSystem.texParameter(GL20C.GL_TEXTURE_2D, GL20C.GL_TEXTURE_MIN_FILTER, GL20C.GL_LINEAR_MIPMAP_LINEAR);
	}

	// TODO: Don't just copy this from DeferredWorldRenderingPipeline
	private Program createProgram(ProgramSource source, ImmutableSet<Integer> flipped, ImmutableSet<Integer> flippedAtLeastOnceSnapshot,
<<<<<<< HEAD
														   Supplier<ShadowMapRenderer> shadowMapRendererSupplier) {
=======
														   Supplier<ShadowRenderTargets> shadowTargetsSupplier) {
>>>>>>> 5c64f56f
		String vertex = TriforcePatcher.patchComposite(source.getVertexSource().orElseThrow(RuntimeException::new), ShaderType.VERTEX);

		String geometry = null;
		if (source.getGeometrySource().isPresent()) {
			geometry = TriforcePatcher.patchComposite(source.getGeometrySource().orElseThrow(RuntimeException::new), ShaderType.GEOMETRY);
		}

		String fragment = TriforcePatcher.patchComposite(source.getFragmentSource().orElseThrow(RuntimeException::new), ShaderType.FRAGMENT);

		ProgramBuilder builder;

		try {
			builder = ProgramBuilder.begin(source.getName(), vertex, geometry, fragment,
					IrisSamplers.COMPOSITE_RESERVED_TEXTURE_UNITS);
		} catch (RuntimeException e) {
			// TODO: Better error handling
			throw new RuntimeException("Shader compilation failed!", e);
		}

		ProgramSamplers.CustomTextureSamplerInterceptor customTextureSamplerInterceptor = ProgramSamplers.customTextureSamplerInterceptor(builder, customTextureIds, flippedAtLeastOnceSnapshot);

		CommonUniforms.addCommonUniforms(builder, source.getParent().getPack().getIdMap(), source.getParent().getPackDirectives(), updateNotifier, FogMode.OFF);
		IrisSamplers.addRenderTargetSamplers(customTextureSamplerInterceptor, () -> flipped, renderTargets, true);
		IrisImages.addRenderTargetImages(builder, () -> flipped, renderTargets);

		IrisSamplers.addNoiseSampler(customTextureSamplerInterceptor, noiseTexture);
		IrisSamplers.addCompositeSamplers(customTextureSamplerInterceptor, renderTargets);

		if (IrisSamplers.hasShadowSamplers(customTextureSamplerInterceptor)) {
			IrisSamplers.addShadowSamplers(customTextureSamplerInterceptor, shadowTargetsSupplier.get());
			IrisImages.addShadowColorImages(builder, shadowTargetsSupplier.get());
		}

		// TODO: Don't duplicate this with FinalPassRenderer
		builder.addDynamicSampler(centerDepthSampler::getCenterDepthTexture, "iris_centerDepthSmooth");

		if (FabricLoader.getInstance().isDevelopmentEnvironment()) {
			final Path debugOutDir = FabricLoader.getInstance().getGameDir().resolve("patched_shaders");

			try {
				Files.write(debugOutDir.resolve(source.getName() + ".vsh"), vertex.getBytes(StandardCharsets.UTF_8));
				if (source.getGeometrySource().isPresent()) {
					Files.write(debugOutDir.resolve(source.getName() + ".gsh"), geometry.getBytes(StandardCharsets.UTF_8));
				}
				Files.write(debugOutDir.resolve(source.getName() + ".fsh"), fragment.getBytes(StandardCharsets.UTF_8));
			} catch (IOException e) {
				Iris.logger.warn("Failed to write debug patched shader source", e);
			}
		}

		if (FabricLoader.getInstance().isDevelopmentEnvironment()) {
			final Path debugOutDir = FabricLoader.getInstance().getGameDir().resolve("patched_shaders");

			try {
				Files.write(debugOutDir.resolve(source.getName() + ".vsh"), vertex.getBytes(StandardCharsets.UTF_8));
				if (source.getGeometrySource().isPresent()) {
					Files.write(debugOutDir.resolve(source.getName() + ".gsh"), geometry.getBytes(StandardCharsets.UTF_8));
				}
				Files.write(debugOutDir.resolve(source.getName() + ".fsh"), fragment.getBytes(StandardCharsets.UTF_8));
			} catch (IOException e) {
				Iris.logger.warn("Failed to write debug patched shader source", e);
			}
		}

		return builder.build();
	}

	public void destroy() {
		for (Pass renderPass : passes) {
			renderPass.destroy();
		}
	}
}<|MERGE_RESOLUTION|>--- conflicted
+++ resolved
@@ -216,11 +216,7 @@
 
 	// TODO: Don't just copy this from DeferredWorldRenderingPipeline
 	private Program createProgram(ProgramSource source, ImmutableSet<Integer> flipped, ImmutableSet<Integer> flippedAtLeastOnceSnapshot,
-<<<<<<< HEAD
-														   Supplier<ShadowMapRenderer> shadowMapRendererSupplier) {
-=======
 														   Supplier<ShadowRenderTargets> shadowTargetsSupplier) {
->>>>>>> 5c64f56f
 		String vertex = TriforcePatcher.patchComposite(source.getVertexSource().orElseThrow(RuntimeException::new), ShaderType.VERTEX);
 
 		String geometry = null;
@@ -271,20 +267,6 @@
 			}
 		}
 
-		if (FabricLoader.getInstance().isDevelopmentEnvironment()) {
-			final Path debugOutDir = FabricLoader.getInstance().getGameDir().resolve("patched_shaders");
-
-			try {
-				Files.write(debugOutDir.resolve(source.getName() + ".vsh"), vertex.getBytes(StandardCharsets.UTF_8));
-				if (source.getGeometrySource().isPresent()) {
-					Files.write(debugOutDir.resolve(source.getName() + ".gsh"), geometry.getBytes(StandardCharsets.UTF_8));
-				}
-				Files.write(debugOutDir.resolve(source.getName() + ".fsh"), fragment.getBytes(StandardCharsets.UTF_8));
-			} catch (IOException e) {
-				Iris.logger.warn("Failed to write debug patched shader source", e);
-			}
-		}
-
 		return builder.build();
 	}
 
