package net.coderbot.iris.postprocess;

import java.io.IOException;
import java.nio.charset.StandardCharsets;
import java.nio.file.Files;
import java.nio.file.Path;
import java.util.ArrayList;
import java.util.List;
import java.util.Map;
import java.util.Objects;

import com.google.common.collect.ImmutableList;
import com.google.common.collect.ImmutableSet;
import com.mojang.blaze3d.platform.GlStateManager;
import com.mojang.blaze3d.systems.RenderSystem;
<<<<<<< HEAD
import it.unimi.dsi.fastutil.ints.IntList;
import net.coderbot.iris.Iris;
=======
>>>>>>> cb8138a2
import net.coderbot.iris.gl.framebuffer.GlFramebuffer;
import net.coderbot.iris.gl.program.Program;
import net.coderbot.iris.gl.program.ProgramBuilder;
import net.coderbot.iris.gl.shader.ShaderType;
import net.coderbot.iris.gl.uniform.UniformUpdateFrequency;
import net.coderbot.iris.pipeline.ShadowRenderer;
import net.coderbot.iris.pipeline.newshader.TriforceCompositePatcher;
import net.coderbot.iris.pipeline.newshader.TriforcePatcher;
import net.coderbot.iris.rendertarget.*;
import net.coderbot.iris.shaderpack.PackDirectives;
import net.coderbot.iris.shaderpack.PackRenderTargetDirectives;
import net.coderbot.iris.shaderpack.ProgramDirectives;
import net.coderbot.iris.shaderpack.ProgramSet;
import net.coderbot.iris.shaderpack.ProgramSource;
import net.coderbot.iris.shadows.ShadowMapRenderer;
import net.coderbot.iris.uniforms.CommonUniforms;
import net.coderbot.iris.uniforms.FogUniforms117;
import net.coderbot.iris.uniforms.FrameUpdateNotifier;
import net.coderbot.iris.uniforms.SamplerUniforms;
import net.minecraft.client.texture.AbstractTexture;
import net.fabricmc.loader.api.FabricLoader;
import org.lwjgl.opengl.GL15C;
import org.lwjgl.opengl.GL20C;
import org.lwjgl.opengl.GL30C;

import net.minecraft.client.MinecraftClient;
import net.minecraft.client.gl.Framebuffer;
import net.minecraft.util.Pair;

public class CompositeRenderer {
	private final RenderTargets renderTargets;

	private final ImmutableList<Pass> passes;
	private final AbstractTexture noiseTexture;
	private final FrameUpdateNotifier updateNotifier;
	private final CenterDepthSampler centerDepthSampler;

	private boolean usesShadows = false;

	public CompositeRenderer(PackDirectives packDirectives, ProgramSource[] sources, RenderTargets renderTargets,
							 AbstractTexture noiseTexture, FrameUpdateNotifier updateNotifier,
							 CenterDepthSampler centerDepthSampler, BufferFlipper bufferFlipper) {
		this.updateNotifier = updateNotifier;
		this.centerDepthSampler = centerDepthSampler;

		final PackRenderTargetDirectives renderTargetDirectives = packDirectives.getRenderTargetDirectives();
		final Map<Integer, PackRenderTargetDirectives.RenderTargetSettings> renderTargetSettings =
				renderTargetDirectives.getRenderTargetSettings();
		final List<Pair<Program, ProgramDirectives>> programs = new ArrayList<>();

		for (ProgramSource source : sources) {
			if (source == null || !source.isValid()) {
				continue;
			}

			programs.add(createProgram(source));
		}

		final ImmutableList.Builder<Pass> passes = ImmutableList.builder();

		for (Pair<Program, ProgramDirectives> programEntry : programs) {
			Pass pass = new Pass();
			ProgramDirectives directives = programEntry.getRight();

			pass.program = programEntry.getLeft();
			int[] drawBuffers = directives.getDrawBuffers();

			boolean[] stageWritesToAlt = new boolean[RenderTargets.MAX_RENDER_TARGETS];

			for (int i = 0; i < stageWritesToAlt.length; i++) {
				stageWritesToAlt[i] = !bufferFlipper.isFlipped(i);
			}

			GlFramebuffer framebuffer = renderTargets.createColorFramebuffer(stageWritesToAlt, drawBuffers);

			pass.stageReadsFromAlt = bufferFlipper.snapshot();
			pass.framebuffer = framebuffer;
			pass.viewportScale = directives.getViewportScale();
			pass.generateMipmap = new boolean[RenderTargets.MAX_RENDER_TARGETS];

			for (int i = 0; i < pass.generateMipmap.length; i++) {
				pass.generateMipmap[i] = directives.getMipmappedBuffers().contains(i);
			}

			passes.add(pass);

			// Flip the buffers that this shader wrote to
			for (int buffer : drawBuffers) {
				if (buffer >= 8) {
					// Don't flip extended buffers
					// TODO: Support extended buffers
					continue;
				}

				bufferFlipper.flip(buffer);
			}
		}

		this.passes = passes.build();
		this.renderTargets = renderTargets;

		GL30C.glBindFramebuffer(GL30C.GL_READ_FRAMEBUFFER, 0);

		this.noiseTexture = noiseTexture;
	}

	private static final class Pass {
		Program program;
		GlFramebuffer framebuffer;
		ImmutableSet<Integer> stageReadsFromAlt;
		boolean[] generateMipmap;
		float viewportScale;

		private void destroy() {
			this.program.destroy();
		}
	}

	public void renderAll(ShadowMapRenderer shadowMapRenderer) {
		// TODO: Is this valid in the deferred pass?
		centerDepthSampler.endWorldRendering();

		RenderSystem.disableBlend();

		final Framebuffer main = MinecraftClient.getInstance().getFramebuffer();
		final int baseWidth = main.textureWidth;
		final int baseHeight = main.textureHeight;

		// Prepare "static" textures (ones that do not change during composite rendering)
		int depthAttachment = renderTargets.getDepthTexture().getTextureId();
		int depthAttachmentNoTranslucents = renderTargets.getDepthTextureNoTranslucents().getTextureId();

		bindTexture(SamplerUniforms.DEPTH_TEX_0, depthAttachment);
		bindTexture(SamplerUniforms.DEPTH_TEX_1, depthAttachmentNoTranslucents);
		// Note: Since we haven't rendered the hand yet, this won't contain any handheld items.
		// Once we start rendering the hand before composite content, this will need to be addressed.
		bindTexture(SamplerUniforms.DEPTH_TEX_2, depthAttachmentNoTranslucents);

		bindTexture(SamplerUniforms.SHADOW_TEX_0, shadowMapRenderer.getDepthTextureId());
		bindTexture(SamplerUniforms.SHADOW_TEX_1, shadowMapRenderer.getDepthTextureNoTranslucentsId());
		bindTexture(SamplerUniforms.SHADOW_COLOR_0, shadowMapRenderer.getColorTexture0Id());
		bindTexture(SamplerUniforms.SHADOW_COLOR_1, shadowMapRenderer.getColorTexture1Id());

		bindTexture(SamplerUniforms.NOISE_TEX, noiseTexture.getGlId());

		FullScreenQuadRenderer.INSTANCE.begin();

		for (Pass renderPass : passes) {
			renderPass.framebuffer.bind();

			bindRenderTarget(SamplerUniforms.COLOR_TEX_0, renderTargets.get(0), renderPass.stageReadsFromAlt.contains(0), renderPass.generateMipmap[0]);
			bindRenderTarget(SamplerUniforms.COLOR_TEX_1, renderTargets.get(1), renderPass.stageReadsFromAlt.contains(1), renderPass.generateMipmap[1]);
			bindRenderTarget(SamplerUniforms.COLOR_TEX_2, renderTargets.get(2), renderPass.stageReadsFromAlt.contains(2), renderPass.generateMipmap[2]);
			bindRenderTarget(SamplerUniforms.COLOR_TEX_3, renderTargets.get(3), renderPass.stageReadsFromAlt.contains(3), renderPass.generateMipmap[3]);
			bindRenderTarget(SamplerUniforms.COLOR_TEX_4, renderTargets.get(4), renderPass.stageReadsFromAlt.contains(4), renderPass.generateMipmap[4]);
			bindRenderTarget(SamplerUniforms.COLOR_TEX_5, renderTargets.get(5), renderPass.stageReadsFromAlt.contains(5), renderPass.generateMipmap[5]);
			bindRenderTarget(SamplerUniforms.COLOR_TEX_6, renderTargets.get(6), renderPass.stageReadsFromAlt.contains(6), renderPass.generateMipmap[6]);
			bindRenderTarget(SamplerUniforms.COLOR_TEX_7, renderTargets.get(7), renderPass.stageReadsFromAlt.contains(7), renderPass.generateMipmap[7]);

			float scaledWidth = baseWidth * renderPass.viewportScale;
			float scaledHeight = baseHeight * renderPass.viewportScale;
			RenderSystem.viewport(0, 0, (int) scaledWidth, (int) scaledHeight);

			renderPass.program.use();
			FullScreenQuadRenderer.INSTANCE.renderQuad();

			RenderSystem.viewport(0, 0, baseWidth, baseHeight);
		}

		FullScreenQuadRenderer.end();

<<<<<<< HEAD
		if (passes.size() == 0) {
			// If there are no passes, we somehow need to transfer the content of the Iris render targets into the main
			// Minecraft framebuffer.
			//
			// Thus, the following call transfers the content of colortex0 and the depth buffer into the main Minecraft
			// framebuffer.
			FramebufferBlitter.copyFramebufferContent(this.baseline, main);
		} else {
			// We still need to copy the depth buffer content as finalized in the gbuffer pass to the main framebuffer.
			//
			// This is needed for things like on-screen overlays to work properly.
			FramebufferBlitter.copyDepthBufferContent(this.baseline, main);

			for (SwapPass swapPass : swapPasses) {
				swapPass.from.bindAsReadBuffer();

				RenderSystem.activeTexture(GL15C.GL_TEXTURE0);
				RenderSystem.bindTexture(swapPass.targetTexture);
				GL20C.glCopyTexSubImage2D(GL20C.GL_TEXTURE_2D, 0, 0, 0, 0, 0, baseWidth, baseHeight);
				RenderSystem.bindTexture(0);
				GlStateManager._glBindFramebuffer(GL30C.GL_READ_FRAMEBUFFER, 0);
			}
		}

=======
>>>>>>> cb8138a2
		// Make sure to reset the viewport to how it was before... Otherwise weird issues could occur.
		// Also bind the "main" framebuffer if it isn't already bound.
		main.beginWrite(true);
		GlStateManager._glUseProgram(0);

		// NB: Unbinding all of these textures is necessary for proper shaderpack reloading.
		resetRenderTarget(SamplerUniforms.COLOR_TEX_0, renderTargets.get(0));
		resetRenderTarget(SamplerUniforms.COLOR_TEX_1, renderTargets.get(1));
		resetRenderTarget(SamplerUniforms.COLOR_TEX_2, renderTargets.get(2));
		resetRenderTarget(SamplerUniforms.COLOR_TEX_3, renderTargets.get(3));
		resetRenderTarget(SamplerUniforms.COLOR_TEX_4, renderTargets.get(4));
		resetRenderTarget(SamplerUniforms.COLOR_TEX_5, renderTargets.get(5));
		resetRenderTarget(SamplerUniforms.COLOR_TEX_6, renderTargets.get(6));
		resetRenderTarget(SamplerUniforms.COLOR_TEX_7, renderTargets.get(7));

		unbindTexture(SamplerUniforms.DEPTH_TEX_0);
		unbindTexture(SamplerUniforms.DEPTH_TEX_1);
		unbindTexture(SamplerUniforms.DEPTH_TEX_2);

		unbindTexture(SamplerUniforms.SHADOW_TEX_0);
		unbindTexture(SamplerUniforms.SHADOW_TEX_1);

		unbindTexture(SamplerUniforms.SHADOW_COLOR_0);
		unbindTexture(SamplerUniforms.SHADOW_COLOR_1);

		unbindTexture(SamplerUniforms.NOISE_TEX);

		RenderSystem.activeTexture(GL15C.GL_TEXTURE0);
	}

	private static void bindRenderTarget(int textureUnit, RenderTarget target, boolean readFromAlt, boolean generateMipmap) {
		bindTexture(textureUnit, readFromAlt ? target.getAltTexture() : target.getMainTexture());

		if (generateMipmap) {
			// TODO: Only generate the mipmap if a valid mipmap hasn't been generated or if we've written to the buffer
			// (since the last mipmap was generated)
			//
			// NB: We leave mipmapping enabled even if the buffer is written to again, this appears to match the
			// behavior of ShadersMod/OptiFine, however I'm not sure if it's desired behavior. It's possible that a
			// program could use mipmapped sampling with a stale mipmap, which probably isn't great. However, the
			// sampling mode is always reset between frames, so this only persists after the first program to use
			// mipmapping on this buffer.
			//
			// Also note that this only applies to one of the two buffers in a render target buffer pair - making it
			// unlikely that this issue occurs in practice with most shader packs.
			GL30C.glGenerateMipmap(GL20C.GL_TEXTURE_2D);
			GL30C.glTexParameteri(GL20C.GL_TEXTURE_2D, GL20C.GL_TEXTURE_MIN_FILTER, GL20C.GL_LINEAR_MIPMAP_LINEAR);
		}
	}

	private static void resetRenderTarget(int textureUnit, RenderTarget target) {
		// Resets the sampling mode of the given render target and then unbinds it to prevent accidental sampling of it
		// elsewhere.
		unbindTexture(textureUnit);
	}

	private static void bindTexture(int textureUnit, int texture) {
		RenderSystem.activeTexture(GL15C.GL_TEXTURE0 + textureUnit);
		RenderSystem.bindTexture(texture);
	}

	private static void unbindTexture(int textureUnit) {
		RenderSystem.activeTexture(GL15C.GL_TEXTURE0 + textureUnit);
		RenderSystem.bindTexture(0);
	}

	// TODO: Don't just copy this from DeferredWorldRenderingPipeline
	private Pair<Program, ProgramDirectives> createProgram(ProgramSource source) {
		String vertex = TriforceCompositePatcher.patch(source.getVertexSource().orElseThrow(RuntimeException::new), ShaderType.VERTEX);

		if (source.getGeometrySource().isPresent()) {
			// TODO(21w10a): support geometry shaders
			throw new RuntimeException("Geometry shaders are not supported yet.");
		}

		String fragment = TriforceCompositePatcher.patch(source.getFragmentSource().orElseThrow(RuntimeException::new), ShaderType.FRAGMENT);

		ProgramBuilder builder;

		try {
			builder = ProgramBuilder.begin(source.getName(), vertex, null, fragment);
		} catch (RuntimeException e) {
			// TODO: Better error handling
			throw new RuntimeException("Shader compilation failed!", e);
		}

		if (SamplerUniforms.hasShadowSamplers(builder)) {
			usesShadows = true;
		}

		CommonUniforms.addCommonUniforms(builder, source.getParent().getPack().getIdMap(), source.getParent().getPackDirectives(), updateNotifier);
		SamplerUniforms.addCompositeSamplerUniforms(builder);
		SamplerUniforms.addDepthSamplerUniforms(builder);
		FogUniforms117.addFogUniforms(builder);

		builder.uniform1f(UniformUpdateFrequency.PER_FRAME, "centerDepthSmooth", this.centerDepthSampler::getCenterDepthSmoothSample);

		final Path debugOutDir = FabricLoader.getInstance().getGameDir().resolve("patched_shaders");

		try {
			Files.write(debugOutDir.resolve(source.getName() + ".vsh"), vertex.getBytes(StandardCharsets.UTF_8));
			Files.write(debugOutDir.resolve(source.getName() + ".fsh"), fragment.getBytes(StandardCharsets.UTF_8));
		} catch (IOException e) {
			Iris.logger.warn("Failed to write debug patched shader source", e);
		}

		return new Pair<>(builder.build(), source.getDirectives());
	}

	public void destroy() {
		for (Pass renderPass : passes) {
			renderPass.destroy();
		}
	}

	public boolean usesShadows() {
		return usesShadows;
	}
}<|MERGE_RESOLUTION|>--- conflicted
+++ resolved
@@ -13,11 +13,8 @@
 import com.google.common.collect.ImmutableSet;
 import com.mojang.blaze3d.platform.GlStateManager;
 import com.mojang.blaze3d.systems.RenderSystem;
-<<<<<<< HEAD
 import it.unimi.dsi.fastutil.ints.IntList;
 import net.coderbot.iris.Iris;
-=======
->>>>>>> cb8138a2
 import net.coderbot.iris.gl.framebuffer.GlFramebuffer;
 import net.coderbot.iris.gl.program.Program;
 import net.coderbot.iris.gl.program.ProgramBuilder;
@@ -189,33 +186,6 @@
 
 		FullScreenQuadRenderer.end();
 
-<<<<<<< HEAD
-		if (passes.size() == 0) {
-			// If there are no passes, we somehow need to transfer the content of the Iris render targets into the main
-			// Minecraft framebuffer.
-			//
-			// Thus, the following call transfers the content of colortex0 and the depth buffer into the main Minecraft
-			// framebuffer.
-			FramebufferBlitter.copyFramebufferContent(this.baseline, main);
-		} else {
-			// We still need to copy the depth buffer content as finalized in the gbuffer pass to the main framebuffer.
-			//
-			// This is needed for things like on-screen overlays to work properly.
-			FramebufferBlitter.copyDepthBufferContent(this.baseline, main);
-
-			for (SwapPass swapPass : swapPasses) {
-				swapPass.from.bindAsReadBuffer();
-
-				RenderSystem.activeTexture(GL15C.GL_TEXTURE0);
-				RenderSystem.bindTexture(swapPass.targetTexture);
-				GL20C.glCopyTexSubImage2D(GL20C.GL_TEXTURE_2D, 0, 0, 0, 0, 0, baseWidth, baseHeight);
-				RenderSystem.bindTexture(0);
-				GlStateManager._glBindFramebuffer(GL30C.GL_READ_FRAMEBUFFER, 0);
-			}
-		}
-
-=======
->>>>>>> cb8138a2
 		// Make sure to reset the viewport to how it was before... Otherwise weird issues could occur.
 		// Also bind the "main" framebuffer if it isn't already bound.
 		main.beginWrite(true);
