package net.coderbot.iris.postprocess;

import java.util.Arrays;
import java.util.Map;
import java.util.Objects;
import java.util.Set;
import java.util.function.IntSupplier;
import java.util.function.Supplier;

import com.google.common.collect.ImmutableList;
import com.google.common.collect.ImmutableMap;
import com.google.common.collect.ImmutableSet;
import com.mojang.blaze3d.platform.GlStateManager;
import com.mojang.blaze3d.systems.RenderSystem;
import it.unimi.dsi.fastutil.objects.Object2ObjectMap;
import net.coderbot.iris.Iris;
import net.coderbot.iris.features.FeatureFlags;
import net.coderbot.iris.gl.IrisRenderSystem;
import net.coderbot.iris.gl.blending.BlendModeOverride;
import net.coderbot.iris.gl.framebuffer.GlFramebuffer;
import net.coderbot.iris.gl.image.GlImage;
import net.coderbot.iris.gl.program.ComputeProgram;
import net.coderbot.iris.gl.program.Program;
import net.coderbot.iris.gl.program.ProgramBuilder;
import net.coderbot.iris.gl.program.ProgramSamplers;
import net.coderbot.iris.gl.program.ProgramUniforms;
import net.coderbot.iris.gl.sampler.SamplerLimits;
import net.coderbot.iris.gl.shader.ShaderCompileException;
import net.coderbot.iris.gl.texture.TextureAccess;
import net.coderbot.iris.pipeline.DeferredWorldRenderingPipeline;
import net.coderbot.iris.pipeline.WorldRenderingPipeline;
import net.coderbot.iris.rendertarget.RenderTarget;
import net.coderbot.iris.pipeline.ShaderPrinter;
import net.coderbot.iris.pipeline.transform.PatchShaderType;
import net.coderbot.iris.pipeline.transform.TransformPatcher;
import net.coderbot.iris.pipeline.newshader.FogMode;
import net.coderbot.iris.rendertarget.RenderTargets;
import net.coderbot.iris.samplers.IrisImages;
import net.coderbot.iris.samplers.IrisSamplers;
import net.coderbot.iris.shaderpack.ComputeSource;
import net.coderbot.iris.shaderpack.PackDirectives;
import net.coderbot.iris.shaderpack.PackRenderTargetDirectives;
import net.coderbot.iris.shaderpack.ProgramDirectives;
import net.coderbot.iris.shaderpack.ProgramSource;
import net.coderbot.iris.shaderpack.texture.TextureStage;
import net.coderbot.iris.shadows.ShadowRenderTargets;
import net.coderbot.iris.uniforms.CommonUniforms;
import net.coderbot.iris.uniforms.FrameUpdateNotifier;
import net.coderbot.iris.uniforms.custom.CustomUniforms;
import net.minecraft.client.Minecraft;
import org.lwjgl.opengl.GL15C;
import org.lwjgl.opengl.GL20C;
import org.lwjgl.opengl.GL30C;
import org.lwjgl.opengl.GL43C;

import java.util.Map;
import java.util.Objects;
import java.util.function.Supplier;

public class CompositeRenderer {
	private final RenderTargets renderTargets;

	private final ImmutableList<Pass> passes;
	private final TextureAccess noiseTexture;
	private final FrameUpdateNotifier updateNotifier;
	private final CenterDepthSampler centerDepthSampler;
	private final Object2ObjectMap<String, TextureAccess> customTextureIds;
	private final ImmutableSet<Integer> flippedAtLeastOnceFinal;
	private final CustomUniforms customUniforms;
	private final Object2ObjectMap<String, TextureAccess> irisCustomTextures;
	private final Set<GlImage> customImages;
	private TextureStage textureStage;
	private WorldRenderingPipeline pipeline;

	public CompositeRenderer(WorldRenderingPipeline pipeline, PackDirectives packDirectives, ProgramSource[] sources, ComputeSource[][] computes, RenderTargets renderTargets,
							 TextureAccess noiseTexture, FrameUpdateNotifier updateNotifier,
							 CenterDepthSampler centerDepthSampler, BufferFlipper bufferFlipper,
							 Supplier<ShadowRenderTargets> shadowTargetsSupplier, TextureStage textureStage,
							 Object2ObjectMap<String, TextureAccess> customTextureIds, Object2ObjectMap<String, TextureAccess> irisCustomTextures, Set<GlImage> customImages, ImmutableMap<Integer, Boolean> explicitPreFlips,
							 CustomUniforms customUniforms) {
		this.pipeline = pipeline;
		this.noiseTexture = noiseTexture;
		this.updateNotifier = updateNotifier;
		this.centerDepthSampler = centerDepthSampler;
		this.renderTargets = renderTargets;
		this.customTextureIds = customTextureIds;
		this.customUniforms = customUniforms;
		this.irisCustomTextures = irisCustomTextures;
		this.customImages = customImages;
		this.textureStage = textureStage;

		final PackRenderTargetDirectives renderTargetDirectives = packDirectives.getRenderTargetDirectives();
		final Map<Integer, PackRenderTargetDirectives.RenderTargetSettings> renderTargetSettings =
				renderTargetDirectives.getRenderTargetSettings();

		final ImmutableList.Builder<Pass> passes = ImmutableList.builder();
		final ImmutableSet.Builder<Integer> flippedAtLeastOnce = new ImmutableSet.Builder<>();

		explicitPreFlips.forEach((buffer, shouldFlip) -> {
			if (shouldFlip) {
				bufferFlipper.flip(buffer);
				// NB: Flipping deferred_pre or composite_pre does NOT cause the "flippedAtLeastOnce" flag to trigger
			}
		});

		for (int i = 0; i < sources.length; i++) {
			ProgramSource source = sources[i];

			ImmutableSet<Integer> flipped = bufferFlipper.snapshot();
			ImmutableSet<Integer> flippedAtLeastOnceSnapshot = flippedAtLeastOnce.build();

			if (source == null || !source.isValid()) {
				if (computes[i] != null) {
					ComputeOnlyPass pass = new ComputeOnlyPass();
					pass.computes = createComputes(computes[i], flipped, flippedAtLeastOnceSnapshot, shadowTargetsSupplier);
					passes.add(pass);
				}
				continue;
			}

			Pass pass = new Pass();
			ProgramDirectives directives = source.getDirectives();

			pass.program = createProgram(source, flipped, flippedAtLeastOnceSnapshot, shadowTargetsSupplier);
			pass.blendModeOverride = source.getDirectives().getBlendModeOverride().orElse(null);
			pass.computes = createComputes(computes[i], flipped, flippedAtLeastOnceSnapshot, shadowTargetsSupplier);
			int[] drawBuffers = directives.getDrawBuffers();


			int passWidth = 0, passHeight = 0;
			// Flip the buffers that this shader wrote to, and set pass width and height
			ImmutableMap<Integer, Boolean> explicitFlips = directives.getExplicitFlips();

			for (int buffer : drawBuffers) {
				RenderTarget target = renderTargets.get(buffer);
				if ((passWidth > 0 && passWidth != target.getWidth()) || (passHeight > 0 && passHeight != target.getHeight())) {
					throw new IllegalStateException("Pass sizes must match for drawbuffers " + Arrays.toString(drawBuffers) + "\nOriginal width: " + passWidth + " New width: " + target.getWidth()+ " Original height: " + passHeight + " New height: " + target.getHeight()) ;
				}
				passWidth = target.getWidth();
				passHeight = target.getHeight();

				// compare with boxed Boolean objects to avoid NPEs
				if (explicitFlips.get(buffer) == Boolean.FALSE) {
					continue;
				}

				bufferFlipper.flip(buffer);
				flippedAtLeastOnce.add(buffer);
			}

			GlFramebuffer framebuffer = renderTargets.createColorFramebuffer(flipped, drawBuffers);

			explicitFlips.forEach((buffer, shouldFlip) -> {
				if (shouldFlip) {
					bufferFlipper.flip(buffer);
					flippedAtLeastOnce.add(buffer);
				}
			});

			pass.drawBuffers = directives.getDrawBuffers();
			pass.viewWidth = passWidth;
			pass.viewHeight = passHeight;
			pass.stageReadsFromAlt = flipped;
			pass.framebuffer = framebuffer;
			pass.viewportScale = directives.getViewportScale();
			pass.mipmappedBuffers = directives.getMipmappedBuffers();
			pass.flippedAtLeastOnce = flippedAtLeastOnceSnapshot;

			passes.add(pass);
		}

		this.passes = passes.build();
		this.flippedAtLeastOnceFinal = flippedAtLeastOnce.build();

		GlStateManager._glBindFramebuffer(GL30C.GL_READ_FRAMEBUFFER, 0);
	}

	public ImmutableSet<Integer> getFlippedAtLeastOnceFinal() {
		return this.flippedAtLeastOnceFinal;
	}


	public void recalculateSizes() {
		for (Pass pass : passes) {
			if (pass instanceof ComputeOnlyPass) {
				continue;
			}
			int passWidth = 0, passHeight = 0;
			for (int buffer : pass.drawBuffers) {
				RenderTarget target = renderTargets.get(buffer);
				if ((passWidth > 0 && passWidth != target.getWidth()) || (passHeight > 0 && passHeight != target.getHeight())) {
					throw new IllegalStateException("Pass widths must match");
				}
				passWidth = target.getWidth();
				passHeight = target.getHeight();
			}
			renderTargets.destroyFramebuffer(pass.framebuffer);
			pass.framebuffer = renderTargets.createColorFramebuffer(pass.stageReadsFromAlt, pass.drawBuffers);
			pass.viewWidth = passWidth;
			pass.viewHeight = passHeight;
		}
	}

	private static class Pass {
		int[] drawBuffers;
		int viewWidth;
		int viewHeight;
		Program program;
		BlendModeOverride blendModeOverride;
		ComputeProgram[] computes;
		GlFramebuffer framebuffer;
		ImmutableSet<Integer> flippedAtLeastOnce;
		ImmutableSet<Integer> stageReadsFromAlt;
		ImmutableSet<Integer> mipmappedBuffers;
		float viewportScale;

		protected void destroy() {
			this.program.destroy();
			for (ComputeProgram compute : this.computes) {
				if (compute != null) {
					compute.destroy();
				}
			}
		}
	}

	private class ComputeOnlyPass extends Pass {
		@Override
		protected void destroy() {
			for (ComputeProgram compute : this.computes) {
				if (compute != null) {
					compute.destroy();
				}
			}
		}
	}

	public void renderAll() {
		RenderSystem.disableBlend();

		FullScreenQuadRenderer.INSTANCE.begin();
		com.mojang.blaze3d.pipeline.RenderTarget main = Minecraft.getInstance().getMainRenderTarget();

		for (Pass renderPass : passes) {
			boolean ranCompute = false;
			for (ComputeProgram computeProgram : renderPass.computes) {
				if (computeProgram != null) {
					ranCompute = true;
					computeProgram.use();
					this.customUniforms.push(computeProgram);
					computeProgram.dispatch(main.width, main.height);
				}
			}

			if (ranCompute) {
				IrisRenderSystem.memoryBarrier(GL43C.GL_SHADER_IMAGE_ACCESS_BARRIER_BIT | GL43C.GL_TEXTURE_FETCH_BARRIER_BIT | GL43C.GL_SHADER_STORAGE_BARRIER_BIT);
			}

			Program.unbind();

			if (renderPass instanceof ComputeOnlyPass) {
				continue;
			}

			if (!renderPass.mipmappedBuffers.isEmpty()) {
				RenderSystem.activeTexture(GL15C.GL_TEXTURE0);

				for (int index : renderPass.mipmappedBuffers) {
					setupMipmapping(CompositeRenderer.this.renderTargets.get(index), renderPass.stageReadsFromAlt.contains(index));
				}
			}

			float scaledWidth = renderPass.viewWidth * renderPass.viewportScale;
			float scaledHeight = renderPass.viewHeight * renderPass.viewportScale;
			RenderSystem.viewport(0, 0, (int) scaledWidth, (int) scaledHeight);

			renderPass.framebuffer.bind();
			renderPass.program.use();
			if (renderPass.blendModeOverride != null) {
				renderPass.blendModeOverride.apply();
			}

			// program is the identifier for composite :shrug:
			this.customUniforms.push(renderPass.program);

			FullScreenQuadRenderer.INSTANCE.renderQuad();

			BlendModeOverride.restore();
		}

		FullScreenQuadRenderer.INSTANCE.end();

		// Make sure to reset the viewport to how it was before... Otherwise weird issues could occur.
		// Also bind the "main" framebuffer if it isn't already bound.
		Minecraft.getInstance().getMainRenderTarget().bindWrite(true);
		ProgramUniforms.clearActiveUniforms();
		ProgramSamplers.clearActiveSamplers();
		GlStateManager._glUseProgram(0);

		// NB: Unbinding all of these textures is necessary for proper shaderpack reloading.
		for (int i = 0; i < SamplerLimits.get().getMaxTextureUnits(); i++) {
			// Unbind all textures that we may have used.
			// NB: This is necessary for shader pack reloading to work propely
			RenderSystem.activeTexture(GL15C.GL_TEXTURE0 + i);
			RenderSystem.bindTexture(0);
		}

		RenderSystem.activeTexture(GL15C.GL_TEXTURE0);
	}

	private static void setupMipmapping(net.coderbot.iris.rendertarget.RenderTarget target, boolean readFromAlt) {
		int texture = readFromAlt ? target.getAltTexture() : target.getMainTexture();

		// TODO: Only generate the mipmap if a valid mipmap hasn't been generated or if we've written to the buffer
		// (since the last mipmap was generated)
		//
		// NB: We leave mipmapping enabled even if the buffer is written to again, this appears to match the
		// behavior of ShadersMod/OptiFine, however I'm not sure if it's desired behavior. It's possible that a
		// program could use mipmapped sampling with a stale mipmap, which probably isn't great. However, the
		// sampling mode is always reset between frames, so this only persists after the first program to use
		// mipmapping on this buffer.
		//
		// Also note that this only applies to one of the two buffers in a render target buffer pair - making it
		// unlikely that this issue occurs in practice with most shader packs.
		IrisRenderSystem.generateMipmaps(texture, GL20C.GL_TEXTURE_2D);

		int filter = GL20C.GL_LINEAR_MIPMAP_LINEAR;
		if (target.getInternalFormat().getPixelFormat().isInteger()) {
			filter = GL20C.GL_NEAREST_MIPMAP_NEAREST;
		}

		IrisRenderSystem.texParameteri(texture, GL20C.GL_TEXTURE_2D, GL20C.GL_TEXTURE_MIN_FILTER, filter);
	}

	// TODO: Don't just copy this from DeferredWorldRenderingPipeline
	private Program createProgram(ProgramSource source, ImmutableSet<Integer> flipped, ImmutableSet<Integer> flippedAtLeastOnceSnapshot,
														   Supplier<ShadowRenderTargets> shadowTargetsSupplier) {
		// TODO: Properly handle empty shaders
		Map<PatchShaderType, String> transformed = TransformPatcher.patchComposite(
			source.getVertexSource().orElseThrow(NullPointerException::new),
			source.getGeometrySource().orElse(null),
			source.getFragmentSource().orElseThrow(NullPointerException::new), textureStage, pipeline.getTextureMap());
		String vertex = transformed.get(PatchShaderType.VERTEX);
		String geometry = transformed.get(PatchShaderType.GEOMETRY);
		String fragment = transformed.get(PatchShaderType.FRAGMENT);

		ShaderPrinter.printProgram(source.getName()).addSources(transformed).print();

		Objects.requireNonNull(flipped);
		ProgramBuilder builder;

		try {
			builder = ProgramBuilder.begin(source.getName(), vertex, geometry, fragment,
					IrisSamplers.COMPOSITE_RESERVED_TEXTURE_UNITS);
		} catch (ShaderCompileException e) {
			throw e;
		} catch (RuntimeException e) {
			// TODO: Better error handling
			throw new RuntimeException("Shader compilation failed for " + source.getName() + "!", e);
		}


		CommonUniforms.addDynamicUniforms(builder, FogMode.OFF);
		this.customUniforms.assignTo(builder);

		ProgramSamplers.CustomTextureSamplerInterceptor customTextureSamplerInterceptor = ProgramSamplers.customTextureSamplerInterceptor(builder, customTextureIds, flippedAtLeastOnceSnapshot);

		IrisSamplers.addRenderTargetSamplers(customTextureSamplerInterceptor, () -> flipped, renderTargets, true);
		IrisSamplers.addCustomTextures(builder, irisCustomTextures);
		IrisSamplers.addCustomImages(customTextureSamplerInterceptor, customImages);

		IrisImages.addRenderTargetImages(builder, () -> flipped, renderTargets);
		IrisImages.addCustomImages(builder, customImages);

		IrisSamplers.addNoiseSampler(customTextureSamplerInterceptor, noiseTexture);
		IrisSamplers.addCompositeSamplers(customTextureSamplerInterceptor, renderTargets);

		if (IrisSamplers.hasShadowSamplers(customTextureSamplerInterceptor)) {
			IrisSamplers.addShadowSamplers(customTextureSamplerInterceptor, shadowTargetsSupplier.get(), null, pipeline.hasFeature(FeatureFlags.SEPARATE_HARDWARE_SAMPLERS));
			IrisImages.addShadowColorImages(builder, shadowTargetsSupplier.get(), null);
		}

		// TODO: Don't duplicate this with FinalPassRenderer
		centerDepthSampler.setUsage(builder.addDynamicSampler(centerDepthSampler::getCenterDepthTexture, "iris_centerDepthSmooth"));

		Program build = builder.build();

		// tell the customUniforms that those locations belong to this pass
		// this is just an object to index the internal map
		this.customUniforms.mapholderToPass(builder, build);

		return build;
	}

	private ComputeProgram[] createComputes(ComputeSource[] compute, ImmutableSet<Integer> flipped, ImmutableSet<Integer> flippedAtLeastOnceSnapshot, Supplier<ShadowRenderTargets> shadowTargetsSupplier) {
		ComputeProgram[] programs = new ComputeProgram[compute.length];
		for (int i = 0; i < programs.length; i++) {
			ComputeSource source = compute[i];
			if (source == null || !source.getSource().isPresent()) {
				continue;
			} else {
				// TODO: Properly handle empty shaders
				Objects.requireNonNull(flipped);
				ProgramBuilder builder;

				try {
<<<<<<< HEAD
					builder = ProgramBuilder.beginCompute(source.getName(), TransformPatcher.patchCompute(source.getSource().orElse(null), textureStage, pipeline.getTextureMap()), IrisSamplers.COMPOSITE_RESERVED_TEXTURE_UNITS);
				} catch (ShaderCompileException e) {
					throw e;
=======
					String transformed =  TransformPatcher.patchCompute(source.getSource().orElse(null), textureStage, pipeline.getTextureMap());

					ShaderPrinter.printProgram(source.getName()).addSource(PatchShaderType.COMPUTE, transformed).print();

					builder = ProgramBuilder.beginCompute(source.getName(), transformed, IrisSamplers.COMPOSITE_RESERVED_TEXTURE_UNITS);
>>>>>>> 9da6e53d
				} catch (RuntimeException e) {
					// TODO: Better error handling
					throw new RuntimeException("Shader compilation failed for compute " + source.getName() + "!", e);
				}

				ProgramSamplers.CustomTextureSamplerInterceptor customTextureSamplerInterceptor = ProgramSamplers.customTextureSamplerInterceptor(builder, customTextureIds, flippedAtLeastOnceSnapshot);

				CommonUniforms.addDynamicUniforms(builder, FogMode.OFF);

				customUniforms.assignTo(builder);

				IrisSamplers.addRenderTargetSamplers(customTextureSamplerInterceptor, () -> flipped, renderTargets, true);
				IrisSamplers.addCustomTextures(builder, irisCustomTextures);
				IrisSamplers.addCustomImages(customTextureSamplerInterceptor, customImages);

				IrisImages.addRenderTargetImages(builder, () -> flipped, renderTargets);
				IrisImages.addCustomImages(builder, customImages);

				IrisSamplers.addNoiseSampler(customTextureSamplerInterceptor, noiseTexture);
				IrisSamplers.addCompositeSamplers(customTextureSamplerInterceptor, renderTargets);

				if (IrisSamplers.hasShadowSamplers(customTextureSamplerInterceptor)) {
					IrisSamplers.addShadowSamplers(customTextureSamplerInterceptor, shadowTargetsSupplier.get(), null, pipeline.hasFeature(FeatureFlags.SEPARATE_HARDWARE_SAMPLERS));
					IrisImages.addShadowColorImages(builder, shadowTargetsSupplier.get(), null);
				}

				// TODO: Don't duplicate this with FinalPassRenderer
				centerDepthSampler.setUsage(builder.addDynamicSampler(centerDepthSampler::getCenterDepthTexture, "iris_centerDepthSmooth"));

				programs[i] = builder.buildCompute();

				customUniforms.mapholderToPass(builder, programs[i]);

				programs[i].setWorkGroupInfo(source.getWorkGroupRelative(), source.getWorkGroups());
			}
		}


		return programs;
	}

	public void destroy() {
		for (Pass renderPass : passes) {
			renderPass.destroy();
		}
	}
}<|MERGE_RESOLUTION|>--- conflicted
+++ resolved
@@ -404,17 +404,13 @@
 				ProgramBuilder builder;
 
 				try {
-<<<<<<< HEAD
-					builder = ProgramBuilder.beginCompute(source.getName(), TransformPatcher.patchCompute(source.getSource().orElse(null), textureStage, pipeline.getTextureMap()), IrisSamplers.COMPOSITE_RESERVED_TEXTURE_UNITS);
+					String transformed =  TransformPatcher.patchCompute(source.getSource().orElse(null), textureStage, pipeline.getTextureMap());
+
+					ShaderPrinter.printProgram(source.getName()).addSource(PatchShaderType.COMPUTE, transformed).print();
+
+					builder = ProgramBuilder.beginCompute(source.getName(), transformed, IrisSamplers.COMPOSITE_RESERVED_TEXTURE_UNITS);
 				} catch (ShaderCompileException e) {
 					throw e;
-=======
-					String transformed =  TransformPatcher.patchCompute(source.getSource().orElse(null), textureStage, pipeline.getTextureMap());
-
-					ShaderPrinter.printProgram(source.getName()).addSource(PatchShaderType.COMPUTE, transformed).print();
-
-					builder = ProgramBuilder.beginCompute(source.getName(), transformed, IrisSamplers.COMPOSITE_RESERVED_TEXTURE_UNITS);
->>>>>>> 9da6e53d
 				} catch (RuntimeException e) {
 					// TODO: Better error handling
 					throw new RuntimeException("Shader compilation failed for compute " + source.getName() + "!", e);
