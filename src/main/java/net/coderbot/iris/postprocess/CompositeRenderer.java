package net.coderbot.iris.postprocess;

import java.util.Map;
import java.util.Objects;
import java.util.function.IntSupplier;
import java.util.function.Supplier;

import com.google.common.collect.ImmutableList;
import com.google.common.collect.ImmutableMap;
import com.google.common.collect.ImmutableSet;
import com.mojang.blaze3d.platform.GlStateManager;
import com.mojang.blaze3d.systems.RenderSystem;
import it.unimi.dsi.fastutil.objects.Object2ObjectMap;
import net.coderbot.iris.gl.IrisRenderSystem;
import net.coderbot.iris.gl.framebuffer.GlFramebuffer;
import net.coderbot.iris.gl.program.ComputeProgram;
import net.coderbot.iris.gl.program.Program;
import net.coderbot.iris.gl.program.ProgramBuilder;
import net.coderbot.iris.gl.program.ProgramSamplers;
import net.coderbot.iris.gl.program.ProgramUniforms;
import net.coderbot.iris.gl.sampler.SamplerLimits;
import net.coderbot.iris.rendertarget.RenderTarget;
import net.coderbot.iris.pipeline.PatchedShaderPrinter;
import net.coderbot.iris.pipeline.transform.PatchShaderType;
import net.coderbot.iris.pipeline.transform.TransformPatcher;
import net.coderbot.iris.pipeline.newshader.FogMode;
import net.coderbot.iris.rendertarget.RenderTargets;
import net.coderbot.iris.samplers.IrisImages;
import net.coderbot.iris.samplers.IrisSamplers;
import net.coderbot.iris.shaderpack.ComputeSource;
import net.coderbot.iris.shaderpack.PackDirectives;
import net.coderbot.iris.shaderpack.PackRenderTargetDirectives;
import net.coderbot.iris.shaderpack.ProgramDirectives;
import net.coderbot.iris.shaderpack.ProgramSource;
import net.coderbot.iris.shadows.ShadowRenderTargets;
import net.coderbot.iris.uniforms.CommonUniforms;
import net.coderbot.iris.uniforms.FrameUpdateNotifier;
import net.coderbot.iris.uniforms.custom.CustomUniforms;
import net.minecraft.client.Minecraft;
import org.lwjgl.opengl.GL15C;
import org.lwjgl.opengl.GL20C;
import org.lwjgl.opengl.GL30C;

public class CompositeRenderer {
	private final RenderTargets renderTargets;

	private final ImmutableList<Pass> passes;
	private final IntSupplier noiseTexture;
	private final FrameUpdateNotifier updateNotifier;
	private final CenterDepthSampler centerDepthSampler;
	private final Object2ObjectMap<String, IntSupplier> customTextureIds;
	private final ImmutableSet<Integer> flippedAtLeastOnceFinal;
	private final CustomUniforms customUniforms;

	public CompositeRenderer(PackDirectives packDirectives, ProgramSource[] sources, ComputeSource[][] computes, RenderTargets renderTargets,
							 IntSupplier noiseTexture, FrameUpdateNotifier updateNotifier,
							 CenterDepthSampler centerDepthSampler, BufferFlipper bufferFlipper,
							 Supplier<ShadowRenderTargets> shadowTargetsSupplier,
							 Object2ObjectMap<String, IntSupplier> customTextureIds, ImmutableMap<Integer, Boolean> explicitPreFlips,
							 CustomUniforms customUniforms) {
		this.noiseTexture = noiseTexture;
		this.updateNotifier = updateNotifier;
		this.centerDepthSampler = centerDepthSampler;
		this.renderTargets = renderTargets;
		this.customTextureIds = customTextureIds;
		this.customUniforms = customUniforms;

		final PackRenderTargetDirectives renderTargetDirectives = packDirectives.getRenderTargetDirectives();
		final Map<Integer, PackRenderTargetDirectives.RenderTargetSettings> renderTargetSettings =
				renderTargetDirectives.getRenderTargetSettings();

		final ImmutableList.Builder<Pass> passes = ImmutableList.builder();
		final ImmutableSet.Builder<Integer> flippedAtLeastOnce = new ImmutableSet.Builder<>();

		explicitPreFlips.forEach((buffer, shouldFlip) -> {
			if (shouldFlip) {
				bufferFlipper.flip(buffer);
				// NB: Flipping deferred_pre or composite_pre does NOT cause the "flippedAtLeastOnce" flag to trigger
			}
		});

		for (int i = 0; i < sources.length; i++) {
			ProgramSource source = sources[i];

			ImmutableSet<Integer> flipped = bufferFlipper.snapshot();
			ImmutableSet<Integer> flippedAtLeastOnceSnapshot = flippedAtLeastOnce.build();

			if (source == null || !source.isValid()) {
				if (computes[i] != null) {
					ComputeOnlyPass pass = new ComputeOnlyPass();
					pass.computes = createComputes(computes[i], flipped, flippedAtLeastOnceSnapshot, shadowTargetsSupplier);
					passes.add(pass);
				}
				continue;
			}

			Pass pass = new Pass();
			ProgramDirectives directives = source.getDirectives();

			pass.program = createProgram(source, flipped, flippedAtLeastOnceSnapshot, shadowTargetsSupplier);
			pass.computes = createComputes(computes[i], flipped, flippedAtLeastOnceSnapshot, shadowTargetsSupplier);
			int[] drawBuffers = directives.getDrawBuffers();

			GlFramebuffer framebuffer = renderTargets.createColorFramebuffer(flipped, drawBuffers);

			int passWidth = 0, passHeight = 0;
			// Flip the buffers that this shader wrote to, and set pass width and height
			ImmutableMap<Integer, Boolean> explicitFlips = directives.getExplicitFlips();

			for (int buffer : drawBuffers) {
				RenderTarget target = renderTargets.get(buffer);
				if ((passWidth > 0 && passWidth != target.getWidth()) || (passHeight > 0 && passHeight != target.getHeight())) {
					throw new IllegalStateException("Pass widths must match");
				}
				passWidth = target.getWidth();
				passHeight = target.getHeight();

				// compare with boxed Boolean objects to avoid NPEs
				if (explicitFlips.get(buffer) == Boolean.FALSE) {
					continue;
				}

				bufferFlipper.flip(buffer);
				flippedAtLeastOnce.add(buffer);
			}

			explicitFlips.forEach((buffer, shouldFlip) -> {
				if (shouldFlip) {
					bufferFlipper.flip(buffer);
					flippedAtLeastOnce.add(buffer);
				}
			});

			pass.drawBuffers = directives.getDrawBuffers();
			pass.viewWidth = passWidth;
			pass.viewHeight = passHeight;
			pass.stageReadsFromAlt = flipped;
			pass.framebuffer = framebuffer;
			pass.viewportScale = directives.getViewportScale();
			pass.mipmappedBuffers = directives.getMipmappedBuffers();
			pass.flippedAtLeastOnce = flippedAtLeastOnceSnapshot;

			passes.add(pass);
		}

		this.passes = passes.build();
		this.flippedAtLeastOnceFinal = flippedAtLeastOnce.build();

		GlStateManager._glBindFramebuffer(GL30C.GL_READ_FRAMEBUFFER, 0);
	}

	public ImmutableSet<Integer> getFlippedAtLeastOnceFinal() {
		return this.flippedAtLeastOnceFinal;
	}


	public void recalculateSizes() {
		for (Pass pass : passes) {
			if (pass instanceof ComputeOnlyPass) {
				continue;
			}
			int passWidth = 0, passHeight = 0;
			for (int buffer : pass.drawBuffers) {
				RenderTarget target = renderTargets.get(buffer);
				if ((passWidth > 0 && passWidth != target.getWidth()) || (passHeight > 0 && passHeight != target.getHeight())) {
					throw new IllegalStateException("Pass widths must match");
				}
				passWidth = target.getWidth();
				passHeight = target.getHeight();
			}
			renderTargets.destroyFramebuffer(pass.framebuffer);
			pass.framebuffer = renderTargets.createColorFramebuffer(pass.stageReadsFromAlt, pass.drawBuffers);
			pass.viewWidth = passWidth;
			pass.viewHeight = passHeight;
		}
	}

	private class Pass {
		int[] drawBuffers;
		int viewWidth;
		int viewHeight;
		Program program;
		ComputeProgram[] computes;
		GlFramebuffer framebuffer;
		ImmutableSet<Integer> flippedAtLeastOnce;
		ImmutableSet<Integer> stageReadsFromAlt;
		ImmutableSet<Integer> mipmappedBuffers;
		float viewportScale;

		protected void destroy() {
			this.program.destroy();
			for (ComputeProgram compute : this.computes) {
				if (compute != null) {
					compute.destroy();
				}
			}
		}
	}

	private class ComputeOnlyPass extends Pass {
		@Override
		protected void destroy() {
			for (ComputeProgram compute : this.computes) {
				if (compute != null) {
					compute.destroy();
				}
			}
		}
	}

	public void renderAll() {
		RenderSystem.disableBlend();

		FullScreenQuadRenderer.INSTANCE.begin();
		com.mojang.blaze3d.pipeline.RenderTarget main = Minecraft.getInstance().getMainRenderTarget();

		for (Pass renderPass : passes) {
			boolean ranCompute = false;
			for (ComputeProgram computeProgram : renderPass.computes) {
				if (computeProgram != null) {
					ranCompute = true;
<<<<<<< HEAD
					com.mojang.blaze3d.pipeline.RenderTarget main = Minecraft.getInstance().getMainRenderTarget();
					computeProgram.dispatch(main.width, main.height, customUniforms);
=======
					computeProgram.use();
					this.customUniforms.push(computeProgram);
					computeProgram.dispatch(main.width, main.height);
>>>>>>> 65499344
				}
			}

			if (ranCompute) {
				IrisRenderSystem.memoryBarrier(40);
			}

			Program.unbind();

			if (renderPass instanceof ComputeOnlyPass) {
				continue;
			}

			if (!renderPass.mipmappedBuffers.isEmpty()) {
				RenderSystem.activeTexture(GL15C.GL_TEXTURE0);

				for (int index : renderPass.mipmappedBuffers) {
					setupMipmapping(CompositeRenderer.this.renderTargets.get(index), renderPass.stageReadsFromAlt.contains(index));
				}
			}

			float scaledWidth = renderPass.viewWidth * renderPass.viewportScale;
			float scaledHeight = renderPass.viewHeight * renderPass.viewportScale;
			RenderSystem.viewport(0, 0, (int) scaledWidth, (int) scaledHeight);

			renderPass.framebuffer.bind();
			renderPass.program.use();

			// program is the identifier for composite :shrug:
			this.customUniforms.push(renderPass.program);

			FullScreenQuadRenderer.INSTANCE.renderQuad();
		}

		FullScreenQuadRenderer.INSTANCE.end();

		// Make sure to reset the viewport to how it was before... Otherwise weird issues could occur.
		// Also bind the "main" framebuffer if it isn't already bound.
		Minecraft.getInstance().getMainRenderTarget().bindWrite(true);
		ProgramUniforms.clearActiveUniforms();
		ProgramSamplers.clearActiveSamplers();
		GlStateManager._glUseProgram(0);

		// NB: Unbinding all of these textures is necessary for proper shaderpack reloading.
		for (int i = 0; i < SamplerLimits.get().getMaxTextureUnits(); i++) {
			// Unbind all textures that we may have used.
			// NB: This is necessary for shader pack reloading to work propely
			RenderSystem.activeTexture(GL15C.GL_TEXTURE0 + i);
			RenderSystem.bindTexture(0);
		}

		RenderSystem.activeTexture(GL15C.GL_TEXTURE0);
	}

	private static void setupMipmapping(net.coderbot.iris.rendertarget.RenderTarget target, boolean readFromAlt) {
		int texture = readFromAlt ? target.getAltTexture() : target.getMainTexture();

		// TODO: Only generate the mipmap if a valid mipmap hasn't been generated or if we've written to the buffer
		// (since the last mipmap was generated)
		//
		// NB: We leave mipmapping enabled even if the buffer is written to again, this appears to match the
		// behavior of ShadersMod/OptiFine, however I'm not sure if it's desired behavior. It's possible that a
		// program could use mipmapped sampling with a stale mipmap, which probably isn't great. However, the
		// sampling mode is always reset between frames, so this only persists after the first program to use
		// mipmapping on this buffer.
		//
		// Also note that this only applies to one of the two buffers in a render target buffer pair - making it
		// unlikely that this issue occurs in practice with most shader packs.
		IrisRenderSystem.generateMipmaps(texture, GL20C.GL_TEXTURE_2D);
		IrisRenderSystem.texParameteri(texture, GL20C.GL_TEXTURE_2D, GL20C.GL_TEXTURE_MIN_FILTER, GL20C.GL_LINEAR_MIPMAP_LINEAR);
	}

	// TODO: Don't just copy this from DeferredWorldRenderingPipeline
	private Program createProgram(ProgramSource source, ImmutableSet<Integer> flipped, ImmutableSet<Integer> flippedAtLeastOnceSnapshot,
														   Supplier<ShadowRenderTargets> shadowTargetsSupplier) {
		// TODO: Properly handle empty shaders
		Map<PatchShaderType, String> transformed = TransformPatcher.patchComposite(
			source.getVertexSource().orElseThrow(NullPointerException::new),
			source.getGeometrySource().orElse(null),
			source.getFragmentSource().orElseThrow(NullPointerException::new));
		String vertex = transformed.get(PatchShaderType.VERTEX);
		String geometry = transformed.get(PatchShaderType.GEOMETRY);
		String fragment = transformed.get(PatchShaderType.FRAGMENT);
		PatchedShaderPrinter.debugPatchedShaders(source.getName(), vertex, geometry, fragment);

		Objects.requireNonNull(flipped);
		ProgramBuilder builder;

		try {
			builder = ProgramBuilder.begin(source.getName(), vertex, geometry, fragment,
					IrisSamplers.COMPOSITE_RESERVED_TEXTURE_UNITS);
		} catch (RuntimeException e) {
			// TODO: Better error handling
			throw new RuntimeException("Shader compilation failed!", e);
		}


		CommonUniforms.addDynamicUniforms(builder, FogMode.OFF);
		this.customUniforms.assignTo(builder);

		ProgramSamplers.CustomTextureSamplerInterceptor customTextureSamplerInterceptor = ProgramSamplers.customTextureSamplerInterceptor(builder, customTextureIds, flippedAtLeastOnceSnapshot);

		IrisSamplers.addRenderTargetSamplers(customTextureSamplerInterceptor, () -> flipped, renderTargets, true);
		IrisImages.addRenderTargetImages(builder, () -> flipped, renderTargets);

		IrisSamplers.addNoiseSampler(customTextureSamplerInterceptor, noiseTexture);
		IrisSamplers.addCompositeSamplers(customTextureSamplerInterceptor, renderTargets);

		if (IrisSamplers.hasShadowSamplers(customTextureSamplerInterceptor)) {
			IrisSamplers.addShadowSamplers(customTextureSamplerInterceptor, shadowTargetsSupplier.get());
			IrisImages.addShadowColorImages(builder, shadowTargetsSupplier.get());
		}

		// TODO: Don't duplicate this with FinalPassRenderer
		builder.addDynamicSampler(centerDepthSampler::getCenterDepthTexture, "iris_centerDepthSmooth");

		Program build = builder.build();

		// tell the customUniforms that those locations belong to this pass
		// this is just an object to index the internal map
		this.customUniforms.mapholderToPass(builder, build);

		return build;
	}

	private ComputeProgram[] createComputes(ComputeSource[] compute, ImmutableSet<Integer> flipped, ImmutableSet<Integer> flippedAtLeastOnceSnapshot, Supplier<ShadowRenderTargets> shadowTargetsSupplier) {
		ComputeProgram[] programs = new ComputeProgram[compute.length];
		for (int i = 0; i < programs.length; i++) {
			ComputeSource source = compute[i];
			if (source == null || !source.getSource().isPresent()) {
				continue;
			} else {
				// TODO: Properly handle empty shaders
				Objects.requireNonNull(flipped);
				ProgramBuilder builder;

				try {
					builder = ProgramBuilder.beginCompute(source.getName(), source.getSource().orElse(null), IrisSamplers.COMPOSITE_RESERVED_TEXTURE_UNITS);
				} catch (RuntimeException e) {
					// TODO: Better error handling
					throw new RuntimeException("Shader compilation failed!", e);
				}

				ProgramSamplers.CustomTextureSamplerInterceptor customTextureSamplerInterceptor = ProgramSamplers.customTextureSamplerInterceptor(builder, customTextureIds, flippedAtLeastOnceSnapshot);

<<<<<<< HEAD
				CommonUniforms.addCommonUniforms(builder, source.getParent().getPack().getIdMap(), source.getParent().getPackDirectives(), updateNotifier, FogMode.OFF);
=======
				CommonUniforms.addDynamicUniforms(builder);

				customUniforms.assignTo(builder);

>>>>>>> 65499344
				IrisSamplers.addRenderTargetSamplers(customTextureSamplerInterceptor, () -> flipped, renderTargets, true);
				IrisImages.addRenderTargetImages(builder, () -> flipped, renderTargets);

				IrisSamplers.addNoiseSampler(customTextureSamplerInterceptor, noiseTexture);
				IrisSamplers.addCompositeSamplers(customTextureSamplerInterceptor, renderTargets);

				if (IrisSamplers.hasShadowSamplers(customTextureSamplerInterceptor)) {
					IrisSamplers.addShadowSamplers(customTextureSamplerInterceptor, shadowTargetsSupplier.get());
					IrisImages.addShadowColorImages(builder, shadowTargetsSupplier.get());
				}

				// TODO: Don't duplicate this with FinalPassRenderer
				builder.addDynamicSampler(centerDepthSampler::getCenterDepthTexture, "iris_centerDepthSmooth");

				programs[i] = builder.buildCompute();

				customUniforms.mapholderToPass(builder, programs[i]);

				programs[i].setWorkGroupInfo(source.getWorkGroupRelative(), source.getWorkGroups());
			}
		}


		return programs;
	}

	public void destroy() {
		for (Pass renderPass : passes) {
			renderPass.destroy();
		}
	}
}<|MERGE_RESOLUTION|>--- conflicted
+++ resolved
@@ -219,14 +219,9 @@
 			for (ComputeProgram computeProgram : renderPass.computes) {
 				if (computeProgram != null) {
 					ranCompute = true;
-<<<<<<< HEAD
-					com.mojang.blaze3d.pipeline.RenderTarget main = Minecraft.getInstance().getMainRenderTarget();
-					computeProgram.dispatch(main.width, main.height, customUniforms);
-=======
 					computeProgram.use();
 					this.customUniforms.push(computeProgram);
 					computeProgram.dispatch(main.width, main.height);
->>>>>>> 65499344
 				}
 			}
 
@@ -372,14 +367,10 @@
 
 				ProgramSamplers.CustomTextureSamplerInterceptor customTextureSamplerInterceptor = ProgramSamplers.customTextureSamplerInterceptor(builder, customTextureIds, flippedAtLeastOnceSnapshot);
 
-<<<<<<< HEAD
-				CommonUniforms.addCommonUniforms(builder, source.getParent().getPack().getIdMap(), source.getParent().getPackDirectives(), updateNotifier, FogMode.OFF);
-=======
 				CommonUniforms.addDynamicUniforms(builder);
 
 				customUniforms.assignTo(builder);
 
->>>>>>> 65499344
 				IrisSamplers.addRenderTargetSamplers(customTextureSamplerInterceptor, () -> flipped, renderTargets, true);
 				IrisImages.addRenderTargetImages(builder, () -> flipped, renderTargets);
 
