package net.coderbot.iris.postprocess;

import java.util.Arrays;
import java.util.Map;
import java.util.Objects;
import java.util.function.IntSupplier;
import java.util.function.Supplier;

import com.google.common.collect.ImmutableList;
import com.google.common.collect.ImmutableMap;
import com.google.common.collect.ImmutableSet;
import com.mojang.blaze3d.platform.GlStateManager;
import com.mojang.blaze3d.systems.RenderSystem;
import it.unimi.dsi.fastutil.objects.Object2ObjectMap;
import net.coderbot.iris.gl.IrisRenderSystem;
import net.coderbot.iris.gl.framebuffer.GlFramebuffer;
import net.coderbot.iris.gl.program.ComputeProgram;
import net.coderbot.iris.gl.program.Program;
import net.coderbot.iris.gl.program.ProgramBuilder;
import net.coderbot.iris.gl.program.ProgramSamplers;
import net.coderbot.iris.gl.program.ProgramUniforms;
import net.coderbot.iris.gl.sampler.SamplerLimits;
import net.coderbot.iris.gl.shader.ShaderCompileException;
import net.coderbot.iris.gl.texture.TextureAccess;
import net.coderbot.iris.pipeline.DeferredWorldRenderingPipeline;
import net.coderbot.iris.pipeline.WorldRenderingPipeline;
import net.coderbot.iris.rendertarget.RenderTarget;
import net.coderbot.iris.pipeline.PatchedShaderPrinter;
import net.coderbot.iris.pipeline.transform.PatchShaderType;
import net.coderbot.iris.pipeline.transform.TransformPatcher;
import net.coderbot.iris.pipeline.newshader.FogMode;
import net.coderbot.iris.rendertarget.RenderTargets;
import net.coderbot.iris.samplers.IrisImages;
import net.coderbot.iris.samplers.IrisSamplers;
import net.coderbot.iris.shaderpack.ComputeSource;
import net.coderbot.iris.shaderpack.PackDirectives;
import net.coderbot.iris.shaderpack.PackRenderTargetDirectives;
import net.coderbot.iris.shaderpack.ProgramDirectives;
import net.coderbot.iris.shaderpack.ProgramSource;
import net.coderbot.iris.shaderpack.texture.TextureStage;
import net.coderbot.iris.shadows.ShadowRenderTargets;
import net.coderbot.iris.uniforms.CommonUniforms;
import net.coderbot.iris.uniforms.FrameUpdateNotifier;
import net.coderbot.iris.uniforms.custom.CustomUniforms;
import net.minecraft.client.Minecraft;
import org.lwjgl.opengl.GL15C;
import org.lwjgl.opengl.GL20C;
import org.lwjgl.opengl.GL30C;

import java.util.Map;
import java.util.Objects;
import java.util.function.Supplier;

public class CompositeRenderer {
	private final RenderTargets renderTargets;

	private final ImmutableList<Pass> passes;
	private final TextureAccess noiseTexture;
	private final FrameUpdateNotifier updateNotifier;
	private final CenterDepthSampler centerDepthSampler;
	private final Object2ObjectMap<String, TextureAccess> customTextureIds;
	private final ImmutableSet<Integer> flippedAtLeastOnceFinal;
	private final CustomUniforms customUniforms;
	private final Object2ObjectMap<String, TextureAccess> irisCustomTextures;
	private TextureStage textureStage;
	private WorldRenderingPipeline pipeline;

	public CompositeRenderer(WorldRenderingPipeline pipeline, PackDirectives packDirectives, ProgramSource[] sources, ComputeSource[][] computes, RenderTargets renderTargets,
							 TextureAccess noiseTexture, FrameUpdateNotifier updateNotifier,
							 CenterDepthSampler centerDepthSampler, BufferFlipper bufferFlipper,
							 Supplier<ShadowRenderTargets> shadowTargetsSupplier, TextureStage textureStage,
							 Object2ObjectMap<String, TextureAccess> customTextureIds, Object2ObjectMap<String, TextureAccess> irisCustomTextures, ImmutableMap<Integer, Boolean> explicitPreFlips,
							 CustomUniforms customUniforms) {
		this.pipeline = pipeline;
		this.noiseTexture = noiseTexture;
		this.updateNotifier = updateNotifier;
		this.centerDepthSampler = centerDepthSampler;
		this.renderTargets = renderTargets;
		this.customTextureIds = customTextureIds;
		this.customUniforms = customUniforms;
		this.irisCustomTextures = irisCustomTextures;
		this.textureStage = textureStage;

		final PackRenderTargetDirectives renderTargetDirectives = packDirectives.getRenderTargetDirectives();
		final Map<Integer, PackRenderTargetDirectives.RenderTargetSettings> renderTargetSettings =
				renderTargetDirectives.getRenderTargetSettings();

		final ImmutableList.Builder<Pass> passes = ImmutableList.builder();
		final ImmutableSet.Builder<Integer> flippedAtLeastOnce = new ImmutableSet.Builder<>();

		explicitPreFlips.forEach((buffer, shouldFlip) -> {
			if (shouldFlip) {
				bufferFlipper.flip(buffer);
				// NB: Flipping deferred_pre or composite_pre does NOT cause the "flippedAtLeastOnce" flag to trigger
			}
		});

		for (int i = 0; i < sources.length; i++) {
			ProgramSource source = sources[i];

			ImmutableSet<Integer> flipped = bufferFlipper.snapshot();
			ImmutableSet<Integer> flippedAtLeastOnceSnapshot = flippedAtLeastOnce.build();

			if (source == null || !source.isValid()) {
				if (computes[i] != null) {
					ComputeOnlyPass pass = new ComputeOnlyPass();
					pass.computes = createComputes(computes[i], flipped, flippedAtLeastOnceSnapshot, shadowTargetsSupplier);
					passes.add(pass);
				}
				continue;
			}

			Pass pass = new Pass();
			ProgramDirectives directives = source.getDirectives();

			pass.program = createProgram(source, flipped, flippedAtLeastOnceSnapshot, shadowTargetsSupplier);
			pass.computes = createComputes(computes[i], flipped, flippedAtLeastOnceSnapshot, shadowTargetsSupplier);
			int[] drawBuffers = directives.getDrawBuffers();


			int passWidth = 0, passHeight = 0;
			// Flip the buffers that this shader wrote to, and set pass width and height
			ImmutableMap<Integer, Boolean> explicitFlips = directives.getExplicitFlips();

			for (int buffer : drawBuffers) {
				RenderTarget target = renderTargets.get(buffer);
				if ((passWidth > 0 && passWidth != target.getWidth()) || (passHeight > 0 && passHeight != target.getHeight())) {
					throw new IllegalStateException("Pass sizes must match for drawbuffers " + Arrays.toString(drawBuffers) + "\nOriginal width: " + passWidth + " New width: " + target.getWidth()+ " Original height: " + passHeight + " New height: " + target.getHeight()) ;
				}
				passWidth = target.getWidth();
				passHeight = target.getHeight();

				// compare with boxed Boolean objects to avoid NPEs
				if (explicitFlips.get(buffer) == Boolean.FALSE) {
					continue;
				}

				bufferFlipper.flip(buffer);
				flippedAtLeastOnce.add(buffer);
			}

			GlFramebuffer framebuffer = renderTargets.createColorFramebuffer(flipped, drawBuffers);

			explicitFlips.forEach((buffer, shouldFlip) -> {
				if (shouldFlip) {
					bufferFlipper.flip(buffer);
					flippedAtLeastOnce.add(buffer);
				}
			});

			pass.drawBuffers = directives.getDrawBuffers();
			pass.viewWidth = passWidth;
			pass.viewHeight = passHeight;
			pass.stageReadsFromAlt = flipped;
			pass.framebuffer = framebuffer;
			pass.viewportScale = directives.getViewportScale();
			pass.mipmappedBuffers = directives.getMipmappedBuffers();
			pass.flippedAtLeastOnce = flippedAtLeastOnceSnapshot;

			passes.add(pass);
		}

		this.passes = passes.build();
		this.flippedAtLeastOnceFinal = flippedAtLeastOnce.build();

		GlStateManager._glBindFramebuffer(GL30C.GL_READ_FRAMEBUFFER, 0);
	}

	public ImmutableSet<Integer> getFlippedAtLeastOnceFinal() {
		return this.flippedAtLeastOnceFinal;
	}


	public void recalculateSizes() {
		for (Pass pass : passes) {
			if (pass instanceof ComputeOnlyPass) {
				continue;
			}
			int passWidth = 0, passHeight = 0;
			for (int buffer : pass.drawBuffers) {
				RenderTarget target = renderTargets.get(buffer);
				if ((passWidth > 0 && passWidth != target.getWidth()) || (passHeight > 0 && passHeight != target.getHeight())) {
					throw new IllegalStateException("Pass widths must match");
				}
				passWidth = target.getWidth();
				passHeight = target.getHeight();
			}
			renderTargets.destroyFramebuffer(pass.framebuffer);
			pass.framebuffer = renderTargets.createColorFramebuffer(pass.stageReadsFromAlt, pass.drawBuffers);
			pass.viewWidth = passWidth;
			pass.viewHeight = passHeight;
		}
	}

	private static class Pass {
		int[] drawBuffers;
		int viewWidth;
		int viewHeight;
		Program program;
		ComputeProgram[] computes;
		GlFramebuffer framebuffer;
		ImmutableSet<Integer> flippedAtLeastOnce;
		ImmutableSet<Integer> stageReadsFromAlt;
		ImmutableSet<Integer> mipmappedBuffers;
		float viewportScale;

		protected void destroy() {
			this.program.destroy();
			for (ComputeProgram compute : this.computes) {
				if (compute != null) {
					compute.destroy();
				}
			}
		}
	}

	private class ComputeOnlyPass extends Pass {
		@Override
		protected void destroy() {
			for (ComputeProgram compute : this.computes) {
				if (compute != null) {
					compute.destroy();
				}
			}
		}
	}

	public void renderAll() {
		RenderSystem.disableBlend();

		FullScreenQuadRenderer.INSTANCE.begin();
		com.mojang.blaze3d.pipeline.RenderTarget main = Minecraft.getInstance().getMainRenderTarget();

		for (Pass renderPass : passes) {
			boolean ranCompute = false;
			for (ComputeProgram computeProgram : renderPass.computes) {
				if (computeProgram != null) {
					ranCompute = true;
					computeProgram.use();
					this.customUniforms.push(computeProgram);
					computeProgram.dispatch(main.width, main.height);
				}
			}

			if (ranCompute) {
				IrisRenderSystem.memoryBarrier(40);
			}

			Program.unbind();

			if (renderPass instanceof ComputeOnlyPass) {
				continue;
			}

			if (!renderPass.mipmappedBuffers.isEmpty()) {
				RenderSystem.activeTexture(GL15C.GL_TEXTURE0);

				for (int index : renderPass.mipmappedBuffers) {
					setupMipmapping(CompositeRenderer.this.renderTargets.get(index), renderPass.stageReadsFromAlt.contains(index));
				}
			}

			float scaledWidth = renderPass.viewWidth * renderPass.viewportScale;
			float scaledHeight = renderPass.viewHeight * renderPass.viewportScale;
			RenderSystem.viewport(0, 0, (int) scaledWidth, (int) scaledHeight);

			renderPass.framebuffer.bind();
			renderPass.program.use();

			// program is the identifier for composite :shrug:
			this.customUniforms.push(renderPass.program);

			FullScreenQuadRenderer.INSTANCE.renderQuad();
		}

		FullScreenQuadRenderer.INSTANCE.end();

		// Make sure to reset the viewport to how it was before... Otherwise weird issues could occur.
		// Also bind the "main" framebuffer if it isn't already bound.
		Minecraft.getInstance().getMainRenderTarget().bindWrite(true);
		ProgramUniforms.clearActiveUniforms();
		ProgramSamplers.clearActiveSamplers();
		GlStateManager._glUseProgram(0);

		// NB: Unbinding all of these textures is necessary for proper shaderpack reloading.
		for (int i = 0; i < SamplerLimits.get().getMaxTextureUnits(); i++) {
			// Unbind all textures that we may have used.
			// NB: This is necessary for shader pack reloading to work propely
			RenderSystem.activeTexture(GL15C.GL_TEXTURE0 + i);
			RenderSystem.bindTexture(0);
		}

		RenderSystem.activeTexture(GL15C.GL_TEXTURE0);
	}

	private static void setupMipmapping(net.coderbot.iris.rendertarget.RenderTarget target, boolean readFromAlt) {
		int texture = readFromAlt ? target.getAltTexture() : target.getMainTexture();

		// TODO: Only generate the mipmap if a valid mipmap hasn't been generated or if we've written to the buffer
		// (since the last mipmap was generated)
		//
		// NB: We leave mipmapping enabled even if the buffer is written to again, this appears to match the
		// behavior of ShadersMod/OptiFine, however I'm not sure if it's desired behavior. It's possible that a
		// program could use mipmapped sampling with a stale mipmap, which probably isn't great. However, the
		// sampling mode is always reset between frames, so this only persists after the first program to use
		// mipmapping on this buffer.
		//
		// Also note that this only applies to one of the two buffers in a render target buffer pair - making it
		// unlikely that this issue occurs in practice with most shader packs.
		IrisRenderSystem.generateMipmaps(texture, GL20C.GL_TEXTURE_2D);

		int filter = GL20C.GL_LINEAR_MIPMAP_LINEAR;
		if (target.getInternalFormat().getPixelFormat().isInteger()) {
			filter = GL20C.GL_NEAREST_MIPMAP_NEAREST;
		}

		IrisRenderSystem.texParameteri(texture, GL20C.GL_TEXTURE_2D, GL20C.GL_TEXTURE_MIN_FILTER, filter);
	}

	// TODO: Don't just copy this from DeferredWorldRenderingPipeline
	private Program createProgram(ProgramSource source, ImmutableSet<Integer> flipped, ImmutableSet<Integer> flippedAtLeastOnceSnapshot,
														   Supplier<ShadowRenderTargets> shadowTargetsSupplier) {
		// TODO: Properly handle empty shaders
		Map<PatchShaderType, String> transformed = TransformPatcher.patchComposite(
			source.getVertexSource().orElseThrow(NullPointerException::new),
			source.getGeometrySource().orElse(null),
			source.getFragmentSource().orElseThrow(NullPointerException::new), textureStage, pipeline.getTextureMap());
		String vertex = transformed.get(PatchShaderType.VERTEX);
		String geometry = transformed.get(PatchShaderType.GEOMETRY);
		String fragment = transformed.get(PatchShaderType.FRAGMENT);
		PatchedShaderPrinter.debugPatchedShaders(source.getName(), vertex, geometry, fragment);

		Objects.requireNonNull(flipped);
		ProgramBuilder builder;

		try {
			builder = ProgramBuilder.begin(source.getName(), vertex, geometry, fragment,
					IrisSamplers.COMPOSITE_RESERVED_TEXTURE_UNITS);
		} catch (ShaderCompileException e) {
			throw e;
		} catch (RuntimeException e) {
			// TODO: Better error handling
			throw new RuntimeException("Shader compilation failed!", e);
		}


		CommonUniforms.addDynamicUniforms(builder, FogMode.OFF);
		this.customUniforms.assignTo(builder);

		ProgramSamplers.CustomTextureSamplerInterceptor customTextureSamplerInterceptor = ProgramSamplers.customTextureSamplerInterceptor(builder, customTextureIds, flippedAtLeastOnceSnapshot);

		IrisSamplers.addRenderTargetSamplers(customTextureSamplerInterceptor, () -> flipped, renderTargets, true);
		IrisSamplers.addCustomTextures(builder, irisCustomTextures);

		IrisImages.addRenderTargetImages(builder, () -> flipped, renderTargets);

		IrisSamplers.addNoiseSampler(customTextureSamplerInterceptor, noiseTexture);
		IrisSamplers.addCompositeSamplers(customTextureSamplerInterceptor, renderTargets);

		if (IrisSamplers.hasShadowSamplers(customTextureSamplerInterceptor)) {
			IrisSamplers.addShadowSamplers(customTextureSamplerInterceptor, shadowTargetsSupplier.get(), null);
			IrisImages.addShadowColorImages(builder, shadowTargetsSupplier.get(), null);
		}

		// TODO: Don't duplicate this with FinalPassRenderer
		centerDepthSampler.setUsage(builder.addDynamicSampler(centerDepthSampler::getCenterDepthTexture, "iris_centerDepthSmooth"));

		Program build = builder.build();

		// tell the customUniforms that those locations belong to this pass
		// this is just an object to index the internal map
		this.customUniforms.mapholderToPass(builder, build);

		return build;
	}

	private ComputeProgram[] createComputes(ComputeSource[] compute, ImmutableSet<Integer> flipped, ImmutableSet<Integer> flippedAtLeastOnceSnapshot, Supplier<ShadowRenderTargets> shadowTargetsSupplier) {
		ComputeProgram[] programs = new ComputeProgram[compute.length];
		for (int i = 0; i < programs.length; i++) {
			ComputeSource source = compute[i];
			if (source == null || !source.getSource().isPresent()) {
				continue;
			} else {
				// TODO: Properly handle empty shaders
				Objects.requireNonNull(flipped);
				ProgramBuilder builder;

				try {
<<<<<<< HEAD
					builder = ProgramBuilder.beginCompute(source.getName(), source.getSource().orElse(null), IrisSamplers.COMPOSITE_RESERVED_TEXTURE_UNITS);
				} catch (ShaderCompileException e) {
					throw e;
=======
					builder = ProgramBuilder.beginCompute(source.getName(), TransformPatcher.patchCompute(source.getSource().orElse(null), textureStage, pipeline.getTextureMap()), IrisSamplers.COMPOSITE_RESERVED_TEXTURE_UNITS);
>>>>>>> 9aa0221e
				} catch (RuntimeException e) {
					// TODO: Better error handling
					throw new RuntimeException("Shader compilation failed!", e);
				}

				ProgramSamplers.CustomTextureSamplerInterceptor customTextureSamplerInterceptor = ProgramSamplers.customTextureSamplerInterceptor(builder, customTextureIds, flippedAtLeastOnceSnapshot);

				CommonUniforms.addDynamicUniforms(builder, FogMode.OFF);

				customUniforms.assignTo(builder);

				IrisSamplers.addRenderTargetSamplers(customTextureSamplerInterceptor, () -> flipped, renderTargets, true);
				IrisSamplers.addCustomTextures(builder, irisCustomTextures);

				IrisImages.addRenderTargetImages(builder, () -> flipped, renderTargets);

				IrisSamplers.addNoiseSampler(customTextureSamplerInterceptor, noiseTexture);
				IrisSamplers.addCompositeSamplers(customTextureSamplerInterceptor, renderTargets);

				if (IrisSamplers.hasShadowSamplers(customTextureSamplerInterceptor)) {
					IrisSamplers.addShadowSamplers(customTextureSamplerInterceptor, shadowTargetsSupplier.get(), null);
					IrisImages.addShadowColorImages(builder, shadowTargetsSupplier.get(), null);
				}

				// TODO: Don't duplicate this with FinalPassRenderer
				centerDepthSampler.setUsage(builder.addDynamicSampler(centerDepthSampler::getCenterDepthTexture, "iris_centerDepthSmooth"));

				programs[i] = builder.buildCompute();

				customUniforms.mapholderToPass(builder, programs[i]);

				programs[i].setWorkGroupInfo(source.getWorkGroupRelative(), source.getWorkGroups());
			}
		}


		return programs;
	}

	public void destroy() {
		for (Pass renderPass : passes) {
			renderPass.destroy();
		}
	}
}<|MERGE_RESOLUTION|>--- conflicted
+++ resolved
@@ -386,13 +386,9 @@
 				ProgramBuilder builder;
 
 				try {
-<<<<<<< HEAD
-					builder = ProgramBuilder.beginCompute(source.getName(), source.getSource().orElse(null), IrisSamplers.COMPOSITE_RESERVED_TEXTURE_UNITS);
+					builder = ProgramBuilder.beginCompute(source.getName(), TransformPatcher.patchCompute(source.getSource().orElse(null), textureStage, pipeline.getTextureMap()), IrisSamplers.COMPOSITE_RESERVED_TEXTURE_UNITS);
 				} catch (ShaderCompileException e) {
 					throw e;
-=======
-					builder = ProgramBuilder.beginCompute(source.getName(), TransformPatcher.patchCompute(source.getSource().orElse(null), textureStage, pipeline.getTextureMap()), IrisSamplers.COMPOSITE_RESERVED_TEXTURE_UNITS);
->>>>>>> 9aa0221e
 				} catch (RuntimeException e) {
 					// TODO: Better error handling
 					throw new RuntimeException("Shader compilation failed!", e);
