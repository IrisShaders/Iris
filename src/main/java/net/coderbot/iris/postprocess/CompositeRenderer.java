--- conflicted
+++ resolved
@@ -50,14 +50,9 @@
 	public CompositeRenderer(PackDirectives packDirectives, ProgramSource[] sources, RenderTargets renderTargets,
 							 IntSupplier noiseTexture, FrameUpdateNotifier updateNotifier,
 							 CenterDepthSampler centerDepthSampler, BufferFlipper bufferFlipper,
-<<<<<<< HEAD
-							 Supplier<ShadowMapRenderer> shadowMapRendererSupplier,
+							 Supplier<ShadowRenderTargets> shadowTargetsSupplier,
 							 Object2ObjectMap<String, IntSupplier> customTextureIds, ImmutableMap<Integer, Boolean> explicitPreFlips,
 							 CustomUniforms customUniforms) {
-=======
-							 Supplier<ShadowRenderTargets> shadowTargetsSupplier,
-							 Object2ObjectMap<String, IntSupplier> customTextureIds, ImmutableMap<Integer, Boolean> explicitPreFlips) {
->>>>>>> 4517f77d
 		this.noiseTexture = noiseTexture;
 		this.updateNotifier = updateNotifier;
 		this.centerDepthSampler = centerDepthSampler;
