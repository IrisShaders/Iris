package net.coderbot.iris.postprocess;

import com.mojang.blaze3d.systems.RenderSystem;
import com.mojang.blaze3d.vertex.BufferBuilder;
import com.mojang.blaze3d.vertex.BufferUploader;
import com.mojang.blaze3d.vertex.DefaultVertexFormat;
import com.mojang.blaze3d.vertex.VertexBuffer;
import com.mojang.blaze3d.vertex.VertexFormat;
import net.coderbot.iris.fantastic.VertexBufferHelper;
import org.lwjgl.opengl.GL11;

import org.lwjgl.opengl.GL20C;

/**
 * Renders a full-screen textured quad to the screen. Used in composite / deferred rendering.
 */
public class FullScreenQuadRenderer {
	public static final FullScreenQuadRenderer INSTANCE = new FullScreenQuadRenderer();

	private VertexBuffer quad;

	private FullScreenQuadRenderer() {
		// 1 quad * vertex size in bytes * 6 vertices per quad (2 triangles) = initial allocation
		// TODO: We don't do a full initial allocation?
		BufferBuilder bufferBuilder = new BufferBuilder(DefaultVertexFormat.POSITION_TEX.getVertexSize());
		bufferBuilder.begin(VertexFormat.Mode.QUADS, DefaultVertexFormat.POSITION_TEX);
		bufferBuilder.vertex(0.0F, 0.0F, 0.0F).uv(0.0F, 0.0F).endVertex();
		bufferBuilder.vertex(1.0F, 0.0F, 0.0F).uv(1.0F, 0.0F).endVertex();
		bufferBuilder.vertex(1.0F, 1.0F, 0.0F).uv(1.0F, 1.0F).endVertex();
		bufferBuilder.vertex(0.0F, 1.0F, 0.0F).uv(0.0F, 1.0F).endVertex();
		BufferBuilder.RenderedBuffer renderedBuffer = bufferBuilder.end();

		quad = new VertexBuffer();
		quad.bind();
		quad.upload(renderedBuffer);
		VertexBuffer.unbind();
	}

	public void render() {
		begin();

		renderQuad();

		end();
	}

	public void begin() {
		((VertexBufferHelper) quad).saveBinding();
		RenderSystem.disableDepthTest();
		BufferUploader.reset();
		quad.bind();

	}

	public void renderQuad() {
		quad.draw();
	}

	public void end() {
		// NB: No need to clear the buffer state by calling glDisableVertexAttribArray - this VAO will always
		// have the same format, and buffer state is only associated with a given VAO, so we can keep it bound.
		//
		// Using quad.getFormat().clearBufferState() causes some Intel drivers to freak out:
		// https://github.com/IrisShaders/Iris/issues/1214

		RenderSystem.enableDepthTest();
<<<<<<< HEAD
		VertexBuffer.unbind();
=======
>>>>>>> d17e8ba9
		((VertexBufferHelper) quad).restoreBinding();
	}
}<|MERGE_RESOLUTION|>--- conflicted
+++ resolved
@@ -64,10 +64,6 @@
 		// https://github.com/IrisShaders/Iris/issues/1214
 
 		RenderSystem.enableDepthTest();
-<<<<<<< HEAD
-		VertexBuffer.unbind();
-=======
->>>>>>> d17e8ba9
 		((VertexBufferHelper) quad).restoreBinding();
 	}
 }