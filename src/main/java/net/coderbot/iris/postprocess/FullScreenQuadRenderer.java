--- conflicted
+++ resolved
@@ -54,13 +54,9 @@
 	}
 
 	public void renderQuad() {
-<<<<<<< HEAD
+		IrisRenderSystem.overridePolygonMode();
 		quad.draw();
-=======
-		IrisRenderSystem.overridePolygonMode();
-		quad.drawChunkLayer();
 		IrisRenderSystem.restorePolygonMode();
->>>>>>> 0b8ff992
 	}
 
 	public void end() {
