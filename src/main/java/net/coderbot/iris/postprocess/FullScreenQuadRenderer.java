--- conflicted
+++ resolved
@@ -28,19 +28,11 @@
 		bufferBuilder.vertex(1.0F, 0.0F, 0.0F).uv(1.0F, 0.0F).endVertex();
 		bufferBuilder.vertex(1.0F, 1.0F, 0.0F).uv(1.0F, 1.0F).endVertex();
 		bufferBuilder.vertex(0.0F, 1.0F, 0.0F).uv(0.0F, 1.0F).endVertex();
-<<<<<<< HEAD
-		bufferBuilder.end();
-
-		quad = new VertexBuffer();
-		quad.bind();
-		quad.upload(bufferBuilder);
-=======
 		BufferBuilder.RenderedBuffer renderedBuffer = bufferBuilder.end();
 
 		quad = new VertexBuffer();
 		quad.bind();
 		quad.upload(renderedBuffer);
->>>>>>> 5c64f56f
 		VertexBuffer.unbind();
 	}
 
@@ -56,19 +48,6 @@
 		((VertexBufferHelper) quad).saveBinding();
 		RenderSystem.disableDepthTest();
 		BufferUploader.reset();
-<<<<<<< HEAD
-	}
-
-	public void renderQuad() {
-		quad.drawChunkLayer();
-	}
-
-	public void end() {
-		RenderSystem.enableDepthTest();
-		quad.getFormat().clearBufferState();
-		VertexBuffer.unbind();
-		VertexBuffer.unbindVertexArray();
-=======
 		quad.bind();
 
 	}
@@ -86,7 +65,6 @@
 
 		RenderSystem.enableDepthTest();
 		VertexBuffer.unbind();
->>>>>>> 5c64f56f
 		((VertexBufferHelper) quad).restoreBinding();
 	}
 }