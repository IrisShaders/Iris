package net.coderbot.iris.postprocess;

import com.google.common.collect.ImmutableSet;
import com.mojang.blaze3d.platform.GlStateManager;
import com.mojang.blaze3d.systems.RenderSystem;
import net.coderbot.iris.gl.framebuffer.GlFramebuffer;
import net.coderbot.iris.gl.program.Program;
import net.coderbot.iris.gl.program.ProgramBuilder;
import net.coderbot.iris.gl.texture.DepthCopyStrategy;
import net.coderbot.iris.gl.texture.InternalTextureFormat;
import net.coderbot.iris.gl.texture.PixelType;
import net.coderbot.iris.gl.uniform.UniformUpdateFrequency;
import net.coderbot.iris.uniforms.SystemTimeUniforms;
<<<<<<< HEAD
import net.coderbot.iris.vendored.joml.Matrix4f;
=======
import net.fabricmc.loader.api.FabricLoader;
>>>>>>> 514b3406
import net.minecraft.client.Minecraft;
import org.lwjgl.opengl.GL21C;

import java.io.IOException;
import java.nio.file.Files;
import java.nio.file.Path;

public class CenterDepthSampler {
	private static final double LN2 = Math.log(2);
	private final Program program;
	private final GlFramebuffer framebuffer;
	private final int texture;
	private final int altTexture;
	private boolean hasFirstSample;
	private boolean everRetrieved;

	public CenterDepthSampler(float halfLife) {
		this.texture = GlStateManager._genTexture();
		this.altTexture = GlStateManager._genTexture();
		this.framebuffer = new GlFramebuffer();

		InternalTextureFormat format = InternalTextureFormat.R32F;
		RenderSystem.bindTexture(texture);
		setupColorTexture(format);
		RenderSystem.bindTexture(altTexture);
		setupColorTexture(format);
		RenderSystem.bindTexture(0);

		this.framebuffer.addColorAttachment(0, texture);
<<<<<<< HEAD
		ProgramBuilder builder = ProgramBuilder.begin("centerDepthSmooth", "#version 150 core\n" +
			"in vec3 iris_Position;" +
			"uniform mat4 projection;" +
			"void main() { gl_Position = projection * vec4(iris_Position, 1.0); }", null, "#version 150 core\n" +
			" uniform sampler2D depth; \n" +
			" uniform sampler2D altDepth; \n" +
			" uniform float lastFrameTime; \n" +
			" uniform float decay; \n" +
			" out vec4 iris_fragColor; \n" +
			" void main() { float currentDepth = texture(depth, vec2(0.5)).r; float decay2 = 1.0 - exp(-decay * lastFrameTime); iris_fragColor = vec4(mix(texture(altDepth, vec2(0.5)).r, currentDepth, decay2), 0, 0, 0); }", ImmutableSet.of());
=======
		ProgramBuilder builder = null;

		try {
			Path path = FabricLoader.getInstance().getModContainer("iris")
				.orElseThrow(() -> new RuntimeException("Failed to get the mod container for Iris!")).getRootPaths().get(0);
			builder = ProgramBuilder.begin("centerDepthSmooth", new String(Files.readAllBytes(path.resolve("centerDepth.vsh"))), null, new String(Files.readAllBytes(path.resolve("centerDepth.fsh"))), ImmutableSet.of());
		} catch (IOException e) {
			throw new RuntimeException(e);
		}

>>>>>>> 514b3406
		builder.addDynamicSampler(() -> Minecraft.getInstance().getMainRenderTarget().getDepthTextureId(), "depth");
		builder.addDynamicSampler(() -> altTexture, "altDepth");
		builder.uniform1f(UniformUpdateFrequency.PER_FRAME, "lastFrameTime", SystemTimeUniforms.TIMER::getLastFrameTime);
		builder.uniform1f(UniformUpdateFrequency.ONCE, "decay", () -> (1.0f / ((halfLife * 0.1) / LN2)));
		// TODO: can we just do this for all composites?
		builder.uniformJomlMatrix(UniformUpdateFrequency.ONCE, "projection", () -> new Matrix4f(2, 0, 0, 0, 0, 2, 0, 0, 0, 0, 0, 0, -1, -1, 0, 1));
		this.program = builder.build();
	}

	public void sampleCenterDepth() {
		if (hasFirstSample && (!everRetrieved)) {
			// If the shaderpack isn't reading center depth values, don't bother sampling it
			// This improves performance with most shaderpacks
			return;
		}

		hasFirstSample = true;

		this.framebuffer.bind();
		this.program.use();

		RenderSystem.viewport(0, 0, 1, 1);

		FullScreenQuadRenderer.INSTANCE.render();

		GlStateManager._glUseProgram(0);

		this.framebuffer.bind();

		GlStateManager._bindTexture(altTexture);
		// The API contract of DepthCopyStrategy claims it can only copy depth, however the 2 non-stencil methods used are entirely capable of copying color as of now.
		DepthCopyStrategy.fastest(false).copy(this.framebuffer, texture, null, altTexture, 1, 1);
		GlStateManager._bindTexture(0);

		//Reset viewport
		Minecraft.getInstance().getMainRenderTarget().bindWrite(true);
	}

	public void setupColorTexture(InternalTextureFormat format) {
		RenderSystem.texParameter(GL21C.GL_TEXTURE_2D, GL21C.GL_TEXTURE_MIN_FILTER, GL21C.GL_LINEAR);
		RenderSystem.texParameter(GL21C.GL_TEXTURE_2D, GL21C.GL_TEXTURE_MAG_FILTER, GL21C.GL_LINEAR);
		RenderSystem.texParameter(GL21C.GL_TEXTURE_2D, GL21C.GL_TEXTURE_WRAP_S, GL21C.GL_CLAMP_TO_EDGE);
		RenderSystem.texParameter(GL21C.GL_TEXTURE_2D, GL21C.GL_TEXTURE_WRAP_T, GL21C.GL_CLAMP_TO_EDGE);

		GlStateManager._texImage2D(GL21C.GL_TEXTURE_2D, 0, format.getGlFormat(), 1, 1, 0, format.getPixelFormat().getGlFormat(), PixelType.FLOAT.getGlFormat(), null);
	}

	public int getCenterDepthTexture() {
		everRetrieved = true;

		return altTexture;
	}

	public void destroy() {
		GlStateManager._deleteTexture(texture);
		GlStateManager._deleteTexture(altTexture);
		framebuffer.destroy();
		program.destroy();
	}
}<|MERGE_RESOLUTION|>--- conflicted
+++ resolved
@@ -11,11 +11,8 @@
 import net.coderbot.iris.gl.texture.PixelType;
 import net.coderbot.iris.gl.uniform.UniformUpdateFrequency;
 import net.coderbot.iris.uniforms.SystemTimeUniforms;
-<<<<<<< HEAD
+import net.fabricmc.loader.api.FabricLoader;
 import net.coderbot.iris.vendored.joml.Matrix4f;
-=======
-import net.fabricmc.loader.api.FabricLoader;
->>>>>>> 514b3406
 import net.minecraft.client.Minecraft;
 import org.lwjgl.opengl.GL21C;
 
@@ -45,18 +42,6 @@
 		RenderSystem.bindTexture(0);
 
 		this.framebuffer.addColorAttachment(0, texture);
-<<<<<<< HEAD
-		ProgramBuilder builder = ProgramBuilder.begin("centerDepthSmooth", "#version 150 core\n" +
-			"in vec3 iris_Position;" +
-			"uniform mat4 projection;" +
-			"void main() { gl_Position = projection * vec4(iris_Position, 1.0); }", null, "#version 150 core\n" +
-			" uniform sampler2D depth; \n" +
-			" uniform sampler2D altDepth; \n" +
-			" uniform float lastFrameTime; \n" +
-			" uniform float decay; \n" +
-			" out vec4 iris_fragColor; \n" +
-			" void main() { float currentDepth = texture(depth, vec2(0.5)).r; float decay2 = 1.0 - exp(-decay * lastFrameTime); iris_fragColor = vec4(mix(texture(altDepth, vec2(0.5)).r, currentDepth, decay2), 0, 0, 0); }", ImmutableSet.of());
-=======
 		ProgramBuilder builder = null;
 
 		try {
@@ -67,7 +52,6 @@
 			throw new RuntimeException(e);
 		}
 
->>>>>>> 514b3406
 		builder.addDynamicSampler(() -> Minecraft.getInstance().getMainRenderTarget().getDepthTextureId(), "depth");
 		builder.addDynamicSampler(() -> altTexture, "altDepth");
 		builder.uniform1f(UniformUpdateFrequency.PER_FRAME, "lastFrameTime", SystemTimeUniforms.TIMER::getLastFrameTime);
