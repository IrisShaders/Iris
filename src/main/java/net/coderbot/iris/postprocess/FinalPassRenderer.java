--- conflicted
+++ resolved
@@ -35,10 +35,7 @@
 import net.coderbot.iris.shadows.ShadowRenderTargets;
 import net.coderbot.iris.uniforms.CommonUniforms;
 import net.coderbot.iris.uniforms.FrameUpdateNotifier;
-<<<<<<< HEAD
 import net.coderbot.iris.uniforms.custom.CustomUniforms;
-=======
->>>>>>> fb9cb17c
 import net.minecraft.client.Minecraft;
 import org.jetbrains.annotations.Nullable;
 import org.lwjgl.opengl.GL11C;
@@ -64,27 +61,19 @@
 	private final TextureAccess noiseTexture;
 	private final FrameUpdateNotifier updateNotifier;
 	private final CenterDepthSampler centerDepthSampler;
-<<<<<<< HEAD
-	private final Object2ObjectMap<String, IntSupplier> customTextureIds;
-	private final CustomUniforms customUniforms;
-=======
 	private final Object2ObjectMap<String, TextureAccess> customTextureIds;
 	private WorldRenderingPipeline pipeline;
->>>>>>> fb9cb17c
+	private final CustomUniforms customUniforms;
 
 	// TODO: The length of this argument list is getting a bit ridiculous
 	public FinalPassRenderer(WorldRenderingPipeline pipeline, ProgramSet pack, RenderTargets renderTargets, TextureAccess noiseTexture,
 							 FrameUpdateNotifier updateNotifier, ImmutableSet<Integer> flippedBuffers,
 							 CenterDepthSampler centerDepthSampler,
 							 Supplier<ShadowRenderTargets> shadowTargetsSupplier,
-<<<<<<< HEAD
-							 Object2ObjectMap<String, IntSupplier> customTextureIds,
-							 ImmutableSet<Integer> flippedAtLeastOnce, CustomUniforms customUniforms) {
-=======
 							 Object2ObjectMap<String, TextureAccess> customTextureIds,
-							 Object2ObjectMap<String, TextureAccess> irisCustomTextures, ImmutableSet<Integer> flippedAtLeastOnce) {
+							 Object2ObjectMap<String, TextureAccess> irisCustomTextures, ImmutableSet<Integer> flippedAtLeastOnce
+							, CustomUniforms customUniforms) {
 		this.pipeline = pipeline;
->>>>>>> fb9cb17c
 		this.updateNotifier = updateNotifier;
 		this.centerDepthSampler = centerDepthSampler;
 		this.customTextureIds = customTextureIds;
