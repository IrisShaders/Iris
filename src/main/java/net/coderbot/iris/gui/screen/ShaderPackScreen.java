--- conflicted
+++ resolved
@@ -133,20 +133,6 @@
 				}
 			}
 
-<<<<<<< HEAD
-		// Draw the comment panel
-		if (this.isDisplayingComment()) {
-			// Determine panel height and position
-			int panelHeight = Math.max(50, 18 + (this.hoveredElementCommentBody.size() * 10));
-			int x = (int)(0.5 * this.width) - 157;
-			int y = this.height - (panelHeight + 4);
-			// Draw panel
-			GuiUtil.drawPanel(poseStack, x, y, COMMENT_PANEL_WIDTH, panelHeight);
-			// Draw text
-			this.font.drawShadow(poseStack, this.hoveredElementCommentTitle.orElse(Component.empty()), x + 4, y + 4, 0xFFFFFF);
-			for (int i = 0; i < this.hoveredElementCommentBody.size(); i++) {
-				this.font.drawShadow(poseStack, this.hoveredElementCommentBody.get(i), x + 4, (y + 16) + (i * 10), 0xFFFFFF);
-=======
 			// Draw the comment panel
 			if (this.isDisplayingComment()) {
 				// Determine panel height and position
@@ -156,11 +142,10 @@
 				// Draw panel
 				GuiUtil.drawPanel(poseStack, x, y, COMMENT_PANEL_WIDTH, panelHeight);
 				// Draw text
-				this.font.drawShadow(poseStack, this.hoveredElementCommentTitle.orElse(TextComponent.EMPTY), x + 4, y + 4, 0xFFFFFF);
+				this.font.drawShadow(poseStack, this.hoveredElementCommentTitle.orElse(Component.empty()), x + 4, y + 4, 0xFFFFFF);
 				for (int i = 0; i < this.hoveredElementCommentBody.size(); i++) {
 					this.font.drawShadow(poseStack, this.hoveredElementCommentBody.get(i), x + 4, (y + 16) + (i * 10), 0xFFFFFF);
 				}
->>>>>>> 5ed190cc
 			}
 		}
 
@@ -238,32 +223,18 @@
 			this.addRenderableWidget(new Button(bottomCenter + 104, this.height - 27, 100, 20,
 				CommonComponents.GUI_DONE, button -> onClose()));
 
-<<<<<<< HEAD
-		this.addRenderableWidget(new Button(bottomCenter, this.height - 27, 100, 20,
-			Component.translatable("options.iris.apply"), button -> this.applyChanges()));
-=======
 			this.addRenderableWidget(new Button(bottomCenter, this.height - 27, 100, 20,
-				new TranslatableComponent("options.iris.apply"), button -> this.applyChanges()));
->>>>>>> 5ed190cc
+				Component.translatable("options.iris.apply"), button -> this.applyChanges()));
 
 			this.addRenderableWidget(new Button(bottomCenter - 104, this.height - 27, 100, 20,
 				CommonComponents.GUI_CANCEL, button -> this.dropChangesAndClose()));
 
-<<<<<<< HEAD
-		this.addRenderableWidget(new Button(topCenter - 78, this.height - 51, 152, 20,
-			Component.translatable("options.iris.openShaderPackFolder"), button -> openShaderPackFolder()));
-
-		this.screenSwitchButton = this.addRenderableWidget(new Button(topCenter + 78, this.height - 51, 152, 20,
-			Component.translatable("options.iris.shaderPackList"), button -> {
-				this.optionMenuOpen = !this.optionMenuOpen;
-=======
 			this.addRenderableWidget(new Button(topCenter - 78, this.height - 51, 152, 20,
-				new TranslatableComponent("options.iris.openShaderPackFolder"), button -> openShaderPackFolder()));
+				Component.translatable("options.iris.openShaderPackFolder"), button -> openShaderPackFolder()));
 
 			this.screenSwitchButton = this.addRenderableWidget(new Button(topCenter + 78, this.height - 51, 152, 20,
-				new TranslatableComponent("options.iris.shaderPackList"), button -> {
+				Component.translatable("options.iris.shaderPackList"), button -> {
 					this.optionMenuOpen = !this.optionMenuOpen;
->>>>>>> 5ed190cc
 
 					// UX: Apply changes before switching screens to avoid unintuitive behavior
 					//
@@ -281,8 +252,8 @@
 
 		if (inWorld) {
 			Component showOrHide = this.guiHidden
-				? new TranslatableComponent("options.iris.gui.show")
-				: new TranslatableComponent("options.iris.gui.hide");
+				? Component.translatable("options.iris.gui.show")
+				: Component.translatable("options.iris.gui.hide");
 
 			float endOfLastButton = this.width / 2.0f + 154.0f;
 			float freeSpace = this.width - endOfLastButton;
