--- conflicted
+++ resolved
@@ -215,27 +215,16 @@
 			CommonComponents.GUI_DONE, button -> onClose()));
 
 		this.addRenderableWidget(new Button(bottomCenter, this.height - 27, 100, 20,
-<<<<<<< HEAD
-			new TranslatableComponent("options.iris.apply"), button -> this.applyChanges()));
-=======
 			Component.translatable("options.iris.apply"), button -> this.applyChanges()));
->>>>>>> 5c64f56f
 
 		this.addRenderableWidget(new Button(bottomCenter - 104, this.height - 27, 100, 20,
 			CommonComponents.GUI_CANCEL, button -> this.dropChangesAndClose()));
 
 		this.addRenderableWidget(new Button(topCenter - 78, this.height - 51, 152, 20,
-<<<<<<< HEAD
-			new TranslatableComponent("options.iris.openShaderPackFolder"), button -> openShaderPackFolder()));
-
-		this.screenSwitchButton = this.addRenderableWidget(new Button(topCenter + 78, this.height - 51, 152, 20,
-			new TranslatableComponent("options.iris.shaderPackList"), button -> {
-=======
 			Component.translatable("options.iris.openShaderPackFolder"), button -> openShaderPackFolder()));
 
 		this.screenSwitchButton = this.addRenderableWidget(new Button(topCenter + 78, this.height - 51, 152, 20,
 			Component.translatable("options.iris.shaderPackList"), button -> {
->>>>>>> 5c64f56f
 				this.optionMenuOpen = !this.optionMenuOpen;
 				this.init();
 			}
