package net.coderbot.iris.gui.screen;

import com.mojang.blaze3d.vertex.PoseStack;
import net.coderbot.iris.Iris;
import net.coderbot.iris.gui.GuiUtil;
import net.coderbot.iris.gui.NavigationController;
import net.coderbot.iris.gui.element.ShaderPackOptionList;
import net.coderbot.iris.gui.element.ShaderPackSelectionList;
import net.coderbot.iris.gui.element.widget.AbstractElementWidget;
import net.coderbot.iris.gui.element.widget.CommentedElementWidget;
import net.coderbot.iris.shaderpack.ShaderPack;
import net.irisshaders.iris.api.v0.IrisApi;
import net.minecraft.ChatFormatting;
import net.minecraft.Util;
import net.minecraft.client.gui.components.Button;
import net.minecraft.client.gui.components.ImageButton;
import net.minecraft.client.gui.screens.ConfirmLinkScreen;
import net.minecraft.client.gui.screens.Screen;
import net.minecraft.network.chat.CommonComponents;
import net.minecraft.network.chat.Component;
import net.minecraft.network.chat.MutableComponent;
import net.minecraft.network.chat.TextComponent;
import net.minecraft.network.chat.TranslatableComponent;
import net.minecraft.util.FormattedCharSequence;
import org.jetbrains.annotations.Nullable;
import org.lwjgl.glfw.GLFW;

import java.io.IOException;
import java.io.InputStream;
import java.nio.file.FileAlreadyExistsException;
import java.nio.file.Files;
import java.nio.file.Path;
import java.util.ArrayList;
import java.util.Arrays;
import java.util.HashSet;
import java.util.List;
import java.util.Optional;
import java.util.Properties;
import java.util.Set;
import java.util.stream.Collectors;

public class ShaderPackScreen extends Screen implements HudHideable {
	/**
	 * Queue rendering to happen on top of all elements. Useful for tooltips or dialogs.
	 */
	public static final Set<Runnable> TOP_LAYER_RENDER_QUEUE = new HashSet<>();

	private static final Component SELECT_TITLE = new TranslatableComponent("pack.iris.select.title").withStyle(ChatFormatting.GRAY, ChatFormatting.ITALIC);
	private static final Component CONFIGURE_TITLE = new TranslatableComponent("pack.iris.configure.title").withStyle(ChatFormatting.GRAY, ChatFormatting.ITALIC);
	private static final int COMMENT_PANEL_WIDTH = 314;

	private final Screen parent;
	private final MutableComponent irisTextComponent;

	private ShaderPackSelectionList shaderPackList;

	private @Nullable ShaderPackOptionList shaderOptionList = null;
	private @Nullable NavigationController navigation = null;
	private Button screenSwitchButton;

	private Component notificationDialog = null;
	private int notificationDialogTimer = 0;

	private @Nullable AbstractElementWidget<?> hoveredElement = null;
	private Optional<Component> hoveredElementCommentTitle = Optional.empty();
	private List<FormattedCharSequence> hoveredElementCommentBody = new ArrayList<>();
	private int hoveredElementCommentTimer = 0;

	private boolean optionMenuOpen = false;

	private boolean dropChanges = false;
	private static String development = "Development Environment";
	private MutableComponent developmentComponent;
	private MutableComponent updateComponent;

	private boolean guiHidden = false;
	private float guiButtonHoverTimer = 0.0f;

	public ShaderPackScreen(Screen parent) {
		super(new TranslatableComponent("options.iris.shaderPackSelection.title"));

		this.parent = parent;

		String irisName = Iris.MODNAME + " " + Iris.getVersion();

		if (irisName.contains("-development-environment")) {
			this.developmentComponent = new TextComponent("Development Environment").withStyle(ChatFormatting.GOLD);
			irisName = irisName.replace("-development-environment", "");
		}

		this.irisTextComponent = new TextComponent(irisName).withStyle(ChatFormatting.GRAY);

		if (Iris.getUpdateChecker().getUpdateMessage().isPresent()) {
			this.updateComponent = new TextComponent("New update available!").withStyle(ChatFormatting.GREEN).withStyle(ChatFormatting.UNDERLINE);
			irisTextComponent.append(new TextComponent(" (outdated)").withStyle(ChatFormatting.RED));
		}

		refreshForChangedPack();
	}

	@Override
	public void render(PoseStack poseStack, int mouseX, int mouseY, float delta) {
		if (this.minecraft.level == null) {
			this.renderBackground(poseStack);
		} else if (!this.guiHidden) {
			this.fillGradient(poseStack, 0, 0, width, height, 0x4F232323, 0x4F232323);
		}

		if (!this.guiHidden) {
			if (optionMenuOpen && this.shaderOptionList != null) {
				this.shaderOptionList.render(poseStack, mouseX, mouseY, delta);
			} else {
				this.shaderPackList.render(poseStack, mouseX, mouseY, delta);
			}
		}

		float previousHoverTimer = this.guiButtonHoverTimer;
		super.render(poseStack, mouseX, mouseY, delta);
		if (previousHoverTimer == this.guiButtonHoverTimer) {
			this.guiButtonHoverTimer = 0.0f;
		}

<<<<<<< HEAD
		super.render(poseStack, mouseX, mouseY, delta);

		drawCenteredString(poseStack, this.font, this.title, (int)(this.width * 0.5), 8, 0xFFFFFF);
=======
		if (!this.guiHidden) {
			drawCenteredString(poseStack, this.font, this.title, (int) (this.width * 0.5), 8, 0xFFFFFF);
>>>>>>> fd3d3222

			if (notificationDialog != null && notificationDialogTimer > 0) {
				drawCenteredString(poseStack, this.font, notificationDialog, (int) (this.width * 0.5), 21, 0xFFFFFF);
			} else {
				if (optionMenuOpen) {
					drawCenteredString(poseStack, this.font, CONFIGURE_TITLE, (int) (this.width * 0.5), 21, 0xFFFFFF);
				} else {
					drawCenteredString(poseStack, this.font, SELECT_TITLE, (int) (this.width * 0.5), 21, 0xFFFFFF);
				}
			}

			// Draw the comment panel
			if (this.isDisplayingComment()) {
				// Determine panel height and position
				int panelHeight = Math.max(50, 18 + (this.hoveredElementCommentBody.size() * 10));
				int x = (int) (0.5 * this.width) - 157;
				int y = this.height - (panelHeight + 4);
				// Draw panel
				GuiUtil.drawPanel(poseStack, x, y, COMMENT_PANEL_WIDTH, panelHeight);
				// Draw text
				this.font.drawShadow(poseStack, this.hoveredElementCommentTitle.orElse(TextComponent.EMPTY), x + 4, y + 4, 0xFFFFFF);
				for (int i = 0; i < this.hoveredElementCommentBody.size(); i++) {
					this.font.drawShadow(poseStack, this.hoveredElementCommentBody.get(i), x + 4, (y + 16) + (i * 10), 0xFFFFFF);
				}
			}
		}

		// Render everything queued to render last
		for (Runnable render : TOP_LAYER_RENDER_QUEUE) {
			render.run();
		}
		TOP_LAYER_RENDER_QUEUE.clear();

		if (this.developmentComponent != null) {
			this.font.drawShadow(poseStack, developmentComponent, 2, this.height - 10, 0xFFFFFF);
			this.font.drawShadow(poseStack, irisTextComponent, 2, this.height - 20, 0xFFFFFF);
		} else if (this.updateComponent != null) {
			this.font.drawShadow(poseStack, updateComponent, 2, this.height - 10, 0xFFFFFF);
			this.font.drawShadow(poseStack, irisTextComponent, 2, this.height - 20, 0xFFFFFF);
		} else {
			this.font.drawShadow(poseStack, irisTextComponent, 2, this.height - 10, 0xFFFFFF);
		}
	}

	@Override
	public boolean mouseClicked(double d, double e, int i) {
		int widthValue = this.font.width("New update available!");
		if (this.updateComponent != null && d < widthValue && e > (this.height - 10) && e < this.height) {
			this.minecraft.setScreen(new ConfirmLinkScreen(bl -> {
				if (bl) {
					Iris.getUpdateChecker().getUpdateLink().ifPresent(Util.getPlatform()::openUri);
				}
				this.minecraft.setScreen(this);
			}, Iris.getUpdateChecker().getUpdateLink().orElse(""), true));
		}
		return super.mouseClicked(d, e, i);
	}

	@Override
	protected void init() {
		super.init();
		int bottomCenter = this.width / 2 - 50;
		int topCenter = this.width / 2 - 76;
		boolean inWorld = this.minecraft.level != null;

		this.removeWidget(this.shaderPackList);
		this.removeWidget(this.shaderOptionList);

		this.shaderPackList = new ShaderPackSelectionList(this, this.minecraft, this.width, this.height, 32, this.height - 58, 0, this.width);

		if (Iris.getCurrentPack().isPresent() && this.navigation != null) {
			ShaderPack currentPack = Iris.getCurrentPack().get();

			this.shaderOptionList = new ShaderPackOptionList(this, this.navigation, currentPack, this.minecraft, this.width, this.height, 32, this.height - 58, 0, this.width);
			this.navigation.setActiveOptionList(this.shaderOptionList);

			this.shaderOptionList.rebuild();
		} else {
			optionMenuOpen = false;
			this.shaderOptionList = null;
		}

		if (inWorld) {
			this.shaderPackList.setRenderBackground(false);
			if (shaderOptionList != null) {
				this.shaderOptionList.setRenderBackground(false);
			}
		}

<<<<<<< HEAD
		this.clearWidgets();

		if (optionMenuOpen && shaderOptionList != null) {
			this.addRenderableWidget(shaderOptionList);
		} else {
			this.addRenderableWidget(shaderPackList);
		}

		this.addRenderableWidget(new Button(bottomCenter + 104, this.height - 27, 100, 20,
			CommonComponents.GUI_DONE, button -> onClose()));

		this.addRenderableWidget(new Button(bottomCenter, this.height - 27, 100, 20,
			new TranslatableComponent("options.iris.apply"), button -> this.applyChanges()));

		this.addRenderableWidget(new Button(bottomCenter - 104, this.height - 27, 100, 20,
			CommonComponents.GUI_CANCEL, button -> this.dropChangesAndClose()));

		this.addRenderableWidget(new Button(topCenter - 78, this.height - 51, 152, 20,
			new TranslatableComponent("options.iris.openShaderPackFolder"), button -> openShaderPackFolder()));

		this.screenSwitchButton = this.addRenderableWidget(new Button(topCenter + 78, this.height - 51, 152, 20,
			new TranslatableComponent("options.iris.shaderPackList"), button -> {
				this.optionMenuOpen = !this.optionMenuOpen;
=======
		this.buttons.clear();

		if (!this.guiHidden) {
			if (optionMenuOpen && shaderOptionList != null) {
				this.children.add(shaderOptionList);
			} else {
				this.children.add(shaderPackList);
			}

			this.addButton(new Button(bottomCenter + 104, this.height - 27, 100, 20,
				CommonComponents.GUI_DONE, button -> onClose()));

			this.addButton(new Button(bottomCenter, this.height - 27, 100, 20,
				new TranslatableComponent("options.iris.apply"), button -> this.applyChanges()));

			this.addButton(new Button(bottomCenter - 104, this.height - 27, 100, 20,
				CommonComponents.GUI_CANCEL, button -> this.dropChangesAndClose()));

			this.addButton(new Button(topCenter - 78, this.height - 51, 152, 20,
				new TranslatableComponent("options.iris.openShaderPackFolder"), button -> openShaderPackFolder()));

			this.screenSwitchButton = this.addButton(new Button(topCenter + 78, this.height - 51, 152, 20,
				new TranslatableComponent("options.iris.shaderPackList"), button -> {
					this.optionMenuOpen = !this.optionMenuOpen;
>>>>>>> fd3d3222

					// UX: Apply changes before switching screens to avoid unintuitive behavior
					//
					// Not doing this leads to unintuitive behavior, since selecting a pack in the
					// list (but not applying) would open the settings for the previous pack, rather
					// than opening the settings for the selected (but not applied) pack.
					this.applyChanges();

					this.init();
				}
			));

			refreshScreenSwitchButton();
		}

		if (inWorld) {
			Component showOrHide = this.guiHidden
				? new TranslatableComponent("options.iris.gui.show")
				: new TranslatableComponent("options.iris.gui.hide");

			float endOfLastButton = this.width / 2.0f + 154.0f;
			float freeSpace = this.width - endOfLastButton;
			int x;
			if (freeSpace > 100.0f) {
				x = this.width - 50;
			} else if (freeSpace < 20.0f) {
				x = this.width - 20;
			} else {
				x = (int) (endOfLastButton + (freeSpace / 2.0f)) - 10;
			}

			this.addButton(new ImageButton(
				x, this.height - 39,
				20, 20,
				this.guiHidden ? 20 : 0, 146, 20,
				GuiUtil.IRIS_WIDGETS_TEX,
				256, 256,
				button -> {
					this.guiHidden = !this.guiHidden;
					this.init();
				},
				(button, poseStack, i, j) -> {
					this.guiButtonHoverTimer += this.minecraft.getDeltaFrameTime();
					if (this.guiButtonHoverTimer >= 10.0f) {
						TOP_LAYER_RENDER_QUEUE.add(() -> this.renderTooltip(poseStack, showOrHide, i, j));
					}
				},
				showOrHide
			));
		}

		// NB: Don't let comment remain when exiting options screen
		// https://github.com/IrisShaders/Iris/issues/1494
		this.hoveredElement = null;
		this.hoveredElementCommentTimer = 0;
	}

	public void refreshForChangedPack() {
		if (Iris.getCurrentPack().isPresent()) {
			ShaderPack currentPack = Iris.getCurrentPack().get();

			this.navigation = new NavigationController(currentPack.getMenuContainer());

			if (this.shaderOptionList != null) {
				this.shaderOptionList.applyShaderPack(currentPack);
				this.shaderOptionList.rebuild();
			}
		} else {
			this.navigation = null;
		}

		refreshScreenSwitchButton();
	}

	public void refreshScreenSwitchButton() {
		if (this.screenSwitchButton != null) {
			this.screenSwitchButton.setMessage(
					optionMenuOpen ?
							new TranslatableComponent("options.iris.shaderPackList")
							: new TranslatableComponent("options.iris.shaderPackSettings")
			);
			this.screenSwitchButton.active = optionMenuOpen || shaderPackList.getTopButtonRow().shadersEnabled;
		}
	}

	@Override
	public void tick() {
		super.tick();

		if (this.notificationDialogTimer > 0) {
			this.notificationDialogTimer--;
		}

		if (this.hoveredElement != null) {
			this.hoveredElementCommentTimer++;
		} else {
			this.hoveredElementCommentTimer = 0;
		}
	}

	@Override
	public boolean keyPressed(int key, int j, int k) {
		if (key == GLFW.GLFW_KEY_ESCAPE) {
			if (this.guiHidden) {
				this.guiHidden = false;
				this.init();

				return true;
			} else if (this.navigation != null && this.navigation.hasHistory()) {
				this.navigation.back();

				return true;
			} else if (this.optionMenuOpen) {
				this.optionMenuOpen = false;
				this.init();

				return true;
			}
		}

		return this.guiHidden || super.keyPressed(key, j, k);
	}

	@Override
	public void onFilesDrop(List<Path> paths) {
		if (this.optionMenuOpen) {
			onOptionMenuFilesDrop(paths);
		} else {
			onPackListFilesDrop(paths);
		}
	}

	public void onPackListFilesDrop(List<Path> paths) {
		List<Path> packs = paths.stream().filter(Iris::isValidShaderpack).collect(Collectors.toList());

		for (Path pack : packs) {
			String fileName = pack.getFileName().toString();

			try {
				Iris.getShaderpacksDirectoryManager().copyPackIntoDirectory(fileName, pack);
			} catch (FileAlreadyExistsException e) {
				this.notificationDialog = new TranslatableComponent(
						"options.iris.shaderPackSelection.copyErrorAlreadyExists",
						fileName
				).withStyle(ChatFormatting.ITALIC, ChatFormatting.RED);

				this.notificationDialogTimer = 100;
				this.shaderPackList.refresh();

				return;
			} catch (IOException e) {
				Iris.logger.warn("Error copying dragged shader pack", e);

				this.notificationDialog = new TranslatableComponent(
						"options.iris.shaderPackSelection.copyError",
						fileName
				).withStyle(ChatFormatting.ITALIC, ChatFormatting.RED);

				this.notificationDialogTimer = 100;
				this.shaderPackList.refresh();

				return;
			}
		}

		// After copying the relevant files over to the folder, make sure to refresh the shader pack list.
		this.shaderPackList.refresh();

		if (packs.size() == 0) {
			// If zero packs were added, then notify the user that the files that they added weren't actually shader
			// packs.

			if (paths.size() == 1) {
				// If a single pack could not be added, provide a message with that pack in the file name
				String fileName = paths.get(0).getFileName().toString();

				this.notificationDialog = new TranslatableComponent(
					"options.iris.shaderPackSelection.failedAddSingle",
					fileName
				).withStyle(ChatFormatting.ITALIC, ChatFormatting.RED);
			} else {
				// Otherwise, show a generic message.

				this.notificationDialog = new TranslatableComponent(
					"options.iris.shaderPackSelection.failedAdd"
				).withStyle(ChatFormatting.ITALIC, ChatFormatting.RED);
			}

		} else if (packs.size() == 1) {
			// In most cases, users will drag a single pack into the selection menu. So, let's special case it.
			String packName = packs.get(0).getFileName().toString();

			this.notificationDialog = new TranslatableComponent(
					"options.iris.shaderPackSelection.addedPack",
					packName
			).withStyle(ChatFormatting.ITALIC, ChatFormatting.YELLOW);

			// Select the pack that the user just added, since if a user just dragged a pack in, they'll probably want
			// to actually use that pack afterwards.
			this.shaderPackList.select(packName);
		} else {
			// We also support multiple packs being dragged and dropped at a time. Just show a generic success message
			// in that case.
			this.notificationDialog = new TranslatableComponent(
					"options.iris.shaderPackSelection.addedPacks",
					packs.size()
			).withStyle(ChatFormatting.ITALIC, ChatFormatting.YELLOW);
		}

		// Show the relevant message for 5 seconds (100 ticks)
		this.notificationDialogTimer = 100;
	}

	public void displayNotification(Component component) {
		this.notificationDialog = component;
		this.notificationDialogTimer = 100;
	}

	public void onOptionMenuFilesDrop(List<Path> paths) {
		// If more than one option file has been dragged, display an error
		// as only one option file should be imported at a time
		if (paths.size() != 1) {
			this.notificationDialog = new TranslatableComponent(
					"options.iris.shaderPackOptions.tooManyFiles"
			).withStyle(ChatFormatting.ITALIC, ChatFormatting.RED);
			this.notificationDialogTimer = 100; // 5 seconds (100 ticks)

			return;
		}

		this.importPackOptions(paths.get(0));
	}

	public void importPackOptions(Path settingFile) {
		try (InputStream in = Files.newInputStream(settingFile)) {
			Properties properties = new Properties();
			properties.load(in);

			Iris.queueShaderPackOptionsFromProperties(properties);

			this.notificationDialog = new TranslatableComponent(
					"options.iris.shaderPackOptions.importedSettings",
					settingFile.getFileName().toString()
			).withStyle(ChatFormatting.ITALIC, ChatFormatting.YELLOW);
			this.notificationDialogTimer = 100; // 5 seconds (100 ticks)

			if (this.navigation != null) {
				this.navigation.refresh();
			}
		} catch (Exception e) {
			// If the file could not be properly parsed or loaded,
			// log the error and display a message to the user
			Iris.logger.error("Error importing shader settings file \""+ settingFile.toString() +"\"", e);

			this.notificationDialog = new TranslatableComponent(
					"options.iris.shaderPackOptions.failedImport",
					settingFile.getFileName().toString()
			).withStyle(ChatFormatting.ITALIC, ChatFormatting.RED);
			this.notificationDialogTimer = 100; // 5 seconds (100 ticks)
		}
	}

	@Override
	public void onClose() {
		if (!dropChanges) {
			applyChanges();
		} else {
			discardChanges();
		}

		this.minecraft.setScreen(parent);
	}

	private void dropChangesAndClose() {
		dropChanges = true;
		onClose();
	}

	public void applyChanges() {
		ShaderPackSelectionList.BaseEntry base = this.shaderPackList.getSelected();

		if (!(base instanceof ShaderPackSelectionList.ShaderPackEntry)) {
			return;
		}

		ShaderPackSelectionList.ShaderPackEntry entry = (ShaderPackSelectionList.ShaderPackEntry)base;
		this.shaderPackList.setApplied(entry);

		String name = entry.getPackName();

		// If the pack is being changed, clear pending options from the previous pack to
		// avoid possible undefined behavior from applying one pack's options to another pack
		if (!name.equals(Iris.getCurrentPackName())) {
			Iris.clearShaderPackOptionQueue();
		}

		boolean enabled = this.shaderPackList.getTopButtonRow().shadersEnabled;

		String previousPackName = Iris.getIrisConfig().getShaderPackName().orElse(null);
		boolean previousShadersEnabled = Iris.getIrisConfig().areShadersEnabled();

		// Only reload if the pack would be different from before, or shaders were toggled, or options were changed, or if we're about to reset options.
		if (!name.equals(previousPackName) || enabled != previousShadersEnabled || !Iris.getShaderPackOptionQueue().isEmpty() || Iris.shouldResetShaderPackOptionsOnNextReload()) {
			Iris.getIrisConfig().setShaderPackName(name);
			IrisApi.getInstance().getConfig().setShadersEnabledAndApply(enabled);
		}

		refreshForChangedPack();
	}

	private void discardChanges() {
		Iris.clearShaderPackOptionQueue();
	}

	private void openShaderPackFolder() {
		Util.getPlatform().openUri(Iris.getShaderpacksDirectoryManager().getDirectoryUri());
	}

	// Let the screen know if an element is hovered or not, allowing for accurately updating which element is hovered
	public void setElementHoveredStatus(AbstractElementWidget<?> widget, boolean hovered) {
		if (hovered && widget != this.hoveredElement) {
			this.hoveredElement = widget;

			if (widget instanceof CommentedElementWidget) {
				this.hoveredElementCommentTitle = ((CommentedElementWidget<?>) widget).getCommentTitle();

				Optional<Component> commentBody = ((CommentedElementWidget<?>) widget).getCommentBody();
				if (!commentBody.isPresent()) {
					this.hoveredElementCommentBody.clear();
				} else {
					String rawCommentBody = commentBody.get().getString();

					// Strip any trailing "."s
					if (rawCommentBody.endsWith(".")) {
						rawCommentBody = rawCommentBody.substring(0, rawCommentBody.length() - 1);
					}
					// Split comment body into lines by separator ". "
					List<MutableComponent> splitByPeriods = Arrays.stream(rawCommentBody.split("\\. [ ]*")).map(TextComponent::new).collect(Collectors.toList());
					// Line wrap
					this.hoveredElementCommentBody = new ArrayList<>();
					for (MutableComponent text : splitByPeriods) {
						this.hoveredElementCommentBody.addAll(this.font.split(text, COMMENT_PANEL_WIDTH - 8));
					}
				}
			} else {
				this.hoveredElementCommentTitle = Optional.empty();
				this.hoveredElementCommentBody.clear();
			}

			this.hoveredElementCommentTimer = 0;
		} else if (!hovered && widget == this.hoveredElement) {
			this.hoveredElement = null;
			this.hoveredElementCommentTitle = Optional.empty();
			this.hoveredElementCommentBody.clear();
			this.hoveredElementCommentTimer = 0;
		}
	}

	public boolean isDisplayingComment() {
		return this.hoveredElementCommentTimer > 20 &&
				this.hoveredElementCommentTitle.isPresent() &&
				!this.hoveredElementCommentBody.isEmpty();
	}
}<|MERGE_RESOLUTION|>--- conflicted
+++ resolved
@@ -120,14 +120,8 @@
 			this.guiButtonHoverTimer = 0.0f;
 		}
 
-<<<<<<< HEAD
-		super.render(poseStack, mouseX, mouseY, delta);
-
-		drawCenteredString(poseStack, this.font, this.title, (int)(this.width * 0.5), 8, 0xFFFFFF);
-=======
 		if (!this.guiHidden) {
 			drawCenteredString(poseStack, this.font, this.title, (int) (this.width * 0.5), 8, 0xFFFFFF);
->>>>>>> fd3d3222
 
 			if (notificationDialog != null && notificationDialogTimer > 0) {
 				drawCenteredString(poseStack, this.font, notificationDialog, (int) (this.width * 0.5), 21, 0xFFFFFF);
@@ -217,56 +211,30 @@
 			}
 		}
 
-<<<<<<< HEAD
 		this.clearWidgets();
-
-		if (optionMenuOpen && shaderOptionList != null) {
-			this.addRenderableWidget(shaderOptionList);
-		} else {
-			this.addRenderableWidget(shaderPackList);
-		}
-
-		this.addRenderableWidget(new Button(bottomCenter + 104, this.height - 27, 100, 20,
-			CommonComponents.GUI_DONE, button -> onClose()));
-
-		this.addRenderableWidget(new Button(bottomCenter, this.height - 27, 100, 20,
-			new TranslatableComponent("options.iris.apply"), button -> this.applyChanges()));
-
-		this.addRenderableWidget(new Button(bottomCenter - 104, this.height - 27, 100, 20,
-			CommonComponents.GUI_CANCEL, button -> this.dropChangesAndClose()));
-
-		this.addRenderableWidget(new Button(topCenter - 78, this.height - 51, 152, 20,
-			new TranslatableComponent("options.iris.openShaderPackFolder"), button -> openShaderPackFolder()));
-
-		this.screenSwitchButton = this.addRenderableWidget(new Button(topCenter + 78, this.height - 51, 152, 20,
-			new TranslatableComponent("options.iris.shaderPackList"), button -> {
-				this.optionMenuOpen = !this.optionMenuOpen;
-=======
-		this.buttons.clear();
 
 		if (!this.guiHidden) {
 			if (optionMenuOpen && shaderOptionList != null) {
-				this.children.add(shaderOptionList);
+				this.addRenderableWidget(shaderOptionList);
 			} else {
-				this.children.add(shaderPackList);
-			}
-
-			this.addButton(new Button(bottomCenter + 104, this.height - 27, 100, 20,
+				this.addRenderableWidget(shaderPackList);
+			}
+
+			this.addRenderableWidget(new Button(bottomCenter + 104, this.height - 27, 100, 20,
 				CommonComponents.GUI_DONE, button -> onClose()));
 
-			this.addButton(new Button(bottomCenter, this.height - 27, 100, 20,
+			this.addRenderableWidget(new Button(bottomCenter, this.height - 27, 100, 20,
 				new TranslatableComponent("options.iris.apply"), button -> this.applyChanges()));
 
-			this.addButton(new Button(bottomCenter - 104, this.height - 27, 100, 20,
+			this.addRenderableWidget(new Button(bottomCenter - 104, this.height - 27, 100, 20,
 				CommonComponents.GUI_CANCEL, button -> this.dropChangesAndClose()));
 
-			this.addButton(new Button(topCenter - 78, this.height - 51, 152, 20,
+			this.addRenderableWidget(new Button(topCenter - 78, this.height - 51, 152, 20,
 				new TranslatableComponent("options.iris.openShaderPackFolder"), button -> openShaderPackFolder()));
 
-			this.screenSwitchButton = this.addButton(new Button(topCenter + 78, this.height - 51, 152, 20,
+			this.screenSwitchButton = this.addRenderableWidget(new Button(topCenter + 78, this.height - 51, 152, 20,
 				new TranslatableComponent("options.iris.shaderPackList"), button -> {
 					this.optionMenuOpen = !this.optionMenuOpen;
->>>>>>> fd3d3222
 
 					// UX: Apply changes before switching screens to avoid unintuitive behavior
 					//
@@ -298,7 +266,7 @@
 				x = (int) (endOfLastButton + (freeSpace / 2.0f)) - 10;
 			}
 
-			this.addButton(new ImageButton(
+			this.addRenderableWidget(new ImageButton(
 				x, this.height - 39,
 				20, 20,
 				this.guiHidden ? 20 : 0, 146, 20,
