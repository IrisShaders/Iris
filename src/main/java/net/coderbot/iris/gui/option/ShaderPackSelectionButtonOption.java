--- conflicted
+++ resolved
@@ -18,16 +18,4 @@
 		this.parent = parent;
 		this.client = client;
 	}
-<<<<<<< HEAD
-
-	@Override
-	public AbstractWidget createButton(Options options, int x, int y, int width) {
-		return new Button(
-				x, y, width, 20,
-				new TranslatableComponent("options.iris.shaderPackSelection"),
-				button -> client.setScreen(new ShaderPackScreen(parent))
-		);
-	}
-=======
->>>>>>> 5c64f56f
 }