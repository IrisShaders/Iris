package net.coderbot.iris.gui.option;

import net.minecraft.client.Minecraft;
<<<<<<< HEAD
import net.minecraft.client.Options;
import net.minecraft.client.ProgressOption;
=======
>>>>>>> 5c64f56f
import net.minecraft.client.gui.components.AbstractWidget;
import net.minecraft.network.chat.Component;
import net.minecraft.util.FormattedCharSequence;
import java.util.List;
import java.util.function.BiConsumer;
import java.util.function.BiFunction;
import java.util.function.Function;

<<<<<<< HEAD
public class ShadowDistanceOption extends ProgressOption {
	private final Function<Minecraft, List<FormattedCharSequence>> shadowTooltipsGetter;
=======
public class ShadowDistanceOption { // extends ProgressOption
	/*private final Function<Minecraft, Option.TooltipSupplier<Double>> shadowTooltipsGetter;
>>>>>>> 5c64f56f

	public ShadowDistanceOption(String key, double min, double max, float step, Function<Options, Double> getter,
								BiConsumer<Options, Double> setter,
								BiFunction<Options, ProgressOption, Component> displayStringGetter,
<<<<<<< HEAD
								Function<Minecraft, List<FormattedCharSequence>> tooltipsGetter) {
=======
								Function<Minecraft, Option.TooltipSupplier<Double>> tooltipsGetter) {
>>>>>>> 5c64f56f
		super(key, min, max, step, getter, setter, displayStringGetter, tooltipsGetter);

		shadowTooltipsGetter = tooltipsGetter;
	}

	@Override
	public AbstractWidget createButton(Options options, int x, int y, int width) {
<<<<<<< HEAD
		List<FormattedCharSequence> list = shadowTooltipsGetter.apply(Minecraft.getInstance());
=======
		TooltipSupplier<Double> list = shadowTooltipsGetter.apply(Minecraft.getInstance());
>>>>>>> 5c64f56f
		AbstractWidget widget = new ShadowDistanceSliderButton(options, x, y, width, 20, this, list);

		widget.active = IrisVideoSettings.isShadowDistanceSliderEnabled();

		return widget;
	}*/
}<|MERGE_RESOLUTION|>--- conflicted
+++ resolved
@@ -1,11 +1,6 @@
 package net.coderbot.iris.gui.option;
 
 import net.minecraft.client.Minecraft;
-<<<<<<< HEAD
-import net.minecraft.client.Options;
-import net.minecraft.client.ProgressOption;
-=======
->>>>>>> 5c64f56f
 import net.minecraft.client.gui.components.AbstractWidget;
 import net.minecraft.network.chat.Component;
 import net.minecraft.util.FormattedCharSequence;
@@ -14,22 +9,13 @@
 import java.util.function.BiFunction;
 import java.util.function.Function;
 
-<<<<<<< HEAD
-public class ShadowDistanceOption extends ProgressOption {
-	private final Function<Minecraft, List<FormattedCharSequence>> shadowTooltipsGetter;
-=======
 public class ShadowDistanceOption { // extends ProgressOption
 	/*private final Function<Minecraft, Option.TooltipSupplier<Double>> shadowTooltipsGetter;
->>>>>>> 5c64f56f
 
 	public ShadowDistanceOption(String key, double min, double max, float step, Function<Options, Double> getter,
 								BiConsumer<Options, Double> setter,
 								BiFunction<Options, ProgressOption, Component> displayStringGetter,
-<<<<<<< HEAD
-								Function<Minecraft, List<FormattedCharSequence>> tooltipsGetter) {
-=======
 								Function<Minecraft, Option.TooltipSupplier<Double>> tooltipsGetter) {
->>>>>>> 5c64f56f
 		super(key, min, max, step, getter, setter, displayStringGetter, tooltipsGetter);
 
 		shadowTooltipsGetter = tooltipsGetter;
@@ -37,11 +23,7 @@
 
 	@Override
 	public AbstractWidget createButton(Options options, int x, int y, int width) {
-<<<<<<< HEAD
-		List<FormattedCharSequence> list = shadowTooltipsGetter.apply(Minecraft.getInstance());
-=======
 		TooltipSupplier<Double> list = shadowTooltipsGetter.apply(Minecraft.getInstance());
->>>>>>> 5c64f56f
 		AbstractWidget widget = new ShadowDistanceSliderButton(options, x, y, width, 20, this, list);
 
 		widget.active = IrisVideoSettings.isShadowDistanceSliderEnabled();
