package net.coderbot.iris.gui.option;

import com.mojang.serialization.Codec;
import net.coderbot.iris.Iris;
import net.coderbot.iris.colorspace.ColorSpace;
import net.coderbot.iris.pipeline.WorldRenderingPipeline;
import net.minecraft.client.Minecraft;
import net.minecraft.client.OptionInstance;
import net.minecraft.client.Options;
import net.minecraft.client.gui.components.Tooltip;
import net.minecraft.network.chat.CommonComponents;
import net.minecraft.network.chat.Component;

import net.minecraft.util.FormattedCharSequence;
import net.minecraft.util.Mth;

import java.io.IOException;
import java.util.List;

public class IrisVideoSettings {
	public static int shadowDistance = 32;

	// TODO: Tell the user to check in the shader options once that's supported.
<<<<<<< HEAD
	private static final Tooltip DISABLED_TOOLTIP = Tooltip.create(Component.translatable("options.iris.shadowDistance.disabled"));
	private static final Tooltip ENABLED_TOOLTIP = Tooltip.create(Component.translatable("options.iris.shadowDistance.enabled"));
=======
	private static final Component DISABLED_TOOLTIP = Component.translatable("options.iris.shadowDistance.disabled");
	private static final Component ENABLED_TOOLTIP = Component.translatable("options.iris.shadowDistance.enabled");
	public static ColorSpace colorSpace = ColorSpace.SRGB;
>>>>>>> ca2e0e92

    public static int getOverriddenShadowDistance(int base) {
		return Iris.getPipelineManager().getPipeline()
				.map(pipeline -> pipeline.getForcedShadowRenderDistanceChunksForDisplay().orElse(base))
				.orElse(base);
	}

	public static boolean isShadowDistanceSliderEnabled() {
		return Iris.getPipelineManager().getPipeline()
				.map(pipeline -> !pipeline.getForcedShadowRenderDistanceChunksForDisplay().isPresent())
				.orElse(true);
	}
	// TODO 22w12a fix this

	public static final OptionInstance<Integer> RENDER_DISTANCE = new ShadowDistanceOption<Integer>("options.iris.shadowDistance",
		mc -> {
			WorldRenderingPipeline pipeline = Iris.getPipelineManager().getPipelineNullable();

			Tooltip tooltip;

			if (pipeline != null) {
				if (pipeline.getForcedShadowRenderDistanceChunksForDisplay().isPresent()) {
					tooltip = DISABLED_TOOLTIP;
				} else {
					tooltip = ENABLED_TOOLTIP;
				}
			} else {
				tooltip = ENABLED_TOOLTIP;
			}

			return tooltip;
		},
		(arg, d) -> {
			WorldRenderingPipeline pipeline = Iris.getPipelineManager().getPipelineNullable();

			if (pipeline != null) {
				d = pipeline.getForcedShadowRenderDistanceChunksForDisplay().orElse(d);
			}

			if (d <= 0.0) {
				return Component.translatable("options.generic_value", Component.translatable("options.iris.shadowDistance"), "0 (disabled)");
			} else {
				return Component.translatable("options.generic_value",
					Component.translatable("options.iris.shadowDistance"),
					Component.translatable("options.chunks", d));
			}
		},
		new OptionInstance.IntRange(0, 32),
		getOverriddenShadowDistance(shadowDistance),
		integer -> {
			shadowDistance = integer;
			try {
				Iris.getIrisConfig().save();
			} catch (IOException e) {
				e.printStackTrace();
			}
		});
}<|MERGE_RESOLUTION|>--- conflicted
+++ resolved
@@ -21,14 +21,9 @@
 	public static int shadowDistance = 32;
 
 	// TODO: Tell the user to check in the shader options once that's supported.
-<<<<<<< HEAD
 	private static final Tooltip DISABLED_TOOLTIP = Tooltip.create(Component.translatable("options.iris.shadowDistance.disabled"));
 	private static final Tooltip ENABLED_TOOLTIP = Tooltip.create(Component.translatable("options.iris.shadowDistance.enabled"));
-=======
-	private static final Component DISABLED_TOOLTIP = Component.translatable("options.iris.shadowDistance.disabled");
-	private static final Component ENABLED_TOOLTIP = Component.translatable("options.iris.shadowDistance.enabled");
 	public static ColorSpace colorSpace = ColorSpace.SRGB;
->>>>>>> ca2e0e92
 
     public static int getOverriddenShadowDistance(int base) {
 		return Iris.getPipelineManager().getPipeline()
