package net.coderbot.iris.gui.option;

import net.coderbot.iris.Iris;
import net.coderbot.iris.pipeline.WorldRenderingPipeline;
import net.minecraft.client.Minecraft;
import net.minecraft.network.chat.Component;
<<<<<<< HEAD
import net.minecraft.network.chat.TranslatableComponent;
=======

import net.minecraft.util.FormattedCharSequence;

>>>>>>> 5c64f56f
import java.io.IOException;
import java.util.List;

public class IrisVideoSettings {
	public static int shadowDistance = 32;

	// TODO: Tell the user to check in the shader options once that's supported.
	private static final Component DISABLED_TOOLTIP = Component.translatable("options.iris.shadowDistance.disabled");
	private static final Component ENABLED_TOOLTIP = Component.translatable("options.iris.shadowDistance.enabled");

	public static int getOverriddenShadowDistance(int base) {
		return Iris.getPipelineManager().getPipeline()
				.map(pipeline -> pipeline.getForcedShadowRenderDistanceChunksForDisplay().orElse(base))
				.orElse(base);
	}

	public static boolean isShadowDistanceSliderEnabled() {
		return Iris.getPipelineManager().getPipeline()
				.map(pipeline -> !pipeline.getForcedShadowRenderDistanceChunksForDisplay().isPresent())
				.orElse(true);
	}
	// TODO 22w12a fix this
/*
	public static final ProgressOption RENDER_DISTANCE = new ShadowDistanceOption("options.iris.shadowDistance", 0.0D, 32.0D, 1.0F, (gameOptions) -> {
		return (double) getOverriddenShadowDistance(shadowDistance);
	}, (gameOptions, viewDistance) -> {
		double outputShadowDistance = viewDistance;
		shadowDistance = (int) outputShadowDistance;
		try {
			Iris.getIrisConfig().save();
		} catch (IOException e) {
			e.printStackTrace();
		}
	}, (gameOptions, option) -> {
		int d = (int) option.get(gameOptions);

		WorldRenderingPipeline pipeline = Iris.getPipelineManager().getPipelineNullable();

		if (pipeline != null) {
			d = pipeline.getForcedShadowRenderDistanceChunksForDisplay().orElse(d);
		}
<<<<<<< HEAD

		if (d <= 0.0) {
			return new TranslatableComponent("options.generic_value", new TranslatableComponent("options.iris.shadowDistance"), "0 (disabled)");
		} else {
			return new TranslatableComponent("options.generic_value",
					new TranslatableComponent("options.iris.shadowDistance"),
					new TranslatableComponent("options.chunks", d));
		}
	}, client -> {
		WorldRenderingPipeline pipeline = Iris.getPipelineManager().getPipelineNullable();

		Component tooltip;

=======

		if (d <= 0.0) {
			return Component.translatable("options.generic_value", Component.translatable("options.iris.shadowDistance"), "0 (disabled)");
		} else {
			return Component.translatable("options.generic_value",
					Component.translatable("options.iris.shadowDistance"),
					Component.translatable("options.chunks", d));
		}
	}, client -> {
		WorldRenderingPipeline pipeline = Iris.getPipelineManager().getPipelineNullable();

		Component tooltip;

>>>>>>> 5c64f56f
		if (pipeline != null) {
			if (pipeline.getForcedShadowRenderDistanceChunksForDisplay().isPresent()) {
				tooltip = DISABLED_TOOLTIP;
			} else {
				tooltip = ENABLED_TOOLTIP;
			}
		} else {
			tooltip = ENABLED_TOOLTIP;
		}

<<<<<<< HEAD
		return Minecraft.getInstance().font.split(tooltip, 200);
	});
=======
		return (Option.TooltipSupplier<Double>) aDouble -> Minecraft.getInstance().font.split(tooltip, 200);
	});*/
>>>>>>> 5c64f56f
}<|MERGE_RESOLUTION|>--- conflicted
+++ resolved
@@ -4,13 +4,9 @@
 import net.coderbot.iris.pipeline.WorldRenderingPipeline;
 import net.minecraft.client.Minecraft;
 import net.minecraft.network.chat.Component;
-<<<<<<< HEAD
-import net.minecraft.network.chat.TranslatableComponent;
-=======
 
 import net.minecraft.util.FormattedCharSequence;
 
->>>>>>> 5c64f56f
 import java.io.IOException;
 import java.util.List;
 
@@ -52,21 +48,6 @@
 		if (pipeline != null) {
 			d = pipeline.getForcedShadowRenderDistanceChunksForDisplay().orElse(d);
 		}
-<<<<<<< HEAD
-
-		if (d <= 0.0) {
-			return new TranslatableComponent("options.generic_value", new TranslatableComponent("options.iris.shadowDistance"), "0 (disabled)");
-		} else {
-			return new TranslatableComponent("options.generic_value",
-					new TranslatableComponent("options.iris.shadowDistance"),
-					new TranslatableComponent("options.chunks", d));
-		}
-	}, client -> {
-		WorldRenderingPipeline pipeline = Iris.getPipelineManager().getPipelineNullable();
-
-		Component tooltip;
-
-=======
 
 		if (d <= 0.0) {
 			return Component.translatable("options.generic_value", Component.translatable("options.iris.shadowDistance"), "0 (disabled)");
@@ -80,7 +61,6 @@
 
 		Component tooltip;
 
->>>>>>> 5c64f56f
 		if (pipeline != null) {
 			if (pipeline.getForcedShadowRenderDistanceChunksForDisplay().isPresent()) {
 				tooltip = DISABLED_TOOLTIP;
@@ -91,11 +71,6 @@
 			tooltip = ENABLED_TOOLTIP;
 		}
 
-<<<<<<< HEAD
-		return Minecraft.getInstance().font.split(tooltip, 200);
-	});
-=======
 		return (Option.TooltipSupplier<Double>) aDouble -> Minecraft.getInstance().font.split(tooltip, 200);
 	});*/
->>>>>>> 5c64f56f
 }