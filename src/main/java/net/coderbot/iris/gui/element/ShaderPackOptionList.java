package net.coderbot.iris.gui.element;

import com.mojang.blaze3d.vertex.PoseStack;
import net.coderbot.iris.Iris;
import net.coderbot.iris.gui.FileDialogUtil;
import net.coderbot.iris.gui.GuiUtil;
import net.coderbot.iris.gui.NavigationController;
import net.coderbot.iris.gui.element.widget.AbstractElementWidget;
import net.coderbot.iris.gui.element.widget.OptionMenuConstructor;
import net.coderbot.iris.gui.screen.ShaderPackScreen;
import net.coderbot.iris.shaderpack.ShaderPack;
import net.coderbot.iris.shaderpack.option.menu.OptionMenuContainer;
import net.minecraft.ChatFormatting;
import net.minecraft.client.Minecraft;
import net.minecraft.client.gui.Font;
import net.minecraft.client.gui.components.ObjectSelectionList;
import net.minecraft.client.gui.screens.Screen;
import net.minecraft.network.chat.Component;
import net.minecraft.network.chat.MutableComponent;
import net.minecraft.network.chat.TextColor;
import net.minecraft.network.chat.TextComponent;
import net.minecraft.network.chat.TranslatableComponent;
import net.minecraft.util.Mth;
import org.jetbrains.annotations.Nullable;
import org.lwjgl.PointerBuffer;
import org.lwjgl.glfw.GLFW;
import org.lwjgl.system.MemoryStack;
import org.lwjgl.system.MemoryUtil;
import org.lwjgl.util.tinyfd.TinyFileDialogs;

import java.io.IOException;
import java.io.InputStream;
import java.io.OutputStream;
import java.nio.ByteBuffer;
import java.nio.file.Files;
import java.nio.file.Path;
import java.nio.file.Paths;
import java.util.ArrayList;
import java.util.List;
import java.util.Optional;
import java.util.Properties;

public class ShaderPackOptionList extends IrisObjectSelectionList<ShaderPackOptionList.BaseEntry> {
	private final List<AbstractElementWidget<?>> elementWidgets = new ArrayList<>();
	private final ShaderPackScreen screen;
	private final NavigationController navigation;
	private OptionMenuContainer container;

	public ShaderPackOptionList(ShaderPackScreen screen, NavigationController navigation, ShaderPack pack, Minecraft client, int width, int height, int top, int bottom, int left, int right) {
		super(client, width, height, top, bottom, left, right, 24);
		this.navigation = navigation;
		this.screen = screen;

		applyShaderPack(pack);
	}

	public void applyShaderPack(ShaderPack pack) {
		this.container = pack.getMenuContainer();
	}

	public void rebuild() {
		this.clearEntries();
		this.setScrollAmount(0);
		OptionMenuConstructor.constructAndApplyToScreen(this.container, this.screen, this, navigation);
	}

	public void refresh() {
		this.elementWidgets.forEach(widget -> widget.init(this.screen, this.navigation));
	}

	@Override
	public int getRowWidth() {
		return Math.min(400, width - 12);
	}

	public void addHeader(Component text, boolean backButton) {
		this.addEntry(new HeaderEntry(this.screen, this.navigation, text, backButton));
	}

	public void addWidgets(int columns, List<AbstractElementWidget<?>> elements) {
		this.elementWidgets.addAll(elements);

		List<AbstractElementWidget<?>> row = new ArrayList<>();
		for (AbstractElementWidget<?> element : elements) {
			row.add(element);

			if (row.size() >= columns) {
				this.addEntry(new ElementRowEntry(screen, this.navigation, row));
				row = new ArrayList<>(); // Clearing the list would affect the row entry created above
			}
		}

		if (row.size() > 0) {
			while (row.size() < columns) {
				row.add(AbstractElementWidget.EMPTY);
			}

			this.addEntry(new ElementRowEntry(screen, this.navigation, row));
		}
	}

	public NavigationController getNavigation() {
		return navigation;
	}

	public abstract static class BaseEntry extends ObjectSelectionList.Entry<BaseEntry> {
		protected final NavigationController navigation;

		protected BaseEntry(NavigationController navigation) {
			this.navigation = navigation;
		}
	}

	public static class HeaderEntry extends BaseEntry {
		public static final Component BACK_BUTTON_TEXT = new TextComponent("< ").append(new TranslatableComponent("options.iris.back").withStyle(ChatFormatting.ITALIC));
		public static final MutableComponent RESET_BUTTON_TEXT_INACTIVE = new TranslatableComponent("options.iris.reset").withStyle(ChatFormatting.GRAY);
		public static final MutableComponent RESET_BUTTON_TEXT_ACTIVE = new TranslatableComponent("options.iris.reset").withStyle(ChatFormatting.YELLOW);

		public static final MutableComponent RESET_HOLD_SHIFT_TOOLTIP = new TranslatableComponent("options.iris.reset.tooltip.holdShift").withStyle(ChatFormatting.GOLD);
		public static final MutableComponent RESET_TOOLTIP = new TranslatableComponent("options.iris.reset.tooltip").withStyle(ChatFormatting.RED);
		public static final MutableComponent IMPORT_TOOLTIP = new TranslatableComponent("options.iris.importSettings.tooltip")
				.withStyle(style -> style.withColor(TextColor.fromRgb(0x4da6ff)));
		public static final MutableComponent EXPORT_TOOLTIP = new TranslatableComponent("options.iris.exportSettings.tooltip")
				.withStyle(style -> style.withColor(TextColor.fromRgb(0xfc7d3d)));

		private static final int MIN_SIDE_BUTTON_WIDTH = 42;
		private static final int BUTTON_HEIGHT = 16;

		private final ShaderPackScreen screen;
		private final @Nullable IrisElementRow backButton;
		private final IrisElementRow utilityButtons = new IrisElementRow();
		private final IrisElementRow.TextButtonElement resetButton;
		private final IrisElementRow.IconButtonElement importButton;
		private final IrisElementRow.IconButtonElement exportButton;
		private final Component text;

		public HeaderEntry(ShaderPackScreen screen, NavigationController navigation, Component text, boolean hasBackButton) {
			super(navigation);

			if (hasBackButton) {
				this.backButton = new IrisElementRow().add(
						new IrisElementRow.TextButtonElement(BACK_BUTTON_TEXT, this::backButtonClicked),
						Math.max(MIN_SIDE_BUTTON_WIDTH, Minecraft.getInstance().font.width(BACK_BUTTON_TEXT) + 8)
				);
			} else {
				this.backButton = null;
			}

			this.resetButton = new IrisElementRow.TextButtonElement(
					RESET_BUTTON_TEXT_INACTIVE, this::resetButtonClicked);
			this.importButton = new IrisElementRow.IconButtonElement(
					GuiUtil.Icon.IMPORT, GuiUtil.Icon.IMPORT_COLORED, this::importSettingsButtonClicked);
			this.exportButton = new IrisElementRow.IconButtonElement(
					GuiUtil.Icon.EXPORT, GuiUtil.Icon.EXPORT_COLORED, this::exportSettingsButtonClicked);

			this.utilityButtons
					.add(this.importButton, 15)
					.add(this.exportButton, 15)
					.add(this.resetButton, Math.max(MIN_SIDE_BUTTON_WIDTH, Minecraft.getInstance().font.width(RESET_BUTTON_TEXT_INACTIVE) + 8));

			this.screen = screen;
			this.text = text;
		}

		@Override
		public void render(PoseStack poseStack, int index, int y, int x, int entryWidth, int entryHeight, int mouseX, int mouseY, boolean hovered, float tickDelta) {
			// Draw dividing line
			fill(poseStack, x - 3, (y + entryHeight) - 2, x + entryWidth, (y + entryHeight) - 1, 0x66BEBEBE);

			Font font = Minecraft.getInstance().font;

			// Draw header text
			drawCenteredString(poseStack, font, text, x + (int)(entryWidth * 0.5), y + 5, 0xFFFFFF);

			GuiUtil.bindIrisWidgetsTexture();

			// Draw back button if present
			if (this.backButton != null) {
				backButton.render(poseStack, x, y, BUTTON_HEIGHT, mouseX, mouseY, tickDelta, hovered);
			}

			boolean shiftDown = Screen.hasShiftDown();

			// Set the appearance of the reset button
			this.resetButton.disabled = !shiftDown;
			this.resetButton.text = shiftDown ? RESET_BUTTON_TEXT_ACTIVE : RESET_BUTTON_TEXT_INACTIVE;

			// Draw the utility buttons
			this.utilityButtons.renderRightAligned(poseStack, (x + entryWidth) - 3, y, BUTTON_HEIGHT, mouseX, mouseY, tickDelta, hovered);

			// Draw the reset button's tooltip
			if (this.resetButton.isHovered()) {
				Component tooltip = shiftDown ? RESET_TOOLTIP : RESET_HOLD_SHIFT_TOOLTIP;
				queueBottomRightAnchoredTooltip(poseStack, mouseX, mouseY, font, tooltip);
			}
			// Draw the import/export button tooltips
			if (this.importButton.isHovered()) {
				queueBottomRightAnchoredTooltip(poseStack, mouseX, mouseY, font, IMPORT_TOOLTIP);
			}
			if (this.exportButton.isHovered()) {
				queueBottomRightAnchoredTooltip(poseStack, mouseX, mouseY, font, EXPORT_TOOLTIP);
			}
		}

		private void queueBottomRightAnchoredTooltip(PoseStack poseStack, int x, int y, Font font, Component text) {
			ShaderPackScreen.TOP_LAYER_RENDER_QUEUE.add(() -> GuiUtil.drawTextPanel(
					font, poseStack, text,
					x - (font.width(text) + 10), y - 16
			));
		}

		@Override
		public boolean mouseClicked(double mouseX, double mouseY, int button) {
			boolean backButtonResult = backButton != null && backButton.mouseClicked(mouseX, mouseY, button);
			boolean utilButtonResult = utilityButtons.mouseClicked(mouseX, mouseY, button);

			return backButtonResult || utilButtonResult;
		}

		private boolean backButtonClicked(IrisElementRow.TextButtonElement button) {
			this.navigation.back();
			GuiUtil.playButtonClickSound();

			return true;
		}

		private boolean resetButtonClicked(IrisElementRow.TextButtonElement button) {
			if (Screen.hasShiftDown()) {
				Iris.resetShaderPackOptionsOnNextReload();
				this.screen.applyChanges();
				GuiUtil.playButtonClickSound();

				return true;
			}

			return false;
		}

<<<<<<< HEAD
		@Override
		public Component getNarration() {
			return new TranslatableComponent("narrator.select", text);
=======
		private boolean importSettingsButtonClicked(IrisElementRow.IconButtonElement button) {
			GuiUtil.playButtonClickSound();

			// Invalid state to be in
			if (!Iris.getCurrentPack().isPresent()) {
				return false;
			}

			final ShaderPackScreen originalScreen = this.screen; // Also used to prevent invalid state

			FileDialogUtil.fileSelectDialog(
					FileDialogUtil.DialogType.OPEN, "Import Shader Settings from File",
					Iris.getShaderpacksDirectory().resolve(Iris.getCurrentPackName() + ".txt"),
					 "Shader Pack Settings (.txt)", "*.txt")
			.whenComplete((path, err) -> {
				if (err != null) {
					Iris.logger.error("Error selecting shader settings from file", err);

					return;
				}

				if (Minecraft.getInstance().screen == originalScreen) {
					path.ifPresent(originalScreen::importPackOptions);
				}
			});

			return true;
		}

		private boolean exportSettingsButtonClicked(IrisElementRow.IconButtonElement button) {
			GuiUtil.playButtonClickSound();

			// Invalid state to be in
			if (!Iris.getCurrentPack().isPresent()) {
				return false;
			}

			FileDialogUtil.fileSelectDialog(
					FileDialogUtil.DialogType.SAVE, "Export Shader Settings to File",
					Iris.getShaderpacksDirectory().resolve(Iris.getCurrentPackName() + ".txt"),
					"Shader Pack Settings (.txt)", "*.txt")
			.whenComplete((path, err) -> {
				if (err != null) {
					Iris.logger.error("Error selecting file to export shader settings", err);

					return;
				}

				path.ifPresent(p -> {
					Properties toSave = new Properties();

					// Dirty way of getting the currently applied settings as a Properties, directly
					// opens and copies out of the saved settings file if it is present
					Path sourceTxtPath = Iris.getShaderpacksDirectory().resolve(Iris.getCurrentPackName() + ".txt");
					if (Files.exists(sourceTxtPath)) {
						try (InputStream in = Files.newInputStream(sourceTxtPath)) {
							toSave.load(in);
						} catch (IOException ignored) {}
					}

					// Save properties to user determined file
					try (OutputStream out = Files.newOutputStream(p)) {
						toSave.store(out, null);
					} catch (IOException e) {
						Iris.logger.error("Error saving properties to \"" + p + "\"", e);
					}
				});
			});

			return true;
>>>>>>> b39c278d
		}
	}

	public static class ElementRowEntry extends BaseEntry {
		private final List<AbstractElementWidget<?>> widgets;
		private final ShaderPackScreen screen;

		private int cachedWidth;
		private int cachedPosX;

		public ElementRowEntry(ShaderPackScreen screen, NavigationController navigation, List<AbstractElementWidget<?>> widgets) {
			super(navigation);

			this.screen = screen;
			this.widgets = widgets;
		}

		@Override
		public void render(PoseStack poseStack, int index, int y, int x, int entryWidth, int entryHeight, int mouseX, int mouseY, boolean hovered, float tickDelta) {
			this.cachedWidth = entryWidth;
			this.cachedPosX = x;

			// The amount of space widgets will occupy, excluding margins. Will be divided up between widgets.
			int totalWidthWithoutMargins = entryWidth - (2 * (widgets.size() - 1));

			totalWidthWithoutMargins -= 3; // Centers it for some reason

			// Width of a single widget
			float singleWidgetWidth = (float) totalWidthWithoutMargins / widgets.size();

			for (int i = 0; i < widgets.size(); i++) {
				AbstractElementWidget<?> widget = widgets.get(i);
				boolean widgetHovered = hovered && (getHoveredWidget(mouseX) == i);
				widget.render(poseStack, x + (int)((singleWidgetWidth + 2) * i), y, (int) singleWidgetWidth, entryHeight + 2, mouseX, mouseY, tickDelta, widgetHovered);

				screen.setElementHoveredStatus(widget, widgetHovered);
			}
		}

		public int getHoveredWidget(int mouseX) {
			float positionAcrossWidget = ((float) Mth.clamp(mouseX - cachedPosX, 0, cachedWidth)) / cachedWidth;

			return Mth.clamp((int) Math.floor(widgets.size() * positionAcrossWidget), 0, widgets.size() - 1);
		}

		@Override
		public boolean mouseClicked(double mouseX, double mouseY, int button) {
			return this.widgets.get(getHoveredWidget((int) mouseX)).mouseClicked(mouseX, mouseY, button);
		}

		@Override
		public boolean mouseReleased(double mouseX, double mouseY, int button) {
			return this.widgets.get(getHoveredWidget((int) mouseX)).mouseReleased(mouseX, mouseY, button);
		}

		@Override
		public Component getNarration() {
			return new TranslatableComponent("narrator.select");
		}
	}
}<|MERGE_RESOLUTION|>--- conflicted
+++ resolved
@@ -236,11 +236,6 @@
 			return false;
 		}
 
-<<<<<<< HEAD
-		@Override
-		public Component getNarration() {
-			return new TranslatableComponent("narrator.select", text);
-=======
 		private boolean importSettingsButtonClicked(IrisElementRow.IconButtonElement button) {
 			GuiUtil.playButtonClickSound();
 
@@ -311,7 +306,11 @@
 			});
 
 			return true;
->>>>>>> b39c278d
+		}
+
+		@Override
+		public Component getNarration() {
+			return new TranslatableComponent("narrator.select", text);
 		}
 	}
 
