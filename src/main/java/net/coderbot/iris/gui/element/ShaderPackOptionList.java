package net.coderbot.iris.gui.element;

import com.mojang.blaze3d.vertex.PoseStack;
import net.coderbot.iris.Iris;
import net.coderbot.iris.gui.FileDialogUtil;
import net.coderbot.iris.gui.GuiUtil;
import net.coderbot.iris.gui.NavigationController;
import net.coderbot.iris.gui.element.widget.AbstractElementWidget;
import net.coderbot.iris.gui.element.widget.OptionMenuConstructor;
import net.coderbot.iris.gui.screen.ShaderPackScreen;
import net.coderbot.iris.shaderpack.ShaderPack;
import net.coderbot.iris.shaderpack.option.menu.OptionMenuContainer;
import net.minecraft.ChatFormatting;
import net.minecraft.client.Minecraft;
import net.minecraft.client.gui.Font;
import net.minecraft.client.gui.components.ObjectSelectionList;
import net.minecraft.client.gui.screens.Screen;
import net.minecraft.network.chat.Component;
import net.minecraft.network.chat.MutableComponent;
import net.minecraft.network.chat.TextColor;
import net.minecraft.util.Mth;
import org.jetbrains.annotations.Nullable;

import java.io.IOException;
import java.io.InputStream;
import java.io.OutputStream;
import java.nio.file.Files;
import java.nio.file.Path;
import java.util.ArrayList;
import java.util.List;
import java.util.Properties;

public class ShaderPackOptionList extends IrisObjectSelectionList<ShaderPackOptionList.BaseEntry> {
	private final List<AbstractElementWidget<?>> elementWidgets = new ArrayList<>();
	private final ShaderPackScreen screen;
	private final NavigationController navigation;
	private OptionMenuContainer container;

	public ShaderPackOptionList(ShaderPackScreen screen, NavigationController navigation, ShaderPack pack, Minecraft client, int width, int height, int top, int bottom, int left, int right) {
		super(client, width, height, top, bottom, left, right, 24);
		this.navigation = navigation;
		this.screen = screen;

		applyShaderPack(pack);
	}

	public void applyShaderPack(ShaderPack pack) {
		this.container = pack.getMenuContainer();
	}

	public void rebuild() {
		this.clearEntries();
		this.setScrollAmount(0);
		OptionMenuConstructor.constructAndApplyToScreen(this.container, this.screen, this, navigation);
	}

	public void refresh() {
		this.elementWidgets.forEach(widget -> widget.init(this.screen, this.navigation));
	}

	@Override
	public int getRowWidth() {
		return Math.min(400, width - 12);
	}

	public void addHeader(Component text, boolean backButton) {
		this.addEntry(new HeaderEntry(this.screen, this.navigation, text, backButton));
	}

	public void addWidgets(int columns, List<AbstractElementWidget<?>> elements) {
		this.elementWidgets.addAll(elements);

		List<AbstractElementWidget<?>> row = new ArrayList<>();
		for (AbstractElementWidget<?> element : elements) {
			row.add(element);

			if (row.size() >= columns) {
				this.addEntry(new ElementRowEntry(screen, this.navigation, row));
				row = new ArrayList<>(); // Clearing the list would affect the row entry created above
			}
		}

		if (row.size() > 0) {
			while (row.size() < columns) {
				row.add(AbstractElementWidget.EMPTY);
			}

			this.addEntry(new ElementRowEntry(screen, this.navigation, row));
		}
	}

	public NavigationController getNavigation() {
		return navigation;
	}

	public abstract static class BaseEntry extends ObjectSelectionList.Entry<BaseEntry> {
		protected final NavigationController navigation;

		protected BaseEntry(NavigationController navigation) {
			this.navigation = navigation;
		}
	}

	public static class HeaderEntry extends BaseEntry {
		public static final Component BACK_BUTTON_TEXT = Component.literal("< ").append(Component.translatable("options.iris.back").withStyle(ChatFormatting.ITALIC));
		public static final MutableComponent RESET_BUTTON_TEXT_INACTIVE = Component.translatable("options.iris.reset").withStyle(ChatFormatting.GRAY);
		public static final MutableComponent RESET_BUTTON_TEXT_ACTIVE = Component.translatable("options.iris.reset").withStyle(ChatFormatting.YELLOW);

		public static final MutableComponent RESET_HOLD_SHIFT_TOOLTIP = Component.translatable("options.iris.reset.tooltip.holdShift").withStyle(ChatFormatting.GOLD);
		public static final MutableComponent RESET_TOOLTIP = Component.translatable("options.iris.reset.tooltip").withStyle(ChatFormatting.RED);
		public static final MutableComponent IMPORT_TOOLTIP = Component.translatable("options.iris.importSettings.tooltip")
				.withStyle(style -> style.withColor(TextColor.fromRgb(0x4da6ff)));
		public static final MutableComponent EXPORT_TOOLTIP = Component.translatable("options.iris.exportSettings.tooltip")
				.withStyle(style -> style.withColor(TextColor.fromRgb(0xfc7d3d)));

		private static final int MIN_SIDE_BUTTON_WIDTH = 42;
		private static final int BUTTON_HEIGHT = 16;

		private final ShaderPackScreen screen;
		private final @Nullable IrisElementRow backButton;
		private final IrisElementRow utilityButtons = new IrisElementRow();
		private final IrisElementRow.TextButtonElement resetButton;
		private final IrisElementRow.IconButtonElement importButton;
		private final IrisElementRow.IconButtonElement exportButton;
		private final Component text;

		public HeaderEntry(ShaderPackScreen screen, NavigationController navigation, Component text, boolean hasBackButton) {
			super(navigation);

			if (hasBackButton) {
				this.backButton = new IrisElementRow().add(
						new IrisElementRow.TextButtonElement(BACK_BUTTON_TEXT, this::backButtonClicked),
						Math.max(MIN_SIDE_BUTTON_WIDTH, Minecraft.getInstance().font.width(BACK_BUTTON_TEXT) + 8)
				);
			} else {
				this.backButton = null;
			}

			this.resetButton = new IrisElementRow.TextButtonElement(
					RESET_BUTTON_TEXT_INACTIVE, this::resetButtonClicked);
			this.importButton = new IrisElementRow.IconButtonElement(
					GuiUtil.Icon.IMPORT, GuiUtil.Icon.IMPORT_COLORED, this::importSettingsButtonClicked);
			this.exportButton = new IrisElementRow.IconButtonElement(
					GuiUtil.Icon.EXPORT, GuiUtil.Icon.EXPORT_COLORED, this::exportSettingsButtonClicked);

			this.utilityButtons
					.add(this.importButton, 15)
					.add(this.exportButton, 15)
					.add(this.resetButton, Math.max(MIN_SIDE_BUTTON_WIDTH, Minecraft.getInstance().font.width(RESET_BUTTON_TEXT_INACTIVE) + 8));

			this.screen = screen;
			this.text = text;
		}

		@Override
		public void render(PoseStack poseStack, int index, int y, int x, int entryWidth, int entryHeight, int mouseX, int mouseY, boolean hovered, float tickDelta) {
			// Draw dividing line
			fill(poseStack, x - 3, (y + entryHeight) - 2, x + entryWidth, (y + entryHeight) - 1, 0x66BEBEBE);

			Font font = Minecraft.getInstance().font;

			// Draw header text
			drawCenteredString(poseStack, font, text, x + (int)(entryWidth * 0.5), y + 5, 0xFFFFFF);

			GuiUtil.bindIrisWidgetsTexture();

			// Draw back button if present
			if (this.backButton != null) {
				backButton.render(poseStack, x, y, BUTTON_HEIGHT, mouseX, mouseY, tickDelta, hovered);
			}

			boolean shiftDown = Screen.hasShiftDown();

			// Set the appearance of the reset button
			this.resetButton.disabled = !shiftDown;
			this.resetButton.text = shiftDown ? RESET_BUTTON_TEXT_ACTIVE : RESET_BUTTON_TEXT_INACTIVE;

			// Draw the utility buttons
			this.utilityButtons.renderRightAligned(poseStack, (x + entryWidth) - 3, y, BUTTON_HEIGHT, mouseX, mouseY, tickDelta, hovered);

			// Draw the reset button's tooltip
			if (this.resetButton.isHovered()) {
				Component tooltip = shiftDown ? RESET_TOOLTIP : RESET_HOLD_SHIFT_TOOLTIP;
				queueBottomRightAnchoredTooltip(poseStack, mouseX, mouseY, font, tooltip);
			}
			// Draw the import/export button tooltips
			if (this.importButton.isHovered()) {
				queueBottomRightAnchoredTooltip(poseStack, mouseX, mouseY, font, IMPORT_TOOLTIP);
			}
			if (this.exportButton.isHovered()) {
				queueBottomRightAnchoredTooltip(poseStack, mouseX, mouseY, font, EXPORT_TOOLTIP);
			}
		}

		private void queueBottomRightAnchoredTooltip(PoseStack poseStack, int x, int y, Font font, Component text) {
			ShaderPackScreen.TOP_LAYER_RENDER_QUEUE.add(() -> GuiUtil.drawTextPanel(
					font, poseStack, text,
					x - (font.width(text) + 10), y - 16
			));
		}

		@Override
		public boolean mouseClicked(double mouseX, double mouseY, int button) {
			boolean backButtonResult = backButton != null && backButton.mouseClicked(mouseX, mouseY, button);
			boolean utilButtonResult = utilityButtons.mouseClicked(mouseX, mouseY, button);

			return backButtonResult || utilButtonResult;
		}

		private boolean backButtonClicked(IrisElementRow.TextButtonElement button) {
			this.navigation.back();
			GuiUtil.playButtonClickSound();

			return true;
		}

		private boolean resetButtonClicked(IrisElementRow.TextButtonElement button) {
			if (Screen.hasShiftDown()) {
				Iris.resetShaderPackOptionsOnNextReload();
				this.screen.applyChanges();
				GuiUtil.playButtonClickSound();

				return true;
			}

			return false;
		}

		private boolean importSettingsButtonClicked(IrisElementRow.IconButtonElement button) {
			GuiUtil.playButtonClickSound();

			// Invalid state to be in
			if (!Iris.getCurrentPack().isPresent()) {
				return false;
			}

			final ShaderPackScreen originalScreen = this.screen; // Also used to prevent invalid state

			FileDialogUtil.fileSelectDialog(
					FileDialogUtil.DialogType.OPEN, "Import Shader Settings from File",
					Iris.getShaderpacksDirectory().resolve(Iris.getCurrentPackName() + ".txt"),
					 "Shader Pack Settings (.txt)", "*.txt")
			.whenComplete((path, err) -> {
				if (err != null) {
					Iris.logger.error("Error selecting shader settings from file", err);

					return;
				}

				if (Minecraft.getInstance().screen == originalScreen) {
					path.ifPresent(originalScreen::importPackOptions);
				}
			});

			return true;
		}

		private boolean exportSettingsButtonClicked(IrisElementRow.IconButtonElement button) {
			GuiUtil.playButtonClickSound();

			// Invalid state to be in
			if (!Iris.getCurrentPack().isPresent()) {
				return false;
			}

			FileDialogUtil.fileSelectDialog(
					FileDialogUtil.DialogType.SAVE, "Export Shader Settings to File",
					Iris.getShaderpacksDirectory().resolve(Iris.getCurrentPackName() + ".txt"),
					"Shader Pack Settings (.txt)", "*.txt")
			.whenComplete((path, err) -> {
				if (err != null) {
					Iris.logger.error("Error selecting file to export shader settings", err);

					return;
				}

				path.ifPresent(p -> {
					Properties toSave = new Properties();

					// Dirty way of getting the currently applied settings as a Properties, directly
					// opens and copies out of the saved settings file if it is present
					Path sourceTxtPath = Iris.getShaderpacksDirectory().resolve(Iris.getCurrentPackName() + ".txt");
					if (Files.exists(sourceTxtPath)) {
						try (InputStream in = Files.newInputStream(sourceTxtPath)) {
							toSave.load(in);
						} catch (IOException ignored) {}
					}

					// Save properties to user determined file
					try (OutputStream out = Files.newOutputStream(p)) {
						toSave.store(out, null);
					} catch (IOException e) {
						Iris.logger.error("Error saving properties to \"" + p + "\"", e);
					}
				});
			});

			return true;
		}

		@Override
		public Component getNarration() {
<<<<<<< HEAD
			return new TranslatableComponent("narrator.select", text);
=======
			return Component.translatable("narrator.select", text);
>>>>>>> 5c64f56f
		}
	}

	public static class ElementRowEntry extends BaseEntry {
		private final List<AbstractElementWidget<?>> widgets;
		private final ShaderPackScreen screen;

		private int cachedWidth;
		private int cachedPosX;

		public ElementRowEntry(ShaderPackScreen screen, NavigationController navigation, List<AbstractElementWidget<?>> widgets) {
			super(navigation);

			this.screen = screen;
			this.widgets = widgets;
		}

		@Override
		public void render(PoseStack poseStack, int index, int y, int x, int entryWidth, int entryHeight, int mouseX, int mouseY, boolean hovered, float tickDelta) {
			this.cachedWidth = entryWidth;
			this.cachedPosX = x;

			// The amount of space widgets will occupy, excluding margins. Will be divided up between widgets.
			int totalWidthWithoutMargins = entryWidth - (2 * (widgets.size() - 1));

			totalWidthWithoutMargins -= 3; // Centers it for some reason

			// Width of a single widget
			float singleWidgetWidth = (float) totalWidthWithoutMargins / widgets.size();

			for (int i = 0; i < widgets.size(); i++) {
				AbstractElementWidget<?> widget = widgets.get(i);
				boolean widgetHovered = hovered && (getHoveredWidget(mouseX) == i);
				widget.render(poseStack, x + (int)((singleWidgetWidth + 2) * i), y, (int) singleWidgetWidth, entryHeight + 2, mouseX, mouseY, tickDelta, widgetHovered);

				screen.setElementHoveredStatus(widget, widgetHovered);
			}
		}

		public int getHoveredWidget(int mouseX) {
			float positionAcrossWidget = ((float) Mth.clamp(mouseX - cachedPosX, 0, cachedWidth)) / cachedWidth;

			return Mth.clamp((int) Math.floor(widgets.size() * positionAcrossWidget), 0, widgets.size() - 1);
		}

		@Override
		public boolean mouseClicked(double mouseX, double mouseY, int button) {
			return this.widgets.get(getHoveredWidget((int) mouseX)).mouseClicked(mouseX, mouseY, button);
		}

		@Override
		public boolean mouseReleased(double mouseX, double mouseY, int button) {
			return this.widgets.get(getHoveredWidget((int) mouseX)).mouseReleased(mouseX, mouseY, button);
		}

		@Override
		public Component getNarration() {
<<<<<<< HEAD
			return new TranslatableComponent("narrator.select");
=======
			return Component.translatable("narrator.select");
>>>>>>> 5c64f56f
		}
	}
}<|MERGE_RESOLUTION|>--- conflicted
+++ resolved
@@ -300,11 +300,7 @@
 
 		@Override
 		public Component getNarration() {
-<<<<<<< HEAD
-			return new TranslatableComponent("narrator.select", text);
-=======
 			return Component.translatable("narrator.select", text);
->>>>>>> 5c64f56f
 		}
 	}
 
@@ -362,11 +358,7 @@
 
 		@Override
 		public Component getNarration() {
-<<<<<<< HEAD
-			return new TranslatableComponent("narrator.select");
-=======
 			return Component.translatable("narrator.select");
->>>>>>> 5c64f56f
 		}
 	}
 }