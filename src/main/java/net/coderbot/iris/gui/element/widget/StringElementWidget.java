package net.coderbot.iris.gui.element.widget;

import com.mojang.blaze3d.vertex.PoseStack;
import net.coderbot.iris.Iris;
import net.coderbot.iris.gui.GuiUtil;
import net.coderbot.iris.gui.NavigationController;
import net.coderbot.iris.gui.screen.ShaderPackScreen;
import net.coderbot.iris.shaderpack.option.StringOption;
import net.coderbot.iris.shaderpack.option.menu.OptionMenuStringOptionElement;
import net.minecraft.client.gui.GuiGraphics;
import net.minecraft.client.gui.navigation.ScreenDirection;
import net.minecraft.client.gui.screens.Screen;
import net.minecraft.locale.Language;
import net.minecraft.network.chat.Component;
import net.minecraft.network.chat.MutableComponent;
import net.minecraft.network.chat.TextColor;


import java.util.List;

public class StringElementWidget extends BaseOptionElementWidget<OptionMenuStringOptionElement> {
	protected final StringOption option;

	protected String appliedValue;
	protected int valueCount;
	protected int valueIndex;
	protected MutableComponent prefix, suffix;

	public StringElementWidget(OptionMenuStringOptionElement element) {
		super(element);

		this.option = element.option;
	}

	@Override
	public void init(ShaderPackScreen screen, NavigationController navigation) {
		super.init(screen, navigation);

		// The yet-to-be-applied value that has been queued (if that is the case)
		// Might be equal to the applied value
		String actualPendingValue = this.element.getPendingOptionValues().getStringValueOrDefault(this.option.getName());

		// The value currently in use by the shader pack
		this.appliedValue = this.element.getAppliedOptionValues().getStringValueOrDefault(this.option.getName());

		// Do not use I18n, it'll cause issues with packs trying to use % as prefixes/suffixes.
		this.prefix = Component.literal(Language.getInstance().has("prefix." + this.option.getName()) ? Language.getInstance().getOrDefault("prefix." + this.option.getName()) : "");
		this.suffix = Component.literal(Language.getInstance().has("suffix." + this.option.getName()) ? Language.getInstance().getOrDefault("suffix." + this.option.getName()) : "");
		this.setLabel(GuiUtil.translateOrDefault(Component.literal(this.option.getName()), "option." + this.option.getName()));

		List<String> values = this.option.getAllowedValues();

		this.valueCount = values.size();
		this.valueIndex = values.indexOf(actualPendingValue);
	}

	@Override
	public void render(GuiGraphics guiGraphics, int mouseX, int mouseY, float tickDelta, boolean hovered) {
		this.updateRenderParams(0);

		this.renderOptionWithValue(guiGraphics, hovered || isFocused());
		if (usedKeyboard) {
			tryRenderTooltip(guiGraphics, bounds.getBoundInDirection(ScreenDirection.RIGHT), bounds.position().y(), hovered);
		} else {
			tryRenderTooltip(guiGraphics, mouseX, mouseY, hovered);
		}
	}

	private void increment(int amount) {
		this.valueIndex = Math.max(this.valueIndex, 0);

		this.valueIndex = Math.floorMod(this.valueIndex + amount, this.valueCount);
	}

	@Override
	protected Component createValueLabel() {
		return prefix.copy().append(GuiUtil.translateOrDefault(
<<<<<<< HEAD
			Component.literal(getValue()),
				"value." + this.option.getName() + "." + getValue())).append(suffix).withStyle(style -> style.withColor(TextColor.fromRgb(0x6688ff)));
=======
				new TextComponent(getValue()).append(suffix),
				"value." + this.option.getName() + "." + getValue())).withStyle(style -> style.withColor(TextColor.fromRgb(0x6688ff)));
>>>>>>> f0f6a274
	}

	@Override
	public String getCommentKey() {
		return "option." + this.option.getName() + ".comment";
	}

	public String getValue() {
		if (this.valueIndex < 0) {
			return this.appliedValue;
		}
		return this.option.getAllowedValues().get(this.valueIndex);
	}

	protected void queue() {
		Iris.getShaderPackOptionQueue().put(this.option.getName(), this.getValue());
	}

	@Override
	public boolean applyNextValue() {
		this.increment(1);
		this.queue();

		return true;
	}

	@Override
	public boolean applyPreviousValue() {
		this.increment(-1);
		this.queue();

		return true;
	}

	@Override
	public boolean applyOriginalValue() {
		this.valueIndex = this.option.getAllowedValues().indexOf(this.option.getDefaultValue());
		this.queue();

		return true;
	}

	@Override
	public boolean isValueModified() {
		return !this.appliedValue.equals(this.getValue());
	}
}<|MERGE_RESOLUTION|>--- conflicted
+++ resolved
@@ -75,13 +75,8 @@
 	@Override
 	protected Component createValueLabel() {
 		return prefix.copy().append(GuiUtil.translateOrDefault(
-<<<<<<< HEAD
-			Component.literal(getValue()),
-				"value." + this.option.getName() + "." + getValue())).append(suffix).withStyle(style -> style.withColor(TextColor.fromRgb(0x6688ff)));
-=======
-				new TextComponent(getValue()).append(suffix),
+			Component.literal(getValue()).append(suffix),
 				"value." + this.option.getName() + "." + getValue())).withStyle(style -> style.withColor(TextColor.fromRgb(0x6688ff)));
->>>>>>> f0f6a274
 	}
 
 	@Override
