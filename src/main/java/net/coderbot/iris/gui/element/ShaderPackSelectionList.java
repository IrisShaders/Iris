package net.coderbot.iris.gui.element;

import com.mojang.blaze3d.vertex.PoseStack;
import net.coderbot.iris.Iris;
import net.coderbot.iris.gui.GuiUtil;
import net.minecraft.ChatFormatting;
import net.minecraft.client.Minecraft;
import net.minecraft.client.gui.Font;
import net.minecraft.client.gui.components.ObjectSelectionList;
import net.minecraft.network.chat.Component;
import net.minecraft.network.chat.MutableComponent;
import net.minecraft.network.chat.TextComponent;
import net.minecraft.network.chat.TranslatableComponent;

import java.nio.file.Files;
import java.nio.file.Path;
import java.util.Collection;

public class ShaderPackSelectionList extends IrisObjectSelectionList<ShaderPackSelectionList.BaseEntry> {
	private static final Component PACK_LIST_LABEL = new TranslatableComponent("pack.iris.list.label").withStyle(ChatFormatting.ITALIC, ChatFormatting.GRAY);
	private static final Component SHADERS_DISABLED_LABEL = new TranslatableComponent("options.iris.shaders.disabled");
	private static final Component SHADERS_ENABLED_LABEL = new TranslatableComponent("options.iris.shaders.enabled");

	private final TopButtonRowEntry topButtonRow;

	public ShaderPackSelectionList(Minecraft client, int width, int height, int top, int bottom, int left, int right) {
		super(client, width, height, top, bottom, left, right, 20);
		this.topButtonRow = new TopButtonRowEntry(this, Iris.getIrisConfig().areShadersEnabled());

		refresh();
	}

	@Override
	public int getRowWidth() {
		return Math.min(308, width - 50);
	}

	@Override
	protected int getRowTop(int index) {
		return super.getRowTop(index) + 2;
	}

	public void refresh() {
		this.clearEntries();

		Collection<String> names;

		try {
			names = Iris.getShaderpacksDirectoryManager().enumerate();
		} catch (Throwable e) {
			Iris.logger.error("Error reading files while constructing selection UI");
			Iris.logger.catching(e);

			// Not translating this since it's going to be seen very rarely,
			// We're just trying to get more information on a seemingly untraceable bug:
			// - https://github.com/IrisShaders/Iris/issues/785
			this.addEntry(new LabelEntry(new TextComponent("")));
			this.addEntry(new LabelEntry(new TextComponent("There was an error reading your shaderpacks directory")
					.withStyle(ChatFormatting.RED, ChatFormatting.BOLD)));
			this.addEntry(new LabelEntry(new TextComponent("")));
			this.addEntry(new LabelEntry(new TextComponent("Check your logs for more information.")));
			this.addEntry(new LabelEntry(new TextComponent("Please file an issue report including a log file.")));
			this.addEntry(new LabelEntry(new TextComponent("If you are able to identify the file causing this, " +
					"please include it in your report as well.")));
			this.addEntry(new LabelEntry(new TextComponent("Note that this might be an issue with folder " +
					"permissions; ensure those are correct first.")));

			return;
		}

<<<<<<< HEAD
		this.addEntry(topButtonRow);
=======
		if (names.size() > 0) {
			// Only add the enable / disable shaders button if the user has added a shader pack. Otherwise, the button
			// doesn't really make sense.
			this.addEntry(enableShadersButton);
		}
>>>>>>> ff1bf4b4

		int index = 0;

		for (String name : names) {
			index++;
			addEntry(index, name);
		}

		this.addEntry(new LabelEntry(PACK_LIST_LABEL));
	}

	public void addEntry(int index, String name) {
		ShaderPackEntry entry = new ShaderPackEntry(index, this, name);

		Iris.getIrisConfig().getShaderPackName().ifPresent(currentPackName -> {
			if (name.equals(currentPackName)) {
				setSelected(entry);
			}
		});

		this.addEntry(entry);
	}

	public void select(String name) {
		for (int i = 0; i < getItemCount(); i++) {
			BaseEntry entry = getEntry(i);

			if (entry instanceof ShaderPackEntry && ((ShaderPackEntry)entry).packName.equals(name)) {
				setSelected(entry);

				return;
			}
		}
	}

	public TopButtonRowEntry getTopButtonRow() {
		return topButtonRow;
	}

	public static abstract class BaseEntry extends ObjectSelectionList.Entry<BaseEntry> {
		protected BaseEntry() {}
	}

	public static class ShaderPackEntry extends BaseEntry {
		private final String packName;
		private final ShaderPackSelectionList list;
		private final int index;

		public ShaderPackEntry(int index, ShaderPackSelectionList list, String packName) {
			this.packName = packName;
			this.list = list;
			this.index = index;
		}

		public boolean isSelected() {
			return list.getSelected() == this;
		}

		public String getPackName() {
			return packName;
		}

		@Override
		public void render(PoseStack poseStack, int index, int y, int x, int entryWidth, int entryHeight, int mouseX, int mouseY, boolean hovered, float tickDelta) {
			Font font = Minecraft.getInstance().font;
			int color = 0xFFFFFF;
			String name = packName;

			boolean shadersEnabled = list.getTopButtonRow().shadersEnabled;

			if (font.width(new TextComponent(name).withStyle(ChatFormatting.BOLD)) > this.list.getRowWidth() - 3) {
				name = font.plainSubstrByWidth(name, this.list.getRowWidth() - 8) + "...";
			}

			MutableComponent text = new TextComponent(name);

			if (shadersEnabled && this.isMouseOver(mouseX, mouseY)) {
				text = text.withStyle(ChatFormatting.BOLD);
			}

			if (this.isSelected()) {
				color = 0xFFF263;
			}

			if (!shadersEnabled) {
				color = 0xA2A2A2;
			}

			drawCenteredString(poseStack, font, text, (x + entryWidth / 2) - 2, y + (entryHeight - 11) / 2, color);
		}

		@Override
		public boolean mouseClicked(double mouseX, double mouseY, int button) {
			if (list.getTopButtonRow().shadersEnabled && !this.isSelected() && button == 0) {
				this.list.select(this.index);

				return true;
			}

			return false;
		}
	}

	public static class LabelEntry extends BaseEntry {
		private final Component label;

		public LabelEntry(Component label) {
			this.label = label;
		}

		@Override
		public void render(PoseStack poseStack, int index, int y, int x, int entryWidth, int entryHeight, int mouseX, int mouseY, boolean hovered, float tickDelta) {
			drawCenteredString(poseStack, Minecraft.getInstance().font, label, (x + entryWidth / 2) - 2, y + (entryHeight - 11) / 2, 0xC2C2C2);
		}
	}

	public static class TopButtonRowEntry extends BaseEntry {
		private static final int REFRESH_BUTTON_WIDTH = 18;

		private final ShaderPackSelectionList list;

		public boolean shadersEnabled;
		private int cachedButtonDivisionX;

		public TopButtonRowEntry(ShaderPackSelectionList list, boolean shadersEnabled) {
			this.list = list;
			this.shadersEnabled = shadersEnabled;
		}

		@Override
		public void render(PoseStack poseStack, int index, int y, int x, int entryWidth, int entryHeight, int mouseX, int mouseY, boolean hovered, float tickDelta) {
			GuiUtil.bindIrisWidgetsTexture();

			// Cache the x position dividing the enable/disable and refresh button
			this.cachedButtonDivisionX = (x + entryWidth) - (REFRESH_BUTTON_WIDTH + 3);

			// Draw enable/disable button
			GuiUtil.drawButton(poseStack, x - 2, y - 3, (entryWidth - REFRESH_BUTTON_WIDTH) - 1, 18, hovered && mouseX < cachedButtonDivisionX, false);

			boolean refreshButtonHovered = hovered && mouseX > cachedButtonDivisionX;

			// Draw refresh button
			GuiUtil.drawButton(poseStack, (x + entryWidth) - (REFRESH_BUTTON_WIDTH + 2), y - 3, REFRESH_BUTTON_WIDTH, 18, refreshButtonHovered, false);
			GuiUtil.Icon.REFRESH.draw(poseStack, ((x + entryWidth) - REFRESH_BUTTON_WIDTH) + 2, y + 1);

			// Draw enabled/disabled text
			Component label = this.shadersEnabled ? SHADERS_ENABLED_LABEL : SHADERS_DISABLED_LABEL;
			drawCenteredString(poseStack, Minecraft.getInstance().font, label, (x + entryWidth / 2) - 2, y + (entryHeight - 11) / 2, 0xFFFFFF);
		}

		@Override
		public boolean mouseClicked(double mouseX, double mouseY, int button) {
			if (button == 0) {
				if (mouseX < this.cachedButtonDivisionX) {
					// Enable/Disable button pressed
					this.shadersEnabled = !this.shadersEnabled;
				} else {
					// Refresh button pressed
					this.list.refresh();
				}

				GuiUtil.playButtonClickSound();

				return true;
			}

			return super.mouseClicked(mouseX, mouseY, button);
		}
	}
}<|MERGE_RESOLUTION|>--- conflicted
+++ resolved
@@ -68,15 +68,11 @@
 			return;
 		}
 
-<<<<<<< HEAD
-		this.addEntry(topButtonRow);
-=======
 		if (names.size() > 0) {
 			// Only add the enable / disable shaders button if the user has added a shader pack. Otherwise, the button
 			// doesn't really make sense.
-			this.addEntry(enableShadersButton);
-		}
->>>>>>> ff1bf4b4
+			this.addEntry(topButtonRow);
+		}
 
 		int index = 0;
 
