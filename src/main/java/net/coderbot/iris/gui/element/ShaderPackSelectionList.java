--- conflicted
+++ resolved
@@ -71,15 +71,11 @@
 			return;
 		}
 
-<<<<<<< HEAD
 		this.addEntry(topButtonRow);
-=======
-		if (names.size() > 0) {
-			// Only add the enable / disable shaders button if the user has added a shader pack. Otherwise, the button
-			// doesn't really make sense.
-			this.addEntry(enableShadersButton);
-		}
->>>>>>> c7080a4b
+
+		// Only show the enable / disable shaders button if the user has added a shader pack. Otherwise, the button
+		// doesn't really make sense.
+		topButtonRow.showEnableShadersButton = names.size() > 0;
 
 		int index = 0;
 
@@ -221,6 +217,7 @@
 
 		private final ShaderPackSelectionList list;
 
+		public boolean showEnableShadersButton = true;
 		public boolean shadersEnabled;
 		private int cachedButtonDivisionX;
 
@@ -231,23 +228,26 @@
 
 		@Override
 		public void render(PoseStack poseStack, int index, int y, int x, int entryWidth, int entryHeight, int mouseX, int mouseY, boolean hovered, float tickDelta) {
-			GuiUtil.bindIrisWidgetsTexture();
 
 			// Cache the x position dividing the enable/disable and refresh button
 			this.cachedButtonDivisionX = (x + entryWidth) - (REFRESH_BUTTON_WIDTH + 3);
 
-			// Draw enable/disable button
-			GuiUtil.drawButton(poseStack, x - 2, y - 3, (entryWidth - REFRESH_BUTTON_WIDTH) - 1, 18, hovered && mouseX < cachedButtonDivisionX, false);
+			if (showEnableShadersButton) {
+				// Draw enable/disable button
+				GuiUtil.bindIrisWidgetsTexture();
+				GuiUtil.drawButton(poseStack, x - 2, y - 3, (entryWidth - REFRESH_BUTTON_WIDTH) - 1, 18, hovered && mouseX < cachedButtonDivisionX, false);
+
+				// Draw enabled/disabled text
+				Component label = this.shadersEnabled ? SHADERS_ENABLED_LABEL : SHADERS_DISABLED_LABEL;
+				drawCenteredString(poseStack, Minecraft.getInstance().font, label, (x + entryWidth / 2) - 2, y + (entryHeight - 11) / 2, 0xFFFFFF);
+			}
 
 			boolean refreshButtonHovered = hovered && mouseX > cachedButtonDivisionX;
 
 			// Draw refresh button
+			GuiUtil.bindIrisWidgetsTexture();
 			GuiUtil.drawButton(poseStack, (x + entryWidth) - (REFRESH_BUTTON_WIDTH + 2), y - 3, REFRESH_BUTTON_WIDTH, 18, refreshButtonHovered, false);
 			GuiUtil.Icon.REFRESH.draw(poseStack, ((x + entryWidth) - REFRESH_BUTTON_WIDTH) + 2, y + 1);
-
-			// Draw enabled/disabled text
-			Component label = this.shadersEnabled ? SHADERS_ENABLED_LABEL : SHADERS_DISABLED_LABEL;
-			drawCenteredString(poseStack, Minecraft.getInstance().font, label, (x + entryWidth / 2) - 2, y + (entryHeight - 11) / 2, 0xFFFFFF);
 
 			if (refreshButtonHovered) {
 				ShaderPackScreen.TOP_LAYER_RENDER_QUEUE.add(() ->
@@ -260,16 +260,20 @@
 		public boolean mouseClicked(double mouseX, double mouseY, int button) {
 			if (button == 0) {
 				if (mouseX < this.cachedButtonDivisionX) {
-					// Enable/Disable button pressed
-					this.shadersEnabled = !this.shadersEnabled;
+					if (this.showEnableShadersButton) {
+						// Enable/Disable button pressed
+						this.shadersEnabled = !this.shadersEnabled;
+
+						GuiUtil.playButtonClickSound();
+						return true;
+					}
 				} else {
 					// Refresh button pressed
 					this.list.refresh();
+
+					GuiUtil.playButtonClickSound();
+					return true;
 				}
-
-				GuiUtil.playButtonClickSound();
-
-				return true;
 			}
 
 			return super.mouseClicked(mouseX, mouseY, button);
