--- conflicted
+++ resolved
@@ -13,13 +13,8 @@
 	// of pain. So don't forget!
 	private static final ImmutableList<AllowedSodiumVersion> ALLOWED_SODIUM_VERSIONS = ImmutableList.of(
 			// Dev version
-<<<<<<< HEAD
-			AllowedSodiumVersion.exact("0.4.4+rev.2673009",
-					"https://modrinth.com/mod/sodium/version/mc1.19.2-0.4.4")
-=======
 			AllowedSodiumVersion.exact("0.4.6+build.20",
 					"https://modrinth.com/mod/sodium/version/mc1.19.3-0.4.6")
->>>>>>> ee2a0eef
 	);
 
 	public static String getDownloadLink() {
@@ -29,7 +24,7 @@
 
 	public static boolean isAllowedVersion(String sodiumVersion) {
 		for (AllowedSodiumVersion allowed : ALLOWED_SODIUM_VERSIONS) {
-			if (allowed.matches(sodiumVersion) || FabricLoader.getInstance().isDevelopmentEnvironment()) {
+			if (allowed.matches(sodiumVersion)) {
 				return true;
 			}
 		}
