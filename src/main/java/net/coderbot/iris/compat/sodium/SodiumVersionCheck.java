--- conflicted
+++ resolved
@@ -12,12 +12,8 @@
 	// of pain. So don't forget!
 	private static final ImmutableList<AllowedSodiumVersion> ALLOWED_SODIUM_VERSIONS = ImmutableList.of(
 			// Official 0.3.4
-<<<<<<< HEAD
-			AllowedSodiumVersion.exact("0.4.0-alpha6+build.14"),
-=======
-			AllowedSodiumVersion.exact("0.3.4+build.13",
-					"https://www.curseforge.com/minecraft/mc-mods/sodium/files/3605275"),
->>>>>>> 812348dc
+			AllowedSodiumVersion.exact("0.4.0-alpha6+build.14",
+					"https://www.curseforge.com/minecraft/mc-mods/sodium/files/3605309"),
 
 			// For use by ReplayMod
 			AllowedSodiumVersion.prefix("0.4.0-alpha6+replaymod")
