package net.coderbot.iris.compat.sodium;

import com.google.common.collect.ImmutableList;

import java.util.Optional;

public class SodiumVersionCheck {
	// The allowed versions of Sodium for use with Iris
	//
	// Make sure to update the comments / download links when editing this!!!
	// If you forget to edit the download links you'll cause the support team a bunch
	// of pain. So don't forget!
	private static final ImmutableList<AllowedSodiumVersion> ALLOWED_SODIUM_VERSIONS = ImmutableList.of(
<<<<<<< HEAD
			// Release version
			AllowedSodiumVersion.exact("0.4.1+build.15",
					"https://modrinth.com/mod/sodium/version/mc1.18.2-0.4.1"),

			// For use by ReplayMod
			AllowedSodiumVersion.prefix("0.4.1+replaymod")
=======
			// Dev version
			AllowedSodiumVersion.exact("0.4.2+build.16",
					"https://modrinth.com/mod/sodium/version/mc1.19-0.4.2"),

			// For use by ReplayMod
			AllowedSodiumVersion.prefix("0.4.2+replaymod")
>>>>>>> 5c64f56f
	);

	public static String getDownloadLink() {
		return ALLOWED_SODIUM_VERSIONS.stream().map(AllowedSodiumVersion::getDownloadLink)
				.filter(Optional::isPresent).findFirst().get().get();
	}

	public static boolean isAllowedVersion(String sodiumVersion) {
		for (AllowedSodiumVersion allowed : ALLOWED_SODIUM_VERSIONS) {
			if (allowed.matches(sodiumVersion)) {
				return true;
			}
		}

		return true;
	}
}<|MERGE_RESOLUTION|>--- conflicted
+++ resolved
@@ -11,21 +11,12 @@
 	// If you forget to edit the download links you'll cause the support team a bunch
 	// of pain. So don't forget!
 	private static final ImmutableList<AllowedSodiumVersion> ALLOWED_SODIUM_VERSIONS = ImmutableList.of(
-<<<<<<< HEAD
-			// Release version
-			AllowedSodiumVersion.exact("0.4.1+build.15",
-					"https://modrinth.com/mod/sodium/version/mc1.18.2-0.4.1"),
-
-			// For use by ReplayMod
-			AllowedSodiumVersion.prefix("0.4.1+replaymod")
-=======
 			// Dev version
 			AllowedSodiumVersion.exact("0.4.2+build.16",
 					"https://modrinth.com/mod/sodium/version/mc1.19-0.4.2"),
 
 			// For use by ReplayMod
 			AllowedSodiumVersion.prefix("0.4.2+replaymod")
->>>>>>> 5c64f56f
 	);
 
 	public static String getDownloadLink() {
