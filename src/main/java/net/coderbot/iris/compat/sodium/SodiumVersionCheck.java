--- conflicted
+++ resolved
@@ -5,22 +5,11 @@
 public class SodiumVersionCheck {
 	// The allowed versions of Sodium for use with Iris
 	private static final ImmutableList<AllowedSodiumVersion> ALLOWED_SODIUM_VERSIONS = ImmutableList.of(
-<<<<<<< HEAD
-			// Official 0.4.0-alpha5
-			AllowedSodiumVersion.exact("0.4.0-alpha5+build.9"),
-
-			// ReplayMod's existing compatible forked 0.4.0-alpha5 version
-			AllowedSodiumVersion.prefix("0.4.0-alpha5+rev.76d0e6e"),
-
-			// For future use by ReplayMod
-			AllowedSodiumVersion.prefix("0.4.0-alpha5+replaymod")
-=======
 			// Official 0.3.4
-			AllowedSodiumVersion.exact("0.3.4+build.13"),
+			AllowedSodiumVersion.exact("0.4.0-alpha6+build.14"),
 
 			// For use by ReplayMod
-			AllowedSodiumVersion.prefix("0.3.4+replaymod")
->>>>>>> b1c76a27
+			AllowedSodiumVersion.prefix("0.4.0-alpha6+replaymod")
 	);
 
 	public static boolean isAllowedVersion(String sodiumVersion) {
