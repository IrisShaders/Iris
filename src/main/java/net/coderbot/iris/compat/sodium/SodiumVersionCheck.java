package net.coderbot.iris.compat.sodium;

import com.google.common.collect.ImmutableList;

import java.util.Optional;

public class SodiumVersionCheck {
	// The allowed versions of Sodium for use with Iris
	//
	// Make sure to update the comments / download links when editing this!!!
	// If you forget to edit the download links you'll cause the support team a bunch
	// of pain. So don't forget!
	private static final ImmutableList<AllowedSodiumVersion> ALLOWED_SODIUM_VERSIONS = ImmutableList.of(
<<<<<<< HEAD
			// Development build for 22w03a
			AllowedSodiumVersion.exact("0.4.0-alpha6+rev.7bd2b7d",
					"https://www.curseforge.com/minecraft/mc-mods/sodium/files/3605309"),
=======
			// Release version
			AllowedSodiumVersion.exact("0.4.1+build.15",
					"https://modrinth.com/mod/sodium"),
>>>>>>> 3ca98ac7

			// For use by ReplayMod
			AllowedSodiumVersion.prefix("0.4.1+replaymod")
	);

	public static String getDownloadLink() {
		return ALLOWED_SODIUM_VERSIONS.stream().map(AllowedSodiumVersion::getDownloadLink)
				.filter(Optional::isPresent).findFirst().get().get();
	}

	public static boolean isAllowedVersion(String sodiumVersion) {
		for (AllowedSodiumVersion allowed : ALLOWED_SODIUM_VERSIONS) {
			if (allowed.matches(sodiumVersion)) {
				return true;
			}
		}

		return false;
	}
}<|MERGE_RESOLUTION|>--- conflicted
+++ resolved
@@ -11,15 +11,9 @@
 	// If you forget to edit the download links you'll cause the support team a bunch
 	// of pain. So don't forget!
 	private static final ImmutableList<AllowedSodiumVersion> ALLOWED_SODIUM_VERSIONS = ImmutableList.of(
-<<<<<<< HEAD
-			// Development build for 22w03a
-			AllowedSodiumVersion.exact("0.4.0-alpha6+rev.7bd2b7d",
-					"https://www.curseforge.com/minecraft/mc-mods/sodium/files/3605309"),
-=======
 			// Release version
 			AllowedSodiumVersion.exact("0.4.1+build.15",
 					"https://modrinth.com/mod/sodium"),
->>>>>>> 3ca98ac7
 
 			// For use by ReplayMod
 			AllowedSodiumVersion.prefix("0.4.1+replaymod")
