--- conflicted
+++ resolved
@@ -5,19 +5,11 @@
 public class SodiumVersionCheck {
 	// The allowed versions of Sodium for use with Iris
 	private static final ImmutableList<AllowedSodiumVersion> ALLOWED_SODIUM_VERSIONS = ImmutableList.of(
-<<<<<<< HEAD
-			// Official 0.2.0
+			// Official 0.4.0-alpha5
 			AllowedSodiumVersion.exact("0.4.0-alpha5+build.9"),
 
-			// ReplayMod's existing compatible forked 0.2.0 version
+			// ReplayMod's existing compatible forked 0.4.0-alpha5 version
 			AllowedSodiumVersion.prefix("0.4.0-alpha5+rev.76d0e6e"),
-=======
-			// Official 0.3.3
-			AllowedSodiumVersion.exact("0.3.3+build.8"),
-
-			// ReplayMod's existing compatible forked 0.3.3 version
-			AllowedSodiumVersion.prefix("0.3.3+rev.14a0485"),
->>>>>>> 42503308
 
 			// For future use by ReplayMod
 			AllowedSodiumVersion.prefix("0.4.0-alpha5+replaymod")
