package net.coderbot.iris.compat.sodium;

import com.google.common.collect.ImmutableList;

import java.util.Optional;

public class SodiumVersionCheck {
	// The allowed versions of Sodium for use with Iris
	//
	// Make sure to update the comments / download links when editing this!!!
	// If you forget to edit the download links you'll cause the support team a bunch
	// of pain. So don't forget!
	private static final ImmutableList<AllowedSodiumVersion> ALLOWED_SODIUM_VERSIONS = ImmutableList.of(
			// Dev version
<<<<<<< HEAD
			AllowedSodiumVersion.exact("0.4.3+build.17",
					"https://modrinth.com/mod/sodium/version/mc1.19.2-0.4.3")
=======
			AllowedSodiumVersion.exact("0.4.4+build.18",
					"https://modrinth.com/mod/sodium/version/mc1.19.2-0.4.4")
>>>>>>> e5f4c8a1
	);

	public static String getDownloadLink() {
		return ALLOWED_SODIUM_VERSIONS.stream().map(AllowedSodiumVersion::getDownloadLink)
				.filter(Optional::isPresent).findFirst().get().get();
	}

	public static boolean isAllowedVersion(String sodiumVersion) {
		for (AllowedSodiumVersion allowed : ALLOWED_SODIUM_VERSIONS) {
			if (allowed.matches(sodiumVersion)) {
				return true;
			}
		}

		return true;
	}
}<|MERGE_RESOLUTION|>--- conflicted
+++ resolved
@@ -12,13 +12,8 @@
 	// of pain. So don't forget!
 	private static final ImmutableList<AllowedSodiumVersion> ALLOWED_SODIUM_VERSIONS = ImmutableList.of(
 			// Dev version
-<<<<<<< HEAD
-			AllowedSodiumVersion.exact("0.4.3+build.17",
-					"https://modrinth.com/mod/sodium/version/mc1.19.2-0.4.3")
-=======
 			AllowedSodiumVersion.exact("0.4.4+build.18",
 					"https://modrinth.com/mod/sodium/version/mc1.19.2-0.4.4")
->>>>>>> e5f4c8a1
 	);
 
 	public static String getDownloadLink() {
@@ -33,6 +28,6 @@
 			}
 		}
 
-		return true;
+		return false;
 	}
 }