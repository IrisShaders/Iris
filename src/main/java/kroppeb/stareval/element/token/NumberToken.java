--- conflicted
+++ resolved
@@ -10,11 +10,7 @@
 	}
 
 	public String getNumber() {
-<<<<<<< HEAD
-		return this.number;
-=======
 		return number;
->>>>>>> ae072fb4
 	}
 
 	@Override
