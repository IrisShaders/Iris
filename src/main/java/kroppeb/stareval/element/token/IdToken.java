--- conflicted
+++ resolved
@@ -10,11 +10,7 @@
 	}
 
 	public String getId() {
-<<<<<<< HEAD
-		return this.id;
-=======
 		return id;
->>>>>>> ae072fb4
 	}
 
 	@Override
