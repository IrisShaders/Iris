package kroppeb.stareval.expression;

import kroppeb.stareval.function.FunctionContext;
import kroppeb.stareval.function.FunctionReturn;
import kroppeb.stareval.function.TypedFunction;

<<<<<<< HEAD
public class CallExpression implements Expression{
	private final TypedFunction function;
	private final Expression[] arguments;
=======
public class CallExpression implements Expression {
	final private TypedFunction function;
	final private Expression[] arguments;
>>>>>>> 84a503a8
	
	public CallExpression(TypedFunction function, Expression[] arguments) {
		this.function = function;
		this.arguments = arguments;
	}
	
	@Override
	public void evaluateTo(FunctionContext context, FunctionReturn functionReturn) {
		this.function.evaluateTo(this.arguments, context, functionReturn);
	}
	
	private boolean isConstant() {
		for (Expression i : arguments) {
			if (!(i instanceof ConstantExpression)) {
				return false;
			}
		}
		return true;
	}
	
	@Override
	public Expression partialEval(FunctionContext context, FunctionReturn functionReturn) {
		// the dirty way would be this
		/*
			try{
				this.evaluateTo(context, functionReturn);
				return this.function.getReturnType().createConstant(functionReturn);
			}catch(Exception e){
				return this;
			}
		 */
		
		if (this.function.isPure() && isConstant()) {
			this.evaluateTo(context, functionReturn);
			return function.getReturnType().createConstant(functionReturn);
		}
		
		Expression[] partialEvaluatedParams = new Expression[this.arguments.length];
		boolean allFullySimplified = true;
		boolean noneSimplified = true;
		for (int i = 0; i < this.arguments.length; i++) {
			Expression simplified = this.arguments[i].partialEval(context, functionReturn);
			if (simplified instanceof ConstantExpression) {
				noneSimplified = false;
			} else {
				allFullySimplified = false;
				if(simplified != this.arguments[i]){
					noneSimplified = false;
				}
			}
			partialEvaluatedParams[i] = simplified;
		}
		
		if (this.function.isPure() && allFullySimplified) {
			this.function.evaluateTo(partialEvaluatedParams, context, functionReturn);
			return this.function.getReturnType().createConstant(functionReturn);
		}
		
		if (noneSimplified) {
			return this;
		}
		
		return new CallExpression(this.function, partialEvaluatedParams);
		
	}
}<|MERGE_RESOLUTION|>--- conflicted
+++ resolved
@@ -4,15 +4,9 @@
 import kroppeb.stareval.function.FunctionReturn;
 import kroppeb.stareval.function.TypedFunction;
 
-<<<<<<< HEAD
-public class CallExpression implements Expression{
+public class CallExpression implements Expression {
 	private final TypedFunction function;
 	private final Expression[] arguments;
-=======
-public class CallExpression implements Expression {
-	final private TypedFunction function;
-	final private Expression[] arguments;
->>>>>>> 84a503a8
 	
 	public CallExpression(TypedFunction function, Expression[] arguments) {
 		this.function = function;
@@ -23,7 +17,7 @@
 	public void evaluateTo(FunctionContext context, FunctionReturn functionReturn) {
 		this.function.evaluateTo(this.arguments, context, functionReturn);
 	}
-	
+
 	private boolean isConstant() {
 		for (Expression i : arguments) {
 			if (!(i instanceof ConstantExpression)) {
@@ -32,7 +26,7 @@
 		}
 		return true;
 	}
-	
+
 	@Override
 	public Expression partialEval(FunctionContext context, FunctionReturn functionReturn) {
 		// the dirty way would be this
@@ -44,12 +38,12 @@
 				return this;
 			}
 		 */
-		
+
 		if (this.function.isPure() && isConstant()) {
 			this.evaluateTo(context, functionReturn);
 			return function.getReturnType().createConstant(functionReturn);
 		}
-		
+
 		Expression[] partialEvaluatedParams = new Expression[this.arguments.length];
 		boolean allFullySimplified = true;
 		boolean noneSimplified = true;
@@ -65,17 +59,17 @@
 			}
 			partialEvaluatedParams[i] = simplified;
 		}
-		
+
 		if (this.function.isPure() && allFullySimplified) {
 			this.function.evaluateTo(partialEvaluatedParams, context, functionReturn);
 			return this.function.getReturnType().createConstant(functionReturn);
 		}
-		
+
 		if (noneSimplified) {
 			return this;
 		}
-		
+
 		return new CallExpression(this.function, partialEvaluatedParams);
-		
+
 	}
 }