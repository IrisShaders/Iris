--- conflicted
+++ resolved
@@ -19,18 +19,13 @@
 	public void evaluateTo(FunctionContext context, FunctionReturn functionReturn) {
 		this.function.evaluateTo(this.arguments, context, functionReturn);
 	}
-<<<<<<< HEAD
-
-=======
-	
-	@Override
+@Override
 	public void listVariables(Collection<? super VariableExpression> variables) {
 		for (Expression argument : this.arguments) {
 			argument.listVariables(variables);
 		}
 	}
-	
->>>>>>> f792386e
+
 	private boolean isConstant() {
 		for (Expression i : arguments) {
 			if (!(i instanceof ConstantExpression)) {
