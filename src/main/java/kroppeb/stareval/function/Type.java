package kroppeb.stareval.function;

<<<<<<< HEAD
import net.coderbot.iris.gl.uniform.UniformType;
import net.coderbot.iris.parsing.MatrixType;
import net.coderbot.iris.parsing.VectorType;

public abstract class Type {

	public abstract static class Primitive extends Type {
	}

	public static class ObjectType extends Type {

=======
import kroppeb.stareval.expression.ConstantExpression;

abstract public class Type {
	
	public abstract ConstantExpression createConstant(FunctionReturn functionReturn);
	
	abstract public static class Primitive extends Type {
	}
	
	public static class ObjectType extends Type {
		
		@Override
		public ConstantExpression createConstant(FunctionReturn functionReturn) {
			Object object = functionReturn.objectReturn;
			return new ConstantExpression(this) {
				@Override
				public void evaluateTo(FunctionContext context, FunctionReturn functionReturn) {
					functionReturn.objectReturn = object;
				}
			};
		}
		
>>>>>>> 84a503a8
		@Override
		public Object createArray(int length) {
			return new Object[length];
		}

		@Override
		public void setValueFromReturn(Object array, int index, FunctionReturn value) {
			Object[] arr = (Object[]) array;
			arr[index] = value.objectReturn;
		}

		@Override
		public void getValueFromArray(Object array, int index, FunctionReturn value) {
			Object[] arr = (Object[]) array;
			value.objectReturn = arr[index];
		}

		@Override
		public String toString() {
			return "Object";
		}
	}
<<<<<<< HEAD

	public static class Boolean extends Primitive {
=======
	
	public static class Boolean extends Primitive {
		@Override
		public ConstantExpression createConstant(FunctionReturn functionReturn) {
			boolean value = functionReturn.booleanReturn;
			return new ConstantExpression(this) {
				@Override
				public void evaluateTo(FunctionContext context, FunctionReturn functionReturn) {
					functionReturn.booleanReturn = value;
				}
			};
		}
		
>>>>>>> 84a503a8
		@Override
		public Object createArray(int length) {
			return new boolean[length];
		}

		@Override
		public void setValueFromReturn(Object array, int index, FunctionReturn value) {
			boolean[] arr = (boolean[]) array;
			arr[index] = value.booleanReturn;
		}

		@Override
		public void getValueFromArray(Object array, int index, FunctionReturn value) {
			boolean[] arr = (boolean[]) array;
			value.booleanReturn = arr[index];
		}

		@Override
		public String toString() {
			return "bool";
		}
	}
<<<<<<< HEAD

	public static class Int extends Primitive {
=======
	
	public static class Int extends Primitive {
		@Override
		public ConstantExpression createConstant(FunctionReturn functionReturn) {
			int value = functionReturn.intReturn;
			return new ConstantExpression(this) {
				@Override
				public void evaluateTo(FunctionContext context, FunctionReturn functionReturn) {
					functionReturn.intReturn = value;
				}
			};
		}
		
>>>>>>> 84a503a8
		@Override
		public Object createArray(int length) {
			return new int[length];
		}

		@Override
		public void setValueFromReturn(Object array, int index, FunctionReturn value) {
			int[] arr = (int[]) array;
			arr[index] = value.intReturn;
		}

		@Override
		public void getValueFromArray(Object array, int index, FunctionReturn value) {
			int[] arr = (int[]) array;
			value.intReturn = arr[index];
		}

		@Override
		public String toString() {
			return "int";
		}
	}
<<<<<<< HEAD

	public static class Float extends Primitive {
=======
	
	public static class Float extends Primitive {
		@Override
		public ConstantExpression createConstant(FunctionReturn functionReturn) {
			float value = functionReturn.floatReturn;
			return new ConstantExpression(this) {
				@Override
				public void evaluateTo(FunctionContext context, FunctionReturn functionReturn) {
					functionReturn.floatReturn = value;
				}
			};
		}
>>>>>>> 84a503a8
		@Override
		public Object createArray(int length) {
			return new float[length];
		}

		@Override
		public void setValueFromReturn(Object array, int index, FunctionReturn value) {
			float[] arr = (float[]) array;
			arr[index] = value.floatReturn;
		}

		@Override
		public void getValueFromArray(Object array, int index, FunctionReturn value) {
			float[] arr = (float[]) array;
			value.floatReturn = arr[index];
		}

		@Override
		public String toString() {
			return "float";
		}
	}

	public static Boolean Boolean = new Boolean();
	public static Int Int = new Int();
	public static Float Float = new Float();

	public static Primitive[] AllPrimitives = {Type.Boolean, Type.Int, Type.Float};

	public abstract Object createArray(int length);
<<<<<<< HEAD

	public abstract void setValueFromReturn(Object array, int index, FunctionReturn value);

=======
	
	public abstract void setValueFromReturn(Object array, int index, FunctionReturn value);
	
>>>>>>> 84a503a8
	public abstract void getValueFromArray(Object array, int index, FunctionReturn value);

	public abstract String toString();

	@Deprecated
	public static UniformType convert(Type type) {
		if (type == Type.Int) return UniformType.INT;
		else if (type == Type.Float) return UniformType.FLOAT;
		else if (type == VectorType.VEC2) return UniformType.VEC2;
		else if (type == VectorType.VEC3) return UniformType.VEC3;
		else if (type == VectorType.VEC4) return UniformType.VEC4;
		else if (type == VectorType.I_VEC2) return UniformType.VEC2I;
		else if (type == MatrixType.MAT4) return UniformType.MAT4;
		else throw new IllegalArgumentException("Unsupported custom uniform type: " + type);
	}
}<|MERGE_RESOLUTION|>--- conflicted
+++ resolved
@@ -1,29 +1,17 @@
 package kroppeb.stareval.function;
 
-<<<<<<< HEAD
+import kroppeb.stareval.expression.ConstantExpression;
 import net.coderbot.iris.gl.uniform.UniformType;
 import net.coderbot.iris.parsing.MatrixType;
 import net.coderbot.iris.parsing.VectorType;
 
 public abstract class Type {
+	public abstract ConstantExpression createConstant(FunctionReturn functionReturn);
 
 	public abstract static class Primitive extends Type {
 	}
 
 	public static class ObjectType extends Type {
-
-=======
-import kroppeb.stareval.expression.ConstantExpression;
-
-abstract public class Type {
-	
-	public abstract ConstantExpression createConstant(FunctionReturn functionReturn);
-	
-	abstract public static class Primitive extends Type {
-	}
-	
-	public static class ObjectType extends Type {
-		
 		@Override
 		public ConstantExpression createConstant(FunctionReturn functionReturn) {
 			Object object = functionReturn.objectReturn;
@@ -34,8 +22,7 @@
 				}
 			};
 		}
-		
->>>>>>> 84a503a8
+
 		@Override
 		public Object createArray(int length) {
 			return new Object[length];
@@ -58,11 +45,7 @@
 			return "Object";
 		}
 	}
-<<<<<<< HEAD
 
-	public static class Boolean extends Primitive {
-=======
-	
 	public static class Boolean extends Primitive {
 		@Override
 		public ConstantExpression createConstant(FunctionReturn functionReturn) {
@@ -74,8 +57,7 @@
 				}
 			};
 		}
-		
->>>>>>> 84a503a8
+
 		@Override
 		public Object createArray(int length) {
 			return new boolean[length];
@@ -98,11 +80,7 @@
 			return "bool";
 		}
 	}
-<<<<<<< HEAD
 
-	public static class Int extends Primitive {
-=======
-	
 	public static class Int extends Primitive {
 		@Override
 		public ConstantExpression createConstant(FunctionReturn functionReturn) {
@@ -114,8 +92,7 @@
 				}
 			};
 		}
-		
->>>>>>> 84a503a8
+
 		@Override
 		public Object createArray(int length) {
 			return new int[length];
@@ -138,11 +115,7 @@
 			return "int";
 		}
 	}
-<<<<<<< HEAD
 
-	public static class Float extends Primitive {
-=======
-	
 	public static class Float extends Primitive {
 		@Override
 		public ConstantExpression createConstant(FunctionReturn functionReturn) {
@@ -154,7 +127,7 @@
 				}
 			};
 		}
->>>>>>> 84a503a8
+
 		@Override
 		public Object createArray(int length) {
 			return new float[length];
@@ -185,15 +158,9 @@
 	public static Primitive[] AllPrimitives = {Type.Boolean, Type.Int, Type.Float};
 
 	public abstract Object createArray(int length);
-<<<<<<< HEAD
 
 	public abstract void setValueFromReturn(Object array, int index, FunctionReturn value);
 
-=======
-	
-	public abstract void setValueFromReturn(Object array, int index, FunctionReturn value);
-	
->>>>>>> 84a503a8
 	public abstract void getValueFromArray(Object array, int index, FunctionReturn value);
 
 	public abstract String toString();
