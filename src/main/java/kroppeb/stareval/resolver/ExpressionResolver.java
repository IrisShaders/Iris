--- conflicted
+++ resolved
@@ -205,26 +205,13 @@
 			Type type = this.variableTypeMap.apply(name);
 			if (type == null)
 				throw new RuntimeException("Unknown variable: " + name);
-<<<<<<< HEAD
 			if (type.equals(targetType)) {
 				this.log("[DEBUG] resolved variable %s to type %s", name, targetType);
-=======
-			if (type.equals(targetType))
->>>>>>> 84a503a8
-				return new Expression() {
-					@Override
-					public void evaluateTo(FunctionContext c, FunctionReturn r) {
-						c.getVariable(name).evaluateTo(c, r);
-					}
-				};
-<<<<<<< HEAD
+				return (c, r) -> c.getVariable(name).evaluateTo(c, r);
 			}
 			if (!allowImplicit) {
 				this.log("[DEBUG] failed to resolve variable %s (of type %s) to type %s without implicit casts",
 						name, type, targetType);
-=======
-			if (!allowImplicit)
->>>>>>> 84a503a8
 				return null;
 			}
 			this.log("[DEBUG] trying implicit casts to resolve variable %s (of type %s) to type %s",
