--- conflicted
+++ resolved
@@ -118,7 +118,6 @@
 					name, inner, targetType);
 			return result;
 		}
-<<<<<<< HEAD
 
 		result = this.resolveCallExpressionInternal(targetType, name, inner, true);
 		if (result != null) {
@@ -126,15 +125,6 @@
 					name, inner, targetType);
 		} else {
 			this.log("[DEBUG] failed to resolve function %s with args %s to type %s",
-=======
-		
-		result = resolveCallExpressionInternal(targetType, name, inner, true);
-		if (result != null) {
-			log("[DEBUG] resolved function %s with args %s to type %s using implicit inner casts",
-					name, inner, targetType);
-		} else {
-			log("[DEBUG] failed to resolve function %s with args %s to type %s",
->>>>>>> f792386e
 					name, inner, targetType);
 		}
 		return result;
@@ -217,19 +207,6 @@
 			if (type == null)
 				throw new RuntimeException("Unknown variable: " + name);
 			if (type.equals(targetType)) {
-<<<<<<< HEAD
-				this.log("[DEBUG] resolved variable %s to type %s", name, targetType);
-				return (c, r) -> c.getVariable(name).evaluateTo(c, r);
-			}
-			if (!allowImplicit) {
-				this.log("[DEBUG] failed to resolve variable %s (of type %s) to type %s without implicit casts",
-						name, type, targetType);
-				return null;
-			}
-			this.log("[DEBUG] trying implicit casts to resolve variable %s (of type %s) to type %s",
-					name, type, targetType);
-			castable = (c, r) -> c.getVariable(name).evaluateTo(c, r);
-=======
 				log("[DEBUG] resolved variable %s to type %s", name, targetType);
 				// TODO: We should add a variable provider (and have this as default)
 				//       doing so would remove the need for a FunctionContext.
@@ -238,7 +215,7 @@
 					public void evaluateTo(FunctionContext c, FunctionReturn r) {
 						c.getVariable(name).evaluateTo(c, r);
 					}
-					
+
 					@Override
 					public Expression partialEval(FunctionContext context, FunctionReturn functionReturn) {
 						return context.hasVariable(name)?context.getVariable(name):this;
@@ -256,13 +233,12 @@
 				public void evaluateTo(FunctionContext c, FunctionReturn r) {
 					c.getVariable(name).evaluateTo(c, r);
 				}
-				
+
 				@Override
 				public Expression partialEval(FunctionContext context, FunctionReturn functionReturn) {
 					return context.hasVariable(name)?context.getVariable(name):this;
 				}
 			};
->>>>>>> f792386e
 			innerType = type;
 		} else {
 			throw new RuntimeException("unexpected token: " + expression.toString());
@@ -272,20 +248,12 @@
 
 		for (TypedFunction f : casts) {
 			if (f.getParameterTypes()[0].equals(innerType)) {
-<<<<<<< HEAD
 				this.log("[DEBUG] resolved %s to type %s using implicit casts",
-=======
-				log("[DEBUG] resolved %s to type %s using implicit casts",
->>>>>>> f792386e
 						expression, targetType);
 				return new CallExpression(f, new Expression[]{castable});
 			}
 		}
-<<<<<<< HEAD
 		this.log("[DEBUG] failed to resolved %s to type %s, even using implicit casts");
-=======
-		log("[DEBUG] failed to resolved %s to type %s, even using implicit casts");
->>>>>>> f792386e
 		return null;
 	}
 
