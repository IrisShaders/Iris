# Iris 1.1.3 Preliminary Changelog (Full)

WIP, up-to-date as of:

<<<<<<< HEAD
- 1.16.x: https://github.com/IrisShaders/Iris/commit/1250e2f8dd327acaad9bd1afc41217611478ecd0
- 1.17.x: https://github.com/IrisShaders/Iris/commit/71c9d4c221056a5a76b6e06ce0e562c864c4cbdb

## Tenative

Just writing out some things for PRs / branches that aren't merged yet
=======
- 1.16.x: https://github.com/IrisShaders/Iris/commit/91ac46ab59e67d8e77e416cc16429473c19f0a36
- 1.17.x: https://github.com/IrisShaders/Iris/commit/65fc9ce3fd122bcf28400f1811b525240a4ca27d
>>>>>>> eff47506

---

This release includes significant changes to the project organization of Iris, as well as fixes for some rendering bugs in the shader packs supported by Iris, especially when using manually-edited shader configuration.

This release also marks the completion of the preparatory work needed for Iris to properly support shader configuration. We intend to focus our work on supporting shader configuration in the near future, but we have no ETA for when this will be available.

<<<<<<< HEAD
---

- Fixed rain causing graphical corruption on SEUS Renewed
    - Custom texture support was required
- Fixed water and rain looking completely broken on SEUS PTGI and SEUS PTGI HRR
    - Support for both custom textures as well as blend mode overrides was required
- Fixed stairs emitting light on SEUS PTGI HRR
    - JCPP is now used to preprocess block ID maps, previous versions of Iris processed them incorrectly causing this issue.
- Iris supports manually enabling the Galaxies setting of Complementary Shaders
    - Custom texture support was required
- Iris now supports the planets in the AstraLex night sky
    - You guessed it, it was custom textures
- Fixed bugs from manually changing Specular Reflections / RP Support on Complementary / BSL
    - JCPP is now used to properly conditionally parse directives, instead of using hardcoded workarounds that didn't support changed settings.

=======
>>>>>>> eff47506
## Sodium

- Iris no longer bundles Sodium, you must now download Sodium separately.
    - Iris no longer requires a forked version of Sodium to function properly, and uses Mixins to work with official Sodium.
    - Sodium is still automatically installed in the installer
<<<<<<< HEAD
    - This change is being made in order to reduce confusion between Iris and Sodium as projects.
=======
    - This change is being made in order to reduce confusion between Iris and Sodium as projects, and to streamline the development of Iris.
>>>>>>> eff47506

## New Shader Features and Fixes

- The player hand / hands are now properly lit and shaded with all shader packs (credit to maximumpower55 and IMS)
    - Previously, they were rendered outside of the world without shaders, which could severely break immersion, especially with packs that implemented handheld dynamic lighting.
- Witches and drowned now have emissive parts when running with Complementary Shaders
    - Previously, they did not because atlasSize did not properly reflect the size of the currently bound atlas texture
    - Rather, it was always the size of the block atlas texture
    - With this fixed, the emissive features in Complementary's Integrated PBR now works properly
- Scene-Aware Colored Lighting is now supported in Complementary Shaders, if you enable it manually
    - Iris now supports 16 color buffers instead of 8, just as OptiFine G8 and newer do.
    - For shader developers: colortex8+ is usable on macOS on Iris (but not OptiFine), as long as a single shader program doesn't use more than 16 samplers
- Rainbows, rain puddles, and aurora borealis effects now work with Complementary Shaders (credit to IMS for the fix)
    - Iris now hardcodes support for the required custom uniforms similarly to the hardcoded support it has for other custom uniforms
    - In the future, Iris will properly support custom uniforms, and hardcoding will not be needed.
- Fixed fullscreen passes using the wrong quad coordinates (credit to Niemand / Kneemund for the contribution)
    - This severely broke the fullscreen passes of some shaders that Iris doesn't yet support but can support in future updates.
- Fixed loading "Apex Shaders v1.4" causing a game crash when launching.
<<<<<<< HEAD
=======
- Fixed rain causing graphical corruption on SEUS Renewed
    - Custom texture support was required
- Fixed water and rain looking completely broken on SEUS PTGI and SEUS PTGI HRR
    - Support for both custom textures as well as blend mode overrides was required
- Fixed stairs emitting light on SEUS PTGI HRR
    - JCPP is now used to preprocess block ID maps, previous versions of Iris processed them incorrectly causing this issue.
- Iris supports manually enabling the Galaxies setting of Complementary Shaders
    - Custom texture support was required
- Iris now supports the planets in the AstraLex night sky
    - You guessed it, it was custom textures
- Fixed bugs from manually changing Specular Reflections / RP Support on Complementary / BSL
    - JCPP is now used to properly conditionally parse directives, instead of using hardcoded workarounds that didn't support changed settings.
- SEUS should now work properly on Mesa drivers without additional external configuration (such as )
    - Iris now hoists active `#extension` directives to the top of the shader file to adhere strictly to the GL spec, allowing these shaders to compile.
- Fixed fog looking incorrect in the nether with Enhanced Default
>>>>>>> eff47506

## 1.17.1+ specific fixes

- The bottom face of end portal blocks is now properly positioned when shaders are enabled
    - https://github.com/IrisShaders/Iris/issues/859

## 1.16-specific fixes

- Iris now works around a vanilla 1.16 issue related to a fatal crash bug in certain AMD drivers when calling glShaderSource. This crash only affected fabulous shaders & entity outline shaders.
    - Iris already fixed the glShaderSource crash on all versions for shaders loaded from shader packs.
    - Vanilla fixes this in 1.17+ for all vanilla shaders.
- Origins Enhanced is now properly marked as incompatible on 1.16 only due to it not working with Sodium 0.2.0, which our bundled version of Sodium is based on.
- Use the correct far plane for fog, avoiding some issues with things in the world clipping off at far distances.

## Internals

- Iris now includes an expression parser written by Kroppeb, a critical part of implementing custom uniforms.
- Iris now uses Mojang Mappings instead of Yarn Mappings. This doesn't change anything for users, but it does streamline our development process & workflow for handling Minecraft updates.
- Iris no longer depends on fabric-api-base and fabric-lifecycle-events, shrinking the released JAR size by around 60 kB.
- Code has been added to support the addition of Iris-exclusive shader features in a way that allows shader authors to detect their presence.

## Translations

<<<<<<< HEAD
- Added Pirate Speak translation (credit NoComment, IMS)
- Updated Italian translation (credit Dar9586)
- Updated German translation (credit GameWithJerry)
=======
- Added lolcat translation (credit chalkyjeans)
- Added Pirate Speak translation (credit NoComment, IMS)
- Added Slovak translation (credit SmajloSlovakian)
- Updated Estonian translation (credit Madis0)
- Updated Farsi translation (credit alirezaahani)
- Updated German translation (credit GameWithJerry, Levelowel)
- Updated Italian translation (credit Dar9586)
- Updated Persian translation (credit alirezaahani)
- Updated Portuguese translation (credit Maneschy12)
- Updated Russian translation (credit Disguys, BratishkaErik)
- Updated Traditional Chinese translation (credit HJ-zhtw, Canary233)
- Updated Korean translation (credit craftingmod)
>>>>>>> eff47506
<|MERGE_RESOLUTION|>--- conflicted
+++ resolved
@@ -2,17 +2,8 @@
 
 WIP, up-to-date as of:
 
-<<<<<<< HEAD
-- 1.16.x: https://github.com/IrisShaders/Iris/commit/1250e2f8dd327acaad9bd1afc41217611478ecd0
-- 1.17.x: https://github.com/IrisShaders/Iris/commit/71c9d4c221056a5a76b6e06ce0e562c864c4cbdb
-
-## Tenative
-
-Just writing out some things for PRs / branches that aren't merged yet
-=======
 - 1.16.x: https://github.com/IrisShaders/Iris/commit/91ac46ab59e67d8e77e416cc16429473c19f0a36
 - 1.17.x: https://github.com/IrisShaders/Iris/commit/65fc9ce3fd122bcf28400f1811b525240a4ca27d
->>>>>>> eff47506
 
 ---
 
@@ -20,34 +11,12 @@
 
 This release also marks the completion of the preparatory work needed for Iris to properly support shader configuration. We intend to focus our work on supporting shader configuration in the near future, but we have no ETA for when this will be available.
 
-<<<<<<< HEAD
----
-
-- Fixed rain causing graphical corruption on SEUS Renewed
-    - Custom texture support was required
-- Fixed water and rain looking completely broken on SEUS PTGI and SEUS PTGI HRR
-    - Support for both custom textures as well as blend mode overrides was required
-- Fixed stairs emitting light on SEUS PTGI HRR
-    - JCPP is now used to preprocess block ID maps, previous versions of Iris processed them incorrectly causing this issue.
-- Iris supports manually enabling the Galaxies setting of Complementary Shaders
-    - Custom texture support was required
-- Iris now supports the planets in the AstraLex night sky
-    - You guessed it, it was custom textures
-- Fixed bugs from manually changing Specular Reflections / RP Support on Complementary / BSL
-    - JCPP is now used to properly conditionally parse directives, instead of using hardcoded workarounds that didn't support changed settings.
-
-=======
->>>>>>> eff47506
 ## Sodium
 
 - Iris no longer bundles Sodium, you must now download Sodium separately.
     - Iris no longer requires a forked version of Sodium to function properly, and uses Mixins to work with official Sodium.
     - Sodium is still automatically installed in the installer
-<<<<<<< HEAD
-    - This change is being made in order to reduce confusion between Iris and Sodium as projects.
-=======
     - This change is being made in order to reduce confusion between Iris and Sodium as projects, and to streamline the development of Iris.
->>>>>>> eff47506
 
 ## New Shader Features and Fixes
 
@@ -66,8 +35,6 @@
 - Fixed fullscreen passes using the wrong quad coordinates (credit to Niemand / Kneemund for the contribution)
     - This severely broke the fullscreen passes of some shaders that Iris doesn't yet support but can support in future updates.
 - Fixed loading "Apex Shaders v1.4" causing a game crash when launching.
-<<<<<<< HEAD
-=======
 - Fixed rain causing graphical corruption on SEUS Renewed
     - Custom texture support was required
 - Fixed water and rain looking completely broken on SEUS PTGI and SEUS PTGI HRR
@@ -83,7 +50,6 @@
 - SEUS should now work properly on Mesa drivers without additional external configuration (such as )
     - Iris now hoists active `#extension` directives to the top of the shader file to adhere strictly to the GL spec, allowing these shaders to compile.
 - Fixed fog looking incorrect in the nether with Enhanced Default
->>>>>>> eff47506
 
 ## 1.17.1+ specific fixes
 
@@ -107,11 +73,6 @@
 
 ## Translations
 
-<<<<<<< HEAD
-- Added Pirate Speak translation (credit NoComment, IMS)
-- Updated Italian translation (credit Dar9586)
-- Updated German translation (credit GameWithJerry)
-=======
 - Added lolcat translation (credit chalkyjeans)
 - Added Pirate Speak translation (credit NoComment, IMS)
 - Added Slovak translation (credit SmajloSlovakian)
@@ -123,5 +84,4 @@
 - Updated Portuguese translation (credit Maneschy12)
 - Updated Russian translation (credit Disguys, BratishkaErik)
 - Updated Traditional Chinese translation (credit HJ-zhtw, Canary233)
-- Updated Korean translation (credit craftingmod)
->>>>>>> eff47506
+- Updated Korean translation (credit craftingmod)