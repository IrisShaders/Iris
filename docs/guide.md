--- conflicted
+++ resolved
@@ -1,6 +1,6 @@
 # Iris installation and usage guide
 
-This guide is created to serve as an all-in-one reference for all the things you might want to know about the Iris Shaders mod. It will be periodically updated as the mod itself evolves.  
+This guide is created to serve as an all-in-one reference for all the things you might want to know about the Iris Shaders mod. It will be periodically updated as the mod itself evolves.
 Last updated on December 8th, 2022.
 
 ### Introduction
@@ -27,65 +27,65 @@
 1. Go to the [Iris shaders download page](https://irisshaders.net/download).
 
 2. Click on "Download universal JAR".
-3. Save the file anywhere on your computer and run it.  
+3. Save the file anywhere on your computer and run it.
    Java is required to run the installer. If your system doesn't have Java installed, download and install Java from [Adoptium Java downloads](https://adoptium.net/).
    If you are using Windows and are still unable to run the installer, try using [Jarfix](https://johann.loefflmann.net/en/software/jarfix/index.html).
-4. The following window should open:   
+4. The following window should open:
    ![installer](guide-resources/installer.png)
 5. Under the "Select game version" dropdown, select your preferred Minecraft version.
 6. Click Install.
-7. If you get the following prompt:  
-   ![launcherprompt](guide-resources/launcherprompt.png)  
+7. If you get the following prompt:
+   ![launcherprompt](guide-resources/launcherprompt.png)
    Select **Microsoft Store / Xbox** if you have updated to the new launcher. Otherwise, select **Standalone (Win32)**.
-8. You should see the button say "Completed!" below the full progress bar:  
+8. You should see the button say "Completed!" below the full progress bar:
    ![success](guide-resources/success.png)
 9. Close the installer.
-10. Next time when you open the Minecraft launcher, you should have the following profile (the version numbers may be different):  
-    ![profile](guide-resources/profile.png)  
+10. Next time when you open the Minecraft launcher, you should have the following profile (the version numbers may be different):
+    ![profile](guide-resources/profile.png)
     Play the game with this profile selected to run Iris Shaders!
 
 ### For use with other Fabric mods
 
-This method is recommended for users who want to **use other Fabric mods in combination with Iris Shaders**.  
+This method is recommended for users who want to **use other Fabric mods in combination with Iris Shaders**.
 Make sure to check the [**Compatibility with other Fabric mods**](#compatibility-with-other-fabric-mods) section to ensure all your other mods are going to work properly with Iris and Sodium.
 
 1. Follow steps 1 to 5 under the [For standalone use](#for-standalone-use) section.
 
-2. Under "Installation type", select **"Fabric install"**:  
+2. Under "Installation type", select **"Fabric install"**:
    ![check](guide-resources/check.png)
 3. Follow steps 6 to 9 under the [For standalone use](#for-standalone-use) section.
 4. Place your other Fabric mods in the mods folder. The location of the mods folder depends on your operating system:
-    - Windows: `%APPDATA%\.minecraft\mods`  
-    - Linux: `~/.minecraft/mods`  
+    - Windows: `%APPDATA%\.minecraft\mods`
+    - Linux: `~/.minecraft/mods`
     - MacOS: `~/Library/Application Support/minecraft/mods`
-5. Next time when you open the Minecraft launcher, you should have the following profile (the version numbers may be different):  
-   ![fabricprofile](guide-resources/fabricprofile.png)  
+5. Next time when you open the Minecraft launcher, you should have the following profile (the version numbers may be different):
+   ![fabricprofile](guide-resources/fabricprofile.png)
    Play the game with this profile selected to run the game with Iris Shaders and the rest of your Fabric mods!
-    
+
 ### Manual installation
 
-This method is for users who want to manually install Iris and Sodium, and optionally use them with other Fabric mods.  
-Make sure to check the [**Compatibility with other Fabric mods**](#compatibility-with-other-fabric-mods) section to ensure all your other mods are going to work properly with Iris and Sodium.  
+This method is for users who want to manually install Iris and Sodium, and optionally use them with other Fabric mods.
+Make sure to check the [**Compatibility with other Fabric mods**](#compatibility-with-other-fabric-mods) section to ensure all your other mods are going to work properly with Iris and Sodium.
 **If you already have a Fabric profile set up, start from step 8**.
 
 1. Go to the [Fabric loader download page](https://fabricmc.net/use/).
 2. Click on "Download installer (Universal/.JAR)".
-3. Save the file anywhere on your computer and run it.  
-   Java is required to run the installer. If your system doesn't have Java installed, download and install Java from [Adoptium Java downloads](https://adoptium.net/).  
+3. Save the file anywhere on your computer and run it.
+   Java is required to run the installer. If your system doesn't have Java installed, download and install Java from [Adoptium Java downloads](https://adoptium.net/).
    If you are using Windows and are still unable to run the installer, try using [Jarfix](https://johann.loefflmann.net/en/software/jarfix/index.html).
-4. The following window should open:  
+4. The following window should open:
    ![fabricinstaller](guide-resources/fabricinstaller.png)
 5. Under the "Minecraft Version" dropdown, select your preferred Minecraft version.
 6. Click Install.
-7. You should get the following prompt:  
-   ![fabricsuccess](guide-resources/fabricsuccess.png)  
+7. You should get the following prompt:
+   ![fabricsuccess](guide-resources/fabricsuccess.png)
    Click OK and close the installer.
 8. Download Iris and Sodium from your website of choice:
     - Iris Shaders: [Modrinth](https://modrinth.com/mod/iris) or [Curseforge](https://www.curseforge.com/minecraft/mc-mods/irisshaders) (Old, pre 1.20 versions only)
     - Sodium: [Modrinth](https://modrinth.com/mod/sodium), [Curseforge](https://www.curseforge.com/minecraft/mc-mods/sodium)
-   
+
    The following table shows which version of Sodium you need based on your Minecraft version:
-   
+
    | Minecraft    | Sodium       |
    |:------------:|:------------:|
    | 1.16.5       | 1.16.5-0.2.0 |
@@ -94,32 +94,32 @@
    | 1.19.3       | 1.19.3-0.4.9 |
    | 1.19.4       | 1.19.4-0.4.10 |
 9. Place the downloaded files (and optionally your other Fabric mods) into the mods folder. The location of the mods folder depends on  your operating system:
-    - Windows: `%APPDATA%\.minecraft\mods`  
-    - Linux: `~/.minecraft/mods`  
+    - Windows: `%APPDATA%\.minecraft\mods`
+    - Linux: `~/.minecraft/mods`
     - MacOS: `~/Library/Application Support/minecraft/mods`
-10. Next time when you open the Minecraft launcher, you should have the following profile (the version numbers may be different):  
-    ![fabricprofile](guide-resources/fabricprofile.png)  
+10. Next time when you open the Minecraft launcher, you should have the following profile (the version numbers may be different):
+    ![fabricprofile](guide-resources/fabricprofile.png)
     Play the game with this profile selected to run the game with Iris Shaders and the rest of your Fabric mods!
 
 ## Using Iris
 
-After you install Iris using one of the methods described in the [Installing Iris](#installing-iris) section, make sure that it is properly installed by going into the Minecraft video settings. The video settings menu should look like this:  
+After you install Iris using one of the methods described in the [Installing Iris](#installing-iris) section, make sure that it is properly installed by going into the Minecraft video settings. The video settings menu should look like this:
 
 ![videosettings](guide-resources/videosettings.png)
 
-You probably noticed that the menu is completely different. It is a reworked video settings menu provided by Sodium. In the **General** and **Quality** tab, you can find all the usual settings from vanilla Minecraft which you can change to fit your preferences. The settings in the Performance and Advanced tabs should not be modified in most cases.  
-
-Shader packs are managed in the **Shader packs** tab. The shader pack menu should look like this:  
+You probably noticed that the menu is completely different. It is a reworked video settings menu provided by Sodium. In the **General** and **Quality** tab, you can find all the usual settings from vanilla Minecraft which you can change to fit your preferences. The settings in the Performance and Advanced tabs should not be modified in most cases.
+
+Shader packs are managed in the **Shader packs** tab. The shader pack menu should look like this:
 
 ![shaderpacksmenu](guide-resources/shaderpacksmenu.png)
 
-This menu shows shader packs which are in the shader packs folder. You can add new shader packs by dragging and dropping them into this menu, or by clicking the "Open Shader Pack Folder..." button and adding the shader packs into the opened folder. After adding your shader packs to the shader pack folder, click the refresh button in the top right to refresh the list of shaders. To select a shader pack, click on "Shaders: Disabled" to enable them. After that, select the shader pack you want to enable by clicking on it, then enable the selected shader by clicking the Apply button.  
+This menu shows shader packs which are in the shader packs folder. You can add new shader packs by dragging and dropping them into this menu, or by clicking the "Open Shader Pack Folder..." button and adding the shader packs into the opened folder. After adding your shader packs to the shader pack folder, click the refresh button in the top right to refresh the list of shaders. To select a shader pack, click on "Shaders: Disabled" to enable them. After that, select the shader pack you want to enable by clicking on it, then enable the selected shader by clicking the Apply button.
 
 In the following example, we have successfully enabled Complementary Shaders. Notice how the font of the enabled shader changed to yellow - this is used to indicate that the shader is, in fact, enabled:
 
 ![shaderenabled](guide-resources/shaderenabled.png)
 
-After enabling the selected shader, you can now configure it by clicking on the "Shader Pack Settings..." button. The shader pack settings menu is going to look different for each shader, since the available options are defined by the shader itself. For example, this is how the menu looks like with Complementary Shaders enabled:  
+After enabling the selected shader, you can now configure it by clicking on the "Shader Pack Settings..." button. The shader pack settings menu is going to look different for each shader, since the available options are defined by the shader itself. For example, this is how the menu looks like with Complementary Shaders enabled:
 
 ![shadersettingsmenu](guide-resources/shadersettingsmenu.png)
 
@@ -129,9 +129,9 @@
 - ![exportbutton](guide-resources/exportbutton.png) Export button: Exports your currently active shader settings to a .txt file. Useful for sharing your custom shader settings.
 - ![resetbutton](guide-resources/resetbutton.png) Reset button: Hold Left SHIFT and click this button to restore the default settings for the selected shader.
 
-After you're done with customizing the shader, click Apply to apply the changes. You can now go back to the shader pack list by clicking on the "Shader Pack List..." button, or to the video settings menu by clicking the "Done" button.  
-
-You can now load your world and play Minecraft with shaders! While in game, you can use **keyboard shortcuts** which allow you to quickly manage your shaders:  
+After you're done with customizing the shader, click Apply to apply the changes. You can now go back to the shader pack list by clicking on the "Shader Pack List..." button, or to the video settings menu by clicking the "Done" button.
+
+You can now load your world and play Minecraft with shaders! While in game, you can use **keyboard shortcuts** which allow you to quickly manage your shaders:
 
 - Pressing "**O**" opens up the shader packs menu with a transparent background, so you can see the changes you're making to the shader settings happen in real time.
 - Pressing "**K**" toggles shaders on and off.
@@ -158,7 +158,7 @@
 
 ### Sodium's incompatibility with the Fabric Rendering API
 
-If you are using **ANY** of the following mods:  
+If you are using **ANY** of the following mods:
 
 - Applied Energistics 2
 - Art of Alchemy
@@ -178,21 +178,17 @@
 
 ... and many others which could possibly utilize the Fabric Rendering API, **you will experience issues when playing the game**.
 
-**Solution**: Download **Indium** ([Curseforge](https://www.curseforge.com/minecraft/mc-mods/indium), [Modrinth](https://modrinth.com/mod/indium)) and add it to your mods folder.  
+**Solution**: Download **Indium** ([Curseforge](https://www.curseforge.com/minecraft/mc-mods/indium), [Modrinth](https://modrinth.com/mod/indium)) and add it to your mods folder.
 
 Make sure to download the version that supports your current version of Sodium:
 
 | Sodium       | Indium       |
 |:------------:|:------------:|
 | 1.16.5-0.2.0 | 1.0.0 for 1.16.5 |
-| 1.18.2-0.4.1 | 1.0.7 for 1.18.2 |  
+| 1.18.2-0.4.1 | 1.0.7 for 1.18.2 |
 | 1.19.2-0.4.4 | 1.0.9 for 1.19.2 |
-<<<<<<< HEAD
 | 1.19.3-0.4.9 | 1.0.14 for 1.19.3|
 | 1.19.4-0.4.10 | 1.0.15 for 1.19.4|
-=======
-| 1.19.3-0.4.8 | 1.0.12 for 1.19.3|
->>>>>>> bd3e41c1
 
 **Keep in mind that this list does not cover all the mods which won't work properly without Indium**. If blocks or items from a certain mod are invisible or are not displaying correctly, or the mod crashes your game, chances are high that the mod requires Indium to work properly with Iris and Sodium.
 
