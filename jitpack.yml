before_install:
  - wget https://github.com/sormuras/bach/raw/master/install-jdk.sh
<<<<<<< HEAD
  - source install-jdk.sh --feature 17
=======
  - source ./install-jdk.sh --feature 17 --license GPL
jdk:
  - openjdk17
install:
  - java -jar brachyura-bootstrap-0.jar publishToMavenLocal
>>>>>>> 634e9498
<|MERGE_RESOLUTION|>--- conflicted
+++ resolved
@@ -1,11 +1,7 @@
 before_install:
   - wget https://github.com/sormuras/bach/raw/master/install-jdk.sh
-<<<<<<< HEAD
-  - source install-jdk.sh --feature 17
-=======
   - source ./install-jdk.sh --feature 17 --license GPL
 jdk:
   - openjdk17
 install:
-  - java -jar brachyura-bootstrap-0.jar publishToMavenLocal
->>>>>>> 634e9498
+  - java -jar brachyura-bootstrap-0.jar publishToMavenLocal