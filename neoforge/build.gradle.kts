--- conflicted
+++ resolved
@@ -42,23 +42,6 @@
 }
 
 tasks.jar {
-<<<<<<< HEAD
-=======
-    val vendored = project.project(":common").sourceSets.getByName("vendored")
-    from(vendored.output.classesDirs)
-    from(vendored.output.resourcesDir)
-
-    val desktop = project.project(":common").sourceSets.getByName("desktop")
-    from(desktop.output.classesDirs)
-    from(desktop.output.resourcesDir)
-
-    val main = project.project(":common").sourceSets.getByName("main")
-    from(main.output.classesDirs) {
-        exclude("/iris.refmap.json")
-    }
-    from(main.output.resourcesDir)
->>>>>>> 9b36b1a3
-
     from(rootDir.resolve("LICENSE.md"))
 
     filesMatching("neoforge.mods.toml") {
