--- conflicted
+++ resolved
@@ -42,10 +42,7 @@
 }
 
 tasks.jar {
-<<<<<<< HEAD
-=======
 
->>>>>>> a7f460be
     from(rootDir.resolve("LICENSE.md"))
 
     filesMatching("neoforge.mods.toml") {
@@ -53,24 +50,6 @@
     }
 
     manifest.attributes["Main-Class"] = "net.irisshaders.iris.LaunchWarn"
-}
-
-// NeoGradle compiles the game, but we don't want to add our common code to the game's code
-val notNeoTask: (Task) -> Boolean = { it: Task -> !it.name.startsWith("neo") && !it.name.startsWith("compileService") }
-
-tasks.withType<JavaCompile>().matching(notNeoTask).configureEach {
-    source(project(":common").sourceSets.main.get().allSource)
-    source(project(":common").sourceSets.getByName("vendored").allSource)
-    source(project(":common").sourceSets.getByName("api").allSource)
-    source(project(":common").sourceSets.getByName("desktop").allSource)
-}
-
-tasks.withType<Javadoc>().matching(notNeoTask).configureEach {
-    source(project(":common").sourceSets.main.get().allJava)
-}
-
-tasks.withType<ProcessResources>().matching(notNeoTask).configureEach {
-    from(project(":common").sourceSets.main.get().resources)
 }
 
 tasks.jar.get().destinationDirectory = rootDir.resolve("build").resolve("libs")
