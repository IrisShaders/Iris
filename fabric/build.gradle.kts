--- conflicted
+++ resolved
@@ -1,14 +1,7 @@
 plugins {
-<<<<<<< HEAD
-    java
-    idea
-    `maven-publish`
-    id("fabric-loom") version("1.8-SNAPSHOT")
-=======
     id("java")
     id("idea")
     id("fabric-loom") version ("1.7.3")
->>>>>>> d6bf750f
 }
 
 val MINECRAFT_VERSION: String by rootProject.extra
@@ -102,25 +95,6 @@
             client()
             configName = "Fabric Client"
             ideConfigGenerated(true)
-<<<<<<< HEAD
-            runDir("run")
-            environmentVariable("LD_PRELOAD", "/usr/lib/librenderdoc.so")
-            programArg("--tracy")
-            vmArgs("-Dmixin.debug.export=true")
-        }
-        create("clientQuickplay") {
-            client()
-            configName = "Fabric Client"
-            ideConfigGenerated(true)
-            programArgs("--quickPlaySingleplayer", "\"GAMING\"")
-            runDir("run")
-        }
-        named("server") {
-            server()
-            configName = "Fabric Server"
-            ideConfigGenerated(true)
-=======
->>>>>>> d6bf750f
             runDir("run")
         }
     }
