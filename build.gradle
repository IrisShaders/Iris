--- conflicted
+++ resolved
@@ -1,9 +1,5 @@
 plugins {
-<<<<<<< HEAD
-	id 'fabric-loom' version '0.10.15'
-=======
-	id 'fabric-loom' version '0.9-SNAPSHOT'
->>>>>>> 2767fbf6
+	id 'fabric-loom' version '0.10.17'
 	id 'maven-publish'
 	id 'org.ajoberstar.grgit' version '4.1.0'
 }
@@ -16,13 +12,10 @@
 group = project.maven_group
 
 loom {
-<<<<<<< HEAD
 	mixin {
 		useLegacyMixinAp = true
 	}
 	mixin.defaultRefmapName = "iris-mc1.18-refmap.json"
-=======
->>>>>>> 2767fbf6
 	accessWidenerPath = file("src/main/resources/iris.accesswidener")
 }
 
