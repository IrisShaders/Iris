plugins {
	id 'fabric-loom' version '0.10-SNAPSHOT'
	id 'maven-publish'
	id 'org.ajoberstar.grgit' version '4.1.0'
}

sourceCompatibility = JavaVersion.VERSION_1_8
targetCompatibility = JavaVersion.VERSION_1_8

archivesBaseName = project.archives_base_name
version = "${project.mod_version}+${getVersionMetadata()}"
group = project.maven_group

loom {
	accessWidenerPath = file("src/main/resources/iris.accesswidener")
}

dependencies {
	minecraft "com.mojang:minecraft:${project.minecraft_version}"
	mappings loom.officialMojangMappings()
	modImplementation "net.fabricmc:fabric-loader:${project.loader_version}"

	// Needed for loading our custom language files
	includeFabricApiModule "fabric-resource-loader-v0"

	// Needed for adding some key binds (reload, toggle, open shaders GUI)
	includeFabricApiModule "fabric-key-binding-api-v1"

	// JUnit 5 Jupiter test engine
	testImplementation 'org.junit.jupiter:junit-jupiter-api:5.7.2'
	testImplementation 'org.junit.jupiter:junit-jupiter-params:5.7.2'
	testRuntimeOnly 'org.junit.jupiter:junit-jupiter-engine:5.7.2'
}

if (project.sodium_compatibility == "true") {
	repositories {
		maven {
			name = "Modrinth"
			url = "https://api.modrinth.com/maven"
			content {
				includeGroup "maven.modrinth"
			}
		}
	}

	dependencies {
		modImplementation "maven.modrinth:sodium:" + project.sodium_version
	}
}

test {
	// Use JUnit 5 Platform for tests
	useJUnitPlatform()
}

def includeFabricApiModule(String moduleName) {
	Object dependency = fabricApi.module(moduleName, project.fabric_version);

	dependencies.modImplementation(dependency);
	dependencies.include(dependency);
}

processResources {
	inputs.property "version", project.version

	filesMatching("fabric.mod.json") {
		expand "version": project.version

		if (project.sodium_compatibility != "true") {
			filter {
				String line -> return line.replace("mixins.iris.compat.sodium.json", "empty.json")
			}
		}
	}
}

tasks.withType(JavaCompile).configureEach {
	// ensure that the encoding is set to UTF-8, no matter what the system default is
	// this fixes some edge cases with special characters not displaying correctly
	// see http://yodaconditions.net/blog/fix-for-java-file-encoding-problems-with-gradle.html
	// If Javadoc is generated, this must be specified in that task too.
	it.options.encoding = "UTF-8"

	// The Minecraft launcher currently installs Java 8 for users, so your mod probably wants to target Java 8 too
	// JDK 9 introduced a new way of specifying this that will make sure no newer classes or methods are used.
	// We'll use that if it's available, but otherwise we'll use the older option.
	def targetVersion = 8
	if (JavaVersion.current().isJava9Compatible()) {
		it.options.release = targetVersion
	}

	// Enable this if you want to see deprecation warnings
	// A lot of these aren't well-avoidable on 1.16
	// it.options.deprecation = true
}

sourceSets {
	// "header" API stubs for implementing APIs from other mods
	// These are not compiled into the resulting JAR file or loaded at runtime,
	// they are for compilation purposes only.
	//
	// Proper implementations of these classes *might* be available at runtime,
	// but that is not guaranteed. Generally, we must detect whether they are
	// available through mod loading checks (or if a corresponding entrypoint is
	// called by Fabric Loader / Quilt Loader / etc).
	headers {
		java {
			compileClasspath += main.compileClasspath
		}
	}

	// "vendored" libraries copied and repackaged into the Iris source tree
	// These are compiled into the resulting JAR file and are available
	// at runtime.
	vendored {
		java {
			compileClasspath += main.compileClasspath
		}
	}

	if (project.sodium_compatibility == "true") {
		// A source set for the code needed to implement sodium compatibility.
		sodiumCompatibility {
			java {
				compileClasspath += main.compileClasspath
				compileClasspath += main.output
				compileClasspath += vendored.output
			}
		}
	}

	// The main source code of Iris.
	main {
		java {
			// headers / API stubs are only available at compilation time.
			compileClasspath += headers.output

			// Vendored sources are available at compilation time and runtime.
			compileClasspath += vendored.output
			runtimeClasspath += vendored.output

			if (project.sodium_compatibility == "true") {
				runtimeClasspath += sourceSets.sodiumCompatibility.output
			}
		}
	}

	test {
		java {
			// headers / API stubs are only available at compilation time.
			compileClasspath += headers.output

			// Vendored sources are available at compilation time and runtime.
			compileClasspath += vendored.output
			runtimeClasspath += vendored.output
		}
	}
}

java {
	// Loom will automatically attach sourcesJar to a RemapSourcesJar task and to the "build" task
	// if it is present.
	// If you remove this line, sources will not be generated.
	withSourcesJar()
}

jar {
	from("LICENSE") {
		rename { "${it}_${project.archivesBaseName}"}
	}

	// NB: headers / API stubs are not included in the resulting JAR file.
	// We don't have a "from sourceSets.headers.output" here as a result.

	// Vendored sources are included in the resulting JAR file.
	from sourceSets.vendored.output

<<<<<<< HEAD
// To build iris bundled with sodium, just run the task `gradle bundleWithSodium`.
// Currently requires iris to have been built normally first.
// You must have a Sodium jar in your mavenLocal repository.
tasks.register('bundleWithSodium')

bundleWithSodium {
	finalizedBy build
	doFirst {
		project.dependencies {
			// include sodium jar if bundling with sodium
			include "me.jellysquid.mods:sodium-fabric:0.3.2+IRIS2+"
=======
	if (project.sodium_compatibility == "true") {
		from (sourceSets.sodiumCompatibility.output) {
			it.filesMatching("*refmap.json") {
				FileCopyDetails details -> {
					details.name("iris-sodium-compat-refmap.json")
				}
			}
>>>>>>> be398079
		}
	}
}

// configure the maven publication
publishing {
	publications {
		mavenJava(MavenPublication) {
			from components.java
		}
	}

	// Select the repositories you want to publish to
	// To publish to maven local, no extra repositories are necessary. Just use the task `publishToMavenLocal`.
	repositories {
		// See https://docs.gradle.org/current/userguide/publishing_maven.html for information on how to set up publishing.
	}
}

runClient {
	jvmArgs "-Dmixin.debug.export=true"
}

def getVersionMetadata() {
	def build_id = System.getenv("GITHUB_RUN_NUMBER")

	// CI builds only
	if (build_id != null) {
		return "build.${build_id}"
	}

	if (grgit != null) {
		def head = grgit.head()
		def id = head.abbreviatedId

		// Flag the build if the build tree is not clean
		if (!grgit.status().clean) {
			id += "-dirty"
		}

		return "rev.${id}"
	}
}<|MERGE_RESOLUTION|>--- conflicted
+++ resolved
@@ -175,19 +175,6 @@
 	// Vendored sources are included in the resulting JAR file.
 	from sourceSets.vendored.output
 
-<<<<<<< HEAD
-// To build iris bundled with sodium, just run the task `gradle bundleWithSodium`.
-// Currently requires iris to have been built normally first.
-// You must have a Sodium jar in your mavenLocal repository.
-tasks.register('bundleWithSodium')
-
-bundleWithSodium {
-	finalizedBy build
-	doFirst {
-		project.dependencies {
-			// include sodium jar if bundling with sodium
-			include "me.jellysquid.mods:sodium-fabric:0.3.2+IRIS2+"
-=======
 	if (project.sodium_compatibility == "true") {
 		from (sourceSets.sodiumCompatibility.output) {
 			it.filesMatching("*refmap.json") {
@@ -195,7 +182,6 @@
 					details.name("iris-sodium-compat-refmap.json")
 				}
 			}
->>>>>>> be398079
 		}
 	}
 }
