plugins {
<<<<<<< HEAD
	id 'fabric-loom' version '0.10-SNAPSHOT'
=======
	id 'fabric-loom' version '0.11-SNAPSHOT'
>>>>>>> 18b32b79
	id 'maven-publish'
	id 'org.ajoberstar.grgit' version '4.1.0'
}

sourceCompatibility = JavaVersion.VERSION_1_8
targetCompatibility = JavaVersion.VERSION_1_8

archivesBaseName = project.archives_base_name
version = "${project.mod_version}${getVersionMetadata()}"
group = project.maven_group

<<<<<<< HEAD
=======

>>>>>>> 18b32b79
loom {
	accessWidenerPath = file("src/main/resources/iris.accesswidener")
}

dependencies {
	minecraft "com.mojang:minecraft:${project.minecraft_version}"
	// Temporary fix for Sodium's shadow issue.
	mappings loom.layered() {
		officialMojangMappings() {
			setNameSyntheticMembers(false)
		}
	}
	modImplementation "net.fabricmc:fabric-loader:${project.loader_version}"

	// Needed for loading our custom language files
	includeFabricApiModule "fabric-resource-loader-v0"

	// Needed for adding some key binds (reload, toggle, open shaders GUI)
	includeFabricApiModule "fabric-key-binding-api-v1"

	// JUnit 5 Jupiter test engine
	testImplementation 'org.junit.jupiter:junit-jupiter-api:5.7.2'
	testImplementation 'org.junit.jupiter:junit-jupiter-params:5.7.2'
	testRuntimeOnly 'org.junit.jupiter:junit-jupiter-engine:5.7.2'

	// Preprocessing library used on shaders
	modImplementation "org.anarres:jcpp:1.4.14"
	include "org.anarres:jcpp:1.4.14"
	include 'org.slf4j:slf4j-api:1.7.12'
}

if (project.sodium_compatibility == "true") {
	repositories {
		maven {
			name = "Modrinth"
			url = "https://api.modrinth.com/maven"
			content {
				includeGroup "maven.modrinth"
			}
		}
	}

	dependencies {
		modImplementation "maven.modrinth:sodium:" + project.sodium_version
		implementation "org.joml:joml:1.10.2"
		modImplementation fabricApi.module("fabric-rendering-data-attachment-v1", project.fabric_version)
		modImplementation fabricApi.module("fabric-rendering-fluids-v1", project.fabric_version)
	}
}

test {
	// Use JUnit 5 Platform for tests
	useJUnitPlatform()
}

def includeFabricApiModule(String moduleName) {
	Object dependency = fabricApi.module(moduleName, project.fabric_version)

	dependencies.modImplementation(dependency)
	dependencies.include(dependency)
}

processResources {
	inputs.property "version", project.version

	filesMatching("fabric.mod.json") {
		expand "version": project.version

		if (project.sodium_compatibility != "true") {
			filter {
				String line -> return line.replace("mixins.iris.compat.sodium.json", "empty.json")
			}
		}
	}
}

tasks.withType(JavaCompile).configureEach {
	// ensure that the encoding is set to UTF-8, no matter what the system default is
	// this fixes some edge cases with special characters not displaying correctly
	// see http://yodaconditions.net/blog/fix-for-java-file-encoding-problems-with-gradle.html
	// If Javadoc is generated, this must be specified in that task too.
	it.options.encoding = "UTF-8"

	// The Minecraft launcher currently installs Java 8 for users, so your mod probably wants to target Java 8 too
	// JDK 9 introduced a new way of specifying this that will make sure no newer classes or methods are used.
	// We'll use that if it's available, but otherwise we'll use the older option.
	def targetVersion = 8
	if (JavaVersion.current().isJava9Compatible()) {
		it.options.release.set(targetVersion)
	}

	// Enable this if you want to see deprecation warnings
	// A lot of these aren't well-avoidable on 1.16
	// it.options.deprecation = true
}

sourceSets {
	// "header" API stubs for implementing APIs from other mods
	// These are not compiled into the resulting JAR file or loaded at runtime,
	// they are for compilation purposes only.
	//
	// Proper implementations of these classes *might* be available at runtime,
	// but that is not guaranteed. Generally, we must detect whether they are
	// available through mod loading checks (or if a corresponding entrypoint is
	// called by Fabric Loader / Quilt Loader / etc).
	headers {
		java {
			compileClasspath += main.compileClasspath
		}
	}

	// "vendored" libraries copied and repackaged into the Iris source tree
	// These are compiled into the resulting JAR file and are available
	// at runtime.
	vendored {
		java {
			compileClasspath += main.compileClasspath
		}
	}

	if (project.sodium_compatibility == "true") {
		// A source set for the code needed to implement sodium compatibility.
		sodiumCompatibility {
			java {
				compileClasspath += main.compileClasspath
				compileClasspath += main.output
				compileClasspath += vendored.output
			}
		}
	}

	// The main source code of Iris.
	main {
		java {
			// headers / API stubs are only available at compilation time.
			compileClasspath += headers.output

			// Vendored sources are available at compilation time and runtime.
			compileClasspath += vendored.output
			runtimeClasspath += vendored.output

			if (project.sodium_compatibility == "true") {
				runtimeClasspath += sourceSets.sodiumCompatibility.output
			}
		}
	}

	test {
		java {
			// headers / API stubs are only available at compilation time.
			compileClasspath += headers.output

			// Vendored sources are available at compilation time and runtime.
			compileClasspath += vendored.output
			runtimeClasspath += vendored.output
		}
	}
}

java {
	// Loom will automatically attach sourcesJar to a RemapSourcesJar task and to the "build" task
	// if it is present.
	// If you remove this line, sources will not be generated.
	withSourcesJar()
}

jar {
	from("LICENSE") {
		rename { "${it}_${project.archivesBaseName}"}
	}

	// NB: headers / API stubs are not included in the resulting JAR file.
	// We don't have a "from sourceSets.headers.output" here as a result.

	// Vendored sources are included in the resulting JAR file.
	from sourceSets.vendored.output

	if (project.sodium_compatibility == "true") {
		from (sourceSets.sodiumCompatibility.output) {
			it.filesMatching("*refmap.json") {
				FileCopyDetails details -> details.name("iris-sodium-compat-refmap.json")
			}
		}
	}
}

// configure the maven publication
publishing {
	publications {
		mavenJava(MavenPublication) {
			from components.java
		}
	}

	// Select the repositories you want to publish to
	// To publish to maven local, no extra repositories are necessary. Just use the task `publishToMavenLocal`.
	repositories {
		// See https://docs.gradle.org/current/userguide/publishing_maven.html for information on how to set up publishing.
	}
}

runClient {
	jvmArgs "-Dmixin.debug.export=true"
}

def getVersionMetadata() {
	def build_id = System.getenv("GITHUB_RUN_NUMBER")
	def workflow_id = System.getenv("GITHUB_WORKFLOW")

	// CI builds only
	if (workflow_id == "build-release") {
		return ""
	} else if (build_id != null) {
		return "+build.${build_id}"
	}

	if (grgit != null) {
		def head = grgit.head()
		def id = head.abbreviatedId

		// Flag the build if the build tree is not clean
		if (!grgit.status().clean) {
			id += "-dirty"
		}

		return "+rev.${id}"
	}
}<|MERGE_RESOLUTION|>--- conflicted
+++ resolved
@@ -1,9 +1,5 @@
 plugins {
-<<<<<<< HEAD
-	id 'fabric-loom' version '0.10-SNAPSHOT'
-=======
 	id 'fabric-loom' version '0.11-SNAPSHOT'
->>>>>>> 18b32b79
 	id 'maven-publish'
 	id 'org.ajoberstar.grgit' version '4.1.0'
 }
@@ -15,22 +11,13 @@
 version = "${project.mod_version}${getVersionMetadata()}"
 group = project.maven_group
 
-<<<<<<< HEAD
-=======
-
->>>>>>> 18b32b79
 loom {
 	accessWidenerPath = file("src/main/resources/iris.accesswidener")
 }
 
 dependencies {
 	minecraft "com.mojang:minecraft:${project.minecraft_version}"
-	// Temporary fix for Sodium's shadow issue.
-	mappings loom.layered() {
-		officialMojangMappings() {
-			setNameSyntheticMembers(false)
-		}
-	}
+	mappings loom.officialMojangMappings()
 	modImplementation "net.fabricmc:fabric-loader:${project.loader_version}"
 
 	// Needed for loading our custom language files
