--- conflicted
+++ resolved
@@ -3,13 +3,8 @@
 
 # Fabric Properties
 # check these on https://fabricmc.net/versions.html
-<<<<<<< HEAD
 minecraft_version=1.18-pre7
 fabric_version=0.42.8+1.18
-=======
-minecraft_version=1.17.1
-fabric_version=0.36.0+1.17
->>>>>>> 416f33c6
 
 loader_version=0.12.5
 
@@ -17,18 +12,10 @@
 # If the Modrinth maven is unavailable or Sodium is not available for whatever reason,
 # you can set this to false to build a copy of the mod without Sodium compatibility included.
 sodium_compatibility=true
-<<<<<<< HEAD
 sodium_version=mc1.18-0.40-alpha5
 
 # Mod Properties
 maven_group=net.coderbot.iris_mc1_18
 archives_base_name=iris-mc
-=======
-sodium_version=mc1.17.1-0.3.3
-
-# Mod Properties
-maven_group=net.coderbot.iris_mc1_17
-archives_base_name=iris-mc1.17
->>>>>>> 416f33c6
 
 mod_version=1.1.3